--- conflicted
+++ resolved
@@ -82,19 +82,6 @@
 	require.Greater(t, numBlocksUntilProofWindowOpenHeight, int64(0), "unexpected non-positive number of blocks until the earliest proof commit height")
 	integrationApp.NextBlocks(t, int(numBlocksUntilProofWindowOpenHeight))
 
-<<<<<<< HEAD
-	// Construct a new proof message and commit it
-	createProofMsg := prooftypes.MsgSubmitProof{
-		SupplierOperatorAddress: integrationApp.DefaultSupplier.OperatorAddress,
-		SessionHeader:           session.Header,
-		Proof:                   getProof(t, trie, proofPathSeedBlockHash, session.GetHeader().GetSessionId()),
-	}
-	result, err = integrationApp.RunMsg(t, &createProofMsg)
-	require.NoError(t, err)
-	require.NotNil(t, result, "unexpected nil result when submitting a MsgSubmitProof tx")
-
-=======
->>>>>>> 09fc4ce0
 	// Wait until the proof window is closed
 	currentBlockHeight = sdkCtx.BlockHeight()
 	numBlocksUntilProofWindowCloseHeight := proofWindowCloseHeight - currentBlockHeight
