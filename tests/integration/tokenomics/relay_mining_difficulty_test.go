package integration_test

import (
	"context"
	"testing"

	"github.com/pokt-network/smt"
	"github.com/pokt-network/smt/kvstore/pebble"
	"github.com/stretchr/testify/require"

	"github.com/pokt-network/poktroll/cmd/poktrolld/cmd"
	"github.com/pokt-network/poktroll/pkg/crypto/protocol"
	testutilevents "github.com/pokt-network/poktroll/testutil/events"
	"github.com/pokt-network/poktroll/testutil/integration"
	testutil "github.com/pokt-network/poktroll/testutil/integration"
	"github.com/pokt-network/poktroll/testutil/testrelayer"
	prooftypes "github.com/pokt-network/poktroll/x/proof/types"
	sessiontypes "github.com/pokt-network/poktroll/x/session/types"
	"github.com/pokt-network/poktroll/x/shared"
	sharedtypes "github.com/pokt-network/poktroll/x/shared/types"
	tokenomicstypes "github.com/pokt-network/poktroll/x/tokenomics/types"
)

func init() {
	cmd.InitSDKConfig()
}

func TestUpdateRelayMiningDifficulty_NewServiceSeenForTheFirstTime(t *testing.T) {
	var claimWindowOpenBlockHash, proofWindowOpenBlockHash []byte

	// Create a new integration app
	integrationApp := integration.NewCompleteIntegrationApp(t)
	sdkCtx := integrationApp.GetSdkCtx()

	// Move forward a few blocks to move away from the genesis block
	integrationApp.NextBlocks(t, 3)

	// Get the current session and shared params
	session := getSession(t, integrationApp)
	sharedParams := getSharedParams(t, integrationApp)

	// Prepare the trie with several mined relays
	expectedNumRelays := uint64(100)
	trie := prepareSMST(t, sdkCtx, integrationApp, session, expectedNumRelays)

	// Compute the number of blocks to wait between different events
	// TODO_BLOCKER(@bryanchriswhite): See this comment: https://github.com/pokt-network/poktroll/pull/610#discussion_r1645777322
	sessionEndHeight := session.Header.SessionEndBlockHeight
	earliestSupplierClaimCommitHeight := shared.GetEarliestSupplierClaimCommitHeight(
		&sharedParams,
		sessionEndHeight,
		claimWindowOpenBlockHash,
		integrationApp.DefaultSupplier.GetOperatorAddress(),
	)
	earliestSupplierProofCommitHeight := shared.GetEarliestSupplierProofCommitHeight(
		&sharedParams,
		sessionEndHeight,
		proofWindowOpenBlockHash,
		integrationApp.DefaultSupplier.GetOperatorAddress(),
	)
	proofWindowCloseHeight := shared.GetProofWindowCloseHeight(&sharedParams, sessionEndHeight)

	// Wait until the earliest claim commit height.
	currentBlockHeight := sdkCtx.BlockHeight()
	numBlocksUntilClaimWindowOpenHeight := earliestSupplierClaimCommitHeight - currentBlockHeight
	require.Greater(t, numBlocksUntilClaimWindowOpenHeight, int64(0), "unexpected non-positive number of blocks until the earliest claim commit height")
	integrationApp.NextBlocks(t, int(numBlocksUntilClaimWindowOpenHeight))

	// Construct a new create claim message and commit it.
	createClaimMsg := prooftypes.MsgCreateClaim{
		SupplierOperatorAddress: integrationApp.DefaultSupplier.OperatorAddress,
		SessionHeader:           session.Header,
		RootHash:                trie.Root(),
	}
	result := integrationApp.RunMsg(t,
		&createClaimMsg,
		integration.WithAutomaticFinalizeBlock(),
		integration.WithAutomaticCommit(),
	)
	require.NotNil(t, result, "unexpected nil result when submitting a MsgCreateClaim tx")

	// Wait until the proof window is open
	currentBlockHeight = sdkCtx.BlockHeight()
	numBlocksUntilProofWindowOpenHeight := earliestSupplierProofCommitHeight - currentBlockHeight
	require.Greater(t, numBlocksUntilProofWindowOpenHeight, int64(0), "unexpected non-positive number of blocks until the earliest proof commit height")
	integrationApp.NextBlocks(t, int(numBlocksUntilProofWindowOpenHeight))

	// Wait until the proof window is closed
	currentBlockHeight = sdkCtx.BlockHeight()
	numBlocksUntilProofWindowCloseHeight := proofWindowCloseHeight - currentBlockHeight
	require.Greater(t, numBlocksUntilProofWindowOpenHeight, int64(0), "unexpected non-positive number of blocks until the earliest proof commit height")

	// TODO_TECHDEBT(@bryanchriswhite): Olshansky is unsure why the +1 is necessary here but it was required to pass the test.
	integrationApp.NextBlocks(t, int(numBlocksUntilProofWindowCloseHeight)+1)

	// Check that the expected events are emitted
	events := sdkCtx.EventManager().Events()
	relayMiningEvents := testutilevents.FilterEvents[*tokenomicstypes.EventRelayMiningDifficultyUpdated](t,
		events, "poktroll.tokenomics.EventRelayMiningDifficultyUpdated")
	require.Len(t, relayMiningEvents, 1, "unexpected number of relay mining difficulty updated events")
	relayMiningEvent := relayMiningEvents[0]
	require.Equal(t, "svc1", relayMiningEvent.ServiceId)

	// The default difficulty
	require.Equal(t, prooftypes.DefaultRelayDifficultyTargetHashHex, relayMiningEvent.PrevTargetHashHexEncoded)
	require.Equal(t, prooftypes.DefaultRelayDifficultyTargetHashHex, relayMiningEvent.NewTargetHashHexEncoded)

	// The previous EMA is the same as the current one if the service is new
	require.Equal(t, expectedNumRelays, relayMiningEvent.PrevNumRelaysEma)
	require.Equal(t, expectedNumRelays, relayMiningEvent.NewNumRelaysEma)
}

func UpdateRelayMiningDifficulty_UpdatingMultipleServicesAtOnce(t *testing.T) {}

func UpdateRelayMiningDifficulty_UpdateServiceIsNotSeenForAWhile(t *testing.T) {}

func UpdateRelayMiningDifficulty_UpdateServiceIsIncreasing(t *testing.T) {}

func UpdateRelayMiningDifficulty_UpdateServiceIsDecreasing(t *testing.T) {}

// getSharedParams returns the shared parameters for the current block height.
func getSharedParams(t *testing.T, integrationApp *testutil.App) sharedtypes.Params {
	t.Helper()

	sdkCtx := integrationApp.GetSdkCtx()

	sharedQueryClient := sharedtypes.NewQueryClient(integrationApp.QueryHelper())
	sharedParamsReq := sharedtypes.QueryParamsRequest{}

	sharedQueryRes, err := sharedQueryClient.Params(sdkCtx, &sharedParamsReq)
	require.NoError(t, err)

	return sharedQueryRes.Params
}

// getSession returns the current session for the default application and service.
func getSession(t *testing.T, integrationApp *testutil.App) *sessiontypes.Session {
	t.Helper()

	sdkCtx := integrationApp.GetSdkCtx()

	sessionQueryClient := sessiontypes.NewQueryClient(integrationApp.QueryHelper())
	getSessionReq := sessiontypes.QueryGetSessionRequest{
		ApplicationAddress: integrationApp.DefaultApplication.Address,
		ServiceId:          integrationApp.DefaultService.Id,
		BlockHeight:        sdkCtx.BlockHeight(),
	}

	getSessionRes, err := sessionQueryClient.GetSession(sdkCtx, &getSessionReq)
	require.NoError(t, err)
	require.NotNil(t, getSessionRes, "unexpected nil queryResponse")
	return getSessionRes.Session
}

// prepareSMST prepares an SMST with the given number of mined relays.
func prepareSMST(
	t *testing.T, ctx context.Context,
	integrationApp *testutil.App,
	session *sessiontypes.Session,
	numRelays uint64,
) *smt.SMST {
	t.Helper()

	// Generating an ephemeral tree & spec just so we can submit
	// a proof of the right size.
	// TODO_TECHDEBT(#446): Centralize the configuration for the SMT spec.
	kvStore, err := pebble.NewKVStore("")
	require.NoError(t, err)

	trie := smt.NewSparseMerkleSumTrie(kvStore, protocol.NewTrieHasher(), smt.WithValueHasher(nil))

	for i := uint64(0); i < numRelays; i++ {
		// DEV_NOTE: A signed mined relay is a MinedRelay type with the appropriate
		// payload, signatures and metadata populated.
		// It does not (as of writing) adhere to the actual on-chain difficulty (i.e.
		// hash check) of the test service surrounding the scope of this test.
		minedRelay := testrelayer.NewSignedMinedRelay(t, ctx,
			session,
			integrationApp.DefaultApplication.Address,
			integrationApp.DefaultSupplier.OperatorAddress,
			integrationApp.DefaultSupplierKeyringKeyringUid,
			integrationApp.GetKeyRing(),
			integrationApp.GetRingClient(),
		)

		err = trie.Update(minedRelay.Hash, minedRelay.Bytes, 1)
		require.NoError(t, err)
	}

	return trie
<<<<<<< HEAD
}

// getProof returns a proof for the given session for the empty path.
// If there is only one relay in the trie, the proof will be for that single
// relay since it is "closest" to any path provided, empty or not.
func getProof(
	t *testing.T,
	trie *smt.SMST,
	pathSeedBlockHash []byte,
	sessionId string,
) []byte {
	t.Helper()

	path := protocol.GetPathForProof(pathSeedBlockHash, sessionId)
	proof, err := trie.ProveClosest(path)
	require.NoError(t, err)

	compactProof, err := smt.CompactClosestProof(proof, &trie.TrieSpec)
	require.NoError(t, err)

	compactProofBz, err := compactProof.Marshal()
	require.NoError(t, err)

	return compactProofBz
=======
>>>>>>> 09fc4ce0
}<|MERGE_RESOLUTION|>--- conflicted
+++ resolved
@@ -188,31 +188,4 @@
 	}
 
 	return trie
-<<<<<<< HEAD
-}
-
-// getProof returns a proof for the given session for the empty path.
-// If there is only one relay in the trie, the proof will be for that single
-// relay since it is "closest" to any path provided, empty or not.
-func getProof(
-	t *testing.T,
-	trie *smt.SMST,
-	pathSeedBlockHash []byte,
-	sessionId string,
-) []byte {
-	t.Helper()
-
-	path := protocol.GetPathForProof(pathSeedBlockHash, sessionId)
-	proof, err := trie.ProveClosest(path)
-	require.NoError(t, err)
-
-	compactProof, err := smt.CompactClosestProof(proof, &trie.TrieSpec)
-	require.NoError(t, err)
-
-	compactProofBz, err := compactProof.Marshal()
-	require.NoError(t, err)
-
-	return compactProofBz
-=======
->>>>>>> 09fc4ce0
 }