--- conflicted
+++ resolved
@@ -93,15 +93,9 @@
 
 	// Create a new claim
 	createClaimMsg := prooftypes.MsgCreateClaim{
-<<<<<<< HEAD
 		SupplierOperatorAddress: integrationApp.DefaultSupplier.GetOperatorAddress(),
 		SessionHeader:           session.GetHeader(),
-		RootHash:                testutilproof.SmstRootWithSum(uint64(1)),
-=======
-		SupplierAddress: integrationApp.DefaultSupplier.GetAddress(),
-		SessionHeader:   session.GetHeader(),
-		RootHash:        testutilproof.SmstRootWithSumAndCount(1, 1),
->>>>>>> 85d84ec3
+		RootHash:                testutilproof.SmstRootWithSumAndCount(1, 1),
 	}
 
 	// Run the message to create the claim
