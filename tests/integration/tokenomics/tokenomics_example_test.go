package integration_test

import (
	"testing"

	"github.com/stretchr/testify/require"

	"github.com/pokt-network/poktroll/cmd/poktrolld/cmd"
	"github.com/pokt-network/poktroll/testutil/integration"
	testutilproof "github.com/pokt-network/poktroll/testutil/proof"
	prooftypes "github.com/pokt-network/poktroll/x/proof/types"
	sessiontypes "github.com/pokt-network/poktroll/x/session/types"
	"github.com/pokt-network/poktroll/x/shared"
	sharedtypes "github.com/pokt-network/poktroll/x/shared/types"
)

func init() {
	cmd.InitSDKConfig()
}

// This is an example integration test @Olshansk was developing while implementing
// `testutil/integration/app.go` to test and verify different behaviors from
// setup, querying, running messages, etc...
// TODO_TECHDEBT: Once other integration tests exist or this test is refactored
// to be something more concrete and useful, decide if this should be deleted.
func TestTokenomicsIntegrationExample(t *testing.T) {
	// Create a new integration app
	integrationApp := integration.NewCompleteIntegrationApp(t)

	// Query and validate the default shared params
	sharedQueryClient := sharedtypes.NewQueryClient(integrationApp.QueryHelper())
	sharedParamsReq := sharedtypes.QueryParamsRequest{}
	sharedQueryRes, err := sharedQueryClient.Params(integrationApp.GetSdkCtx(), &sharedParamsReq)
	require.NoError(t, err)
	require.NotNil(t, sharedQueryRes, "unexpected nil params query response")
	require.EqualValues(t, sharedtypes.DefaultParams(), sharedQueryRes.GetParams())

	sharedParams := sharedQueryRes.GetParams()

<<<<<<< HEAD
	// Prepare a request to update the compute_units_to_tokens_multiplier
	updateTokenomicsParamMsg := &tokenomicstypes.MsgUpdateParam{
		Authority: integrationApp.GetAuthority(),
		Name:      tokenomicstypes.ParamComputeUnitsToTokensMultiplier,
		AsType:    &tokenomicstypes.MsgUpdateParam_AsInt64{AsInt64: 11},
	}

	// Run the request
	result, err := integrationApp.RunMsg(t, updateTokenomicsParamMsg)
	require.NoError(t, err)
	require.NotNil(t, result, "unexpected nil result")

	updateTokenomicsParamRes, ok := result.(*tokenomicstypes.MsgUpdateParamResponse)
	require.True(t, ok)

	// Validate the response is correct and that the value was updated
	require.EqualValues(t, uint64(11), updateTokenomicsParamRes.Params.ComputeUnitsToTokensMultiplier)

=======
>>>>>>> 09fc4ce0
	// Prepare a request to query a session so it can be used to create a claim.
	sessionQueryClient := sessiontypes.NewQueryClient(integrationApp.QueryHelper())
	getSessionReq := sessiontypes.QueryGetSessionRequest{
		ApplicationAddress: integrationApp.DefaultApplication.Address,
		ServiceId:          integrationApp.DefaultService.Id,
		BlockHeight:        integrationApp.GetSdkCtx().BlockHeight(),
	}

	// Query the session
	getSessionRes, err := sessionQueryClient.GetSession(integrationApp.GetSdkCtx(), &getSessionReq)
	require.NoError(t, err)

	session := getSessionRes.GetSession()
	require.NotNil(t, session, "unexpected nil queryResponse")

	// Figure out how many blocks we need to wait until the earliest claim commit height
	// Query and validate the default shared params
	var claimWindowOpenBlockHash []byte
	earliestClaimCommitHeight := shared.GetEarliestSupplierClaimCommitHeight(
		&sharedParams,
		session.GetHeader().GetSessionEndBlockHeight(),
		claimWindowOpenBlockHash,
		integrationApp.DefaultSupplier.GetOperatorAddress(),
	)

	// Need to wait until the earliest claim commit height
	currentBlockHeight := integrationApp.GetSdkCtx().BlockHeight()
	numBlocksUntilClaimWindowIsOpen := int(earliestClaimCommitHeight - currentBlockHeight)
	for i := 0; i < numBlocksUntilClaimWindowIsOpen; i++ {
		integrationApp.NextBlock(t)
	}

	// Create a new claim
	createClaimMsg := prooftypes.MsgCreateClaim{
		SupplierOperatorAddress: integrationApp.DefaultSupplier.GetOperatorAddress(),
		SessionHeader:           session.GetHeader(),
		RootHash:                testutilproof.SmstRootWithSumAndCount(1, 1),
	}

	// Run the message to create the claim
<<<<<<< HEAD
	result, err = integrationApp.RunMsg(t, &createClaimMsg)
	require.NoError(t, err)
=======
	result := integrationApp.RunMsg(t,
		&createClaimMsg,
		integration.WithAutomaticFinalizeBlock(),
		integration.WithAutomaticCommit(),
	)
>>>>>>> 09fc4ce0
	require.NotNil(t, result, "unexpected nil result")
}<|MERGE_RESOLUTION|>--- conflicted
+++ resolved
@@ -37,27 +37,6 @@
 
 	sharedParams := sharedQueryRes.GetParams()
 
-<<<<<<< HEAD
-	// Prepare a request to update the compute_units_to_tokens_multiplier
-	updateTokenomicsParamMsg := &tokenomicstypes.MsgUpdateParam{
-		Authority: integrationApp.GetAuthority(),
-		Name:      tokenomicstypes.ParamComputeUnitsToTokensMultiplier,
-		AsType:    &tokenomicstypes.MsgUpdateParam_AsInt64{AsInt64: 11},
-	}
-
-	// Run the request
-	result, err := integrationApp.RunMsg(t, updateTokenomicsParamMsg)
-	require.NoError(t, err)
-	require.NotNil(t, result, "unexpected nil result")
-
-	updateTokenomicsParamRes, ok := result.(*tokenomicstypes.MsgUpdateParamResponse)
-	require.True(t, ok)
-
-	// Validate the response is correct and that the value was updated
-	require.EqualValues(t, uint64(11), updateTokenomicsParamRes.Params.ComputeUnitsToTokensMultiplier)
-
-=======
->>>>>>> 09fc4ce0
 	// Prepare a request to query a session so it can be used to create a claim.
 	sessionQueryClient := sessiontypes.NewQueryClient(integrationApp.QueryHelper())
 	getSessionReq := sessiontypes.QueryGetSessionRequest{
@@ -98,15 +77,7 @@
 	}
 
 	// Run the message to create the claim
-<<<<<<< HEAD
-	result, err = integrationApp.RunMsg(t, &createClaimMsg)
+	result, err := integrationApp.RunMsg(t, &createClaimMsg)
 	require.NoError(t, err)
-=======
-	result := integrationApp.RunMsg(t,
-		&createClaimMsg,
-		integration.WithAutomaticFinalizeBlock(),
-		integration.WithAutomaticCommit(),
-	)
->>>>>>> 09fc4ce0
 	require.NotNil(t, result, "unexpected nil result")
 }