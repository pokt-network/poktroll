package integration_test

import (
	"context"
	"testing"

	"github.com/pokt-network/smt"
	"github.com/pokt-network/smt/kvstore/pebble"
	"github.com/stretchr/testify/require"
	"github.com/stretchr/testify/suite"

	"github.com/pokt-network/poktroll/pkg/crypto/protocol"
	"github.com/pokt-network/poktroll/testutil/integration"
	"github.com/pokt-network/poktroll/testutil/integration/suites"
	"github.com/pokt-network/poktroll/testutil/testrelayer"
	apptypes "github.com/pokt-network/poktroll/x/application/types"
	prooftypes "github.com/pokt-network/poktroll/x/proof/types"
	sessiontypes "github.com/pokt-network/poktroll/x/session/types"
	sharedtypes "github.com/pokt-network/poktroll/x/shared/types"
	tokenomicstypes "github.com/pokt-network/poktroll/x/tokenomics/types"
)

var (
// TODO_BETA(#826): Uncomment these
// Test params.
// computeUnitsToTokensMultiplier = uint64(1) // keeping the math simple
// proofRequirementThreshold      = sdk.NewInt64Coin(volatile.DenomuPOKT, 1e18)
)

type RelayMiningIntegrationTestSuite struct {
<<<<<<< HEAD
	// TODO_BETA(#826): wait for integration app & suites refactor to be merged.
	// Once suites.ParamsSuite is available, embed it here. In the meantime, we
	// MUST embed suite.Suite to avoid compilation errors.
	//
	// suites.ParamsSuite
	suite.Suite
=======
	suites.ParamsSuite
>>>>>>> 2a9d91b4
}

func (s *RelayMiningIntegrationTestSuite) SetupTest() {
	// Construct a fresh integration app for each test.
<<<<<<< HEAD
	// TODO_BETA(#826): wait for integration app & suites refactor to be merged.
	// s.NewApp(s.T())
	// s.SetupTestAccounts()
	// s.SetupTestAuthzGrants()
=======
	s.NewApp(s.T())
	s.SetupTestAuthzAccounts()
	s.SetupTestAuthzGrants()
>>>>>>> 2a9d91b4
}

func (s *RelayMiningIntegrationTestSuite) TestComputeNewDifficultyHash_RewardsReflectWorkCompleted() {
	// Set the shared module param compute_units_to_tokens_multiplier.
	// TODO_BETA(#826): wait for integration app & suites refactor to be merged.
	// _, err := s.RunUpdateParam(s.T(),
	// 	sharedtypes.ModuleName,
	// 	sharedtypes.ParamComputeUnitsToTokensMultiplier,
	// 	computeUnitsToTokensMultiplier,
	// )
	// require.NoError(s.T(), err)

	// Set the proof params so we never need a proof (for simplicity of this test)
	// TODO_BETA(#826): wait for integration app & suites refactor to be merged.
	// _, err = s.RunUpdateParam(s.T(),
	// 	prooftypes.ModuleName,
	// 	prooftypes.ParamProofRequestProbability,
	// 	float32(0),
	// )
	// require.NoError(s.T(), err)

	// Set the proof requirement threshold to be VERY high.
	// TODO_BETA(#826): wait for integration app & suites refactor to be merged.
	// _, err = s.RunUpdateParam(s.T(),
	// 	prooftypes.ModuleName,
	// 	prooftypes.ParamProofRequirementThreshold,
	// 	&proofRequirementThreshold,
	// )
	// require.NoError(s.T(), err)

	// TODO(@red-0ne, #781): Implement this test after the business logic is done.

	/*
		// Determine the height at which the claim will expire.
		sharedParams := sharedtypes.DefaultParams()
		claimWindowSizeBlocks := int64(sharedParams.GetClaimWindowOpenOffsetBlocks() + sharedParams.GetClaimWindowCloseOffsetBlocks())
		proofWindowSizeBlocks := int64(sharedParams.GetProofWindowOpenOffsetBlocks() + sharedParams.GetProofWindowCloseOffsetBlocks())

		app := integrationApp.DefaultApplication
		supplier := integrationApp.DefaultSupplier
		service := integrationApp.DefaultService

		// Monotonically increase the number of relays from a very small number
		// to a very large number
		for numRelays := uint64(1e3); numRelays <= 1e16; numRelays *= 10 {
			session := getSession(t, integrationApp)

			sessionEndHeight := session.GetHeader().GetSessionEndBlockHeight()
			claimExpirationHeight := int64(sessionEndHeight + claimWindowSizeBlocks + proofWindowSizeBlocks + 1)

			ctxAtHeight := sdkCtx.WithBlockHeight(claimExpirationHeight)

			relayMiningDifficulty, ok := keepers.TokenomicsKeeper.GetRelayMiningDifficulty(ctxAtHeight, service.Id)
			require.True(t, ok)

			// Prepare a claim with the given number of relays and store it
			claim := prepareRealClaim(t, ctxAtHeight, integrationApp, numRelays, app, supplier, session, service, &relayMiningDifficulty)
			keepers.ProofKeeper.UpsertClaim(ctxAtHeight, *claim)

			// Calling SettlePendingClaims calls ProcessTokenLogicModules behind the scenes
			settledResult, expiredResult, err := keepers.TokenomicsKeeper.SettlePendingClaims(ctxAtHeight)
			require.NoError(t, err)
			require.Equal(t, 1, int(settledResult.NumClaims))
			require.Equal(t, 0, int(expiredResult.NumClaims))

			// Update the relay mining difficulty
			_, err = keepers.TokenomicsKeeper.UpdateRelayMiningDifficulty(ctxAtHeight, map[string]uint64{service.Id: numRelays})
			require.NoError(t, err)

			// Compute the expected reward
			expectedReward := numRelays * serviceComputeUnitsPerRelay * computeUnitsToTokensMultiplier
			fmt.Println("Expected reward:", expectedReward)

			// Compute the new difficulty hash
			newDifficultyHash := protocol.ComputeNewDifficultyHash(ctx, numRelays)

			// // Check that the new difficulty hash is correct
			require.Equal(t, expectedReward, newDifficultyHash.Reward)

			// Update the relay mining difficulty and
			// - Check that EMA is changing
			// - Check that the difficulty is changing

			// Maintain a map of {num_relays -> num_rewards}
			// Then compute, for everything we have in the map (double list)
			// - Ratio of curr_relays to prev_relays
			// - Ratio of curr_rewards to prev_rewards
			// - Ensure the above are the same
		}
	*/
}

// prepareRealClaim prepares a claim by creating a real SMST with the given number
// of mined relays that adhere to the actual on-chain difficulty of the test service.
//
//nolint:unused // Will be used once the test above is implemented.
func prepareRealClaim(
	t *testing.T, ctx context.Context,
	integrationApp *integration.App,
	numRelays uint64,
	app *apptypes.Application,
	supplier *sharedtypes.Supplier,
	session *sessiontypes.Session,
	service *sharedtypes.Service,
	relayMiningDifficulty *tokenomicstypes.RelayMiningDifficulty,
) *prooftypes.Claim {
	t.Helper()

	// Prepare an in-memory key-value store
	kvStore, err := pebble.NewKVStore("")
	require.NoError(t, err)

	// Prepare an SMST
	trie := smt.NewSparseMerkleSumTrie(kvStore, protocol.NewTrieHasher(), smt.WithValueHasher(nil))

	// Insert the mined relays into the SMST
	for i := uint64(0); i < numRelays; i++ {
		// Mine a real relay
		minedRelay := testrelayer.NewSignedMinedRelay(t, ctx,
			session,
			app.Address,
			supplier.OperatorAddress,
			integrationApp.DefaultSupplierKeyringKeyringUid,
			integrationApp.GetKeyRing(),
			integrationApp.GetRingClient(),
		)
		// Ensure that the relay is applicable to the relay mining difficulty
		if protocol.IsRelayVolumeApplicable(minedRelay.Hash, relayMiningDifficulty.TargetHash) {
			err = trie.Update(minedRelay.Hash, minedRelay.Bytes, service.ComputeUnitsPerRelay)
			require.NoError(t, err)
		}
	}

	// Return the applicable claim
	return &prooftypes.Claim{
		SupplierOperatorAddress: integrationApp.DefaultSupplier.GetOperatorAddress(),
		SessionHeader:           session.GetHeader(),
		RootHash:                trie.Root(),
	}
}

func TestRelayMiningIntegrationSuite(t *testing.T) {
<<<<<<< HEAD
	t.Skip("TODO_BETA(#826): wait for integration app & suites refactor to be merged.")
=======
>>>>>>> 2a9d91b4
	suite.Run(t, new(RelayMiningIntegrationTestSuite))
}<|MERGE_RESOLUTION|>--- conflicted
+++ resolved
@@ -28,30 +28,14 @@
 )
 
 type RelayMiningIntegrationTestSuite struct {
-<<<<<<< HEAD
-	// TODO_BETA(#826): wait for integration app & suites refactor to be merged.
-	// Once suites.ParamsSuite is available, embed it here. In the meantime, we
-	// MUST embed suite.Suite to avoid compilation errors.
-	//
-	// suites.ParamsSuite
-	suite.Suite
-=======
 	suites.ParamsSuite
->>>>>>> 2a9d91b4
 }
 
 func (s *RelayMiningIntegrationTestSuite) SetupTest() {
 	// Construct a fresh integration app for each test.
-<<<<<<< HEAD
-	// TODO_BETA(#826): wait for integration app & suites refactor to be merged.
-	// s.NewApp(s.T())
-	// s.SetupTestAccounts()
-	// s.SetupTestAuthzGrants()
-=======
 	s.NewApp(s.T())
 	s.SetupTestAuthzAccounts()
 	s.SetupTestAuthzGrants()
->>>>>>> 2a9d91b4
 }
 
 func (s *RelayMiningIntegrationTestSuite) TestComputeNewDifficultyHash_RewardsReflectWorkCompleted() {
@@ -194,9 +178,5 @@
 }
 
 func TestRelayMiningIntegrationSuite(t *testing.T) {
-<<<<<<< HEAD
-	t.Skip("TODO_BETA(#826): wait for integration app & suites refactor to be merged.")
-=======
->>>>>>> 2a9d91b4
 	suite.Run(t, new(RelayMiningIntegrationTestSuite))
 }