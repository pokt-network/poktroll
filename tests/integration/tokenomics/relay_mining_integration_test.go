//go:build integration

package integration_test

import (
	"context"
	"testing"

<<<<<<< HEAD
	sdk "github.com/cosmos/cosmos-sdk/types"
=======
>>>>>>> 6590f76d
	"github.com/pokt-network/smt"
	"github.com/pokt-network/smt/kvstore/pebble"
	"github.com/stretchr/testify/require"
	"github.com/stretchr/testify/suite"

	"github.com/pokt-network/poktroll/pkg/crypto/protocol"
	"github.com/pokt-network/poktroll/testutil/integration"
	"github.com/pokt-network/poktroll/testutil/integration/suites"
	"github.com/pokt-network/poktroll/testutil/testrelayer"
	apptypes "github.com/pokt-network/poktroll/x/application/types"
	prooftypes "github.com/pokt-network/poktroll/x/proof/types"
	sessiontypes "github.com/pokt-network/poktroll/x/session/types"
	sharedtypes "github.com/pokt-network/poktroll/x/shared/types"
	tokenomicstypes "github.com/pokt-network/poktroll/x/tokenomics/types"
)

var (
<<<<<<< HEAD
	// Test params.
	computeUnitsToTokensMultiplier = uint64(1) // keeping the math simple
	proofRequirementThreshold      = sdk.NewInt64Coin(volatile.DenomuPOKT, 1e18)
	//serviceComputeUnitsPerRelay = uint64(1)   // keeping the math simple
)

type RelayMiningIntegrationTestSuite struct {
	suites.UpdateParamsSuite
=======
// Test params.
// computeUnitsToTokensMultiplier = uint64(1) // keeping the math simple
// proofRequirementThreshold      = sdk.NewInt64Coin(volatile.DenomuPOKT, 1e18)
)

type RelayMiningIntegrationTestSuite struct {
	// TODO_BETA(#826): wait for integration app & suites refactor to be merged.
	// Once suites.ParamsSuite is avialable, embed it here. In the meantime, we
	// MUST embed suite.Suite to avoid compilation errors.
	//
	// suites.ParamsSuite
	suite.Suite
>>>>>>> 6590f76d
}

func (s *RelayMiningIntegrationTestSuite) SetupTest() {
	// Construct a fresh integration app for each test.
<<<<<<< HEAD
	// TODO_BLOCKED(#826): wait for integration app & suites refactor to be merged.
	//s.NewApp(s.T())
	//s.SetupTestAccounts()
	//s.SetupTestAuthzGrants()
=======
	// TODO_BETA(#826): wait for integration app & suites refactor to be merged.
	// s.NewApp(s.T())
	// s.SetupTestAccounts()
	// s.SetupTestAuthzGrants()
>>>>>>> 6590f76d
}

func (s *RelayMiningIntegrationTestSuite) TestComputeNewDifficultyHash_RewardsReflectWorkCompleted() {
	// Set the shared module param compute_units_to_tokens_multiplier.
<<<<<<< HEAD
	// TODO_BLOCKED(#826): wait for integration app & suites refactor to be merged.
	//_, err := s.RunUpdateParam(s.T(),
	//	sharedtypes.ModuleName,
	//	sharedtypes.ParamComputeUnitsToTokensMultiplier,
	//	computeUnitsToTokensMultiplier,
	//)
	//require.NoError(s.T(), err)

	// Set the proof params so we never need a proof (for simplicity of this test)
	// TODO_BLOCKED(#826): wait for integration app & suites refactor to be merged.
	//_, err = s.RunUpdateParam(s.T(),
	//	prooftypes.ModuleName,
	//	prooftypes.ParamProofRequestProbability,
	//	float32(0),
	//)
	//require.NoError(s.T(), err)

	// Set the proof requirement threshold to be VERY high.
	// TODO_BLOCKED(#826): wait for integration app & suites refactor to be merged.
	//_, err = s.RunUpdateParam(s.T(),
	//	prooftypes.ModuleName,
	//	prooftypes.ParamProofRequirementThreshold,
	//	&proofRequirementThreshold,
	//)
	//require.NoError(s.T(), err)
=======
	// TODO_BETA(#826): wait for integration app & suites refactor to be merged.
	// _, err := s.RunUpdateParam(s.T(),
	// 	sharedtypes.ModuleName,
	// 	sharedtypes.ParamComputeUnitsToTokensMultiplier,
	// 	computeUnitsToTokensMultiplier,
	// )
	// require.NoError(s.T(), err)

	// Set the proof params so we never need a proof (for simplicity of this test)
	// TODO_BETA(#826): wait for integration app & suites refactor to be merged.
	// _, err = s.RunUpdateParam(s.T(),
	// 	prooftypes.ModuleName,
	// 	prooftypes.ParamProofRequestProbability,
	// 	float32(0),
	// )
	// require.NoError(s.T(), err)

	// Set the proof requirement threshold to be VERY high.
	// TODO_BETA(#826): wait for integration app & suites refactor to be merged.
	// _, err = s.RunUpdateParam(s.T(),
	// 	prooftypes.ModuleName,
	// 	prooftypes.ParamProofRequirementThreshold,
	// 	&proofRequirementThreshold,
	// )
	// require.NoError(s.T(), err)
>>>>>>> 6590f76d

	// TODO(@red-0ne, #781): Implement this test after the business logic is done.

	/*
		// Determine the height at which the claim will expire.
		sharedParams := sharedtypes.DefaultParams()
		claimWindowSizeBlocks := int64(sharedParams.GetClaimWindowOpenOffsetBlocks() + sharedParams.GetClaimWindowCloseOffsetBlocks())
		proofWindowSizeBlocks := int64(sharedParams.GetProofWindowOpenOffsetBlocks() + sharedParams.GetProofWindowCloseOffsetBlocks())

		app := integrationApp.DefaultApplication
		supplier := integrationApp.DefaultSupplier
		service := integrationApp.DefaultService

		// Monotonically increase the number of relays from a very small number
		// to a very large number
		for numRelays := uint64(1e3); numRelays <= 1e16; numRelays *= 10 {
			session := getSession(t, integrationApp)

			sessionEndHeight := session.GetHeader().GetSessionEndBlockHeight()
			claimExpirationHeight := int64(sessionEndHeight + claimWindowSizeBlocks + proofWindowSizeBlocks + 1)

			ctxAtHeight := sdkCtx.WithBlockHeight(claimExpirationHeight)

			relayMiningDifficulty, ok := keepers.TokenomicsKeeper.GetRelayMiningDifficulty(ctxAtHeight, service.Id)
			require.True(t, ok)

			// Prepare a claim with the given number of relays and store it
			claim := prepareRealClaim(t, ctxAtHeight, integrationApp, numRelays, app, supplier, session, service, &relayMiningDifficulty)
			keepers.ProofKeeper.UpsertClaim(ctxAtHeight, *claim)

			// Calling SettlePendingClaims calls ProcessTokenLogicModules behind the scenes
			settledResult, expiredResult, err := keepers.TokenomicsKeeper.SettlePendingClaims(ctxAtHeight)
			require.NoError(t, err)
			require.Equal(t, 1, int(settledResult.NumClaims))
			require.Equal(t, 0, int(expiredResult.NumClaims))

			// Update the relay mining difficulty
			_, err = keepers.TokenomicsKeeper.UpdateRelayMiningDifficulty(ctxAtHeight, map[string]uint64{service.Id: numRelays})
			require.NoError(t, err)

			// Compute the expected reward
			expectedReward := numRelays * serviceComputeUnitsPerRelay * computeUnitsToTokensMultiplier
			fmt.Println("Expected reward:", expectedReward)

			// Compute the new difficulty hash
			newDifficultyHash := protocol.ComputeNewDifficultyHash(ctx, numRelays)

			// // Check that the new difficulty hash is correct
			require.Equal(t, expectedReward, newDifficultyHash.Reward)

			// Update the relay mining difficulty and
			// - Check that EMA is changing
			// - Check that the difficulty is changing

			// Maintain a map of {num_relays -> num_rewards}
			// Then compute, for everything we have in the map (double list)
			// - Ratio of curr_relays to prev_relays
			// - Ratio of curr_rewards to prev_rewards
			// - Ensure the above are the same
		}
	*/
}

// prepareRealClaim prepares a claim by creating a real SMST with the given number
// of mined relays that adhere to the actual on-chain difficulty of the test service.
//
//nolint:unused // Will be used once the test above is implemented.
func prepareRealClaim(
	t *testing.T, ctx context.Context,
	integrationApp *integration.App,
	numRelays uint64,
	app *apptypes.Application,
	supplier *sharedtypes.Supplier,
	session *sessiontypes.Session,
	service *sharedtypes.Service,
	relayMiningDifficulty *tokenomicstypes.RelayMiningDifficulty,
) *prooftypes.Claim {
	t.Helper()

	// Prepare an in-memory key-value store
	kvStore, err := pebble.NewKVStore("")
	require.NoError(t, err)

	// Prepare an SMST
	trie := smt.NewSparseMerkleSumTrie(kvStore, protocol.NewTrieHasher(), smt.WithValueHasher(nil))

	// Insert the mined relays into the SMST
	for i := uint64(0); i < numRelays; i++ {
		// Mine a real relay
		minedRelay := testrelayer.NewSignedMinedRelay(t, ctx,
			session,
			app.Address,
			supplier.OperatorAddress,
			integrationApp.DefaultSupplierKeyringKeyringUid,
			integrationApp.GetKeyRing(),
			integrationApp.GetRingClient(),
		)
		// Ensure that the relay is applicable to the relay mining difficulty
		if protocol.IsRelayVolumeApplicable(minedRelay.Hash, relayMiningDifficulty.TargetHash) {
			err = trie.Update(minedRelay.Hash, minedRelay.Bytes, service.ComputeUnitsPerRelay)
			require.NoError(t, err)
		}
	}

	// Return the applicable claim
	return &prooftypes.Claim{
		SupplierOperatorAddress: integrationApp.DefaultSupplier.GetOperatorAddress(),
		SessionHeader:           session.GetHeader(),
		RootHash:                trie.Root(),
	}
}

func TestRelayMiningIntegrationSuite(t *testing.T) {
<<<<<<< HEAD
	t.Skip("TODO_BLOCKED(#826): wait for integration app & suites refactor to be merged.")
=======
	t.Skip("TODO_BETA(#826): wait for integration app & suites refactor to be merged.")
>>>>>>> 6590f76d
	suite.Run(t, new(RelayMiningIntegrationTestSuite))
}<|MERGE_RESOLUTION|>--- conflicted
+++ resolved
@@ -1,15 +1,9 @@
-//go:build integration
-
 package integration_test
 
 import (
 	"context"
 	"testing"
 
-<<<<<<< HEAD
-	sdk "github.com/cosmos/cosmos-sdk/types"
-=======
->>>>>>> 6590f76d
 	"github.com/pokt-network/smt"
 	"github.com/pokt-network/smt/kvstore/pebble"
 	"github.com/stretchr/testify/require"
@@ -17,7 +11,6 @@
 
 	"github.com/pokt-network/poktroll/pkg/crypto/protocol"
 	"github.com/pokt-network/poktroll/testutil/integration"
-	"github.com/pokt-network/poktroll/testutil/integration/suites"
 	"github.com/pokt-network/poktroll/testutil/testrelayer"
 	apptypes "github.com/pokt-network/poktroll/x/application/types"
 	prooftypes "github.com/pokt-network/poktroll/x/proof/types"
@@ -27,16 +20,6 @@
 )
 
 var (
-<<<<<<< HEAD
-	// Test params.
-	computeUnitsToTokensMultiplier = uint64(1) // keeping the math simple
-	proofRequirementThreshold      = sdk.NewInt64Coin(volatile.DenomuPOKT, 1e18)
-	//serviceComputeUnitsPerRelay = uint64(1)   // keeping the math simple
-)
-
-type RelayMiningIntegrationTestSuite struct {
-	suites.UpdateParamsSuite
-=======
 // Test params.
 // computeUnitsToTokensMultiplier = uint64(1) // keeping the math simple
 // proofRequirementThreshold      = sdk.NewInt64Coin(volatile.DenomuPOKT, 1e18)
@@ -49,53 +32,18 @@
 	//
 	// suites.ParamsSuite
 	suite.Suite
->>>>>>> 6590f76d
 }
 
 func (s *RelayMiningIntegrationTestSuite) SetupTest() {
 	// Construct a fresh integration app for each test.
-<<<<<<< HEAD
-	// TODO_BLOCKED(#826): wait for integration app & suites refactor to be merged.
-	//s.NewApp(s.T())
-	//s.SetupTestAccounts()
-	//s.SetupTestAuthzGrants()
-=======
 	// TODO_BETA(#826): wait for integration app & suites refactor to be merged.
 	// s.NewApp(s.T())
 	// s.SetupTestAccounts()
 	// s.SetupTestAuthzGrants()
->>>>>>> 6590f76d
 }
 
 func (s *RelayMiningIntegrationTestSuite) TestComputeNewDifficultyHash_RewardsReflectWorkCompleted() {
 	// Set the shared module param compute_units_to_tokens_multiplier.
-<<<<<<< HEAD
-	// TODO_BLOCKED(#826): wait for integration app & suites refactor to be merged.
-	//_, err := s.RunUpdateParam(s.T(),
-	//	sharedtypes.ModuleName,
-	//	sharedtypes.ParamComputeUnitsToTokensMultiplier,
-	//	computeUnitsToTokensMultiplier,
-	//)
-	//require.NoError(s.T(), err)
-
-	// Set the proof params so we never need a proof (for simplicity of this test)
-	// TODO_BLOCKED(#826): wait for integration app & suites refactor to be merged.
-	//_, err = s.RunUpdateParam(s.T(),
-	//	prooftypes.ModuleName,
-	//	prooftypes.ParamProofRequestProbability,
-	//	float32(0),
-	//)
-	//require.NoError(s.T(), err)
-
-	// Set the proof requirement threshold to be VERY high.
-	// TODO_BLOCKED(#826): wait for integration app & suites refactor to be merged.
-	//_, err = s.RunUpdateParam(s.T(),
-	//	prooftypes.ModuleName,
-	//	prooftypes.ParamProofRequirementThreshold,
-	//	&proofRequirementThreshold,
-	//)
-	//require.NoError(s.T(), err)
-=======
 	// TODO_BETA(#826): wait for integration app & suites refactor to be merged.
 	// _, err := s.RunUpdateParam(s.T(),
 	// 	sharedtypes.ModuleName,
@@ -121,7 +69,6 @@
 	// 	&proofRequirementThreshold,
 	// )
 	// require.NoError(s.T(), err)
->>>>>>> 6590f76d
 
 	// TODO(@red-0ne, #781): Implement this test after the business logic is done.
 
@@ -235,10 +182,6 @@
 }
 
 func TestRelayMiningIntegrationSuite(t *testing.T) {
-<<<<<<< HEAD
-	t.Skip("TODO_BLOCKED(#826): wait for integration app & suites refactor to be merged.")
-=======
 	t.Skip("TODO_BETA(#826): wait for integration app & suites refactor to be merged.")
->>>>>>> 6590f76d
 	suite.Run(t, new(RelayMiningIntegrationTestSuite))
 }