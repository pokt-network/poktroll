--- conflicted
+++ resolved
@@ -318,7 +318,6 @@
 test_e2e: test_e2e_env ## Run all E2E tests
 	go test -v ./e2e/tests/... -tags=e2e,test
 
-<<<<<<< HEAD
 .PHONY: test_e2e_app
 test_e2e_app:
 	go test -v ./e2e/tests/... -tags=e2e,test --features-path=stake_app.feature
@@ -326,7 +325,7 @@
 .PHONY: test_e2e_gateway
 test_e2e_gateway:
 	go test -v ./e2e/tests/... -tags=e2e,test --features-path=stake_gateway.feature
-=======
+
 .PHONY: test_e2e_session
 test_e2e_session: test_e2e_env ## Run only the E2E suite that exercises the session (i.e. claim/proof) life-cycle
 	go test -v ./e2e/tests/... -tags=e2e,test --features-path=session.feature
@@ -338,7 +337,6 @@
 .PHONY: test_load_relays_stress
 test_load_relays_stress: test_e2e_env ## Run the stress test for E2E relays.
 	go test -v ./load-testing/tests/... -tags=e2e,test --features-path=relays_stress.feature
->>>>>>> 2a2bfe3a
 
 .PHONY: go_test_verbose
 go_test_verbose: check_go_version ## Run all go tests verbosely
