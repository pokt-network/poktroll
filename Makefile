.SILENT:

POKTROLLD_HOME := ./localnet/poktrolld
POCKET_NODE = tcp://127.0.0.1:36657 # The pocket rollup node (full node and sequencer in the localnet context)
APPGATE_SERVER = http://localhost:42069
POCKET_ADDR_PREFIX = pokt

####################
### Dependencies ###
####################

# TODO: Add other dependencies (ignite, docker, k8s, etc) here
.PHONY: install_ci_deps
install_ci_deps: ## Installs `mockgen`
	go install "github.com/golang/mock/mockgen@v1.6.0" && mockgen --version
	go install github.com/golangci/golangci-lint/cmd/golangci-lint@latest && golangci-lint --version
	go install golang.org/x/tools/cmd/goimports@latest

########################
### Makefile Helpers ###
########################

.PHONY: prompt_user
# Internal helper target - prompt the user before continuing
prompt_user:
	@echo "Are you sure? [y/N] " && read ans && [ $${ans:-N} = y ]

.PHONY: list
list: ## List all make targets
	@${MAKE} -pRrn : -f $(MAKEFILE_LIST) 2>/dev/null | awk -v RS= -F: '/^# File/,/^# Finished Make data base/ {if ($$1 !~ "^[#.]") {print $$1}}' | egrep -v -e '^[^[:alnum:]]' -e '^$@$$' | sort

.PHONY: help
.DEFAULT_GOAL := help
help: ## Prints all the targets in all the Makefiles
	@grep -h -E '^[a-zA-Z0-9_-]+:.*?## .*$$' $(MAKEFILE_LIST) | awk 'BEGIN {FS = ":.*?## "}; {printf "\033[36m%-30s\033[0m %s\n", $$1, $$2}'

##############
### Checks ###
##############

.PHONY: check_go_version
# Internal helper target - check go version
check_go_version:
	@# Extract the version number from the `go version` command.
	@GO_VERSION=$$(go version | cut -d " " -f 3 | cut -c 3-) && \
	MAJOR_VERSION=$$(echo $$GO_VERSION | cut -d "." -f 1) && \
	MINOR_VERSION=$$(echo $$GO_VERSION | cut -d "." -f 2) && \
	\
	if [ "$$MAJOR_VERSION" -ne 1 ] || [ "$$MINOR_VERSION" -ge 21 ] ||  [ "$$MINOR_VERSION" -le 18 ] ; then \
		echo "Invalid Go version. Expected 1.19.x or 1.20.x but found $$GO_VERSION"; \
		exit 1; \
	fi

.PHONY: check_docker
# Internal helper target - check if docker is installed
check_docker:
	{ \
	if ( ! ( command -v docker >/dev/null && (docker compose version >/dev/null || command -v docker-compose >/dev/null) )); then \
		echo "Seems like you don't have Docker or docker-compose installed. Make sure you review build/localnet/README.md and docs/development/README.md  before continuing"; \
		exit 1; \
	fi; \
	}

.PHONY: check_godoc
# Internal helper target - check if godoc is installed
check_godoc:
	{ \
	if ( ! ( command -v godoc >/dev/null )); then \
		echo "Seems like you don't have godoc installed. Make sure you install it via 'go install golang.org/x/tools/cmd/godoc@latest' before continuing"; \
		exit 1; \
	fi; \
	}


.PHONY: warn_destructive
warn_destructive: ## Print WARNING to the user
	@echo "This is a destructive action that will affect docker resources outside the scope of this repo!"

#######################
### Proto  Helpers ####
#######################

.PHONY: proto_regen
proto_regen: ## Delete existing protobuf artifacts and regenerate them
	find . \( -name "*.pb.go" -o -name "*.pb.gw.go" \) | xargs --no-run-if-empty rm
	ignite generate proto-go --yes

#######################
### Docker  Helpers ###
#######################

.PHONY: docker_wipe
docker_wipe: check_docker warn_destructive prompt_user ## [WARNING] Remove all the docker containers, images and volumes.
	docker ps -a -q | xargs -r -I {} docker stop {}
	docker ps -a -q | xargs -r -I {} docker rm {}
	docker images -q | xargs -r -I {} docker rmi {}
	docker volume ls -q | xargs -r -I {} docker volume rm {}

########################
### Localnet Helpers ###
########################

.PHONY: localnet_up
localnet_up: ## Starts localnet
	make localnet_regenesis
	tilt up

.PHONY: localnet_down
localnet_down: ## Delete resources created by localnet
	tilt down
	kubectl delete secret celestia-secret || exit 1

.PHONY: localnet_regenesis
localnet_regenesis: ## Regenerate the localnet genesis file
# NOTE: intentionally not using --home <dir> flag to avoid overwriting the test keyring
	ignite chain init
	mkdir -p $(POKTROLLD_HOME)/config/
	cp -r ${HOME}/.poktroll/keyring-test $(POKTROLLD_HOME)
	cp ${HOME}/.poktroll/config/*_key.json $(POKTROLLD_HOME)/config/
	cp ${HOME}/.poktroll/config/genesis.json $(POKTROLLD_HOME)/config/

###############
### Linting ###
###############

.PHONY: go_lint
go_lint: ## Run all go linters
	golangci-lint run --timeout 5m

go_imports: check_go_version ## Run goimports on all go files
	go run ./tools/scripts/goimports

#############
### Tests ###
#############

.PHONY: test_e2e
test_e2e: ## Run all E2E tests
	export POCKET_NODE=$(POCKET_NODE) && \
	export APPGATE_SERVER=$(APPGATE_SERVER) && \
	POKTROLLD_HOME=../../$(POKTROLLD_HOME) && \
	go test -v ./e2e/tests/... -tags=e2e

.PHONY: go_test_verbose
go_test_verbose: check_go_version ## Run all go tests verbosely
	go test -v -race -tags test ./...

<<<<<<< HEAD
.PHONY: go_test_quiet
go_test_quiet: check_go_version ## Run all go tests quietly
=======
.PHONY: go_test
go_test: check_go_version ## Run all go tests showing detailed output only on failures
>>>>>>> 3b85dc40
	go test -race -tags test ./...

.PHONY: go_test_integration
go_test_integration: check_go_version ## Run all go tests, including integration
	go test -v -race -tags test,integration ./...

.PHONY: itest
itest: check_go_version ## Run tests iteratively (see usage for more)
	./tools/scripts/itest.sh $(filter-out $@,$(MAKECMDGOALS))
# catch-all target for itest
%:
	# no-op
	@:

.PHONY: go_mockgen
go_mockgen: ## Use `mockgen` to generate mocks used for testing purposes of all the modules.
	find . -name "*_mock.go" | xargs --no-run-if-empty rm
	go generate ./x/application/types/
	go generate ./x/gateway/types/
	go generate ./x/supplier/types/
	go generate ./x/session/types/
	go generate ./pkg/client/interface.go
	go generate ./pkg/miner/interface.go
	go generate ./pkg/relayer/interface.go
	go generate ./pkg/crypto/rings/interface.go

.PHONY: go_fixturegen
go_fixturegen: ## Generate fixture data for unit tests
	go generate ./pkg/relayer/miner/miner_test.go

.PHONY: go_develop
go_develop: proto_regen go_mockgen ## Generate protos and mocks

.PHONY: go_develop_and_test
go_develop_and_test: go_develop go_test ## Generate protos, mocks and run all tests

#############
### TODOS ###
#############

# How do I use TODOs?
# 1. <KEYWORD>: <Description of follow up work>;
# 	e.g. TODO_HACK: This is a hack, we need to fix it later
# 2. If there's a specific issue, or specific person, add that in paranthesiss
#   e.g. TODO(@Olshansk): Automatically link to the Github user https://github.com/olshansk
#   e.g. TODO_INVESTIGATE(#420): Automatically link this to github issue https://github.com/pokt-network/pocket/issues/420
#   e.g. TODO_DISCUSS(@Olshansk, #420): Specific individual should tend to the action item in the specific ticket
#   e.g. TODO_CLEANUP(core): This is not tied to an issue, or a person, but should only be done by the core team.
#   e.g. TODO_CLEANUP: This is not tied to an issue, or a person, and can be done by the core team or external contributors.
# 3. Feel free to add additional keywords to the list above.

# Inspired by @goldinguy_ in this post: https://goldin.io/blog/stop-using-todo ###
# TODO                        - General Purpose catch-all.
# TODO_COMMUNITY              - A TODO that may be a candidate for outsourcing to the community.
# TODO_DECIDE                 - A TODO indicating we need to make a decision and document it using an ADR in the future; https://github.com/pokt-network/pocket-network-protocol/tree/main/ADRs
# TODO_TECHDEBT               - Not a great implementation, but we need to fix it later.
# TODO_BLOCKER                - Similar to TECHDEBT, but of higher priority, urgency & risk prior to the next release
# TODO_IMPROVE                - A nice to have, but not a priority. It's okay if we never get to this.
# TODO_OPTIMIZE               - An opportunity for performance improvement if/when it's necessary
# TODO_DISCUSS                - Probably requires a lengthy offline discussion to understand next steps.
# TODO_INCOMPLETE             - A change which was out of scope of a specific PR but needed to be documented.
# TODO_INVESTIGATE            - TBD what was going on, but needed to continue moving and not get distracted.
# TODO_CLEANUP                - Like TECHDEBT, but not as bad.  It's okay if we never get to this.
# TODO_HACK                   - Like TECHDEBT, but much worse. This needs to be prioritized
# TODO_REFACTOR               - Similar to TECHDEBT, but will require a substantial rewrite and change across the codebase
# TODO_CONSIDERATION          - A comment that involves extra work but was thoughts / considered as part of some implementation
# TODO_CONSOLIDATE            - We likely have similar implementations/types of the same thing, and we should consolidate them.
# TODO_ADDTEST                - Add more tests for a specific code section
# TODO_DEPRECATE              - Code that should be removed in the future
# TODO_RESEARCH               - A non-trivial action item that requires deep research and investigation being next steps can be taken
# TODO_DOCUMENT		          - A comment that involves the creation of a README or other documentation
# TODO_BUG                    - There is a known existing bug in this code
# TODO_NB                     - An important note to reference later
# TODO_DISCUSS_IN_THIS_COMMIT - SHOULD NEVER BE COMMITTED TO MASTER. It is a way for the reviewer of a PR to start / reply to a discussion.
# TODO_IN_THIS_COMMIT         - SHOULD NEVER BE COMMITTED TO MASTER. It is a way to start the review process while non-critical changes are still in progress
TODO_KEYWORDS = -e "TODO" -e "TODO_COMMUNITY" -e "TODO_DECIDE" -e "TODO_TECHDEBT" -e "TODO_IMPROVE" -e "TODO_OPTIMIZE" -e "TODO_DISCUSS" -e "TODO_INCOMPLETE" -e "TODO_INVESTIGATE" -e "TODO_CLEANUP" -e "TODO_HACK" -e "TODO_REFACTOR" -e "TODO_CONSIDERATION" -e "TODO_IN_THIS_COMMIT" -e "TODO_DISCUSS_IN_THIS_COMMIT" -e "TODO_CONSOLIDATE" -e "TODO_DEPRECATE" -e "TODO_ADDTEST" -e "TODO_RESEARCH" -e "TODO_BUG" -e "TODO_NB"

.PHONY: todo_list
todo_list: ## List all the TODOs in the project (excludes vendor and prototype directories)
	grep --exclude-dir={.git,vendor,prototype} -r ${TODO_KEYWORDS}  .

TODO_SEARCH ?= $(shell pwd)

.PHONY: todo_search
todo_search: ## List all the TODOs in a specific directory specific by `TODO_SEARCH`
	grep --exclude-dir={.git,vendor,prototype} -r ${TODO_KEYWORDS} ${TODO_SEARCH}

.PHONY: todo_count
todo_count: ## Print a count of all the TODOs in the project
	grep --exclude-dir={.git,vendor,prototype} -r ${TODO_KEYWORDS} . | wc -l

.PHONY: todo_this_commit
todo_this_commit: ## List all the TODOs needed to be done in this commit
	grep --exclude-dir={.git,vendor,prototype,.vscode} --exclude=Makefile -r -e "TODO_IN_THIS_COMMIT" -e "TODO_DISCUSS_IN_THIS_COMMIT"

####################
###   Gateways   ###
####################

.PHONY: gateway_list
gateway_list: ## List all the staked gateways
	poktrolld --home=$(POKTROLLD_HOME) q gateway list-gateway --node $(POCKET_NODE)

.PHONY: gateway_stake
gateway_stake: ## Stake tokens for the gateway specified (must specify the gateway env var)
	poktrolld --home=$(POKTROLLD_HOME) tx gateway stake-gateway 1000upokt --keyring-backend test --from $(GATEWAY) --node $(POCKET_NODE)

.PHONY: gateway1_stake
gateway1_stake: ## Stake gateway1
	GATEWAY=gateway1 make gateway_stake

.PHONY: gateway2_stake
gateway2_stake: ## Stake gateway2
	GATEWAY=gateway2 make gateway_stake

.PHONY: gateway3_stake
gateway3_stake: ## Stake gateway3
	GATEWAY=gateway3 make gateway_stake

.PHONY: gateway_unstake
gateway_unstake: ## Unstake an gateway (must specify the GATEWAY env var)
	poktrolld --home=$(POKTROLLD_HOME) tx gateway unstake-gateway --keyring-backend test --from $(GATEWAY) --node $(POCKET_NODE)

.PHONY: gateway1_unstake
gateway1_unstake: ## Unstake gateway1
	GATEWAY=gateway1 make gateway_unstake

.PHONY: gateway2_unstake
gateway2_unstake: ## Unstake gateway2
	GATEWAY=gateway2 make gateway_unstake

.PHONY: gateway3_unstake
gateway3_unstake: ## Unstake gateway3
	GATEWAY=gateway3 make gateway_unstake

####################
### Applications ###
####################

.PHONY: app_list
app_list: ## List all the staked applications
	poktrolld --home=$(POKTROLLD_HOME) q application list-application --node $(POCKET_NODE)

.PHONY: app_stake
app_stake: ## Stake tokens for the application specified (must specify the APP and SERVICES env vars)
	poktrolld --home=$(POKTROLLD_HOME) tx application stake-application 1000upokt --config $(POKTROLLD_HOME)/config/$(SERVICES) --keyring-backend test --from $(APP) --node $(POCKET_NODE)

# TODO_IMPROVE(#180): Make sure genesis-staked actors are available via AccountKeeper
.PHONY: app1_stake
app1_stake: ## Stake app1 (also staked in genesis)
	APP=app1 SERVICES=application1_stake_config.yaml make app_stake

.PHONY: app2_stake
app2_stake: ## Stake app2
	APP=app2 SERVICES=application2_stake_config.yaml make app_stake

.PHONY: app3_stake
app3_stake: ## Stake app3
	APP=app3 SERVICES=application3_stake_config.yaml make app_stake

.PHONY: app_unstake
app_unstake: ## Unstake an application (must specify the APP env var)
	poktrolld --home=$(POKTROLLD_HOME) tx application unstake-application --keyring-backend test --from $(APP) --node $(POCKET_NODE)

.PHONY: app1_unstake
app1_unstake: ## Unstake app1
	APP=app1 make app_unstake

.PHONY: app2_unstake
app2_unstake: ## Unstake app2
	APP=app2 make app_unstake

.PHONY: app3_unstake
app3_unstake: ## Unstake app3
	APP=app3 make app_unstake

.PHONY: app_delegate
app_delegate: ## Delegate trust to a gateway (must specify the APP and GATEWAY_ADDR env vars). Requires the app to be staked
	poktrolld --home=$(POKTROLLD_HOME) tx application delegate-to-gateway $(GATEWAY_ADDR) --keyring-backend test --from $(APP) --node $(POCKET_NODE)

.PHONY: app1_delegate_gateway1
app1_delegate_gateway1: ## Delegate trust to gateway1
	GATEWAY1=$$(make poktrolld_addr ACC_NAME=gateway1) && \
	APP=app1 GATEWAY_ADDR=$$GATEWAY1 make app_delegate

.PHONY: app2_delegate_gateway2
app2_delegate_gateway2: ## Delegate trust to gateway2
	GATEWAY2=$$(make poktrolld_addr ACC_NAME=gateway2) && \
	APP=app2 GATEWAY_ADDR=$$GATEWAY2 make app_delegate

.PHONY: app3_delegate_gateway3
app3_delegate_gateway3: ## Delegate trust to gateway3
	GATEWAY3=$$(make poktrolld_addr ACC_NAME=gateway3) && \
	APP=app3 GATEWAY_ADDR=$$GATEWAY3 make app_delegate

.PHONY: app_undelegate
app_undelegate: ## Undelegate trust to a gateway (must specify the APP and GATEWAY_ADDR env vars). Requires the app to be staked
	poktrolld --home=$(POKTROLLD_HOME) tx application undelegate-from-gateway $(GATEWAY_ADDR) --keyring-backend test --from $(APP) --node $(POCKET_NODE)

.PHONY: app1_undelegate_gateway1
app1_undelegate_gateway1: ## Undelegate trust to gateway1
	GATEWAY1=$$(make poktrolld_addr ACC_NAME=gateway1) && \
	APP=app1 GATEWAY_ADDR=$$GATEWAY1 make app_undelegate

.PHONY: app2_undelegate_gateway2
app2_undelegate_gateway2: ## Undelegate trust to gateway2
	GATEWAY2=$$(make poktrolld_addr ACC_NAME=gateway2) && \
	APP=app2 GATEWAY_ADDR=$$GATEWAY2 make app_undelegate

.PHONY: app3_undelegate_gateway3
app3_undelegate_gateway3: ## Undelegate trust to gateway3
	GATEWAY3=$$(make poktrolld_addr ACC_NAME=gateway3) && \
	APP=app3 GATEWAY_ADDR=$$GATEWAY3 make app_undelegate

#################
### Suppliers ###
#################

.PHONY: supplier_list
supplier_list: ## List all the staked supplier
	poktrolld --home=$(POKTROLLD_HOME) q supplier list-supplier --node $(POCKET_NODE)

.PHONY: supplier_stake
supplier_stake: ## Stake tokens for the supplier specified (must specify the SUPPLIER and SUPPLIER_CONFIG env vars)
	poktrolld --home=$(POKTROLLD_HOME) tx supplier stake-supplier 1000upokt --config $(POKTROLLD_HOME)/config/$(SERVICES) --keyring-backend test --from $(SUPPLIER) --node $(POCKET_NODE)

.PHONY: supplier1_stake
supplier1_stake: ## Stake supplier1 (also staked in genesis)
	SUPPLIER=supplier1 SERVICES=supplier1_stake_config.yaml make supplier_stake

.PHONY: supplier2_stake
supplier2_stake: ## Stake supplier2
	SUPPLIER=supplier2 SERVICES=supplier2_stake_config.yaml make supplier_stake

.PHONY: supplier3_stake
supplier3_stake: ## Stake supplier3
	SUPPLIER=supplier3 SERVICES=supplier3_stake_config.yaml make supplier_stake

.PHONY: supplier_unstake
supplier_unstake: ## Unstake an supplier (must specify the SUPPLIER env var)
	poktrolld --home=$(POKTROLLD_HOME) tx supplier unstake-supplier --keyring-backend test --from $(SUPPLIER) --node $(POCKET_NODE)

.PHONY: supplier1_unstake
supplier1_unstake: ## Unstake supplier1
	SUPPLIER=supplier1 make supplier_unstake

.PHONY: supplier2_unstake
supplier2_unstake: ## Unstake supplier2
	SUPPLIER=supplier2 make supplier_unstake

.PHONY: supplier3_unstake
supplier3_unstake: ## Unstake supplier3
	SUPPLIER=supplier3 make supplier_unstake

###############
### Session ###
###############

.PHONY: get_session
get_session: ## Retrieve the session given the following env vars: (APP_ADDR, SVC, HEIGHT)
	poktrolld --home=$(POKTROLLD_HOME) q session get-session $(APP) $(SVC) $(HEIGHT) --node $(POCKET_NODE)

.PHONY: get_session_app1_anvil
get_session_app1_anvil: ## Retrieve the session for (app1, anvil, latest_height)
	APP1=$$(make poktrolld_addr ACC_NAME=app1) && \
	APP=$$APP1 SVC=anvil HEIGHT=0 make get_session

.PHONY: get_session_app2_anvil
get_session_app2_anvil: ## Retrieve the session for (app2, anvil, latest_height)
	APP2=$$(make poktrolld_addr ACC_NAME=app2) && \
	APP=$$APP2 SVC=anvil HEIGHT=0 make get_session

.PHONY: get_session_app3_anvil
get_session_app3_anvil: ## Retrieve the session for (app3, anvil, latest_height)
	APP3=$$(make poktrolld_addr ACC_NAME=app3) && \
	APP=$$APP3 SVC=anvil HEIGHT=0 make get_session

################
### Accounts ###
################

.PHONY: acc_balance_query
acc_balance_query: ## Query the balance of the account specified (make acc_balance_query ACC=pokt...)
	@echo "~~~ Balances ~~~"
	poktrolld --home=$(POKTROLLD_HOME) q bank balances $(ACC) --node $(POCKET_NODE)
	@echo "~~~ Spendable Balances ~~~"
	@echo "Querying spendable balance for $(ACC)"
	poktrolld --home=$(POKTROLLD_HOME) q bank spendable-balances $(ACC) --node $(POCKET_NODE)

.PHONY: acc_balance_query_module_app
acc_balance_query_module_app: ## Query the balance of the network level "application" module
	make acc_balance_query ACC=pokt1rl3gjgzexmplmds3tq3r3yk84zlwdl6djzgsvm

.PHONY: acc_balance_query_module_supplier
acc_balance_query_module_supplier: ## Query the balance of the network level "supplier" module
	SUPPLIER1=$(make poktrolld_addr ACC_NAME=supplier1)
	make acc_balance_query ACC=SUPPLIER1

.PHONY: acc_balance_query_app1
acc_balance_query_app1: ## Query the balance of app1
	APP1=$$(make poktrolld_addr ACC_NAME=app1) && \
	make acc_balance_query ACC=$$APP1

.PHONY: acc_balance_total_supply
acc_balance_total_supply: ## Query the total supply of the network
	poktrolld --home=$(POKTROLLD_HOME) q bank total --node $(POCKET_NODE)

##############
### Claims ###
##############

# These encoded values were generated using the `encodeSessionHeader` helpers in `query_claim_test.go` as dummy values.
ENCODED_SESSION_HEADER = "eyJhcHBsaWNhdGlvbl9hZGRyZXNzIjoicG9rdDFleXJuNDUwa3JoZnpycmVyemd0djd2c3J4bDA5NDN0dXN4azRhayIsInNlcnZpY2UiOnsiaWQiOiJhbnZpbCIsIm5hbWUiOiIifSwic2Vzc2lvbl9zdGFydF9ibG9ja19oZWlnaHQiOiI1Iiwic2Vzc2lvbl9pZCI6InNlc3Npb25faWQxIiwic2Vzc2lvbl9lbmRfYmxvY2tfaGVpZ2h0IjoiOSJ9"
ENCODED_ROOT_HASH = "cm9vdF9oYXNo"
.PHONY: claim_create_dummy
claim_create_dummy: ## Create a dummy claim by supplier1
	poktrolld --home=$(POKTROLLD_HOME) tx supplier create-claim \
	$(ENCODED_SESSION_HEADER) \
	$(ENCODED_ROOT_HASH) \
	--from supplier1 --node $(POCKET_NODE)

.PHONY: claims_list
claim_list: ## List all the claims
	poktrolld --home=$(POKTROLLD_HOME) q supplier list-claims --node $(POCKET_NODE)

.PHONY: claims_list_address
claim_list_address: ## List all the claims for a specific address (specified via ADDR variable)
	poktrolld --home=$(POKTROLLD_HOME) q supplier list-claims --supplier-address $(ADDR) --node $(POCKET_NODE)

.PHONY: claims_list_address_supplier1
claim_list_address_supplier1: ## List all the claims for supplier1
	SUPPLIER1=$$(make poktrolld_addr ACC_NAME=supplier1) && \
	ADDR=$$SUPPLIER1 make claim_list_address

.PHONY: claim_list_height
claim_list_height: ## List all the claims ending at a specific height (specified via HEIGHT variable)
	poktrolld --home=$(POKTROLLD_HOME) q supplier list-claims --session-end-height $(HEIGHT) --node $(POCKET_NODE)

.PHONY: claim_list_height_5
claim_list_height_5: ## List all the claims at height 5
	HEIGHT=5 make claim_list_height

.PHONY: claim_list_session
claim_list_session: ## List all the claims ending at a specific session (specified via SESSION variable)
	poktrolld --home=$(POKTROLLD_HOME) q supplier list-claims --session-id $(SESSION) --node $(POCKET_NODE)

######################
### Ignite Helpers ###
######################

.PHONY: ignite_acc_list
ignite_acc_list: ## List all the accounts in LocalNet
	ignite account list --keyring-dir=$(POKTROLLD_HOME) --keyring-backend test --address-prefix $(POCKET_ADDR_PREFIX)

##################
### CI Helpers ###
##################

.PHONY: trigger_ci
trigger_ci: ## Trigger the CI pipeline by submitting an empty commit; See https://github.com/pokt-network/pocket/issues/900 for details
	git commit --allow-empty -m "Empty commit"
	git push

#####################
### Documentation ###
#####################

.PHONY: go_docs
go_docs: check_godoc ## Generate documentation for the project
	echo "Visit http://localhost:6060/pkg/pocket/"
	godoc -http=:6060

.PHONY: openapi_gen
openapi_gen: ## Generate the OpenAPI spec for the Ignite API
	ignite generate openapi --yes

######################
### Ignite Helpers ###
######################

.PHONY: poktrolld_addr
poktrolld_addr: ## Retrieve the address for an account by ACC_NAME
	@echo $(shell poktrolld --home=$(POKTROLLD_HOME) keys show -a $(ACC_NAME))<|MERGE_RESOLUTION|>--- conflicted
+++ resolved
@@ -145,13 +145,8 @@
 go_test_verbose: check_go_version ## Run all go tests verbosely
 	go test -v -race -tags test ./...
 
-<<<<<<< HEAD
-.PHONY: go_test_quiet
-go_test_quiet: check_go_version ## Run all go tests quietly
-=======
 .PHONY: go_test
 go_test: check_go_version ## Run all go tests showing detailed output only on failures
->>>>>>> 3b85dc40
 	go test -race -tags test ./...
 
 .PHONY: go_test_integration
