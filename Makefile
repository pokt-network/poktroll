--- conflicted
+++ resolved
@@ -135,11 +135,7 @@
 	go generate ./x/application/types/
 	go generate ./x/gateway/types/
 	go generate ./x/supplier/types/
-<<<<<<< HEAD
 	go generate ./pkg/...
-=======
-	go generate ./x/session/types/
->>>>>>> e021b420
 
 .PHONY: go_develop
 go_develop: proto_regen go_mockgen ## Generate protos and mocks
