--- conflicted
+++ resolved
@@ -616,24 +616,6 @@
 poktrolld_addr: ## Retrieve the address for an account by ACC_NAME
 	@echo $(shell poktrolld --home=$(POKTROLLD_HOME) keys show -a $(ACC_NAME))
 
-<<<<<<< HEAD
-############
-### Fern ###
-############
-
-.PHONY: fern_update
-fern_update: ## Update fern to the latest version
-	cp docs/static/openapi.yml fern/openapi/openapi.yml
-	sed -i'' -e '/info:/,/^\s*$$/ { /version: "'0.0.1'" /d; }' fern/openapi/openapi.yml
-
-.PHONY: fern_generate
-fern_generate: ## Generate fern
-	fern generate
-
-# fern generate --local
-# fern check --warnings
-=======
-
 ###################
 ### Act Helpers ###
 ###################
@@ -661,4 +643,19 @@
 	$(eval CONTAINER_ARCH := $(shell make -s detect_arch))
 	@echo "Detected architecture: $(CONTAINER_ARCH)"
 	act -v -s GITHUB_TOKEN=$(GITHUB_TOKEN) -W .github/workflows/reviewdog.yml --container-architecture $(CONTAINER_ARCH)
->>>>>>> f8b44a2d
+
+############
+### Fern ###
+############
+
+.PHONY: fern_update
+fern_update: ## Update fern to the latest version
+	cp docs/static/openapi.yml fern/openapi/openapi.yml
+	sed -i'' -e '/info:/,/^\s*$$/ { /version: "'0.0.1'" /d; }' fern/openapi/openapi.yml
+
+.PHONY: fern_generate
+fern_generate: ## Generate fern
+	fern generate
+
+# fern generate --local
+# fern check --warnings