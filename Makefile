--- conflicted
+++ resolved
@@ -193,111 +193,6 @@
 go_imports: check_go_version ## Run goimports on all go files
 	go run ./tools/scripts/goimports
 
-<<<<<<< HEAD
-#############
-### Tests ###
-#############
-
-.PHONY: test_e2e_env
-test_e2e_env: warn_message_acc_initialize_pubkeys ## Setup the default env vars for E2E tests
-	export POCKET_NODE=$(POCKET_NODE) && \
-	export APPGATE_SERVER=$(APPGATE_SERVER) && \
-	export POKTROLLD_HOME=../../$(POKTROLLD_HOME)
-
-.PHONY: test_e2e
-test_e2e: test_e2e_env ## Run all E2E tests
-	go test -count=1 -v ./e2e/tests/... -tags=e2e,test
-
-.PHONY: test_e2e_relay
-test_e2e_relay: test_e2e_env ## Run only the E2E suite that exercises the relay life-cycle
-	go test -v ./e2e/tests/... -tags=e2e,test --features-path=relay.feature
-
-.PHONY: test_e2e_app_stake
-test_e2e_app_stake: test_e2e_env ## Run only the E2E suite that exercises the application life-cycle
-	go test -v ./e2e/tests/... -tags=e2e,test --features-path=stake_app.feature
-
-.PHONY: test_e2e_app_transfer
-test_e2e_app_transfer: test_e2e_env ## Run only the E2E suite that exercises application stake transfer
-	go test -v ./e2e/tests/... -tags=e2e,test --features-path=stake_app_transfer.feature
-
-.PHONY: test_e2e_supplier
-test_e2e_supplier: test_e2e_env ## Run only the E2E suite that exercises the supplier life-cycle
-	go test -v ./e2e/tests/... -tags=e2e,test --features-path=stake_supplier.feature
-
-.PHONY: test_e2e_gateway
-test_e2e_gateway: test_e2e_env ## Run only the E2E suite that exercises the gateway life-cycle
-	go test -v ./e2e/tests/... -tags=e2e,test --features-path=stake_gateway.feature
-
-.PHONY: test_e2e_session
-test_e2e_session: test_e2e_env ## Run only the E2E suite that exercises the session (i.e. claim/proof) life-cycle
-	go test -v ./e2e/tests/... -tags=e2e,test --features-path=session.feature
-
-.PHONY: test_e2e_tokenomics
-test_e2e_tokenomics: test_e2e_env ## Run only the E2E suite that exercises the session & tokenomics settlement
-	go test -v ./e2e/tests/... -tags=e2e,test --features-path=0_settlement.feature
-
-.PHONY: test_e2e_params
-test_e2e_params: test_e2e_env ## Run only the E2E suite that exercises parameter updates for all modules
-	go test -v ./e2e/tests/... -tags=e2e,test --features-path=update_params.feature
-
-.PHONY: test_load_relays_stress_custom
-test_load_relays_stress_custom: ## Run the stress test for E2E relays using custom manifest. "loadtest_manifest_example.yaml" manifest is used by default. Set `LOAD_TEST_CUSTOM_MANIFEST` environment variable to use the different manifest.
-	go test -v -count=1 ./load-testing/tests/... \
-	-tags=load,test -run LoadRelays --log-level=debug --timeout=30m \
-	--manifest ./load-testing/$(LOAD_TEST_CUSTOM_MANIFEST)
-
-.PHONY: test_load_relays_stress_localnet
-test_load_relays_stress_localnet: test_e2e_env warn_message_local_stress_test ## Run the stress test for E2E relays on LocalNet.
-	go test -v -count=1 ./load-testing/tests/... \
-	-tags=load,test -run LoadRelays --log-level=debug --timeout=30m \
-	--manifest ./load-testing/loadtest_manifest_localnet.yaml
-
-.PHONY: test_load_relays_stress_localnet_single_supplier
-test_load_relays_stress_localnet_single_supplier: test_e2e_env warn_message_local_stress_test ## Run the stress test for E2E relays on LocalNet using exclusively one supplier.
-	go test -v -count=1 ./load-testing/tests/... \
-	-tags=load,test -run TestLoadRelaysSingleSupplier --log-level=debug --timeout=30m \
-	--manifest ./load-testing/loadtest_manifest_localnet_single_supplier.yaml
-
-.PHONY: test_verbose
-test_verbose: check_go_version ## Run all go tests verbosely
-	go test -count=1 -v -race -tags test ./...
-
-# NB: buildmode=pie is necessary to avoid linker errors on macOS.
-# It is not compatible with `-race`, which is why it's omitted here.
-# See ref for more details: https://github.com/golang/go/issues/54482#issuecomment-1251124908
-.PHONY: test_all
-test_all: warn_flaky_tests check_go_version test_gen_fixtures ## Run all go tests showing detailed output only on failures
-	go test -count=1 -buildmode=pie -tags test ./...
-
-.PHONY: test_all_with_integration
-test_all_with_integration: check_go_version ## Run all go tests, including those with the integration
-	go test -count=1 -v -race -tags test,integration ./...
-
-# We are explicitly using an env variable rather than a build tag to keep flaky
-# tests in line with non flaky tests and use it as a way to easily turn them
-# on and off without maintaining extra files.
-.PHONY: test_all_with_integration_and_flaky
-test_all_with_integration_and_flaky: check_go_version ## Run all go tests, including those with the integration and flaky tests
-	INCLUDE_FLAKY_TESTS=true go test -count=1 -v -race -tags test,integration ./...
-
-.PHONY: test_integration
-test_integration: check_go_version ## Run only the in-memory integration "unit" tests
-	go test -count=1 -v -race -tags test,integration ./tests/integration/...
-
-.PHONY: itest
-itest: check_go_version ## Run tests iteratively (see usage for more)
-	./tools/scripts/itest.sh $(filter-out $@,$(MAKECMDGOALS))
-
-# Verify there are no compile errors in pkg/relayer/miner/gen directory.
-# This is done by overriding the build tags through passing a `*.go` argument to `go test`.
-# .go files in that directory contain a `go:build ignore` directive to avoid introducing
-# unintentional churn in the randomly generated fixtures.
-.PHONY: test_gen_fixtures
-test_gen_fixtures: check_go_version ## Run all go tests verbosely
-	go test -count=1 -v -race ./pkg/relayer/miner/gen/*.go
-
-=======
->>>>>>> ac3b324b
 .PHONY: go_mockgen
 go_mockgen: ## Use `mockgen` to generate mocks used for testing purposes of all the modules.
 	find . -name "*_mock.go" | xargs --no-run-if-empty rm
