.SILENT:

POCKETD_HOME := ./localnet/pocketd
POCKET_NODE = tcp://127.0.0.1:36657 # The pocket rollup node (full node and sequencer in the localnet context)
POCKET_ADDR_PREFIX = pokt

####################
### Dependencies ###
####################

.PHONY: install_ci_deps
install_ci_deps: ## Installs `mockgen`
	go install "github.com/golang/mock/mockgen@v1.6.0" && mockgen --version

########################
### Makefile Helpers ###
########################

.PHONY: prompt_user
# Internal helper target - prompt the user before continuing
prompt_user:
	@echo "Are you sure? [y/N] " && read ans && [ $${ans:-N} = y ]

.PHONY: list
list: ## List all make targets
	@${MAKE} -pRrn : -f $(MAKEFILE_LIST) 2>/dev/null | awk -v RS= -F: '/^# File/,/^# Finished Make data base/ {if ($$1 !~ "^[#.]") {print $$1}}' | egrep -v -e '^[^[:alnum:]]' -e '^$@$$' | sort

.PHONY: help
.DEFAULT_GOAL := help
help: ## Prints all the targets in all the Makefiles
	@grep -h -E '^[a-zA-Z0-9_-]+:.*?## .*$$' $(MAKEFILE_LIST) | awk 'BEGIN {FS = ":.*?## "}; {printf "\033[36m%-30s\033[0m %s\n", $$1, $$2}'

##############
### Checks ###
##############

.PHONY: go_version_check
# Internal helper target - check go version
go_version_check:
	@# Extract the version number from the `go version` command.
	@GO_VERSION=$$(go version | cut -d " " -f 3 | cut -c 3-) && \
	MAJOR_VERSION=$$(echo $$GO_VERSION | cut -d "." -f 1) && \
	MINOR_VERSION=$$(echo $$GO_VERSION | cut -d "." -f 2) && \
	\
	if [ "$$MAJOR_VERSION" -ne 1 ] || [ "$$MINOR_VERSION" -ge 21 ] ||  [ "$$MINOR_VERSION" -le 18 ] ; then \
		echo "Invalid Go version. Expected 1.19.x or 1.20.x but found $$GO_VERSION"; \
		exit 1; \
	fi

.PHONY: docker_check
# Internal helper target - check if docker is installed
docker_check:
	{ \
	if ( ! ( command -v docker >/dev/null && (docker compose version >/dev/null || command -v docker-compose >/dev/null) )); then \
		echo "Seems like you don't have Docker or docker-compose installed. Make sure you review build/localnet/README.md and docs/development/README.md  before continuing"; \
		exit 1; \
	fi; \
	}

.PHONY: warn_destructive
warn_destructive: ## Print WARNING to the user
	@echo "This is a destructive action that will affect docker resources outside the scope of this repo!"

#######################
### Proto  Helpers ####
#######################

.PHONY: proto_regen
proto_regen: ## Delete existing protobuf artifacts and regenerate them
	find . \( -name "*.pb.go" -o -name "*.pb.gw.go" \) | xargs --no-run-if-empty rm
	ignite generate proto-go --yes

#######################
### Docker  Helpers ###
#######################

.PHONY: docker_wipe
docker_wipe: docker_check warn_destructive prompt_user ## [WARNING] Remove all the docker containers, images and volumes.
	docker ps -a -q | xargs -r -I {} docker stop {}
	docker ps -a -q | xargs -r -I {} docker rm {}
	docker images -q | xargs -r -I {} docker rmi {}
	docker volume ls -q | xargs -r -I {} docker volume rm {}

########################
### Localnet Helpers ###
########################

.PHONY: localnet_up
localnet_up: ## Starts localnet
	make localnet_regenesis
	tilt up

.PHONY: localnet_down
localnet_down: ## Delete resources created by localnet
	tilt down
	kubectl delete secret celestia-secret || exit 1

.PHONY: localnet_regenesis
localnet_regenesis: ## Regenerate the localnet genesis file
# NOTE: intentionally not using --home <dir> flag to avoid overwriting the test keyring
	ignite chain init --skip-proto
	cp -r ${HOME}/.pocket/keyring-test $(POCKETD_HOME)
	cp ${HOME}/.pocket/config/*_key.json $(POCKETD_HOME)/config/
	cp ${HOME}/.pocket/config/genesis.json $(POCKETD_HOME)/config/

#############
### Tests ###
#############

.PHONY: test_e2e
test_e2e: ## Run all E2E tests
	export POCKET_NODE=$(POCKET_NODE) POCKETD_HOME=../../$(POCKETD_HOME) && go test -v ./e2e/tests/... -tags=e2e

.PHONY: go_test
go_test: go_version_check ## Run all go tests
	go test -v ./...

.PHONY: go_mockgen
go_mockgen: ## Use `mockgen` to generate mocks used for testing purposes of all the modules.
<<<<<<< HEAD
=======
	go generate ./x/application/types/
>>>>>>> b5cb88d3
	go generate ./x/gateway/types/

.PHONY: go_develop
go_develop: proto_regen go_mockgen go_test ## Generate protos, mocks and run all tests

<<<<<<< HEAD
.PHONY: install_ci_deps
install_ci_deps: ## Installs the tools necessary for CI
	go install "github.com/golang/mock/mockgen@v1.6.0" && mockgen --version

=======
>>>>>>> b5cb88d3
#############
### TODOS ###
#############

# How do I use TODOs?
# 1. <KEYWORD>: <Description of follow up work>;
# 	e.g. TODO_HACK: This is a hack, we need to fix it later
# 2. If there's a specific issue, or specific person, add that in paranthesiss
#   e.g. TODO(@Olshansk): Automatically link to the Github user https://github.com/olshansk
#   e.g. TODO_INVESTIGATE(#420): Automatically link this to github issue https://github.com/pokt-network/pocket/issues/420
#   e.g. TODO_DISCUSS(@Olshansk, #420): Specific individual should tend to the action item in the specific ticket
#   e.g. TODO_CLEANUP(core): This is not tied to an issue, or a person, but should only be done by the core team.
#   e.g. TODO_CLEANUP: This is not tied to an issue, or a person, and can be done by the core team or external contributors.
# 3. Feel free to add additional keywords to the list above.

# Inspired by @goldinguy_ in this post: https://goldin.io/blog/stop-using-todo ###
# TODO                        - General Purpose catch-all.
# TODO_DECIDE                 - A TODO indicating we need to make a decision and document it using an ADR in the future; https://github.com/pokt-network/pocket-network-protocol/tree/main/ADRs
# TODO_TECHDEBT               - Not a great implementation, but we need to fix it later.
# TODO_IMPROVE                - A nice to have, but not a priority. It's okay if we never get to this.
# TODO_OPTIMIZE               - An opportunity for performance improvement if/when it's necessary
# TODO_DISCUSS                - Probably requires a lengthy offline discussion to understand next steps.
# TODO_INCOMPLETE             - A change which was out of scope of a specific PR but needed to be documented.
# TODO_INVESTIGATE            - TBD what was going on, but needed to continue moving and not get distracted.
# TODO_CLEANUP                - Like TECHDEBT, but not as bad.  It's okay if we never get to this.
# TODO_HACK                   - Like TECHDEBT, but much worse. This needs to be prioritized
# TODO_REFACTOR               - Similar to TECHDEBT, but will require a substantial rewrite and change across the codebase
# TODO_CONSIDERATION          - A comment that involves extra work but was thoughts / considered as part of some implementation
# TODO_CONSOLIDATE            - We likely have similar implementations/types of the same thing, and we should consolidate them.
# TODO_ADDTEST                - Add more tests for a specific code section
# TODO_DEPRECATE              - Code that should be removed in the future
# TODO_RESEARCH               - A non-trivial action item that requires deep research and investigation being next steps can be taken
# TODO_DOCUMENT		          - A comment that involves the creation of a README or other documentation
# TODO_BUG                    - There is a known existing bug in this code
# TODO_NB                     - An important note to reference later
# TODO_DISCUSS_IN_THIS_COMMIT - SHOULD NEVER BE COMMITTED TO MASTER. It is a way for the reviewer of a PR to start / reply to a discussion.
# TODO_IN_THIS_COMMIT         - SHOULD NEVER BE COMMITTED TO MASTER. It is a way to start the review process while non-critical changes are still in progress
TODO_KEYWORDS = -e "TODO" -e "TODO_DECIDE" -e "TODO_TECHDEBT" -e "TODO_IMPROVE" -e "TODO_OPTIMIZE" -e "TODO_DISCUSS" -e "TODO_INCOMPLETE" -e "TODO_INVESTIGATE" -e "TODO_CLEANUP" -e "TODO_HACK" -e "TODO_REFACTOR" -e "TODO_CONSIDERATION" -e "TODO_IN_THIS_COMMIT" -e "TODO_DISCUSS_IN_THIS_COMMIT" -e "TODO_CONSOLIDATE" -e "TODO_DEPRECATE" -e "TODO_ADDTEST" -e "TODO_RESEARCH" -e "TODO_BUG" -e "TODO_NB" -e "TODO_DISCUSS_IN_THIS_COMMIT" -e "TODO_IN_THIS_COMMIT"

.PHONY: todo_list
todo_list: ## List all the TODOs in the project (excludes vendor and prototype directories)
	grep --exclude-dir={.git,vendor,prototype} -r ${TODO_KEYWORDS}  .

TODO_SEARCH ?= $(shell pwd)

.PHONY: todo_search
todo_search: ## List all the TODOs in a specific directory specific by `TODO_SEARCH`
	grep --exclude-dir={.git,vendor,prototype} -r ${TODO_KEYWORDS} ${TODO_SEARCH}

.PHONY: todo_count
todo_count: ## Print a count of all the TODOs in the project
	grep --exclude-dir={.git,vendor,prototype} -r ${TODO_KEYWORDS} . | wc -l

.PHONY: todo_this_commit
todo_this_commit: ## List all the TODOs needed to be done in this commit
	grep --exclude-dir={.git,vendor,prototype,.vscode} --exclude=Makefile -r -e "TODO_IN_THIS_COMMIT" -e "DISCUSS_IN_THIS_COMMIT"

####################
<<<<<<< HEAD
###   Gateways   ###
####################

.PHONY: gateway_list
gateway_list: ## List all the staked gateways
	pocketd --home=$(POCKETD_HOME) q gateway list-gateway --node $(POCKET_NODE)

.PHONY: gateway_stake
gateway_stake: ## Stake tokens for the gateway specified (must specify the gateway env var)
	pocketd --home=$(POCKETD_HOME) tx gateway stake-gateway 1000upokt --keyring-backend test --from $(gateway) --node $(POCKET_NODE)

.PHONY: gateway1_stake
gateway1_stake: ## Stake gateway1
	gateway=gateway1 make gateway_stake

.PHONY: gateway2_stake
gateway2_stake: ## Stake gateway2
	gateway=gateway2 make gateway_stake

.PHONY: gateway3_stake
gateway3_stake: ## Stake gateway3
	gateway=gateway3 make gateway_stake
=======
### Applications ###
####################

.PHONY: app_list
app_list: ## List all the staked applications
	pocketd --home=$(POCKETD_HOME) q application list-application --node $(POCKET_NODE)

.PHONY: app_stake
app_stake: ## Stake tokens for the application specified (must specify the APP env var)
	pocketd --home=$(POCKETD_HOME) tx application stake-application 1000upokt --keyring-backend test --from $(APP) --node $(POCKET_NODE)

.PHONY: app1_stake
app1_stake: ## Stake app1
	APP=app1 make app_stake

.PHONY: app2_stake
app2_stake: ## Stake app2
	APP=app2 make app_stake

.PHONY: app3_stake
app3_stake: ## Stake app3
	APP=app3 make app_stake

################
### Accounts ###
################

.PHONY: acc_balance_query
acc_balance_query: ## Query the balance of the account specified (make acc_balance_query ACC=pokt...)
	@echo "~~~ Balances ~~~"
	pocketd --home=$(POCKETD_HOME) q bank balances $(ACC) --node $(POCKET_NODE)
	@echo "~~~ Spendable Balances ~~~"
	@echo "Querying spendable balance for $(ACC)"
	pocketd --home=$(POCKETD_HOME) q bank spendable-balances $(ACC) --node $(POCKET_NODE)

.PHONY: acc_balance_query_app_module
acc_balance_query_app_module: ## Query the balance of the network level "application" module
	make acc_balance_query ACC=pokt1rl3gjgzexmplmds3tq3r3yk84zlwdl6djzgsvm

.PHONY: acc_balance_query_app1
acc_balance_query_app1: ## Query the balance of app1
	make acc_balance_query ACC=pokt1mrqt5f7qh8uxs27cjm9t7v9e74a9vvdnq5jva4

.PHONY: acc_balance_total_supply
acc_balance_total_supply: ## Query the total supply of the network
	pocketd --home=$(POCKETD_HOME) q bank total --node $(POCKET_NODE)

######################
### Ignite Helpers ###
######################

.PHONY: ignite_acc_list
ignite_acc_list: ## List all the accounts in LocalNet
	ignite account list --keyring-dir=$(POCKETD_HOME) --keyring-backend test --address-prefix $(POCKET_ADDR_PREFIX)
>>>>>>> b5cb88d3
<|MERGE_RESOLUTION|>--- conflicted
+++ resolved
@@ -117,22 +117,16 @@
 
 .PHONY: go_mockgen
 go_mockgen: ## Use `mockgen` to generate mocks used for testing purposes of all the modules.
-<<<<<<< HEAD
-=======
 	go generate ./x/application/types/
->>>>>>> b5cb88d3
 	go generate ./x/gateway/types/
 
 .PHONY: go_develop
 go_develop: proto_regen go_mockgen go_test ## Generate protos, mocks and run all tests
 
-<<<<<<< HEAD
 .PHONY: install_ci_deps
 install_ci_deps: ## Installs the tools necessary for CI
 	go install "github.com/golang/mock/mockgen@v1.6.0" && mockgen --version
 
-=======
->>>>>>> b5cb88d3
 #############
 ### TODOS ###
 #############
@@ -191,7 +185,6 @@
 	grep --exclude-dir={.git,vendor,prototype,.vscode} --exclude=Makefile -r -e "TODO_IN_THIS_COMMIT" -e "DISCUSS_IN_THIS_COMMIT"
 
 ####################
-<<<<<<< HEAD
 ###   Gateways   ###
 ####################
 
@@ -214,7 +207,8 @@
 .PHONY: gateway3_stake
 gateway3_stake: ## Stake gateway3
 	gateway=gateway3 make gateway_stake
-=======
+
+####################
 ### Applications ###
 ####################
 
@@ -268,5 +262,4 @@
 
 .PHONY: ignite_acc_list
 ignite_acc_list: ## List all the accounts in LocalNet
-	ignite account list --keyring-dir=$(POCKETD_HOME) --keyring-backend test --address-prefix $(POCKET_ADDR_PREFIX)
->>>>>>> b5cb88d3
+	ignite account list --keyring-dir=$(POCKETD_HOME) --keyring-backend test --address-prefix $(POCKET_ADDR_PREFIX)