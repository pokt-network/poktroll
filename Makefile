.SILENT:

POCKETD_HOME := ./localnet/pocketd
POCKET_NODE = tcp://127.0.0.1:36657 # The pocket rollup node (full node and sequencer in the localnet context)
POCKET_ADDR_PREFIX = pokt
<<<<<<< HEAD
=======

####################
### Dependencies ###
####################

.PHONY: install_ci_deps
install_ci_deps: ## Installs `mockgen`
	go install "github.com/golang/mock/mockgen@v1.6.0" && mockgen --version
>>>>>>> b5cb88d3

########################
### Makefile Helpers ###
########################

.PHONY: prompt_user
# Internal helper target - prompt the user before continuing
prompt_user:
	@echo "Are you sure? [y/N] " && read ans && [ $${ans:-N} = y ]

.PHONY: list
list: ## List all make targets
	@${MAKE} -pRrn : -f $(MAKEFILE_LIST) 2>/dev/null | awk -v RS= -F: '/^# File/,/^# Finished Make data base/ {if ($$1 !~ "^[#.]") {print $$1}}' | egrep -v -e '^[^[:alnum:]]' -e '^$@$$' | sort

.PHONY: help
.DEFAULT_GOAL := help
help: ## Prints all the targets in all the Makefiles
	@grep -h -E '^[a-zA-Z0-9_-]+:.*?## .*$$' $(MAKEFILE_LIST) | awk 'BEGIN {FS = ":.*?## "}; {printf "\033[36m%-30s\033[0m %s\n", $$1, $$2}'

##############
### Checks ###
##############

.PHONY: go_version_check
# Internal helper target - check go version
go_version_check:
	@# Extract the version number from the `go version` command.
	@GO_VERSION=$$(go version | cut -d " " -f 3 | cut -c 3-) && \
	MAJOR_VERSION=$$(echo $$GO_VERSION | cut -d "." -f 1) && \
	MINOR_VERSION=$$(echo $$GO_VERSION | cut -d "." -f 2) && \
	\
	if [ "$$MAJOR_VERSION" -ne 1 ] || [ "$$MINOR_VERSION" -ge 21 ] ||  [ "$$MINOR_VERSION" -le 18 ] ; then \
		echo "Invalid Go version. Expected 1.19.x or 1.20.x but found $$GO_VERSION"; \
		exit 1; \
	fi

.PHONY: docker_check
# Internal helper target - check if docker is installed
docker_check:
	{ \
	if ( ! ( command -v docker >/dev/null && (docker compose version >/dev/null || command -v docker-compose >/dev/null) )); then \
		echo "Seems like you don't have Docker or docker-compose installed. Make sure you review build/localnet/README.md and docs/development/README.md  before continuing"; \
		exit 1; \
	fi; \
	}

.PHONY: warn_destructive
warn_destructive: ## Print WARNING to the user
	@echo "This is a destructive action that will affect docker resources outside the scope of this repo!"

#######################
### Proto  Helpers ####
#######################

.PHONY: proto_regen
proto_regen: ## Delete existing protobuf artifacts and regenerate them
	find . \( -name "*.pb.go" -o -name "*.pb.gw.go" \) | xargs --no-run-if-empty rm
	ignite generate proto-go --yes

#######################
### Docker  Helpers ###
#######################

.PHONY: docker_wipe
docker_wipe: docker_check warn_destructive prompt_user ## [WARNING] Remove all the docker containers, images and volumes.
	docker ps -a -q | xargs -r -I {} docker stop {}
	docker ps -a -q | xargs -r -I {} docker rm {}
	docker images -q | xargs -r -I {} docker rmi {}
	docker volume ls -q | xargs -r -I {} docker volume rm {}

########################
### Localnet Helpers ###
########################

.PHONY: localnet_up
localnet_up: ## Starts localnet
	make localnet_regenesis
	tilt up

.PHONY: localnet_down
localnet_down: ## Delete resources created by localnet
	tilt down
	kubectl delete secret celestia-secret || exit 1

.PHONY: localnet_regenesis
localnet_regenesis: ## Regenerate the localnet genesis file
# NOTE: intentionally not using --home <dir> flag to avoid overwriting the test keyring
	ignite chain init --skip-proto
	cp -r ${HOME}/.pocket/keyring-test $(POCKETD_HOME)
	cp ${HOME}/.pocket/config/*_key.json $(POCKETD_HOME)/config/
	cp ${HOME}/.pocket/config/genesis.json $(POCKETD_HOME)/config/

#############
### Tests ###
#############

.PHONY: test_e2e
test_e2e: ## Run all E2E tests
	export POCKET_NODE=$(POCKET_NODE) POCKETD_HOME=../../$(POCKETD_HOME) && go test -v ./e2e/tests/... -tags=e2e

.PHONY: go_test
go_test: go_version_check ## Run all go tests
	go test -v ./...

.PHONY: go_mockgen
go_mockgen: ## Use `mockgen` to generate mocks used for testing purposes of all the modules.
	go generate ./x/application/types/
<<<<<<< HEAD
=======
	go generate ./x/gateway/types/
>>>>>>> b5cb88d3

.PHONY: go_develop
go_develop: proto_regen go_mockgen go_test ## Generate protos, mocks and run all tests

#############
### TODOS ###
#############

# How do I use TODOs?
# 1. <KEYWORD>: <Description of follow up work>;
# 	e.g. TODO_HACK: This is a hack, we need to fix it later
# 2. If there's a specific issue, or specific person, add that in paranthesiss
#   e.g. TODO(@Olshansk): Automatically link to the Github user https://github.com/olshansk
#   e.g. TODO_INVESTIGATE(#420): Automatically link this to github issue https://github.com/pokt-network/pocket/issues/420
#   e.g. TODO_DISCUSS(@Olshansk, #420): Specific individual should tend to the action item in the specific ticket
#   e.g. TODO_CLEANUP(core): This is not tied to an issue, or a person, but should only be done by the core team.
#   e.g. TODO_CLEANUP: This is not tied to an issue, or a person, and can be done by the core team or external contributors.
# 3. Feel free to add additional keywords to the list above.

# Inspired by @goldinguy_ in this post: https://goldin.io/blog/stop-using-todo ###
# TODO                        - General Purpose catch-all.
# TODO_DECIDE                 - A TODO indicating we need to make a decision and document it using an ADR in the future; https://github.com/pokt-network/pocket-network-protocol/tree/main/ADRs
# TODO_TECHDEBT               - Not a great implementation, but we need to fix it later.
# TODO_IMPROVE                - A nice to have, but not a priority. It's okay if we never get to this.
# TODO_OPTIMIZE               - An opportunity for performance improvement if/when it's necessary
# TODO_DISCUSS                - Probably requires a lengthy offline discussion to understand next steps.
# TODO_INCOMPLETE             - A change which was out of scope of a specific PR but needed to be documented.
# TODO_INVESTIGATE            - TBD what was going on, but needed to continue moving and not get distracted.
# TODO_CLEANUP                - Like TECHDEBT, but not as bad.  It's okay if we never get to this.
# TODO_HACK                   - Like TECHDEBT, but much worse. This needs to be prioritized
# TODO_REFACTOR               - Similar to TECHDEBT, but will require a substantial rewrite and change across the codebase
# TODO_CONSIDERATION          - A comment that involves extra work but was thoughts / considered as part of some implementation
# TODO_CONSOLIDATE            - We likely have similar implementations/types of the same thing, and we should consolidate them.
# TODO_ADDTEST                - Add more tests for a specific code section
# TODO_DEPRECATE              - Code that should be removed in the future
# TODO_RESEARCH               - A non-trivial action item that requires deep research and investigation being next steps can be taken
# TODO_DOCUMENT		          - A comment that involves the creation of a README or other documentation
# TODO_BUG                    - There is a known existing bug in this code
# TODO_NB                     - An important note to reference later
# TODO_DISCUSS_IN_THIS_COMMIT - SHOULD NEVER BE COMMITTED TO MASTER. It is a way for the reviewer of a PR to start / reply to a discussion.
# TODO_IN_THIS_COMMIT         - SHOULD NEVER BE COMMITTED TO MASTER. It is a way to start the review process while non-critical changes are still in progress
TODO_KEYWORDS = -e "TODO" -e "TODO_DECIDE" -e "TODO_TECHDEBT" -e "TODO_IMPROVE" -e "TODO_OPTIMIZE" -e "TODO_DISCUSS" -e "TODO_INCOMPLETE" -e "TODO_INVESTIGATE" -e "TODO_CLEANUP" -e "TODO_HACK" -e "TODO_REFACTOR" -e "TODO_CONSIDERATION" -e "TODO_IN_THIS_COMMIT" -e "TODO_DISCUSS_IN_THIS_COMMIT" -e "TODO_CONSOLIDATE" -e "TODO_DEPRECATE" -e "TODO_ADDTEST" -e "TODO_RESEARCH" -e "TODO_BUG" -e "TODO_NB" -e "TODO_DISCUSS_IN_THIS_COMMIT" -e "TODO_IN_THIS_COMMIT"

.PHONY: todo_list
todo_list: ## List all the TODOs in the project (excludes vendor and prototype directories)
	grep --exclude-dir={.git,vendor,prototype} -r ${TODO_KEYWORDS}  .

TODO_SEARCH ?= $(shell pwd)

.PHONY: todo_search
todo_search: ## List all the TODOs in a specific directory specific by `TODO_SEARCH`
	grep --exclude-dir={.git,vendor,prototype} -r ${TODO_KEYWORDS} ${TODO_SEARCH}

.PHONY: todo_count
todo_count: ## Print a count of all the TODOs in the project
	grep --exclude-dir={.git,vendor,prototype} -r ${TODO_KEYWORDS} . | wc -l

.PHONY: todo_this_commit
todo_this_commit: ## List all the TODOs needed to be done in this commit
	grep --exclude-dir={.git,vendor,prototype,.vscode} --exclude=Makefile -r -e "TODO_IN_THIS_COMMIT" -e "DISCUSS_IN_THIS_COMMIT"

####################
### Applications ###
####################

.PHONY: app_list
app_list: ## List all the staked applications
	pocketd --home=$(POCKETD_HOME) q application list-application --node $(POCKET_NODE)

.PHONY: app_stake
app_stake: ## Stake tokens for the application specified (must specify the APP env var)
	pocketd --home=$(POCKETD_HOME) tx application stake-application 1000upokt --keyring-backend test --from $(APP) --node $(POCKET_NODE)

.PHONY: app1_stake
app1_stake: ## Stake app1
	APP=app1 make app_stake

.PHONY: app2_stake
app2_stake: ## Stake app2
	APP=app2 make app_stake

.PHONY: app3_stake
app3_stake: ## Stake app3
	APP=app3 make app_stake

<<<<<<< HEAD
.PHONY: app_unstake
app_unstake: ## Unstake an application (must specify the APP env var)
	pocketd --home=$(POCKETD_HOME) tx application unstake-application --keyring-backend test --from $(APP) --node $(POCKET_NODE)

.PHONY: app1_unstake
app1_unstake: ## Unstake app1
	APP=app1 make app_unstake

.PHONY: app2_unstake
app2_unstake: ## Unstake app2
	APP=app2 make app_unstake

.PHONY: app3_unstake
app3_unstake: ## Unstake app3
	APP=app3 make app_unstake

=======
>>>>>>> b5cb88d3
################
### Accounts ###
################

.PHONY: acc_balance_query
acc_balance_query: ## Query the balance of the account specified (make acc_balance_query ACC=pokt...)
	@echo "~~~ Balances ~~~"
	pocketd --home=$(POCKETD_HOME) q bank balances $(ACC) --node $(POCKET_NODE)
	@echo "~~~ Spendable Balances ~~~"
	@echo "Querying spendable balance for $(ACC)"
	pocketd --home=$(POCKETD_HOME) q bank spendable-balances $(ACC) --node $(POCKET_NODE)

.PHONY: acc_balance_query_app_module
acc_balance_query_app_module: ## Query the balance of the network level "application" module
	make acc_balance_query ACC=pokt1rl3gjgzexmplmds3tq3r3yk84zlwdl6djzgsvm

.PHONY: acc_balance_query_app1
acc_balance_query_app1: ## Query the balance of app1
	make acc_balance_query ACC=pokt1mrqt5f7qh8uxs27cjm9t7v9e74a9vvdnq5jva4

.PHONY: acc_balance_total_supply
acc_balance_total_supply: ## Query the total supply of the network
	pocketd --home=$(POCKETD_HOME) q bank total --node $(POCKET_NODE)

######################
### Ignite Helpers ###
######################

.PHONY: ignite_acc_list
ignite_acc_list: ## List all the accounts in LocalNet
	ignite account list --keyring-dir=$(POCKETD_HOME) --keyring-backend test --address-prefix $(POCKET_ADDR_PREFIX)<|MERGE_RESOLUTION|>--- conflicted
+++ resolved
@@ -3,17 +3,15 @@
 POCKETD_HOME := ./localnet/pocketd
 POCKET_NODE = tcp://127.0.0.1:36657 # The pocket rollup node (full node and sequencer in the localnet context)
 POCKET_ADDR_PREFIX = pokt
-<<<<<<< HEAD
-=======
 
 ####################
 ### Dependencies ###
 ####################
 
+# TODO: Add other dependencies (ignite, docker, k8s, etc) here
 .PHONY: install_ci_deps
 install_ci_deps: ## Installs `mockgen`
 	go install "github.com/golang/mock/mockgen@v1.6.0" && mockgen --version
->>>>>>> b5cb88d3
 
 ########################
 ### Makefile Helpers ###
@@ -121,10 +119,7 @@
 .PHONY: go_mockgen
 go_mockgen: ## Use `mockgen` to generate mocks used for testing purposes of all the modules.
 	go generate ./x/application/types/
-<<<<<<< HEAD
-=======
 	go generate ./x/gateway/types/
->>>>>>> b5cb88d3
 
 .PHONY: go_develop
 go_develop: proto_regen go_mockgen go_test ## Generate protos, mocks and run all tests
@@ -210,7 +205,6 @@
 app3_stake: ## Stake app3
 	APP=app3 make app_stake
 
-<<<<<<< HEAD
 .PHONY: app_unstake
 app_unstake: ## Unstake an application (must specify the APP env var)
 	pocketd --home=$(POCKETD_HOME) tx application unstake-application --keyring-backend test --from $(APP) --node $(POCKET_NODE)
@@ -227,8 +221,6 @@
 app3_unstake: ## Unstake app3
 	APP=app3 make app_unstake
 
-=======
->>>>>>> b5cb88d3
 ################
 ### Accounts ###
 ################
