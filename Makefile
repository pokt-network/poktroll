--- conflicted
+++ resolved
@@ -1001,8 +1001,8 @@
 grove_staging_eth_block_height: ## Sends a relay through the staging grove gateway to the eth-mainnet chain. Must have GROVE_STAGING_PORTAL_APP_ID environment variable set.
 	curl $(GROVE_GATEWAY_STAGING_ETH_MAINNET)/v1/$(GROVE_STAGING_PORTAL_APP_ID) \
 		-H 'Content-Type: application/json' \
-<<<<<<< HEAD
-		--data $(SHANNON_JSON_RPC_DATA_ETH_BLOCK_HEIGHT)
+		-H 'Protocol: shannon-testnet' \
+		--data $(JSON_RPC_DATA_ETH_BLOCK_HEIGHT)
 
 #################
 ### Catch all ###
@@ -1010,8 +1010,4 @@
 
 %:
 	@echo "Error: target '$@' not found."
-	@exit 1
-=======
-		-H 'Protocol: shannon-testnet' \
-		--data $(JSON_RPC_DATA_ETH_BLOCK_HEIGHT)
->>>>>>> 78b499c8
+	@exit 1