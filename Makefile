.SILENT:

SHELL = /bin/sh

# TODO_IMPROVE: Look into how we can we source `.env.dev` and have everything
# here work.

# ifneq (,$(wildcard .env))
# include .env
# export $(shell sed 's/=.*//' .env)
# endif

POKTROLLD_HOME ?= ./localnet/poktrolld
POCKET_NODE ?= tcp://127.0.0.1:36657 # The pocket node (validator in the localnet context)
TESTNET_RPC ?= https://testnet-validated-validator-rpc.poktroll.com/ # TestNet RPC endpoint for validator maintained by Grove. Needs to be update if there's another "primary" testnet.
APPGATE_SERVER ?= http://localhost:42069
GATEWAY_URL ?= http://localhost:42079
POCKET_ADDR_PREFIX = pokt
CHAIN_ID = poktroll

# The domain ending in ".town" is staging, ".city" is production
GROVE_GATEWAY_STAGING_ETH_MAINNET = https://eth-mainnet.rpc.grove.town
# JSON RPC data for a test relay request
JSON_RPC_DATA_ETH_BLOCK_HEIGHT = '{"jsonrpc":"2.0","id":"0","method":"eth_blockNumber", "params": []}'

# On-chain module account addresses. Search for `func TestModuleAddress` in the
# codebase to get an understanding of how we got these values.
APPLICATION_MODULE_ADDRESS = pokt1rl3gjgzexmplmds3tq3r3yk84zlwdl6djzgsvm
SUPPLIER_MODULE_ADDRESS = pokt1j40dzzmn6cn9kxku7a5tjnud6hv37vesr5ccaa
GATEWAY_MODULE_ADDRESS = pokt1f6j7u6875p2cvyrgjr0d2uecyzah0kget9vlpl
SERVICE_MODULE_ADDRESS = pokt1nhmtqf4gcmpxu0p6e53hpgtwj0llmsqpxtumcf
GOV_ADDRESS = pokt10d07y265gmmuvt4z0w9aw880jnsr700j8yv32t
# PNF acts on behalf of the DAO and who AUTHZ must delegate to
PNF_ADDRESS = pokt1eeeksh2tvkh7wzmfrljnhw4wrhs55lcuvmekkw

MODULES := application gateway pocket service session supplier proof tokenomics

BRANCH := $(shell git rev-parse --abbrev-ref HEAD)
COMMIT := $(shell git log -1 --format='%H')

# don't override user values
ifeq (,$(VERSION))
  # Remove 'v' prefix from git tag and assign to VERSION
  VERSION := $(shell git describe --tags 2>/dev/null | sed 's/^v//')
  # if VERSION is empty, then populate it with branch's name and raw commit hash
  ifeq (,$(VERSION))
    VERSION := $(BRANCH)-$(COMMIT)
  endif
endif

# Detect operating system and arch
OS := $(shell uname -s | tr A-Z a-z)
ARCH := $(shell uname -m)
ifeq ($(ARCH),x86_64)
	ARCH := amd64
endif
ifeq ($(ARCH),aarch64)
	ARCH := arm64
endif

# Set default commands, will potentially be overridden on macOS
SED := sed
GREP := grep

# macOS-specific adjustments
ifeq ($(OS),darwin)
    # Check for gsed and ggrep, suggest installation with Homebrew if not found
    FOUND_GSED := $(shell command -v gsed)
    FOUND_GGREP := $(shell command -v ggrep)
    ifeq ($(FOUND_GSED),)
        $(warning GNU sed (gsed) is not installed. Please install it using Homebrew by running: brew install gnu-sed)
        SED := gsed # Assuming the user will install it, setting the variable in advance
    else
        SED := gsed
    endif
    ifeq ($(FOUND_GGREP),)
        $(warning GNU grep (ggrep) is not installed. Please install it using Homebrew by running: brew install grep)
        GREP := ggrep # Assuming the user will install it, setting the variable in advance
    else
        GREP := ggrep
    endif
endif

####################
### Dependencies ###
####################

# TODO_IMPROVE(@okdas): Add other dependencies (ignite, docker, k8s, etc) here
# TODO_BLOCKER(@okdas): bump `golangci-lint` when we upgrade golang to 1.21+
.PHONY: install_ci_deps
install_ci_deps: ## Installs `mockgen` and other go tools
	go install "github.com/golang/mock/mockgen@v1.6.0" && mockgen --version
	go install github.com/golangci/golangci-lint/cmd/golangci-lint@v1.53.3 && golangci-lint --version
	go install golang.org/x/tools/cmd/goimports@latest
	go install github.com/mikefarah/yq/v4@latest

########################
### Makefile Helpers ###
########################

.PHONY: prompt_user
# Internal helper target - prompt the user before continuing
prompt_user:
	@echo "Are you sure? [y/N] " && read ans && [ $${ans:-N} = y ]

.PHONY: list
list: ## List all make targets
	@${MAKE} -pRrn : -f $(MAKEFILE_LIST) 2>/dev/null | awk -v RS= -F: '/^# File/,/^# Finished Make data base/ {if ($$1 !~ "^[#.]") {print $$1}}' | egrep -v -e '^[^[:alnum:]]' -e '^$@$$' | sort

.PHONY: help
.DEFAULT_GOAL := help
help: ## Prints all the targets in all the Makefiles
	@grep -h -E '^[a-zA-Z0-9_-]+:.*?## .*$$' $(MAKEFILE_LIST) | awk 'BEGIN {FS = ":.*?## "}; {printf "\033[36m%-30s\033[0m %s\n", $$1, $$2}'

##############
### Checks ###
##############

# TODO_DOCUMENT: All of the `check_` helpers can be installed differently depending
# on the user's OS and environment.
# NB: For mac users, you may need to install with the proper linkers: https://github.com/golang/go/issues/65940

.PHONY: check_go_version
# Internal helper target - check go version
check_go_version:
	@# Extract the version number from the `go version` command.
	@GO_VERSION=$$(go version | cut -d " " -f 3 | cut -c 3-) && \
	MAJOR_VERSION=$$(echo $$GO_VERSION | cut -d "." -f 1) && \
	MINOR_VERSION=$$(echo $$GO_VERSION | cut -d "." -f 2) && \
	\
	if [ "$$MAJOR_VERSION" -ne 1 ] || [ "$$MINOR_VERSION" -le 20 ] ; then \
		echo "Invalid Go version. Expected 1.21.x or newer but found $$GO_VERSION"; \
		exit 1; \
	fi

.PHONY: check_ignite_version
# Internal helper target - check ignite version
check_ignite_version:
	@version=$$(ignite version 2>/dev/null | grep 'Ignite CLI version:' | awk '{print $$4}') ; \
	if [ "$$(printf "v28\n$$version" | sort -V | head -n1)" != "v28" ]; then \
		echo "Error: Version $$version is less than v28. Exiting with error." ; \
		exit 1 ; \
	fi

.PHONY: check_act
# Internal helper target - check if `act` is installed
check_act:
	{ \
	if ( ! ( command -v act >/dev/null )); then \
		echo "Seems like you don't have `act` installed. Please visit https://github.com/nektos/act before continuing"; \
		exit 1; \
	fi; \
	}

.PHONY: check_gh
# Internal helper target - check if `gh` is installed
check_gh:
	{ \
	if ( ! ( command -v gh >/dev/null )); then \
		echo "Seems like you don't have `gh` installed. Please visit https://cli.github.com/ before continuing"; \
		exit 1; \
	fi; \
	}

.PHONY: check_docker
# Internal helper target - check if docker is installed
check_docker:
	{ \
	if ( ! ( command -v docker >/dev/null && (docker compose version >/dev/null || command -v docker-compose >/dev/null) )); then \
		echo "Seems like you don't have Docker or docker-compose installed. Make sure you review build/localnet/README.md and docs/development/README.md  before continuing"; \
		exit 1; \
	fi; \
	}
.PHONY: check_kind
# Internal helper target - check if kind is installed
check_kind:
	@if ! command -v kind >/dev/null 2>&1; then \
		echo "kind is not installed. Make sure you review build/localnet/README.md and docs/development/README.md  before continuing"; \
		exit 1; \
	fi

.PHONY: check_docker_ps
 ## Internal helper target - checks if Docker is running
check_docker_ps: check_docker
	@echo "Checking if Docker is running..."
	@docker ps > /dev/null 2>&1 || (echo "Docker is not running. Please start Docker and try again."; exit 1)

.PHONY: check_kind_context
## Internal helper target - checks if the kind-kind context exists and is set
check_kind_context: check_kind
	@if ! kubectl config get-contexts | grep -q 'kind-kind'; then \
		echo "kind-kind context does not exist. Please create it or switch to it."; \
		exit 1; \
	fi
	@if ! kubectl config current-context | grep -q 'kind-kind'; then \
		echo "kind-kind context is not currently set. Use 'kubectl config use-context kind-kind' to set it."; \
		exit 1; \
	fi


.PHONY: check_godoc
# Internal helper target - check if godoc is installed
check_godoc:
	{ \
	if ( ! ( command -v godoc >/dev/null )); then \
		echo "Seems like you don't have godoc installed. Make sure you install it via 'go install golang.org/x/tools/cmd/godoc@latest' before continuing"; \
		exit 1; \
	fi; \
	}

.PHONY: check_npm
# Internal helper target - check if npm is installed
check_npm:
	{ \
	if ( ! ( command -v npm >/dev/null )); then \
		echo "Seems like you don't have npm installed. Make sure you install it before continuing"; \
		exit 1; \
	fi; \
	}

.PHONY: check_jq
# Internal helper target - check if jq is installed
check_jq:
	{ \
	if ( ! ( command -v jq >/dev/null )); then \
		echo "Seems like you don't have jq installed. Make sure you install it before continuing"; \
		exit 1; \
	fi; \
	}

.PHONY: check_yq
# Internal helper target - check if `yq` is installed
check_yq:
	{ \
	if ( ! ( command -v yq >/dev/null )); then \
		echo "Seems like you don't have `yq` installed. Make sure you install it before continuing"; \
		exit 1; \
	fi; \
	}

.PHONY: check_node
# Internal helper target - check if node is installed
check_node:
	{ \
	if ( ! ( command -v node >/dev/null )); then \
		echo "Seems like you don't have node installed. Make sure you install it before continuing"; \
		exit 1; \
	fi; \
	}


.PHONY: warn_destructive
warn_destructive: ## Print WARNING to the user
	@echo "This is a destructive action that will affect docker resources outside the scope of this repo!"

#######################
### Proto  Helpers ####
#######################

.PHONY: proto_ignite_gen
proto_ignite_gen: ## Generate protobuf artifacts using ignite
	ignite generate proto-go --yes

proto_fix_self_import: ## TODO_TECHDEBT(@bryanchriswhite): Add a proper explanation for this make target explaining why it's necessary
	@echo "Updating all instances of cosmossdk.io/api/poktroll to github.com/pokt-network/poktroll/api/poktroll..."
	@find ./api/poktroll/ -type f | while read -r file; do \
		$(SED) -i 's,cosmossdk.io/api/poktroll,github.com/pokt-network/poktroll/api/poktroll,g' "$$file"; \
	done
	@for dir in $(wildcard ./api/poktroll/*/); do \
			module=$$(basename $$dir); \
			echo "Further processing module $$module"; \
			$(GREP) -lRP '\s+'$$module' "github.com/pokt-network/poktroll/api/poktroll/'$$module'"' ./api/poktroll/$$module | while read -r file; do \
					echo "Modifying file: $$file"; \
					$(SED) -i -E 's,^[[:space:]]+'$$module'[[:space:]]+"github.com/pokt-network/poktroll/api/poktroll/'$$module'",,' "$$file"; \
					$(SED) -i 's,'$$module'\.,,g' "$$file"; \
			done; \
	done


.PHONY: proto_clean
proto_clean: ## Delete existing .pb.go or .pb.gw.go files
	find . \( -name "*.pb.go" -o -name "*.pb.gw.go" \) | xargs --no-run-if-empty rm

## TODO_TECHDEBT(@bryanchriswhite): Investigate if / how this can be integrated with `proto_regen`
.PHONY: proto_clean_pulsar
proto_clean_pulsar: ## TODO_TECHDEBT(@bryanchriswhite): Add a proper explanation for this make target explaining why it's necessary
	@find ./ -name "*.go" | xargs --no-run-if-empty $(SED) -i -E 's,(^[[:space:]_[:alnum:]]+"github.com/pokt-network/poktroll/api.+"),///\1,'
	find ./ -name "*.pulsar.go" | xargs --no-run-if-empty rm
	$(MAKE) proto_regen
	find ./ -name "*.go" | xargs --no-run-if-empty $(SED) -i -E 's,^///([[:space:]_[:alnum:]]+"github.com/pokt-network/poktroll/api.+"),\1,'

.PHONY: proto_regen
proto_regen: proto_clean proto_ignite_gen proto_fix_self_import ## Regenerate protobuf artifacts

#######################
### Docker  Helpers ###
#######################

.PHONY: docker_wipe
docker_wipe: check_docker warn_destructive prompt_user ## [WARNING] Remove all the docker containers, images and volumes.
	docker ps -a -q | xargs -r -I {} docker stop {}
	docker ps -a -q | xargs -r -I {} docker rm {}
	docker images -q | xargs -r -I {} docker rmi {}
	docker volume ls -q | xargs -r -I {} docker volume rm {}

########################
### Localnet Helpers ###
########################

.PHONY: localnet_up
localnet_up: check_docker_ps check_kind_context proto_regen localnet_regenesis ## Starts localnet
	tilt up

.PHONY: localnet_down
localnet_down: ## Delete resources created by localnet
	tilt down

.PHONY: localnet_regenesis
localnet_regenesis: check_yq warn_message_acc_initialize_pubkeys ## Regenerate the localnet genesis file
# NOTE: intentionally not using --home <dir> flag to avoid overwriting the test keyring
	@echo "Initializing chain..."
	@set -e
	@ignite chain init --skip-proto
	AUTH_CONTENT=$$(cat ./tools/scripts/authz/dao_genesis_authorizations.json | jq -r tostring); \
	$(SED) -i -E 's!^(\s*)"authorization": (\[\]|null)!\1"authorization": '$$AUTH_CONTENT'!' ${HOME}/.poktroll/config/genesis.json;

	@cp -r ${HOME}/.poktroll/keyring-test $(POKTROLLD_HOME)
	@cp -r ${HOME}/.poktroll/config $(POKTROLLD_HOME)/

.PHONY: send_relay_sovereign_app
send_relay_sovereign_app: # Send a relay through the AppGateServer as a sovereign application
	curl -X POST -H "Content-Type: application/json" \
	--data '{"jsonrpc":"2.0","method":"eth_blockNumber","params":[],"id":1}' \
	http://localhost:42069/anvil

.PHONY: send_relay_delegating_app
send_relay_delegating_app: # Send a relay through the gateway as an application that's delegating to this gateway
	@appAddr=$$(poktrolld keys show app1 -a) && \
	curl -X POST -H "Content-Type: application/json" \
	--data '{"jsonrpc":"2.0","method":"eth_blockNumber","params":[],"id":1}' \
	$(GATEWAY_URL)/anvil?applicationAddr=$$appAddr

# TODO_TECHDEBT(@okdas): Figure out how to copy these over w/ a functional state.
# cp ${HOME}/.poktroll/config/app.toml $(POKTROLLD_HOME)/config/app.toml
# cp ${HOME}/.poktroll/config/config.toml $(POKTROLLD_HOME)/config/config.toml
# cp ${HOME}/.poktroll/config/client.toml $(POKTROLLD_HOME)/config/client.toml

###############
### Linting ###
###############

.PHONY: go_lint
go_lint: ## Run all go linters
	golangci-lint run --timeout 5m --build-tags test

go_imports: check_go_version ## Run goimports on all go files
	go run ./tools/scripts/goimports

#############
### Tests ###
#############

.PHONY: test_e2e_env
test_e2e_env: warn_message_acc_initialize_pubkeys ## Setup the default env vars for E2E tests
	export POCKET_NODE=$(POCKET_NODE) && \
	export APPGATE_SERVER=$(APPGATE_SERVER) && \
	export POKTROLLD_HOME=../../$(POKTROLLD_HOME)

.PHONY: test_e2e
test_e2e: test_e2e_env ## Run all E2E tests
	go test -count=1 -v ./e2e/tests/... -tags=e2e,test

.PHONY: test_e2e_app
test_e2e_app:
	go test -v ./e2e/tests/... -tags=e2e,test --features-path=stake_app.feature

.PHONY: test_e2e_supplier
test_e2e_supplier:
	go test -v ./e2e/tests/... -tags=e2e,test --features-path=stake_supplier.feature

.PHONY: test_e2e_gateway
test_e2e_gateway:
	go test -v ./e2e/tests/... -tags=e2e,test --features-path=stake_gateway.feature

.PHONY: test_e2e_session
test_e2e_session: test_e2e_env ## Run only the E2E suite that exercises the session (i.e. claim/proof) life-cycle
	go test -v ./e2e/tests/... -tags=e2e,test --features-path=session.feature

.PHONY: test_e2e_settlement
test_e2e_settlement: test_e2e_env ## Run only the E2E suite that exercises the session & tokenomics settlement
	go test -v ./e2e/tests/... -tags=e2e,test --features-path=0_settlement.feature

.PHONY: test_e2e_params
test_e2e_params: test_e2e_env ## Run only the E2E suite that exercises parameter updates for all modules
	go test -v ./e2e/tests/... -tags=e2e,test --features-path=update_params.feature

.PHONY: test_load_relays_stress
test_load_relays_stress: ## Run the stress test for E2E relays on a persistent (non-ephemeral) remote chains
	go test -v -count=1 ./load-testing/tests/... \
	-tags=load,test -run LoadRelays --log-level=debug --timeout=30m \
	--manifest ./load-testing/loadtest_manifest.yaml

.PHONY: test_load_relays_stress_localnet
test_load_relays_stress_localnet: warn_message_local_stress_test test_e2e_env ## Run the stress test for E2E relays on LocalNet.
	go test -v -count=1 ./load-testing/tests/... \
	-tags=load,test -run LoadRelays --log-level=debug --timeout=30m \
	--manifest ./load-testing/localnet_loadtest_manifest.yaml

.PHONY: test_verbose
test_verbose: check_go_version ## Run all go tests verbosely
	go test -count=1 -v -race -tags test ./...

.PHONY: test_all
<<<<<<< HEAD
test_all: check_go_version ## Run all go tests
=======
test_all: check_go_version ## Run all go tests showing detailed output only on failures
	go test -count=1 -race -tags test ./...

.PHONY: test_integration
test_integration: check_go_version ## Run all go tests, including integration
>>>>>>> e4fb8df1
	go test -count=1 -v -race -tags test,integration ./...

.PHONY: test_integration
test_integration: check_go_version ## Run all integration tests
	go test -v -count=1 ./tests/integration/...

.PHONY: itest
itest: check_go_version ## Run tests iteratively (see usage for more)
	./tools/scripts/itest.sh $(filter-out $@,$(MAKECMDGOALS))

.PHONY: go_mockgen
go_mockgen: ## Use `mockgen` to generate mocks used for testing purposes of all the modules.
	find . -name "*_mock.go" | xargs --no-run-if-empty rm
	go generate ./x/application/types/
	go generate ./x/gateway/types/
	go generate ./x/supplier/types/
	go generate ./x/session/types/
	go generate ./x/service/types/
	go generate ./x/proof/types/
	go generate ./x/tokenomics/types/
	find . -name interface.go | xargs -I {} go generate {}

.PHONY: go_testgen_fixtures
go_testgen_fixtures: ## Generate fixture data for unit tests
	go generate ./pkg/relayer/miner/miner_test.go

.PHONY: go_testgen_accounts
go_testgen_accounts: ## Generate test accounts for usage in test environments
	go generate ./testutil/testkeyring/keyring.go

.PHONY: go_develop
go_develop: check_ignite_version proto_regen go_mockgen ## Generate protos and mocks

.PHONY: go_develop_and_test
go_develop_and_test: go_develop test_all ## Generate protos, mocks and run all tests

#############
### TODOS ###
#############

# How do I use TODOs?
# 1. <KEYWORD>: <Description of follow up work>;
# 	e.g. TODO_HACK: This is a hack, we need to fix it later
# 2. If there's a specific issue, or specific person, add that in paranthesiss
#   e.g. TODO(@Olshansk): Automatically link to the Github user https://github.com/olshansk
#   e.g. TODO_INVESTIGATE(#420): Automatically link this to github issue https://github.com/pokt-network/poktroll/issues/420
#   e.g. TODO_DISCUSS(@Olshansk, #420): Specific individual should tend to the action item in the specific ticket
#   e.g. TODO_CLEANUP(core): This is not tied to an issue, or a person, but should only be done by the core team.
#   e.g. TODO_CLEANUP: This is not tied to an issue, or a person, and can be done by the core team or external contributors.
# 3. Feel free to add additional keywords to the list above.

# Inspired by @goldinguy_ in this post: https://goldin.io/blog/stop-using-todo ###
# TODO                        - General Purpose catch-all.
# TODO_COMMUNITY              - A TODO that may be a candidate for outsourcing to the community.
# TODO_DECIDE                 - A TODO indicating we need to make a decision and document it using an ADR in the future; https://github.com/pokt-network/pocket-network-protocol/tree/main/ADRs
# TODO_TECHDEBT               - Not a great implementation, but we need to fix it later.
# TODO_BLOCKER                - BEFORE MAINNET. Similar to TECHDEBT, but of higher priority, urgency & risk prior to the next release
# TODO_QOL                    - AFTER MAINNET. Similar to TECHDEBT, but of lower priority. Doesn't deserve a GitHub Issue but will improve everyone's life.
# TODO_IMPROVE                - A nice to have, but not a priority. It's okay if we never get to this.
# TODO_OPTIMIZE               - An opportunity for performance improvement if/when it's necessary
# TODO_DISCUSS                - Probably requires a lengthy offline discussion to understand next steps.
# TODO_INCOMPLETE             - A change which was out of scope of a specific PR but needed to be documented.
# TODO_INVESTIGATE            - TBD what was going on, but needed to continue moving and not get distracted.
# TODO_CLEANUP                - Like TECHDEBT, but not as bad.  It's okay if we never get to this.
# TODO_HACK                   - Like TECHDEBT, but much worse. This needs to be prioritized
# TODO_REFACTOR               - Similar to TECHDEBT, but will require a substantial rewrite and change across the codebase
# TODO_CONSIDERATION          - A comment that involves extra work but was thoughts / considered as part of some implementation
# TODO_CONSOLIDATE            - We likely have similar implementations/types of the same thing, and we should consolidate them.
# TODO_ADDTEST / TODO_TEST    - Add more tests for a specific code section
# TODO_FLAKY                  - Signals that the test is flaky and we are aware of it. Provide an explanation if you know why.
# TODO_DEPRECATE              - Code that should be removed in the future
# TODO_RESEARCH               - A non-trivial action item that requires deep research and investigation being next steps can be taken
# TODO_DOCUMENT		          - A comment that involves the creation of a README or other documentation
# TODO_BUG                    - There is a known existing bug in this code
# TODO_NB                     - An important note to reference later
# TODO_DISCUSS_IN_THIS_COMMIT - SHOULD NEVER BE COMMITTED TO MASTER. It is a way for the reviewer of a PR to start / reply to a discussion.
# TODO_IN_THIS_COMMIT         - SHOULD NEVER BE COMMITTED TO MASTER. It is a way to start the review process while non-critical changes are still in progress

.PHONY: todo_list
todo_list: ## List all the TODOs in the project (excludes vendor and prototype directories)
	grep --exclude-dir={.git,vendor,./docusaurus} -r TODO  .

.PHONY: todo_count
todo_count: ## Print a count of all the TODOs in the project
	grep --exclude-dir={.git,vendor,./docusaurus} -r TODO  . | wc -l

.PHONY: todo_this_commit
todo_this_commit: ## List all the TODOs needed to be done in this commit
	grep -n --exclude-dir={.git,vendor,.vscode,.idea} --exclude={Makefile,reviewdog.yml} -r -e "TODO_IN_THIS_"

####################
###   Gateways   ###
####################

.PHONY: gateway_list
gateway_list: ## List all the staked gateways
	poktrolld --home=$(POKTROLLD_HOME) q gateway list-gateway --node $(POCKET_NODE)

.PHONY: gateway_stake
gateway_stake: ## Stake tokens for the gateway specified (must specify the gateway env var)
	poktrolld --home=$(POKTROLLD_HOME) tx gateway stake-gateway -y --config $(POKTROLLD_HOME)/config/$(STAKE) --keyring-backend test --from $(GATEWAY) --node $(POCKET_NODE) --chain-id $(CHAIN_ID)

.PHONY: gateway1_stake
gateway1_stake: ## Stake gateway1
	GATEWAY=gateway1 STAKE=gateway1_stake_config.yaml make gateway_stake

.PHONY: gateway2_stake
gateway2_stake: ## Stake gateway2
	GATEWAY=gateway2 STAKE=gateway2_stake_config.yaml make gateway_stake

.PHONY: gateway3_stake
gateway3_stake: ## Stake gateway3
	GATEWAY=gateway3 STAKE=gateway3_stake_config.yaml make gateway_stake

.PHONY: gateway_unstake
gateway_unstake: ## Unstake an gateway (must specify the GATEWAY env var)
	poktrolld --home=$(POKTROLLD_HOME) tx gateway unstake-gateway -y --keyring-backend test --from $(GATEWAY) --node $(POCKET_NODE) --chain-id $(CHAIN_ID)

.PHONY: gateway1_unstake
gateway1_unstake: ## Unstake gateway1
	GATEWAY=gateway1 make gateway_unstake

.PHONY: gateway2_unstake
gateway2_unstake: ## Unstake gateway2
	GATEWAY=gateway2 make gateway_unstake

.PHONY: gateway3_unstake
gateway3_unstake: ## Unstake gateway3
	GATEWAY=gateway3 make gateway_unstake

####################
### Applications ###
####################

.PHONY: app_list
app_list: ## List all the staked applications
	poktrolld --home=$(POKTROLLD_HOME) q application list-application --node $(POCKET_NODE)

.PHONY: app_stake
app_stake: ## Stake tokens for the application specified (must specify the APP and SERVICES env vars)
	poktrolld --home=$(POKTROLLD_HOME) tx application stake-application -y --config $(POKTROLLD_HOME)/config/$(SERVICES) --keyring-backend test --from $(APP) --node $(POCKET_NODE) --chain-id $(CHAIN_ID)

.PHONY: app1_stake
app1_stake: ## Stake app1 (also staked in genesis)
	APP=app1 SERVICES=application1_stake_config.yaml make app_stake

.PHONY: app2_stake
app2_stake: ## Stake app2
	APP=app2 SERVICES=application2_stake_config.yaml make app_stake

.PHONY: app3_stake
app3_stake: ## Stake app3
	APP=app3 SERVICES=application3_stake_config.yaml make app_stake

.PHONY: app_unstake
app_unstake: ## Unstake an application (must specify the APP env var)
	poktrolld --home=$(POKTROLLD_HOME) tx application unstake-application -y --keyring-backend test --from $(APP) --node $(POCKET_NODE) --chain-id $(CHAIN_ID)

.PHONY: app1_unstake
app1_unstake: ## Unstake app1
	APP=app1 make app_unstake

.PHONY: app2_unstake
app2_unstake: ## Unstake app2
	APP=app2 make app_unstake

.PHONY: app3_unstake
app3_unstake: ## Unstake app3
	APP=app3 make app_unstake

.PHONY: app_delegate
app_delegate: ## Delegate trust to a gateway (must specify the APP and GATEWAY_ADDR env vars). Requires the app to be staked
	poktrolld --home=$(POKTROLLD_HOME) tx application delegate-to-gateway $(GATEWAY_ADDR) --keyring-backend test --from $(APP) --node $(POCKET_NODE) --chain-id $(CHAIN_ID)

.PHONY: app1_delegate_gateway1
app1_delegate_gateway1: ## Delegate trust to gateway1
	GATEWAY1=$$(make poktrolld_addr ACC_NAME=gateway1) && \
	APP=app1 GATEWAY_ADDR=$$GATEWAY1 make app_delegate

.PHONY: app2_delegate_gateway2
app2_delegate_gateway2: ## Delegate trust to gateway2
	GATEWAY2=$$(make poktrolld_addr ACC_NAME=gateway2) && \
	APP=app2 GATEWAY_ADDR=$$GATEWAY2 make app_delegate

.PHONY: app3_delegate_gateway3
app3_delegate_gateway3: ## Delegate trust to gateway3
	GATEWAY3=$$(make poktrolld_addr ACC_NAME=gateway3) && \
	APP=app3 GATEWAY_ADDR=$$GATEWAY3 make app_delegate

.PHONY: app_undelegate
app_undelegate: ## Undelegate trust to a gateway (must specify the APP and GATEWAY_ADDR env vars). Requires the app to be staked
	poktrolld --home=$(POKTROLLD_HOME) tx application undelegate-from-gateway $(GATEWAY_ADDR) --keyring-backend test --from $(APP) --node $(POCKET_NODE) --chain-id $(CHAIN_ID)

.PHONY: app1_undelegate_gateway1
app1_undelegate_gateway1: ## Undelegate trust to gateway1
	GATEWAY1=$$(make poktrolld_addr ACC_NAME=gateway1) && \
	APP=app1 GATEWAY_ADDR=$$GATEWAY1 make app_undelegate

.PHONY: app2_undelegate_gateway2
app2_undelegate_gateway2: ## Undelegate trust to gateway2
	GATEWAY2=$$(make poktrolld_addr ACC_NAME=gateway2) && \
	APP=app2 GATEWAY_ADDR=$$GATEWAY2 make app_undelegate

.PHONY: app3_undelegate_gateway3
app3_undelegate_gateway3: ## Undelegate trust to gateway3
	GATEWAY3=$$(make poktrolld_addr ACC_NAME=gateway3) && \
	APP=app3 GATEWAY_ADDR=$$GATEWAY3 make app_undelegate

#################
### Suppliers ###
#################

.PHONY: supplier_list
supplier_list: ## List all the staked supplier
	poktrolld --home=$(POKTROLLD_HOME) q supplier list-supplier --node $(POCKET_NODE)

.PHONY: supplier_stake
supplier_stake: ## Stake tokens for the supplier specified (must specify the SUPPLIER and SUPPLIER_CONFIG env vars)
	poktrolld --home=$(POKTROLLD_HOME) tx supplier stake-supplier -y --config $(POKTROLLD_HOME)/config/$(SERVICES) --keyring-backend test --from $(SUPPLIER) --node $(POCKET_NODE) --chain-id $(CHAIN_ID)

.PHONY: supplier1_stake
supplier1_stake: ## Stake supplier1 (also staked in genesis)
	SUPPLIER=supplier1 SERVICES=supplier1_stake_config.yaml make supplier_stake

.PHONY: supplier2_stake
supplier2_stake: ## Stake supplier2
	SUPPLIER=supplier2 SERVICES=supplier2_stake_config.yaml make supplier_stake

.PHONY: supplier3_stake
supplier3_stake: ## Stake supplier3
	SUPPLIER=supplier3 SERVICES=supplier3_stake_config.yaml make supplier_stake

.PHONY: supplier_unstake
supplier_unstake: ## Unstake an supplier (must specify the SUPPLIER env var)
	poktrolld --home=$(POKTROLLD_HOME) tx supplier unstake-supplier --keyring-backend test --from $(SUPPLIER) --node $(POCKET_NODE) --chain-id $(CHAIN_ID)

.PHONY: supplier1_unstake
supplier1_unstake: ## Unstake supplier1
	SUPPLIER=supplier1 make supplier_unstake

.PHONY: supplier2_unstake
supplier2_unstake: ## Unstake supplier2
	SUPPLIER=supplier2 make supplier_unstake

.PHONY: supplier3_unstake
supplier3_unstake: ## Unstake supplier3
	SUPPLIER=supplier3 make supplier_unstake

###############
### Session ###
###############

.PHONY: get_session
get_session: ## Retrieve the session given the following env vars: (APP_ADDR, SVC, HEIGHT)
	poktrolld --home=$(POKTROLLD_HOME) q session get-session $(APP) $(SVC) $(HEIGHT) --node $(POCKET_NODE)

.PHONY: get_session_app1_anvil
get_session_app1_anvil: ## Retrieve the session for (app1, anvil, latest_height)
	APP1=$$(make poktrolld_addr ACC_NAME=app1) && \
	APP=$$APP1 SVC=anvil HEIGHT=0 make get_session

.PHONY: get_session_app2_anvil
get_session_app2_anvil: ## Retrieve the session for (app2, anvil, latest_height)
	APP2=$$(make poktrolld_addr ACC_NAME=app2) && \
	APP=$$APP2 SVC=anvil HEIGHT=0 make get_session

.PHONY: get_session_app3_anvil
get_session_app3_anvil: ## Retrieve the session for (app3, anvil, latest_height)
	APP3=$$(make poktrolld_addr ACC_NAME=app3) && \
	APP=$$APP3 SVC=anvil HEIGHT=0 make get_session

###############
### TestNet ###
###############

.PHONY: testnet_supplier_list
testnet_supplier_list: ## List all the staked supplier on TestNet
	poktrolld q supplier list-supplier --node=$(TESTNET_RPC)

.PHONY: testnet_gateway_list
testnet_gateway_list: ## List all the staked gateways on TestNet
	poktrolld q gateway list-gateway --node=$(TESTNET_RPC)

.PHONY: testnet_app_list
testnet_app_list: ## List all the staked applications on TestNet
	poktrolld q application list-application --node=$(TESTNET_RPC)

.PHONY: testnet_consensus_params
testnet_consensus_params: ## Output consensus parameters
	poktrolld q consensus params --node=$(TESTNET_RPC)

.PHONY: testnet_gov_params
testnet_gov_params: ## Output gov parameters
	poktrolld q gov params --node=$(TESTNET_RPC)

.PHONY: testnet_status
testnet_status: ## Output status of the RPC node (most likely a validator)
	poktrolld status --node=$(TESTNET_RPC) | jq

.PHONY: testnet_height
testnet_height: ## Height of the network from the RPC node point of view
	poktrolld status --node=$(TESTNET_RPC) | jq ".sync_info.latest_block_height"

################
### Accounts ###
################

.PHONY: acc_balance_query
acc_balance_query: ## Query the balance of the account specified (make acc_balance_query ACC=pokt...)
	@echo "~ Balances ~"
	poktrolld --home=$(POKTROLLD_HOME) q bank balances $(ACC) --node $(POCKET_NODE)
	@echo "~ Spendable Balances ~"
	@echo "Querying spendable balance for $(ACC)"
	poktrolld --home=$(POKTROLLD_HOME) q bank spendable-balances $(ACC) --node $(POCKET_NODE)

.PHONY: acc_balance_query_modules
acc_balance_query_modules: ## Query the balance of the network level module accounts
	@echo "### Application ###"
	make acc_balance_query ACC=$(APPLICATION_MODULE_ADDRESS)
	@echo "### Supplier ###"
	make acc_balance_query ACC=$(SUPPLIER_MODULE_ADDRESS)
	@echo "### Gateway ###"
	make acc_balance_query ACC=$(GATEWAY_MODULE_ADDRESS)
	@echo "### Service ###"
	make acc_balance_query ACC=$(SERVICE_MODULE_ADDRESS)

.PHONY: acc_balance_query_app1
acc_balance_query_app1: ## Query the balance of app1
	APP1=$$(make poktrolld_addr ACC_NAME=app1) && \
	make acc_balance_query ACC=$$APP1

.PHONY: acc_balance_total_supply
acc_balance_total_supply: ## Query the total supply of the network
	poktrolld --home=$(POKTROLLD_HOME) q bank total --node $(POCKET_NODE)

# NB: Ignite does not populate `pub_key` in `accounts` within `genesis.json` leading
# to queries like this to fail: `poktrolld query account pokt1<addr> --node $(POCKET_NODE).
# We attempted using a `tx multi-send` from the `faucet` to all accounts, but
# that also did not solve this problem because the account itself must sign the
# transaction for its public key to be populated in the account keeper. As such,
# the solution is to send funds from every account in genesis to some address
# (PNF was selected ambigously) to make sure their public keys are populated.
# TODO_TECHDEBT: One of the accounts involved in this command always errors
# so we need to understand why and fix it.
.PHONY: acc_initialize_pubkeys
acc_initialize_pubkeys: ## Make sure the account keeper has public keys for all available accounts
	$(eval ADDRESSES=$(shell make -s ignite_acc_list | grep pokt | awk '{printf "%s ", $$2}' | sed 's/.$$//'))
	$(foreach addr, $(ADDRESSES),\
		echo $(addr);\
		poktrolld tx bank send \
			$(addr) $(PNF_ADDRESS) 1000upokt \
			--yes \
			--home=$(POKTROLLD_HOME) \
			--node $(POCKET_NODE) \
			--chain-id $(CHAIN_ID);)

########################
### Warning Messages ###
########################

.PHONY: warn_message_acc_initialize_pubkeys
warn_message_acc_initialize_pubkeys: ## Print a warning message about the need to run `make acc_initialize_pubkeys`
	@echo "+----------------------------------------------------------------------------------+"
	@echo "|                                                                                  |"
	@echo "|     IMPORTANT: Please run the following command once to initialize               |"
	@echo "|                E2E tests after the network has started:                          |"
	@echo "|                                                                                  |"
	@echo "|     make acc_initialize_pubkeys                                                  |"
	@echo "|                                                                                  |"
	@echo "+----------------------------------------------------------------------------------+"

.PHONY: warn_message_local_stress_test
warn_message_local_stress_test: ## Print a warning message when kicking off a local E2E relay stress test
	@echo "+-----------------------------------------------------------------------------------------------+"
	@echo "|                                                                                               |"
	@echo "|     IMPORTANT: Please read the following before continuing with the stress test.              |"
	@echo "|                                                                                               |"
	@echo "|     1. Review the # of suppliers & gateways in 'load-testing/localnet_loadtest_manifest.yaml' |"
	@echo "|     2. Update 'localnet_config.yaml' to reflect what you found in (1)                         |"
	@echo "|                                                                                               |"
	@echo "|     TODO_DOCUMENT(@olshansk): Move this into proper documentation w/ clearer explanations     |"
	@echo "|                                                                                               |"
	@echo "+-----------------------------------------------------------------------------------------------+"

##############
### Claims ###
##############

# These encoded values were generated using the `encodeSessionHeader` helpers in `query_claim_test.go` as dummy values.
ENCODED_SESSION_HEADER = "eyJhcHBsaWNhdGlvbl9hZGRyZXNzIjoicG9rdDFleXJuNDUwa3JoZnpycmVyemd0djd2c3J4bDA5NDN0dXN4azRhayIsInNlcnZpY2UiOnsiaWQiOiJhbnZpbCIsIm5hbWUiOiIifSwic2Vzc2lvbl9zdGFydF9ibG9ja19oZWlnaHQiOiI1Iiwic2Vzc2lvbl9pZCI6InNlc3Npb25faWQxIiwic2Vzc2lvbl9lbmRfYmxvY2tfaGVpZ2h0IjoiOSJ9"
ENCODED_ROOT_HASH = "cm9vdF9oYXNo"
.PHONY: claim_create_dummy
claim_create_dummy: ## Create a dummy claim by supplier1
	poktrolld --home=$(POKTROLLD_HOME) tx supplier create-claim \
	$(ENCODED_SESSION_HEADER) \
	$(ENCODED_ROOT_HASH) \
	--from supplier1 --node $(POCKET_NODE)

.PHONY: claims_list
claim_list: ## List all the claims
	poktrolld --home=$(POKTROLLD_HOME) q supplier list-claims --node $(POCKET_NODE)

.PHONY: claims_list_address
claim_list_address: ## List all the claims for a specific address (specified via ADDR variable)
	poktrolld --home=$(POKTROLLD_HOME) q supplier list-claims --supplier-address $(ADDR) --node $(POCKET_NODE)

.PHONY: claims_list_address_supplier1
claim_list_address_supplier1: ## List all the claims for supplier1
	SUPPLIER1=$$(make poktrolld_addr ACC_NAME=supplier1) && \
	ADDR=$$SUPPLIER1 make claim_list_address

.PHONY: claim_list_height
claim_list_height: ## List all the claims ending at a specific height (specified via HEIGHT variable)
	poktrolld --home=$(POKTROLLD_HOME) q supplier list-claims --session-end-height $(HEIGHT) --node $(POCKET_NODE)

.PHONY: claim_list_height_5
claim_list_height_5: ## List all the claims at height 5
	HEIGHT=5 make claim_list_height

.PHONY: claim_list_session
claim_list_session: ## List all the claims ending at a specific session (specified via SESSION variable)
	poktrolld --home=$(POKTROLLD_HOME) q supplier list-claims --session-id $(SESSION) --node $(POCKET_NODE)

##############
### Params ###
##############

# TODO_CONSIDERATION: additional factoring (e.g. POKTROLLD_FLAGS).
PARAM_FLAGS = --home=$(POKTROLLD_HOME) --keyring-backend test --from $(PNF_ADDRESS) --node $(POCKET_NODE)

### Tokenomics Module Params ###
.PHONY: update_tokenomics_params_all
params_update_tokenomics_all: ## Update the tokenomics module params
	poktrolld tx authz exec ./tools/scripts/params/tokenomics_all.json $(PARAM_FLAGS)

.PHONY: params_update_tokenomics_compute_units_to_tokens_multiplier
params_update_tokenomics_compute_units_to_tokens_multiplier: ## Update the tokenomics module compute_units_to_tokens_multiplier param
	poktrolld tx authz exec ./tools/scripts/params/tokenomics_compute_units_to_tokens_multiplier.json $(PARAM_FLAGS)

### Proof Module Params ###
.PHONY: params_update_proof_all
params_update_proof_all: ## Update the proof module params
	poktrolld tx authz exec ./tools/scripts/params/proof_all.json $(PARAM_FLAGS)

.PHONY: params_update_proof_min_relay_difficulty_bits
params_update_proof_min_relay_difficulty_bits: ## Update the proof module min_relay_difficulty_bits param
	poktrolld tx authz exec ./tools/scripts/params/proof_min_relay_difficulty_bits.json $(PARAM_FLAGS)

### Shared Module Params ###
.PHONY: params_update_shared_all
params_update_shared_all: ## Update the session module params
	poktrolld tx authz exec ./tools/scripts/params/shared_all.json $(PARAM_FLAGS)

.PHONY: params_update_shared_num_blocks_per_session
params_update_shared_num_blocks_per_session: ## Update the shared module num_blocks_per_session param
	poktrolld tx authz exec ./tools/scripts/params/shared_num_blocks_per_session.json $(PARAM_FLAGS)

.PHONY: params_update_shared_claim_window_open_offset_blocks
params_update_shared_claim_window_open_offset_blocks: ## Update the shared module claim_window_open_offset_blocks param
	poktrolld tx authz exec ./tools/scripts/params/shared_claim_window_open_offset_blocks.json $(PARAM_FLAGS)

.PHONY: params_update_shared_claim_window_close_offset_blocks
params_update_shared_claim_window_close_offset_blocks: ## Update the shared module claim_window_close_offset_blocks param
	poktrolld tx authz exec ./tools/scripts/params/shared_claim_window_close_offset_blocks.json $(PARAM_FLAGS)

.PHONY: params_update_shared_proof_window_open_offset_blocks
params_update_shared_proof_window_open_offset_blocks: ## Update the shared module proof_window_open_offset_blocks param
	poktrolld tx authz exec ./tools/scripts/params/shared_proof_window_open_offset_blocks.json $(PARAM_FLAGS)

.PHONY: params_update_shared_proof_window_close_offset_blocks
params_update_shared_proof_window_close_offset_blocks: ## Update the shared module proof_window_close_offset_blocks param
	poktrolld tx authz exec ./tools/scripts/params/shared_proof_window_close_offset_blocks.json $(PARAM_FLAGS)

.PHONY: params_query_all
params_query_all: check_jq ## Query the params from all available modules
	@for module in $(MODULES); do \
	    echo "~~~ Querying $$module module params ~~~"; \
	    poktrolld query $$module params --node $(POCKET_NODE) --output json | jq; \
	    echo ""; \
	done

######################
### Ignite Helpers ###
######################

.PHONY: ignite_acc_list
ignite_acc_list: ## List all the accounts in LocalNet
	ignite account list --keyring-dir=$(POKTROLLD_HOME) --keyring-backend test --address-prefix $(POCKET_ADDR_PREFIX)

.PHONY: ignite_poktrolld_build
ignite_poktrolld_build: check_go_version check_ignite_version ## Build the poktrolld binary using Ignite
	ignite chain build --skip-proto --debug -v -o $(shell go env GOPATH)/bin

.PHONY: ignite_openapi_gen
ignite_openapi_gen: ## Generate the OpenAPI spec for the Ignite API
	ignite generate openapi --yes

##################
### CI Helpers ###
##################

.PHONY: trigger_ci
trigger_ci: ## Trigger the CI pipeline by submitting an empty commit; See https://github.com/pokt-network/pocket/issues/900 for details
	git commit --allow-empty -m "Empty commit"
	git push

.PHONY: ignite_install
ignite_install: ## Install ignite. Used by CI and heighliner.
	# Determine if sudo is available and use it if it is
	if command -v sudo &>/dev/null; then \
		SUDO="sudo"; \
	else \
		SUDO=""; \
	fi; \
	echo "Downloading Ignite CLI..."; \
	wget https://github.com/ignite/cli/releases/download/v28.3.0/ignite_28.3.0_$(OS)_$(ARCH).tar.gz; \
	echo "Extracting Ignite CLI..."; \
	tar -xzf ignite_28.3.0_$(OS)_$(ARCH).tar.gz; \
	echo "Moving Ignite CLI to /usr/local/bin..."; \
	$$SUDO mv ignite /usr/local/bin/ignite; \
	echo "Cleaning up..."; \
	rm ignite_28.3.0_$(OS)_$(ARCH).tar.gz; \
	ignite version

.PHONY: ignite_update_ldflags
ignite_update_ldflags:
	yq eval '.build.ldflags = ["-X main.Version=$(VERSION)", "-X main.Date=$(shell date -u +%Y-%m-%dT%H:%M:%SZ)"]' -i config.yml

.PHONY: ignite_release
ignite_release: ## Builds production binaries
	ignite chain build --release -t linux:amd64 -t linux:arm64 -t darwin:amd64 -t darwin:arm64

.PHONY: ignite_release_extract_binaries
ignite_release_extract_binaries: ## Extracts binaries from the release archives
	mkdir -p release_binaries

	for archive in release/*.tar.gz; do \
		binary_name=$$(basename "$$archive" .tar.gz); \
		tar -zxvf "$$archive" -C release_binaries "poktrolld"; \
		mv release_binaries/poktrolld "release_binaries/$$binary_name"; \
	done

#####################
### Documentation ###
#####################

.PHONY: go_docs
go_docs: check_godoc ## Generate documentation for the project
	echo "Visit http://localhost:6060/pkg/github.com/pokt-network/poktroll/"
	godoc -http=:6060

.PHONY: docusaurus_start
docusaurus_start: check_npm check_node ## Start the Docusaurus server
	(cd docusaurus && npm i && npm run start)

######################
### Ignite Helpers ###
######################

.PHONY: poktrolld_addr
poktrolld_addr: ## Retrieve the address for an account by ACC_NAME
	@echo $(shell poktrolld --home=$(POKTROLLD_HOME) keys show -a $(ACC_NAME))


###################
### Act Helpers ###
###################

.PHONY: detect_arch
# Internal helper to avoid the caller needing to specify the architecture
detect_arch:
	@ARCH=`uname -m`; \
	case $$ARCH in \
	x86_64) \
		echo linux/amd64 ;; \
	arm64) \
		echo linux/arm64 ;; \
	*) \
		echo "Unsupported architecture: $$ARCH" >&2; \
		exit 1 ;; \
	esac

.PHONY: act_list
act_list: check_act ## List all github actions that can be executed locally with act
	act --list

.PHONY: act_reviewdog
act_reviewdog: check_act check_gh ## Run the reviewdog workflow locally like so: `GITHUB_TOKEN=$(gh auth token) make act_reviewdog`
	$(eval CONTAINER_ARCH := $(shell make -s detect_arch))
	@echo "Detected architecture: $(CONTAINER_ARCH)"
	act -v -s GITHUB_TOKEN=$(GITHUB_TOKEN) -W .github/workflows/reviewdog.yml --container-architecture $(CONTAINER_ARCH)

#############################
### Grove Gateway Helpers ###
#############################

.PHONY: grove_staging_eth_block_height
grove_staging_eth_block_height: ## Sends a relay through the staging grove gateway to the eth-mainnet chain. Must have GROVE_STAGING_PORTAL_APP_ID environment variable set.
	curl $(GROVE_GATEWAY_STAGING_ETH_MAINNET)/v1/$(GROVE_STAGING_PORTAL_APP_ID) \
		-H 'Content-Type: application/json' \
		-H 'Protocol: shannon-testnet' \
		--data $(JSON_RPC_DATA_ETH_BLOCK_HEIGHT)

#################
### Catch all ###
#################

%:
	@echo "Error: target '$@' not found."
	@exit 1<|MERGE_RESOLUTION|>--- conflicted
+++ resolved
@@ -411,15 +411,11 @@
 	go test -count=1 -v -race -tags test ./...
 
 .PHONY: test_all
-<<<<<<< HEAD
-test_all: check_go_version ## Run all go tests
-=======
 test_all: check_go_version ## Run all go tests showing detailed output only on failures
 	go test -count=1 -race -tags test ./...
 
 .PHONY: test_integration
 test_integration: check_go_version ## Run all go tests, including integration
->>>>>>> e4fb8df1
 	go test -count=1 -v -race -tags test,integration ./...
 
 .PHONY: test_integration
