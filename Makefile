.SILENT:

SHELL = /bin/sh

POKTROLLD_HOME ?= ./localnet/poktrolld
POCKET_NODE ?= tcp://127.0.0.1:26657 # The pocket node (validator in the localnet context)
TESTNET_RPC ?= https://testnet-validated-validator-rpc.poktroll.com/ # TestNet RPC endpoint for validator maintained by Grove. Needs to be update if there's another "primary" testnet.
APPGATE_SERVER ?= http://localhost:42069
GATEWAY_URL ?= http://localhost:42079
POCKET_ADDR_PREFIX = pokt
LOAD_TEST_CUSTOM_MANIFEST ?= loadtest_manifest_example.yaml

# The domain ending in ".town" is staging, ".city" is production
GROVE_GATEWAY_STAGING_ETH_MAINNET = https://eth-mainnet.rpc.grove.town
# JSON RPC data for a test relay request
JSON_RPC_DATA_ETH_BLOCK_HEIGHT = '{"jsonrpc":"2.0","id":"0","method":"eth_blockNumber", "params": []}'

# On-chain module account addresses. Search for `func TestModuleAddress` in the
# codebase to get an understanding of how we got these values.
APPLICATION_MODULE_ADDRESS = pokt1rl3gjgzexmplmds3tq3r3yk84zlwdl6djzgsvm
SUPPLIER_MODULE_ADDRESS = pokt1j40dzzmn6cn9kxku7a5tjnud6hv37vesr5ccaa
GATEWAY_MODULE_ADDRESS = pokt1f6j7u6875p2cvyrgjr0d2uecyzah0kget9vlpl
SERVICE_MODULE_ADDRESS = pokt1nhmtqf4gcmpxu0p6e53hpgtwj0llmsqpxtumcf
GOV_ADDRESS = pokt10d07y265gmmuvt4z0w9aw880jnsr700j8yv32t
# PNF acts on behalf of the DAO and who AUTHZ must delegate to
PNF_ADDRESS = pokt1eeeksh2tvkh7wzmfrljnhw4wrhs55lcuvmekkw

MODULES := application gateway pocket service session supplier proof tokenomics

BRANCH := $(shell git rev-parse --abbrev-ref HEAD)
COMMIT := $(shell git log -1 --format='%H')

# don't override user values
ifeq (,$(VERSION))
  # Remove 'v' prefix from git tag and assign to VERSION
  VERSION := $(shell git describe --tags 2>/dev/null | sed 's/^v//')
  # if VERSION is empty, then populate it with branch's name and raw commit hash
  ifeq (,$(VERSION))
    VERSION := $(BRANCH)-$(COMMIT)
  endif
endif

# Detect operating system and arch
OS := $(shell uname -s | tr A-Z a-z)
ARCH := $(shell uname -m)
ifeq ($(ARCH),x86_64)
	ARCH := amd64
endif
ifeq ($(ARCH),aarch64)
	ARCH := arm64
endif

# Set default commands, will potentially be overridden on macOS
SED := sed
GREP := grep

# macOS-specific adjustments
ifeq ($(OS),darwin)
    # Check for gsed and ggrep, suggest installation with Homebrew if not found
    FOUND_GSED := $(shell command -v gsed)
    FOUND_GGREP := $(shell command -v ggrep)
    ifeq ($(FOUND_GSED),)
        $(warning GNU sed (gsed) is not installed. Please install it using Homebrew by running: brew install gnu-sed)
        SED := gsed # Assuming the user will install it, setting the variable in advance
    else
        SED := gsed
    endif
    ifeq ($(FOUND_GGREP),)
        $(warning GNU grep (ggrep) is not installed. Please install it using Homebrew by running: brew install grep)
        GREP := ggrep # Assuming the user will install it, setting the variable in advance
    else
        GREP := ggrep
    endif
endif

####################
### Dependencies ###
####################

# TODO_IMPROVE(@okdas): Add other dependencies (ignite, docker, k8s, etc) here
.PHONY: install_ci_deps
install_ci_deps: ## Installs `mockgen` and other go tools
	go install "github.com/golang/mock/mockgen@v1.6.0" && mockgen --version
	go install github.com/golangci/golangci-lint/cmd/golangci-lint@v1.60.3 && golangci-lint --version
	go install golang.org/x/tools/cmd/goimports@latest
	go install github.com/mikefarah/yq/v4@latest

.PHONY: install_cosmovisor
install_cosmovisor: ## Installs `cosmovisor`
	go install cosmossdk.io/tools/cosmovisor/cmd/cosmovisor@v1.6.0 && cosmovisor version --cosmovisor-only

.PHONY: cosmovisor_cross_compile
cosmovisor_cross_compile: # Installs multiple cosmovisor binaries for different platforms (used by Dockerfile.release)
	@COSMOVISOR_VERSION="v1.6.0"; \
	PLATFORMS="linux/amd64 linux/arm64"; \
	mkdir -p ./tmp; \
	echo "Fetching Cosmovisor source..."; \
	temp_dir=$$(mktemp -d); \
	cd $$temp_dir; \
	go mod init temp; \
	go get cosmossdk.io/tools/cosmovisor/cmd/cosmovisor@$$COSMOVISOR_VERSION; \
	for platform in $$PLATFORMS; do \
		OS=$${platform%/*}; \
		ARCH=$${platform#*/}; \
		echo "Compiling for $$OS/$$ARCH..."; \
		GOOS=$$OS GOARCH=$$ARCH go build -o $(CURDIR)/tmp/cosmovisor-$$OS-$$ARCH cosmossdk.io/tools/cosmovisor/cmd/cosmovisor; \
	done; \
	cd $(CURDIR); \
	rm -rf $$temp_dir; \
	echo "Compilation complete. Binaries are in ./tmp/"; \
	ls -l ./tmp/cosmovisor-*

.PHONY: cosmovisor_clean
cosmovisor_clean:
	rm -f ./tmp/cosmovisor-*

########################
### Makefile Helpers ###
########################

.PHONY: prompt_user
# Internal helper target - prompt the user before continuing
prompt_user:
	@echo "Are you sure? [y/N] " && read ans && [ $${ans:-N} = y ]

.PHONY: list
list: ## List all make targets
	@${MAKE} -pRrn : -f $(MAKEFILE_LIST) 2>/dev/null | awk -v RS= -F: '/^# File/,/^# Finished Make data base/ {if ($$1 !~ "^[#.]") {print $$1}}' | egrep -v -e '^[^[:alnum:]]' -e '^$@$$' | sort

.PHONY: help
.DEFAULT_GOAL := help
help: ## Prints all the targets in all the Makefiles
	@grep -h -E '^[a-zA-Z0-9_-]+:.*?## .*$$' $(MAKEFILE_LIST) | awk 'BEGIN {FS = ":.*?## "}; {printf "\033[36m%-60s\033[0m %s\n", $$1, $$2}'

#######################
### Proto  Helpers ####
#######################

.PHONY: proto_ignite_gen
proto_ignite_gen: ## Generate protobuf artifacts using ignite
	ignite generate proto-go --yes

proto_fix_self_import: ## TODO_TECHDEBT(@bryanchriswhite): Add a proper explanation for this make target explaining why it's necessary
	@echo "Updating all instances of cosmossdk.io/api/poktroll to github.com/pokt-network/poktroll/api/poktroll..."
	@find ./api/poktroll/ -type f | while read -r file; do \
		$(SED) -i 's,cosmossdk.io/api/poktroll,github.com/pokt-network/poktroll/api/poktroll,g' "$$file"; \
	done
	@for dir in $(wildcard ./api/poktroll/*/); do \
			module=$$(basename $$dir); \
			echo "Further processing module $$module"; \
			$(GREP) -lRP '\s+'$$module' "github.com/pokt-network/poktroll/api/poktroll/'$$module'"' ./api/poktroll/$$module | while read -r file; do \
					echo "Modifying file: $$file"; \
					$(SED) -i -E 's,^[[:space:]]+'$$module'[[:space:]]+"github.com/pokt-network/poktroll/api/poktroll/'$$module'",,' "$$file"; \
					$(SED) -i 's,'$$module'\.,,g' "$$file"; \
			done; \
	done


.PHONY: proto_clean
proto_clean: ## Delete existing .pb.go or .pb.gw.go files
	find . \( -name "*.pb.go" -o -name "*.pb.gw.go" \) | xargs --no-run-if-empty rm

## TODO_TECHDEBT(@bryanchriswhite): Investigate if / how this can be integrated with `proto_regen`
.PHONY: proto_clean_pulsar
proto_clean_pulsar: ## TODO_TECHDEBT(@bryanchriswhite): Add a proper explanation for this make target explaining why it's necessary
	@find ./ -name "*.go" | xargs --no-run-if-empty $(SED) -i -E 's,(^[[:space:]_[:alnum:]]+"github.com/pokt-network/poktroll/api.+"),///\1,'
	find ./ -name "*.pulsar.go" | xargs --no-run-if-empty rm
	$(MAKE) proto_regen
	find ./ -name "*.go" | xargs --no-run-if-empty $(SED) -i -E 's,^///([[:space:]_[:alnum:]]+"github.com/pokt-network/poktroll/api.+"),\1,'

.PHONY: proto_regen
proto_regen: proto_clean proto_ignite_gen proto_fix_self_import ## Regenerate protobuf artifacts

#######################
### Docker  Helpers ###
#######################

.PHONY: docker_wipe
docker_wipe: check_docker warn_destructive prompt_user ## [WARNING] Remove all the docker containers, images and volumes.
	docker ps -a -q | xargs -r -I {} docker stop {}
	docker ps -a -q | xargs -r -I {} docker rm {}
	docker images -q | xargs -r -I {} docker rmi {}
	docker volume ls -q | xargs -r -I {} docker volume rm {}

###############
### Linting ###
###############

.PHONY: go_lint
go_lint: ## Run all go linters
	golangci-lint run --timeout 5m --build-tags test

go_imports: check_go_version ## Run goimports on all go files
	go run ./tools/scripts/goimports

.PHONY: go_mockgen
go_mockgen: ## Use `mockgen` to generate mocks used for testing purposes of all the modules.
	find . -name "*_mock.go" | xargs --no-run-if-empty rm
	go generate ./x/application/types/
	go generate ./x/gateway/types/
	go generate ./x/supplier/types/
	go generate ./x/session/types/
	go generate ./x/service/types/
	go generate ./x/proof/types/
	go generate ./x/tokenomics/types/
	find . -name interface.go | xargs -I {} go generate {}

.PHONY: go_testgen_fixtures
go_testgen_fixtures: ## Generate fixture data for unit tests
	go generate ./pkg/relayer/miner/miner_test.go

.PHONY: go_testgen_accounts
go_testgen_accounts: ## Generate test accounts for usage in test environments
	go generate ./testutil/testkeyring/keyring.go

.PHONY: go_develop
go_develop: check_ignite_version proto_regen go_mockgen ## Generate protos and mocks

.PHONY: go_develop_and_test
go_develop_and_test: go_develop test_all ## Generate protos, mocks and run all tests

################
### Accounts ###
################

.PHONY: acc_balance_query
acc_balance_query: ## Query the balance of the account specified (make acc_balance_query ACC=pokt...)
	@echo "~ Balances ~"
	poktrolld --home=$(POKTROLLD_HOME) q bank balances $(ACC) --node $(POCKET_NODE)
	@echo "~ Spendable Balances ~"
	@echo "Querying spendable balance for $(ACC)"
	poktrolld --home=$(POKTROLLD_HOME) q bank spendable-balances $(ACC) --node $(POCKET_NODE)

.PHONY: acc_balance_query_modules
acc_balance_query_modules: ## Query the balance of the network level module accounts
	@echo "### Application Module ###\n"
	make acc_balance_query ACC=$(APPLICATION_MODULE_ADDRESS)
	@echo "### Supplier Module ###\n"
	make acc_balance_query ACC=$(SUPPLIER_MODULE_ADDRESS)
	@echo "### Gateway Module ###\n"
	make acc_balance_query ACC=$(GATEWAY_MODULE_ADDRESS)
	@echo "### Service Module ###\n"
	make acc_balance_query ACC=$(SERVICE_MODULE_ADDRESS)

.PHONY: acc_balance_query_app1
acc_balance_query_app1: ## Query the balance of app1
	APP1=$$(make poktrolld_addr ACC_NAME=app1) && \
	make acc_balance_query ACC=$$APP1

.PHONY: acc_balance_total_supply
acc_balance_total_supply: ## Query the total supply of the network
	poktrolld --home=$(POKTROLLD_HOME) q bank total --node $(POCKET_NODE)

# NB: Ignite does not populate `pub_key` in `accounts` within `genesis.json` leading
# to queries like this to fail: `poktrolld query account pokt1<addr> --node $(POCKET_NODE).
# We attempted using a `tx multi-send` from the `faucet` to all accounts, but
# that also did not solve this problem because the account itself must sign the
# transaction for its public key to be populated in the account keeper. As such,
# the solution is to send funds from every account in genesis to some address
# (PNF was selected ambigously) to make sure their public keys are populated.
# TODO_TECHDEBT: One of the accounts involved in this command always errors
# so we need to understand why and fix it.
.PHONY: acc_initialize_pubkeys
acc_initialize_pubkeys: ## Make sure the account keeper has public keys for all available accounts
	$(eval ADDRESSES=$(shell make -s ignite_acc_list | grep pokt | awk '{printf "%s ", $$2}' | sed 's/.$$//'))
	$(foreach addr, $(ADDRESSES),\
		echo $(addr);\
		poktrolld tx bank send \
			$(addr) $(PNF_ADDRESS) 1000upokt \
			--yes \
			--home=$(POKTROLLD_HOME) \
			--node $(POCKET_NODE);)

<<<<<<< HEAD
########################
### Warning Messages ###
########################

.PHONY: warn_message_acc_initialize_pubkeys
warn_message_acc_initialize_pubkeys: ## Print a warning message about the need to run `make acc_initialize_pubkeys`
	@echo "+----------------------------------------------------------------------------------+"
	@echo "|                                                                                  |"
	@echo "|     IMPORTANT: Please run the following command once to initialize               |"
	@echo "|                E2E tests after the network has started:                          |"
	@echo "|                                                                                  |"
	@echo "|     make acc_initialize_pubkeys                                                  |"
	@echo "|                                                                                  |"
	@echo "+----------------------------------------------------------------------------------+"

.PHONY: warn_message_local_stress_test
warn_message_local_stress_test: ## Print a warning message when kicking off a local E2E relay stress test
	@echo "+-----------------------------------------------------------------------------------------------+"
	@echo "|                                                                                               |"
	@echo "|     IMPORTANT: Please read the following before continuing with the stress test.              |"
	@echo "|                                                                                               |"
	@echo "|     1. Review the # of suppliers & gateways in 'load-testing/localnet_loadtest_manifest.yaml' |"
	@echo "|     2. Update 'localnet_config.yaml' to reflect what you found in (1)                         |"
	@echo "|     DEVELOPER_TIP: If you're operating off defaults, you'll likely need to update to 3        |"
	@echo "|                                                                                               |"
	@echo "|     TODO_DOCUMENT(@okdas): Move this into proper documentation w/ clearer explanations        |"
	@echo "|                                                                                               |"
	@echo "+-----------------------------------------------------------------------------------------------+"

PHONY: warn_flaky_tests
warn_flaky_tests: ## Print a warning message that some unit tests may be flaky
	@echo "+-----------------------------------------------------------------------------------------------+"
	@echo "|                                                                                               |"
	@echo "|     IMPORTANT: READ ME IF YOUR TESTS FAIL!!!                                                  |"
	@echo "|                                                                                               |"
	@echo "|     1. Our unit / integration tests are far from perfect & some are flaky                     |"
	@echo "|     2. If you ran 'make go_develop_and_test' and a failure occurred, try to run:              |"
	@echo "|     'make test_all' once or twice more                                                        |"
	@echo "|     3. If the same error persists, isolate it with 'go test -v ./path/to/failing/module       |"
	@echo "|                                                                                               |"
	@echo "+-----------------------------------------------------------------------------------------------+"

##############
### Claims ###
##############

# These encoded values were generated using the `encodeSessionHeader` helpers in `query_claim_test.go` as dummy values.
ENCODED_SESSION_HEADER = "eyJhcHBsaWNhdGlvbl9hZGRyZXNzIjoicG9rdDFleXJuNDUwa3JoZnpycmVyemd0djd2c3J4bDA5NDN0dXN4azRhayIsInNlcnZpY2UiOnsiaWQiOiJhbnZpbCIsIm5hbWUiOiIifSwic2Vzc2lvbl9zdGFydF9ibG9ja19oZWlnaHQiOiI1Iiwic2Vzc2lvbl9pZCI6InNlc3Npb25faWQxIiwic2Vzc2lvbl9lbmRfYmxvY2tfaGVpZ2h0IjoiOSJ9"
ENCODED_ROOT_HASH = "cm9vdF9oYXNo"
.PHONY: claim_create_dummy
claim_create_dummy: ## Create a dummy claim by supplier1
	poktrolld --home=$(POKTROLLD_HOME) tx supplier create-claim \
	$(ENCODED_SESSION_HEADER) \
	$(ENCODED_ROOT_HASH) \
	--from supplier1 --node $(POCKET_NODE)

.PHONY: claims_list
claim_list: ## List all the claims
	poktrolld --home=$(POKTROLLD_HOME) q supplier list-claims --node $(POCKET_NODE)

.PHONY: claims_list_address
claim_list_address: ## List all the claims for a specific address (specified via ADDR variable)
	poktrolld --home=$(POKTROLLD_HOME) q supplier list-claims --supplier-operator-address $(ADDR) --node $(POCKET_NODE)

.PHONY: claims_list_address_supplier1
claim_list_address_supplier1: ## List all the claims for supplier1
	SUPPLIER1=$$(make poktrolld_addr ACC_NAME=supplier1) && \
	ADDR=$$SUPPLIER1 make claim_list_address

.PHONY: claim_list_height
claim_list_height: ## List all the claims ending at a specific height (specified via HEIGHT variable)
	poktrolld --home=$(POKTROLLD_HOME) q supplier list-claims --session-end-height $(HEIGHT) --node $(POCKET_NODE)

.PHONY: claim_list_height_5
claim_list_height_5: ## List all the claims at height 5
	HEIGHT=5 make claim_list_height

.PHONY: claim_list_session
claim_list_session: ## List all the claims ending at a specific session (specified via SESSION variable)
	poktrolld --home=$(POKTROLLD_HOME) q supplier list-claims --session-id $(SESSION) --node $(POCKET_NODE)

##############
### Params ###
##############

# TODO_CONSIDERATION: additional factoring (e.g. POKTROLLD_FLAGS).
PARAM_FLAGS = --home=$(POKTROLLD_HOME) --keyring-backend test --from $(PNF_ADDRESS) --node $(POCKET_NODE)

### Tokenomics Module Params ###
.PHONY: update_tokenomics_params_all
params_update_tokenomics_all: ## Update the tokenomics module params
	poktrolld tx authz exec ./tools/scripts/params/tokenomics_all.json $(PARAM_FLAGS)

.PHONY: params_update_tokenomics_compute_units_to_tokens_multiplier
params_update_tokenomics_compute_units_to_tokens_multiplier: ## Update the tokenomics module compute_units_to_tokens_multiplier param
	poktrolld tx authz exec ./tools/scripts/params/tokenomics_compute_units_to_tokens_multiplier.json $(PARAM_FLAGS)

### Proof Module Params ###
.PHONY: params_update_proof_all
params_update_proof_all: ## Update the proof module params
	poktrolld tx authz exec ./tools/scripts/params/proof_all.json $(PARAM_FLAGS)

.PHONY: params_update_proof_min_relay_difficulty_bits
params_update_proof_min_relay_difficulty_bits: ## Update the proof module min_relay_difficulty_bits param
	poktrolld tx authz exec ./tools/scripts/params/proof_min_relay_difficulty_bits.json $(PARAM_FLAGS)

.PHONY: params_update_proof_proof_request_probability
params_update_proof_proof_request_probability: ## Update the proof module proof_request_probability param
	poktrolld tx authz exec ./tools/scripts/params/proof_proof_request_probability.json $(PARAM_FLAGS)

.PHONY: params_update_proof_proof_requirement_threshold
params_update_proof_proof_requirement_threshold: ## Update the proof module proof_requirement_threshold param
	poktrolld tx authz exec ./tools/scripts/params/proof_proof_requirement_threshold.json $(PARAM_FLAGS)

.PHONY: params_update_proof_proof_missing_penalty
params_update_proof_proof_missing_penalty: ## Update the proof module proof_missing_penalty param
	poktrolld tx authz exec ./tools/scripts/params/proof_proof_missing_penalty.json $(PARAM_FLAGS)

.PHONY: params_update_proof_proof_submission_fee
params_update_proof_proof_submission_fee: ## Update the proof module proof_submission_fee param
	poktrolld tx authz exec ./tools/scripts/params/proof_proof_submission_fee.json $(PARAM_FLAGS)

### Shared Module Params ###
.PHONY: params_update_shared_all
params_update_shared_all: ## Update the session module params
	poktrolld tx authz exec ./tools/scripts/params/shared_all.json $(PARAM_FLAGS)

.PHONY: params_update_shared_num_blocks_per_session
params_update_shared_num_blocks_per_session: ## Update the shared module num_blocks_per_session param
	poktrolld tx authz exec ./tools/scripts/params/shared_num_blocks_per_session.json $(PARAM_FLAGS)

.PHONY: params_update_shared_grace_period_end_offset_blocks
params_update_shared_grace_period_end_offset_blocks: ## Update the shared module grace_period_end_offset_blocks param
	poktrolld tx authz exec ./tools/scripts/params/shared_grace_period_end_offset_blocks.json $(PARAM_FLAGS)

.PHONY: params_update_shared_claim_window_open_offset_blocks
params_update_shared_claim_window_open_offset_blocks: ## Update the shared module claim_window_open_offset_blocks param
	poktrolld tx authz exec ./tools/scripts/params/shared_claim_window_open_offset_blocks.json $(PARAM_FLAGS)

.PHONY: params_update_shared_claim_window_close_offset_blocks
params_update_shared_claim_window_close_offset_blocks: ## Update the shared module claim_window_close_offset_blocks param
	poktrolld tx authz exec ./tools/scripts/params/shared_claim_window_close_offset_blocks.json $(PARAM_FLAGS)

.PHONY: params_update_shared_proof_window_open_offset_blocks
params_update_shared_proof_window_open_offset_blocks: ## Update the shared module proof_window_open_offset_blocks param
	poktrolld tx authz exec ./tools/scripts/params/shared_proof_window_open_offset_blocks.json $(PARAM_FLAGS)

.PHONY: params_update_shared_proof_window_close_offset_blocks
params_update_shared_proof_window_close_offset_blocks: ## Update the shared module proof_window_close_offset_blocks param
	poktrolld tx authz exec ./tools/scripts/params/shared_proof_window_close_offset_blocks.json $(PARAM_FLAGS)

.PHONY: params_update_shared_supplier_unbonding_period_sessions
params_update_shared_supplier_unbonding_period_sessions: ## Update the shared module supplier_unbonding_period_sessions param
	poktrolld tx authz exec ./tools/scripts/params/shared_supplier_unbonding_period_sessions.json $(PARAM_FLAGS)

.PHONY: params_update_shared_application_unbonding_period_sessions
params_update_shared_application_unbonding_period_sessions: ## Update the shared module application_unbonding_period_sessions param
	poktrolld tx authz exec ./tools/scripts/params/shared_application_unbonding_period_sessions.json $(PARAM_FLAGS)

.PHONY: params_update_service_add_service_fee
params_update_service_add_service_fee: ## Update the service module add_service_fee param
	poktrolld tx authz exec ./tools/scripts/params/service_add_service_fee.json $(PARAM_FLAGS)

.PHONY: params_query_all
params_query_all: check_jq ## Query the params from all available modules
	@for module in $(MODULES); do \
	    echo "~~~ Querying $$module module params ~~~"; \
	    poktrolld query $$module params --node $(POCKET_NODE) --output json | jq; \
	    echo ""; \
	done

=======
>>>>>>> 75c5927e
######################
### Ignite Helpers ###
######################

.PHONY: ignite_acc_list
ignite_acc_list: ## List all the accounts in LocalNet
	ignite account list --keyring-dir=$(POKTROLLD_HOME) --keyring-backend test --address-prefix $(POCKET_ADDR_PREFIX)

.PHONY: ignite_poktrolld_build
ignite_poktrolld_build: check_go_version check_ignite_version ## Build the poktrolld binary using Ignite
	ignite chain build --skip-proto --debug -v -o $(shell go env GOPATH)/bin

.PHONY: ignite_openapi_gen
ignite_openapi_gen: ## Generate the OpenAPI spec for the Ignite API
	ignite generate openapi --yes

##################
### CI Helpers ###
##################

.PHONY: trigger_ci
trigger_ci: ## Trigger the CI pipeline by submitting an empty commit; See https://github.com/pokt-network/pocket/issues/900 for details
	git commit --allow-empty -m "Empty commit"
	git push

.PHONY: ignite_install
ignite_install: ## Install ignite. Used by CI and heighliner.
	# Determine if sudo is available and use it if it is
	if command -v sudo &>/dev/null; then \
		SUDO="sudo"; \
	else \
		SUDO=""; \
	fi; \
	echo "Downloading Ignite CLI..."; \
	wget https://github.com/ignite/cli/releases/download/v28.3.0/ignite_28.3.0_$(OS)_$(ARCH).tar.gz; \
	echo "Extracting Ignite CLI..."; \
	tar -xzf ignite_28.3.0_$(OS)_$(ARCH).tar.gz; \
	echo "Moving Ignite CLI to /usr/local/bin..."; \
	$$SUDO mv ignite /usr/local/bin/ignite; \
	echo "Cleaning up..."; \
	rm ignite_28.3.0_$(OS)_$(ARCH).tar.gz; \
	ignite version

.PHONY: ignite_update_ldflags
ignite_update_ldflags:
	yq eval '.build.ldflags = ["-X main.Version=$(VERSION)", "-X main.Date=$(shell date -u +%Y-%m-%dT%H:%M:%SZ)"]' -i config.yml

.PHONY: ignite_release
ignite_release: ## Builds production binaries
	ignite chain build --release -t linux:amd64 -t linux:arm64 -t darwin:amd64 -t darwin:arm64

.PHONY: ignite_release_extract_binaries
ignite_release_extract_binaries: ## Extracts binaries from the release archives
	mkdir -p release_binaries

	for archive in release/*.tar.gz; do \
		binary_name=$$(basename "$$archive" .tar.gz); \
		tar -zxvf "$$archive" -C release_binaries "poktrolld"; \
		mv release_binaries/poktrolld "release_binaries/$$binary_name"; \
	done

#####################
### Documentation ###
#####################

.PHONY: go_docs
go_docs: check_godoc ## Generate documentation for the project
	echo "Visit http://localhost:6060/pkg/github.com/pokt-network/poktroll/"
	godoc -http=:6060

.PHONY: docusaurus_start
docusaurus_start: check_npm check_node ## Start the Docusaurus server
	(cd docusaurus && npm i && npm run start)

.PHONY: docs_update_gov_params_page
docs_update_gov_params_page: ## Update the page in Docusaurus documenting all the governance parameters
	go run tools/scripts/generate_docs_params.go

######################
### Ignite Helpers ###
######################

.PHONY: poktrolld_addr
poktrolld_addr: ## Retrieve the address for an account by ACC_NAME
	@echo $(shell poktrolld --home=$(POKTROLLD_HOME) keys show -a $(ACC_NAME))

###################
### Act Helpers ###
###################

.PHONY: detect_arch
# Internal helper to avoid the caller needing to specify the architecture
detect_arch:
	@ARCH=`uname -m`; \
	case $$ARCH in \
	x86_64) \
		echo linux/amd64 ;; \
	arm64) \
		echo linux/arm64 ;; \
	*) \
		echo "Unsupported architecture: $$ARCH" >&2; \
		exit 1 ;; \
	esac

.PHONY: act_list
act_list: check_act ## List all github actions that can be executed locally with act
	act --list

.PHONY: act_reviewdog
act_reviewdog: check_act check_gh ## Run the reviewdog workflow locally like so: `GITHUB_TOKEN=$(gh auth token) make act_reviewdog`
	$(eval CONTAINER_ARCH := $(shell make -s detect_arch))
	@echo "Detected architecture: $(CONTAINER_ARCH)"
	act -v -s GITHUB_TOKEN=$(GITHUB_TOKEN) -W .github/workflows/reviewdog.yml --container-architecture $(CONTAINER_ARCH)


###########################
###   Release Helpers   ###
###########################

# List tags: git tag
# Delete tag locally: git tag -d v1.2.3
# Delete tag remotely: git push --delete origin v1.2.3

.PHONY: release_tag_bug_fix
release_tag_bug_fix: ## Tag a new bug fix release (e.g. v1.0.1 -> v1.0.2)
	@$(eval LATEST_TAG=$(shell git tag --sort=-v:refname | head -n 1))
	@$(eval NEW_TAG=$(shell echo $(LATEST_TAG) | awk -F. -v OFS=. '{ $$NF = sprintf("%d", $$NF + 1); print }'))
	@git tag $(NEW_TAG)
	@echo "New bug fix version tagged: $(NEW_TAG)"
	@echo "Run the following commands to push the new tag:"
	@echo "  git push origin $(NEW_TAG)"
	@echo "And draft a new release at https://github.com/pokt-network/poktroll/releases/new"


.PHONY: release_tag_minor_release
release_tag_minor_release: ## Tag a new minor release (e.g. v1.0.0 -> v1.1.0)
	@$(eval LATEST_TAG=$(shell git tag --sort=-v:refname | head -n 1))
	@$(eval NEW_TAG=$(shell echo $(LATEST_TAG) | awk -F. '{$$2 += 1; $$3 = 0; print $$1 "." $$2 "." $$3}'))
	@git tag $(NEW_TAG)
	@echo "New minor release version tagged: $(NEW_TAG)"
	@echo "Run the following commands to push the new tag:"
	@echo "  git push origin $(NEW_TAG)"
	@echo "And draft a new release at https://github.com/pokt-network/poktroll/releases/new"

#############################
### Grove Gateway Helpers ###
#############################

.PHONY: grove_staging_eth_block_height
grove_staging_eth_block_height: ## Sends a relay through the staging grove gateway to the eth-mainnet chain. Must have GROVE_STAGING_PORTAL_APP_ID environment variable set.
	curl $(GROVE_GATEWAY_STAGING_ETH_MAINNET)/v1/$(GROVE_STAGING_PORTAL_APP_ID) \
		-H 'Content-Type: application/json' \
		-H 'Protocol: shannon-testnet' \
		--data $(JSON_RPC_DATA_ETH_BLOCK_HEIGHT)

#################
### Catch all ###
#################

%:
	@echo "Error: target '$@' not found."
	@exit 1

###############
### Imports ###
###############
include ./makefiles/warnings.mk
include ./makefiles/todos.mk
include ./makefiles/checks.mk
include ./makefiles/tests.mk
include ./makefiles/localnet.mk
include ./makefiles/query.mk
include ./makefiles/testnet.mk
include ./makefiles/params.mk
include ./makefiles/applications.mk
include ./makefiles/suppliers.mk
include ./makefiles/gateways.mk
include ./makefiles/session.mk
include ./makefiles/claims.mk<|MERGE_RESOLUTION|>--- conflicted
+++ resolved
@@ -271,180 +271,6 @@
 			--home=$(POKTROLLD_HOME) \
 			--node $(POCKET_NODE);)
 
-<<<<<<< HEAD
-########################
-### Warning Messages ###
-########################
-
-.PHONY: warn_message_acc_initialize_pubkeys
-warn_message_acc_initialize_pubkeys: ## Print a warning message about the need to run `make acc_initialize_pubkeys`
-	@echo "+----------------------------------------------------------------------------------+"
-	@echo "|                                                                                  |"
-	@echo "|     IMPORTANT: Please run the following command once to initialize               |"
-	@echo "|                E2E tests after the network has started:                          |"
-	@echo "|                                                                                  |"
-	@echo "|     make acc_initialize_pubkeys                                                  |"
-	@echo "|                                                                                  |"
-	@echo "+----------------------------------------------------------------------------------+"
-
-.PHONY: warn_message_local_stress_test
-warn_message_local_stress_test: ## Print a warning message when kicking off a local E2E relay stress test
-	@echo "+-----------------------------------------------------------------------------------------------+"
-	@echo "|                                                                                               |"
-	@echo "|     IMPORTANT: Please read the following before continuing with the stress test.              |"
-	@echo "|                                                                                               |"
-	@echo "|     1. Review the # of suppliers & gateways in 'load-testing/localnet_loadtest_manifest.yaml' |"
-	@echo "|     2. Update 'localnet_config.yaml' to reflect what you found in (1)                         |"
-	@echo "|     DEVELOPER_TIP: If you're operating off defaults, you'll likely need to update to 3        |"
-	@echo "|                                                                                               |"
-	@echo "|     TODO_DOCUMENT(@okdas): Move this into proper documentation w/ clearer explanations        |"
-	@echo "|                                                                                               |"
-	@echo "+-----------------------------------------------------------------------------------------------+"
-
-PHONY: warn_flaky_tests
-warn_flaky_tests: ## Print a warning message that some unit tests may be flaky
-	@echo "+-----------------------------------------------------------------------------------------------+"
-	@echo "|                                                                                               |"
-	@echo "|     IMPORTANT: READ ME IF YOUR TESTS FAIL!!!                                                  |"
-	@echo "|                                                                                               |"
-	@echo "|     1. Our unit / integration tests are far from perfect & some are flaky                     |"
-	@echo "|     2. If you ran 'make go_develop_and_test' and a failure occurred, try to run:              |"
-	@echo "|     'make test_all' once or twice more                                                        |"
-	@echo "|     3. If the same error persists, isolate it with 'go test -v ./path/to/failing/module       |"
-	@echo "|                                                                                               |"
-	@echo "+-----------------------------------------------------------------------------------------------+"
-
-##############
-### Claims ###
-##############
-
-# These encoded values were generated using the `encodeSessionHeader` helpers in `query_claim_test.go` as dummy values.
-ENCODED_SESSION_HEADER = "eyJhcHBsaWNhdGlvbl9hZGRyZXNzIjoicG9rdDFleXJuNDUwa3JoZnpycmVyemd0djd2c3J4bDA5NDN0dXN4azRhayIsInNlcnZpY2UiOnsiaWQiOiJhbnZpbCIsIm5hbWUiOiIifSwic2Vzc2lvbl9zdGFydF9ibG9ja19oZWlnaHQiOiI1Iiwic2Vzc2lvbl9pZCI6InNlc3Npb25faWQxIiwic2Vzc2lvbl9lbmRfYmxvY2tfaGVpZ2h0IjoiOSJ9"
-ENCODED_ROOT_HASH = "cm9vdF9oYXNo"
-.PHONY: claim_create_dummy
-claim_create_dummy: ## Create a dummy claim by supplier1
-	poktrolld --home=$(POKTROLLD_HOME) tx supplier create-claim \
-	$(ENCODED_SESSION_HEADER) \
-	$(ENCODED_ROOT_HASH) \
-	--from supplier1 --node $(POCKET_NODE)
-
-.PHONY: claims_list
-claim_list: ## List all the claims
-	poktrolld --home=$(POKTROLLD_HOME) q supplier list-claims --node $(POCKET_NODE)
-
-.PHONY: claims_list_address
-claim_list_address: ## List all the claims for a specific address (specified via ADDR variable)
-	poktrolld --home=$(POKTROLLD_HOME) q supplier list-claims --supplier-operator-address $(ADDR) --node $(POCKET_NODE)
-
-.PHONY: claims_list_address_supplier1
-claim_list_address_supplier1: ## List all the claims for supplier1
-	SUPPLIER1=$$(make poktrolld_addr ACC_NAME=supplier1) && \
-	ADDR=$$SUPPLIER1 make claim_list_address
-
-.PHONY: claim_list_height
-claim_list_height: ## List all the claims ending at a specific height (specified via HEIGHT variable)
-	poktrolld --home=$(POKTROLLD_HOME) q supplier list-claims --session-end-height $(HEIGHT) --node $(POCKET_NODE)
-
-.PHONY: claim_list_height_5
-claim_list_height_5: ## List all the claims at height 5
-	HEIGHT=5 make claim_list_height
-
-.PHONY: claim_list_session
-claim_list_session: ## List all the claims ending at a specific session (specified via SESSION variable)
-	poktrolld --home=$(POKTROLLD_HOME) q supplier list-claims --session-id $(SESSION) --node $(POCKET_NODE)
-
-##############
-### Params ###
-##############
-
-# TODO_CONSIDERATION: additional factoring (e.g. POKTROLLD_FLAGS).
-PARAM_FLAGS = --home=$(POKTROLLD_HOME) --keyring-backend test --from $(PNF_ADDRESS) --node $(POCKET_NODE)
-
-### Tokenomics Module Params ###
-.PHONY: update_tokenomics_params_all
-params_update_tokenomics_all: ## Update the tokenomics module params
-	poktrolld tx authz exec ./tools/scripts/params/tokenomics_all.json $(PARAM_FLAGS)
-
-.PHONY: params_update_tokenomics_compute_units_to_tokens_multiplier
-params_update_tokenomics_compute_units_to_tokens_multiplier: ## Update the tokenomics module compute_units_to_tokens_multiplier param
-	poktrolld tx authz exec ./tools/scripts/params/tokenomics_compute_units_to_tokens_multiplier.json $(PARAM_FLAGS)
-
-### Proof Module Params ###
-.PHONY: params_update_proof_all
-params_update_proof_all: ## Update the proof module params
-	poktrolld tx authz exec ./tools/scripts/params/proof_all.json $(PARAM_FLAGS)
-
-.PHONY: params_update_proof_min_relay_difficulty_bits
-params_update_proof_min_relay_difficulty_bits: ## Update the proof module min_relay_difficulty_bits param
-	poktrolld tx authz exec ./tools/scripts/params/proof_min_relay_difficulty_bits.json $(PARAM_FLAGS)
-
-.PHONY: params_update_proof_proof_request_probability
-params_update_proof_proof_request_probability: ## Update the proof module proof_request_probability param
-	poktrolld tx authz exec ./tools/scripts/params/proof_proof_request_probability.json $(PARAM_FLAGS)
-
-.PHONY: params_update_proof_proof_requirement_threshold
-params_update_proof_proof_requirement_threshold: ## Update the proof module proof_requirement_threshold param
-	poktrolld tx authz exec ./tools/scripts/params/proof_proof_requirement_threshold.json $(PARAM_FLAGS)
-
-.PHONY: params_update_proof_proof_missing_penalty
-params_update_proof_proof_missing_penalty: ## Update the proof module proof_missing_penalty param
-	poktrolld tx authz exec ./tools/scripts/params/proof_proof_missing_penalty.json $(PARAM_FLAGS)
-
-.PHONY: params_update_proof_proof_submission_fee
-params_update_proof_proof_submission_fee: ## Update the proof module proof_submission_fee param
-	poktrolld tx authz exec ./tools/scripts/params/proof_proof_submission_fee.json $(PARAM_FLAGS)
-
-### Shared Module Params ###
-.PHONY: params_update_shared_all
-params_update_shared_all: ## Update the session module params
-	poktrolld tx authz exec ./tools/scripts/params/shared_all.json $(PARAM_FLAGS)
-
-.PHONY: params_update_shared_num_blocks_per_session
-params_update_shared_num_blocks_per_session: ## Update the shared module num_blocks_per_session param
-	poktrolld tx authz exec ./tools/scripts/params/shared_num_blocks_per_session.json $(PARAM_FLAGS)
-
-.PHONY: params_update_shared_grace_period_end_offset_blocks
-params_update_shared_grace_period_end_offset_blocks: ## Update the shared module grace_period_end_offset_blocks param
-	poktrolld tx authz exec ./tools/scripts/params/shared_grace_period_end_offset_blocks.json $(PARAM_FLAGS)
-
-.PHONY: params_update_shared_claim_window_open_offset_blocks
-params_update_shared_claim_window_open_offset_blocks: ## Update the shared module claim_window_open_offset_blocks param
-	poktrolld tx authz exec ./tools/scripts/params/shared_claim_window_open_offset_blocks.json $(PARAM_FLAGS)
-
-.PHONY: params_update_shared_claim_window_close_offset_blocks
-params_update_shared_claim_window_close_offset_blocks: ## Update the shared module claim_window_close_offset_blocks param
-	poktrolld tx authz exec ./tools/scripts/params/shared_claim_window_close_offset_blocks.json $(PARAM_FLAGS)
-
-.PHONY: params_update_shared_proof_window_open_offset_blocks
-params_update_shared_proof_window_open_offset_blocks: ## Update the shared module proof_window_open_offset_blocks param
-	poktrolld tx authz exec ./tools/scripts/params/shared_proof_window_open_offset_blocks.json $(PARAM_FLAGS)
-
-.PHONY: params_update_shared_proof_window_close_offset_blocks
-params_update_shared_proof_window_close_offset_blocks: ## Update the shared module proof_window_close_offset_blocks param
-	poktrolld tx authz exec ./tools/scripts/params/shared_proof_window_close_offset_blocks.json $(PARAM_FLAGS)
-
-.PHONY: params_update_shared_supplier_unbonding_period_sessions
-params_update_shared_supplier_unbonding_period_sessions: ## Update the shared module supplier_unbonding_period_sessions param
-	poktrolld tx authz exec ./tools/scripts/params/shared_supplier_unbonding_period_sessions.json $(PARAM_FLAGS)
-
-.PHONY: params_update_shared_application_unbonding_period_sessions
-params_update_shared_application_unbonding_period_sessions: ## Update the shared module application_unbonding_period_sessions param
-	poktrolld tx authz exec ./tools/scripts/params/shared_application_unbonding_period_sessions.json $(PARAM_FLAGS)
-
-.PHONY: params_update_service_add_service_fee
-params_update_service_add_service_fee: ## Update the service module add_service_fee param
-	poktrolld tx authz exec ./tools/scripts/params/service_add_service_fee.json $(PARAM_FLAGS)
-
-.PHONY: params_query_all
-params_query_all: check_jq ## Query the params from all available modules
-	@for module in $(MODULES); do \
-	    echo "~~~ Querying $$module module params ~~~"; \
-	    poktrolld query $$module params --node $(POCKET_NODE) --output json | jq; \
-	    echo ""; \
-	done
-
-=======
->>>>>>> 75c5927e
 ######################
 ### Ignite Helpers ###
 ######################
