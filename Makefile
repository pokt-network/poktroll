.SILENT:

POKTROLLD_HOME := ./localnet/poktrolld
POCKET_NODE = tcp://127.0.0.1:36657 # The pocket rollup node (full node and sequencer in the localnet context)
APPGATE_SERVER = http://localhost:42069
POCKET_ADDR_PREFIX = pokt

####################
### Dependencies ###
####################

# TODO: Add other dependencies (ignite, docker, k8s, etc) here
.PHONY: install_ci_deps
install_ci_deps: ## Installs `mockgen`
	go install "github.com/golang/mock/mockgen@v1.6.0" && mockgen --version
	go install github.com/golangci/golangci-lint/cmd/golangci-lint@latest && golangci-lint --version
	go install golang.org/x/tools/cmd/goimports@latest

########################
### Makefile Helpers ###
########################

.PHONY: prompt_user
# Internal helper target - prompt the user before continuing
prompt_user:
	@echo "Are you sure? [y/N] " && read ans && [ $${ans:-N} = y ]

.PHONY: list
list: ## List all make targets
	@${MAKE} -pRrn : -f $(MAKEFILE_LIST) 2>/dev/null | awk -v RS= -F: '/^# File/,/^# Finished Make data base/ {if ($$1 !~ "^[#.]") {print $$1}}' | egrep -v -e '^[^[:alnum:]]' -e '^$@$$' | sort

.PHONY: help
.DEFAULT_GOAL := help
help: ## Prints all the targets in all the Makefiles
	@grep -h -E '^[a-zA-Z0-9_-]+:.*?## .*$$' $(MAKEFILE_LIST) | awk 'BEGIN {FS = ":.*?## "}; {printf "\033[36m%-30s\033[0m %s\n", $$1, $$2}'

##############
### Checks ###
##############

.PHONY: check_go_version
# Internal helper target - check go version
check_go_version:
	@# Extract the version number from the `go version` command.
	@GO_VERSION=$$(go version | cut -d " " -f 3 | cut -c 3-) && \
	MAJOR_VERSION=$$(echo $$GO_VERSION | cut -d "." -f 1) && \
	MINOR_VERSION=$$(echo $$GO_VERSION | cut -d "." -f 2) && \
	\
	if [ "$$MAJOR_VERSION" -ne 1 ] || [ "$$MINOR_VERSION" -ge 21 ] ||  [ "$$MINOR_VERSION" -le 18 ] ; then \
		echo "Invalid Go version. Expected 1.19.x or 1.20.x but found $$GO_VERSION"; \
		exit 1; \
	fi

.PHONY: check_docker
# Internal helper target - check if docker is installed
check_docker:
	{ \
	if ( ! ( command -v docker >/dev/null && (docker compose version >/dev/null || command -v docker-compose >/dev/null) )); then \
		echo "Seems like you don't have Docker or docker-compose installed. Make sure you review build/localnet/README.md and docs/development/README.md  before continuing"; \
		exit 1; \
	fi; \
	}

.PHONY: check_godoc
# Internal helper target - check if godoc is installed
check_godoc:
	{ \
	if ( ! ( command -v godoc >/dev/null )); then \
		echo "Seems like you don't have godoc installed. Make sure you install it via 'go install golang.org/x/tools/cmd/godoc@latest' before continuing"; \
		exit 1; \
	fi; \
	}


.PHONY: warn_destructive
warn_destructive: ## Print WARNING to the user
	@echo "This is a destructive action that will affect docker resources outside the scope of this repo!"

#######################
### Proto  Helpers ####
#######################

.PHONY: proto_regen
proto_regen: ## Delete existing protobuf artifacts and regenerate them
	find . \( -name "*.pb.go" -o -name "*.pb.gw.go" \) | xargs --no-run-if-empty rm
	ignite generate proto-go --yes

#######################
### Docker  Helpers ###
#######################

.PHONY: docker_wipe
docker_wipe: check_docker warn_destructive prompt_user ## [WARNING] Remove all the docker containers, images and volumes.
	docker ps -a -q | xargs -r -I {} docker stop {}
	docker ps -a -q | xargs -r -I {} docker rm {}
	docker images -q | xargs -r -I {} docker rmi {}
	docker volume ls -q | xargs -r -I {} docker volume rm {}

########################
### Localnet Helpers ###
########################

.PHONY: localnet_up
localnet_up: ## Starts localnet
	make localnet_regenesis
	tilt up

.PHONY: localnet_down
localnet_down: ## Delete resources created by localnet
	tilt down
	kubectl delete secret celestia-secret || exit 1

.PHONY: localnet_regenesis
localnet_regenesis: ## Regenerate the localnet genesis file
# NOTE: intentionally not using --home <dir> flag to avoid overwriting the test keyring
	ignite chain init
	mkdir -p $(POKTROLLD_HOME)/config/
	cp -r ${HOME}/.poktroll/keyring-test $(POKTROLLD_HOME)
	cp ${HOME}/.poktroll/config/*_key.json $(POKTROLLD_HOME)/config/
	cp ${HOME}/.poktroll/config/genesis.json $(POKTROLLD_HOME)/config/

###############
### Linting ###
###############

.PHONY: go_lint
go_lint: ## Run all go linters
	golangci-lint run --timeout 5m

go_imports: check_go_version ## Run goimports on all go files
	go run ./tools/scripts/goimports

#############
### Tests ###
#############

.PHONY: test_e2e
test_e2e: ## Run all E2E tests
	export POCKET_NODE=$(POCKET_NODE) && \
	export APPGATE_SERVER=$(APPGATE_SERVER) && \
	POKTROLLD_HOME=../../$(POKTROLLD_HOME) && \
	go test -v ./e2e/tests/... -tags=e2e

.PHONY: go_test
go_test: check_go_version ## Run all go tests
	go test -v -race -tags test ./...

.PHONY: go_test_integration
go_test_integration: check_go_version ## Run all go tests, including integration
	go test -v -race -tags test,integration ./...

.PHONY: itest
itest: check_go_version ## Run tests iteratively (see usage for more)
	./tools/scripts/itest.sh $(filter-out $@,$(MAKECMDGOALS))
# catch-all target for itest
%:
	# no-op
	@:

.PHONY: go_mockgen
go_mockgen: ## Use `mockgen` to generate mocks used for testing purposes of all the modules.
	find . -name "*_mock.go" | xargs --no-run-if-empty rm
	go generate ./x/application/types/
	go generate ./x/gateway/types/
	go generate ./x/supplier/types/
	go generate ./x/session/types/
	go generate ./pkg/...

.PHONY: go_fixturegen
go_fixturegen: ## Generate fixture data for unit tests
	go generate ./pkg/relayer/miner/miner_test.go

.PHONY: go_develop
go_develop: proto_regen go_mockgen ## Generate protos and mocks

.PHONY: go_develop_and_test
go_develop_and_test: go_develop go_test ## Generate protos, mocks and run all tests

#############
### TODOS ###
#############

# How do I use TODOs?
# 1. <KEYWORD>: <Description of follow up work>;
# 	e.g. TODO_HACK: This is a hack, we need to fix it later
# 2. If there's a specific issue, or specific person, add that in paranthesiss
#   e.g. TODO(@Olshansk): Automatically link to the Github user https://github.com/olshansk
#   e.g. TODO_INVESTIGATE(#420): Automatically link this to github issue https://github.com/pokt-network/pocket/issues/420
#   e.g. TODO_DISCUSS(@Olshansk, #420): Specific individual should tend to the action item in the specific ticket
#   e.g. TODO_CLEANUP(core): This is not tied to an issue, or a person, but should only be done by the core team.
#   e.g. TODO_CLEANUP: This is not tied to an issue, or a person, and can be done by the core team or external contributors.
# 3. Feel free to add additional keywords to the list above.

# Inspired by @goldinguy_ in this post: https://goldin.io/blog/stop-using-todo ###
# TODO                        - General Purpose catch-all.
# TODO_COMMUNITY              - A TODO that may be a candidate for outsourcing to the community.
# TODO_DECIDE                 - A TODO indicating we need to make a decision and document it using an ADR in the future; https://github.com/pokt-network/pocket-network-protocol/tree/main/ADRs
# TODO_TECHDEBT               - Not a great implementation, but we need to fix it later.
# TODO_BLOCKER                - Similar to TECHDEBT, but of higher priority, urgency & risk prior to the next release
# TODO_IMPROVE                - A nice to have, but not a priority. It's okay if we never get to this.
# TODO_OPTIMIZE               - An opportunity for performance improvement if/when it's necessary
# TODO_DISCUSS                - Probably requires a lengthy offline discussion to understand next steps.
# TODO_INCOMPLETE             - A change which was out of scope of a specific PR but needed to be documented.
# TODO_INVESTIGATE            - TBD what was going on, but needed to continue moving and not get distracted.
# TODO_CLEANUP                - Like TECHDEBT, but not as bad.  It's okay if we never get to this.
# TODO_HACK                   - Like TECHDEBT, but much worse. This needs to be prioritized
# TODO_REFACTOR               - Similar to TECHDEBT, but will require a substantial rewrite and change across the codebase
# TODO_CONSIDERATION          - A comment that involves extra work but was thoughts / considered as part of some implementation
# TODO_CONSOLIDATE            - We likely have similar implementations/types of the same thing, and we should consolidate them.
# TODO_ADDTEST                - Add more tests for a specific code section
# TODO_DEPRECATE              - Code that should be removed in the future
# TODO_RESEARCH               - A non-trivial action item that requires deep research and investigation being next steps can be taken
# TODO_DOCUMENT		          - A comment that involves the creation of a README or other documentation
# TODO_BUG                    - There is a known existing bug in this code
# TODO_NB                     - An important note to reference later
# TODO_DISCUSS_IN_THIS_COMMIT - SHOULD NEVER BE COMMITTED TO MASTER. It is a way for the reviewer of a PR to start / reply to a discussion.
# TODO_IN_THIS_COMMIT         - SHOULD NEVER BE COMMITTED TO MASTER. It is a way to start the review process while non-critical changes are still in progress
<<<<<<< HEAD
TODO_KEYWORDS = -e "TODO" -e "TODO_DECIDE" -e "TODO_TECHDEBT" -e "TODO_IMPROVE" -e "TODO_OPTIMIZE" -e "TODO_DISCUSS" -e "TODO_INCOMPLETE" -e "TODO_INVESTIGATE" -e "TODO_CLEANUP" -e "TODO_HACK" -e "TODO_REFACTOR" -e "TODO_CONSIDERATION" -e "TODO_IN_THIS_COMMIT" -e "TODO_DISCUSS_IN_THIS_COMMIT" -e "TODO_CONSOLIDATE" -e "TODO_DEPRECATE" -e "TODO_ADDTEST" -e "TODO_RESEARCH" -e "TODO_BUG" -e "TODO_NB"
=======
TODO_KEYWORDS = -e "TODO" -e "TODO_COMMUNITY" -e "TODO_DECIDE" -e "TODO_TECHDEBT" -e "TODO_IMPROVE" -e "TODO_OPTIMIZE" -e "TODO_DISCUSS" -e "TODO_INCOMPLETE" -e "TODO_INVESTIGATE" -e "TODO_CLEANUP" -e "TODO_HACK" -e "TODO_REFACTOR" -e "TODO_CONSIDERATION" -e "TODO_IN_THIS_COMMIT" -e "TODO_DISCUSS_IN_THIS_COMMIT" -e "TODO_CONSOLIDATE" -e "TODO_DEPRECATE" -e "TODO_ADDTEST" -e "TODO_RESEARCH" -e "TODO_BUG" -e "TODO_NB" -e "TODO_DISCUSS_IN_THIS_COMMIT" -e "TODO_IN_THIS_COMMIT"
>>>>>>> df37f864

.PHONY: todo_list
todo_list: ## List all the TODOs in the project (excludes vendor and prototype directories)
	grep --exclude-dir={.git,vendor,prototype} -r ${TODO_KEYWORDS}  .

TODO_SEARCH ?= $(shell pwd)

.PHONY: todo_search
todo_search: ## List all the TODOs in a specific directory specific by `TODO_SEARCH`
	grep --exclude-dir={.git,vendor,prototype} -r ${TODO_KEYWORDS} ${TODO_SEARCH}

.PHONY: todo_count
todo_count: ## Print a count of all the TODOs in the project
	grep --exclude-dir={.git,vendor,prototype} -r ${TODO_KEYWORDS} . | wc -l

.PHONY: todo_this_commit
todo_this_commit: ## List all the TODOs needed to be done in this commit
	grep --exclude-dir={.git,vendor,prototype,.vscode} --exclude=Makefile -r -e "TODO_IN_THIS_COMMIT" -e "TODO_DISCUSS_IN_THIS_COMMIT"

####################
###   Gateways   ###
####################

.PHONY: gateway_list
gateway_list: ## List all the staked gateways
	poktrolld --home=$(POKTROLLD_HOME) q gateway list-gateway --node $(POCKET_NODE)

.PHONY: gateway_stake
gateway_stake: ## Stake tokens for the gateway specified (must specify the gateway env var)
	poktrolld --home=$(POKTROLLD_HOME) tx gateway stake-gateway 1000upokt --keyring-backend test --from $(GATEWAY) --node $(POCKET_NODE)

.PHONY: gateway1_stake
gateway1_stake: ## Stake gateway1
	GATEWAY=gateway1 make gateway_stake

.PHONY: gateway2_stake
gateway2_stake: ## Stake gateway2
	GATEWAY=gateway2 make gateway_stake

.PHONY: gateway3_stake
gateway3_stake: ## Stake gateway3
	GATEWAY=gateway3 make gateway_stake

.PHONY: gateway_unstake
gateway_unstake: ## Unstake an gateway (must specify the GATEWAY env var)
	poktrolld --home=$(POKTROLLD_HOME) tx gateway unstake-gateway --keyring-backend test --from $(GATEWAY) --node $(POCKET_NODE)

.PHONY: gateway1_unstake
gateway1_unstake: ## Unstake gateway1
	GATEWAY=gateway1 make gateway_unstake

.PHONY: gateway2_unstake
gateway2_unstake: ## Unstake gateway2
	GATEWAY=gateway2 make gateway_unstake

.PHONY: gateway3_unstake
gateway3_unstake: ## Unstake gateway3
	GATEWAY=gateway3 make gateway_unstake

####################
### Applications ###
####################

.PHONY: app_list
app_list: ## List all the staked applications
	poktrolld --home=$(POKTROLLD_HOME) q application list-application --node $(POCKET_NODE)

.PHONY: app_stake
app_stake: ## Stake tokens for the application specified (must specify the APP and SERVICES env vars)
	poktrolld --home=$(POKTROLLD_HOME) tx application stake-application 1000upokt --config $(POKTROLLD_HOME)/config/$(SERVICES) --keyring-backend test --from $(APP) --node $(POCKET_NODE)

# TODO_IMPROVE(#180): Make sure genesis-staked actors are available via AccountKeeper
.PHONY: app1_stake
app1_stake: ## Stake app1 (also staked in genesis)
	APP=app1 SERVICES=application1_stake_config.yaml make app_stake

.PHONY: app2_stake
app2_stake: ## Stake app2
	APP=app2 SERVICES=application2_stake_config.yaml make app_stake

.PHONY: app3_stake
app3_stake: ## Stake app3
	APP=app3 SERVICES=application3_stake_config.yaml make app_stake

.PHONY: app_unstake
app_unstake: ## Unstake an application (must specify the APP env var)
	poktrolld --home=$(POKTROLLD_HOME) tx application unstake-application --keyring-backend test --from $(APP) --node $(POCKET_NODE)

.PHONY: app1_unstake
app1_unstake: ## Unstake app1
	APP=app1 make app_unstake

.PHONY: app2_unstake
app2_unstake: ## Unstake app2
	APP=app2 make app_unstake

.PHONY: app3_unstake
app3_unstake: ## Unstake app3
	APP=app3 make app_unstake

.PHONY: app_delegate
app_delegate: ## Delegate trust to a gateway (must specify the APP and GATEWAY_ADDR env vars). Requires the app to be staked
	poktrolld --home=$(POKTROLLD_HOME) tx application delegate-to-gateway $(GATEWAY_ADDR) --keyring-backend test --from $(APP) --node $(POCKET_NODE)

.PHONY: app1_delegate_gateway1
app1_delegate_gateway1: ## Delegate trust to gateway1
	GATEWAY1=$$(make poktrolld_addr ACC_NAME=gateway1) && \
	APP=app1 GATEWAY_ADDR=$$GATEWAY1 make app_delegate

.PHONY: app2_delegate_gateway2
app2_delegate_gateway2: ## Delegate trust to gateway2
	GATEWAY2=$$(make poktrolld_addr ACC_NAME=gateway2) && \
	APP=app2 GATEWAY_ADDR=$$GATEWAY2 make app_delegate

.PHONY: app3_delegate_gateway3
app3_delegate_gateway3: ## Delegate trust to gateway3
	GATEWAY3=$$(make poktrolld_addr ACC_NAME=gateway3) && \
	APP=app3 GATEWAY_ADDR=$$GATEWAY3 make app_delegate

.PHONY: app_undelegate
app_undelegate: ## Undelegate trust to a gateway (must specify the APP and GATEWAY_ADDR env vars). Requires the app to be staked
	poktrolld --home=$(POKTROLLD_HOME) tx application undelegate-from-gateway $(GATEWAY_ADDR) --keyring-backend test --from $(APP) --node $(POCKET_NODE)

.PHONY: app1_undelegate_gateway1
app1_undelegate_gateway1: ## Undelegate trust to gateway1
	GATEWAY1=$$(make poktrolld_addr ACC_NAME=gateway1) && \
	APP=app1 GATEWAY_ADDR=$$GATEWAY1 make app_undelegate

.PHONY: app2_undelegate_gateway2
app2_undelegate_gateway2: ## Undelegate trust to gateway2
	GATEWAY2=$$(make poktrolld_addr ACC_NAME=gateway2) && \
	APP=app2 GATEWAY_ADDR=$$GATEWAY2 make app_undelegate

.PHONY: app3_undelegate_gateway3
app3_undelegate_gateway3: ## Undelegate trust to gateway3
	GATEWAY3=$$(make poktrolld_addr ACC_NAME=gateway3) && \
	APP=app3 GATEWAY_ADDR=$$GATEWAY3 make app_undelegate

#################
### Suppliers ###
#################

.PHONY: supplier_list
supplier_list: ## List all the staked supplier
	poktrolld --home=$(POKTROLLD_HOME) q supplier list-supplier --node $(POCKET_NODE)

.PHONY: supplier_stake
supplier_stake: ## Stake tokens for the supplier specified (must specify the SUPPLIER and SUPPLIER_CONFIG env vars)
	poktrolld --home=$(POKTROLLD_HOME) tx supplier stake-supplier 1000upokt --config $(POKTROLLD_HOME)/config/$(SERVICES) --keyring-backend test --from $(SUPPLIER) --node $(POCKET_NODE)

.PHONY: supplier1_stake
supplier1_stake: ## Stake supplier1 (also staked in genesis)
	# TODO_UPNEXT(@okdas): once `relayminer` service is added to tilt, this hostname should point to that service.
	# I.e.: replace `localhost` with `relayminer` (or whatever the service's hostname is).
	SUPPLIER=supplier1 SERVICES=supplier1_stake_config.yaml make supplier_stake

.PHONY: supplier2_stake
supplier2_stake: ## Stake supplier2
	# TODO_UPNEXT(@okdas): once `relayminer` service is added to tilt, this hostname should point to that service.
	# I.e.: replace `localhost` with `relayminer` (or whatever the service's hostname is).
	SUPPLIER=supplier2 SERVICES=supplier2_stake_config.yaml make supplier_stake

.PHONY: supplier3_stake
supplier3_stake: ## Stake supplier3
	# TODO_UPNEXT(@okdas): once `relayminer` service is added to tilt, this hostname should point to that service.
	# I.e.: replace `localhost` with `relayminer` (or whatever the service's hostname is).
	SUPPLIER=supplier3 SERVICES=supplier3_stake_config.yaml make supplier_stake

.PHONY: supplier_unstake
supplier_unstake: ## Unstake an supplier (must specify the SUPPLIER env var)
	poktrolld --home=$(POKTROLLD_HOME) tx supplier unstake-supplier --keyring-backend test --from $(SUPPLIER) --node $(POCKET_NODE)

.PHONY: supplier1_unstake
supplier1_unstake: ## Unstake supplier1
	SUPPLIER=supplier1 make supplier_unstake

.PHONY: supplier2_unstake
supplier2_unstake: ## Unstake supplier2
	SUPPLIER=supplier2 make supplier_unstake

.PHONY: supplier3_unstake
supplier3_unstake: ## Unstake supplier3
	SUPPLIER=supplier3 make supplier_unstake

###############
### Session ###
###############

.PHONY: get_session
get_session: ## Retrieve the session given the following env vars: (APP_ADDR, SVC, HEIGHT)
	poktrolld --home=$(POKTROLLD_HOME) q session get-session $(APP) $(SVC) $(HEIGHT) --node $(POCKET_NODE)

.PHONY: get_session_app1_anvil
get_session_app1_anvil: ## Retrieve the session for (app1, anvil, latest_height)
	APP1=$$(make poktrolld_addr ACC_NAME=app1) && \
	APP=$$APP1 SVC=anvil HEIGHT=0 make get_session

.PHONY: get_session_app2_anvil
get_session_app2_anvil: ## Retrieve the session for (app2, anvil, latest_height)
	APP2=$$(make poktrolld_addr ACC_NAME=app2) && \
	APP=$$APP2 SVC=anvil HEIGHT=0 make get_session

.PHONY: get_session_app3_anvil
get_session_app3_anvil: ## Retrieve the session for (app3, anvil, latest_height)
	APP3=$$(make poktrolld_addr ACC_NAME=app3) && \
	APP=$$APP3 SVC=anvil HEIGHT=0 make get_session

################
### Accounts ###
################

.PHONY: acc_balance_query
acc_balance_query: ## Query the balance of the account specified (make acc_balance_query ACC=pokt...)
	@echo "~~~ Balances ~~~"
	poktrolld --home=$(POKTROLLD_HOME) q bank balances $(ACC) --node $(POCKET_NODE)
	@echo "~~~ Spendable Balances ~~~"
	@echo "Querying spendable balance for $(ACC)"
	poktrolld --home=$(POKTROLLD_HOME) q bank spendable-balances $(ACC) --node $(POCKET_NODE)

.PHONY: acc_balance_query_module_app
acc_balance_query_module_app: ## Query the balance of the network level "application" module
	make acc_balance_query ACC=pokt1rl3gjgzexmplmds3tq3r3yk84zlwdl6djzgsvm

.PHONY: acc_balance_query_module_supplier
acc_balance_query_module_supplier: ## Query the balance of the network level "supplier" module
	SUPPLIER1=$(make poktrolld_addr ACC_NAME=supplier1)
	make acc_balance_query ACC=SUPPLIER1

.PHONY: acc_balance_query_app1
acc_balance_query_app1: ## Query the balance of app1
	APP1=$$(make poktrolld_addr ACC_NAME=app1) && \
	make acc_balance_query ACC=$$APP1

.PHONY: acc_balance_total_supply
acc_balance_total_supply: ## Query the total supply of the network
	poktrolld --home=$(POKTROLLD_HOME) q bank total --node $(POCKET_NODE)

##############
### Claims ###
##############

# These encoded values were generated using the `encodeSessionHeader` helpers in `query_claim_test.go` as dummy values.
ENCODED_SESSION_HEADER = "eyJhcHBsaWNhdGlvbl9hZGRyZXNzIjoicG9rdDFleXJuNDUwa3JoZnpycmVyemd0djd2c3J4bDA5NDN0dXN4azRhayIsInNlcnZpY2UiOnsiaWQiOiJhbnZpbCIsIm5hbWUiOiIifSwic2Vzc2lvbl9zdGFydF9ibG9ja19oZWlnaHQiOiI1Iiwic2Vzc2lvbl9pZCI6InNlc3Npb25faWQxIiwic2Vzc2lvbl9lbmRfYmxvY2tfaGVpZ2h0IjoiOSJ9"
ENCODED_ROOT_HASH = "cm9vdF9oYXNo"
.PHONY: claim_create_dummy
claim_create_dummy: ## Create a dummy claim by supplier1
	poktrolld --home=$(POKTROLLD_HOME) tx supplier create-claim \
	$(ENCODED_SESSION_HEADER) \
	$(ENCODED_ROOT_HASH) \
	--from supplier1 --node $(POCKET_NODE)

.PHONY: claims_list
claim_list: ## List all the claims
	poktrolld --home=$(POKTROLLD_HOME) q supplier list-claims --node $(POCKET_NODE)

.PHONY: claims_list_address
claim_list_address: ## List all the claims for a specific address (specified via ADDR variable)
	poktrolld --home=$(POKTROLLD_HOME) q supplier list-claims --supplier-address $(ADDR) --node $(POCKET_NODE)

.PHONY: claims_list_address_supplier1
claim_list_address_supplier1: ## List all the claims for supplier1
	SUPPLIER1=$$(make poktrolld_addr ACC_NAME=supplier1) && \
	ADDR=$$SUPPLIER1 make claim_list_address

.PHONY: claim_list_height
claim_list_height: ## List all the claims ending at a specific height (specified via HEIGHT variable)
	poktrolld --home=$(POKTROLLD_HOME) q supplier list-claims --session-end-height $(HEIGHT) --node $(POCKET_NODE)

.PHONY: claim_list_height_5
claim_list_height_5: ## List all the claims at height 5
	HEIGHT=5 make claim_list_height

.PHONY: claim_list_session
claim_list_session: ## List all the claims ending at a specific session (specified via SESSION variable)
	poktrolld --home=$(POKTROLLD_HOME) q supplier list-claims --session-id $(SESSION) --node $(POCKET_NODE)

######################
### Ignite Helpers ###
######################

.PHONY: ignite_acc_list
ignite_acc_list: ## List all the accounts in LocalNet
	ignite account list --keyring-dir=$(POKTROLLD_HOME) --keyring-backend test --address-prefix $(POCKET_ADDR_PREFIX)

##################
### CI Helpers ###
##################

.PHONY: trigger_ci
trigger_ci: ## Trigger the CI pipeline by submitting an empty commit; See https://github.com/pokt-network/pocket/issues/900 for details
	git commit --allow-empty -m "Empty commit"
	git push

#####################
### Documentation ###
#####################

.PHONY: go_docs
go_docs: check_godoc ## Generate documentation for the project
	echo "Visit http://localhost:6060/pkg/pocket/"
	godoc -http=:6060

.PHONY: openapi_gen
openapi_gen: ## Generate the OpenAPI spec for the Ignite API
	ignite generate openapi --yes

######################
### Ignite Helpers ###
######################

.PHONY: poktrolld_addr
poktrolld_addr: ## Retrieve the address for an account by ACC_NAME
	@echo $(shell poktrolld --home=$(POKTROLLD_HOME) keys show -a $(ACC_NAME))<|MERGE_RESOLUTION|>--- conflicted
+++ resolved
@@ -215,11 +215,7 @@
 # TODO_NB                     - An important note to reference later
 # TODO_DISCUSS_IN_THIS_COMMIT - SHOULD NEVER BE COMMITTED TO MASTER. It is a way for the reviewer of a PR to start / reply to a discussion.
 # TODO_IN_THIS_COMMIT         - SHOULD NEVER BE COMMITTED TO MASTER. It is a way to start the review process while non-critical changes are still in progress
-<<<<<<< HEAD
-TODO_KEYWORDS = -e "TODO" -e "TODO_DECIDE" -e "TODO_TECHDEBT" -e "TODO_IMPROVE" -e "TODO_OPTIMIZE" -e "TODO_DISCUSS" -e "TODO_INCOMPLETE" -e "TODO_INVESTIGATE" -e "TODO_CLEANUP" -e "TODO_HACK" -e "TODO_REFACTOR" -e "TODO_CONSIDERATION" -e "TODO_IN_THIS_COMMIT" -e "TODO_DISCUSS_IN_THIS_COMMIT" -e "TODO_CONSOLIDATE" -e "TODO_DEPRECATE" -e "TODO_ADDTEST" -e "TODO_RESEARCH" -e "TODO_BUG" -e "TODO_NB"
-=======
-TODO_KEYWORDS = -e "TODO" -e "TODO_COMMUNITY" -e "TODO_DECIDE" -e "TODO_TECHDEBT" -e "TODO_IMPROVE" -e "TODO_OPTIMIZE" -e "TODO_DISCUSS" -e "TODO_INCOMPLETE" -e "TODO_INVESTIGATE" -e "TODO_CLEANUP" -e "TODO_HACK" -e "TODO_REFACTOR" -e "TODO_CONSIDERATION" -e "TODO_IN_THIS_COMMIT" -e "TODO_DISCUSS_IN_THIS_COMMIT" -e "TODO_CONSOLIDATE" -e "TODO_DEPRECATE" -e "TODO_ADDTEST" -e "TODO_RESEARCH" -e "TODO_BUG" -e "TODO_NB" -e "TODO_DISCUSS_IN_THIS_COMMIT" -e "TODO_IN_THIS_COMMIT"
->>>>>>> df37f864
+TODO_KEYWORDS = -e "TODO" -e "TODO_COMMUNITY" -e "TODO_DECIDE" -e "TODO_TECHDEBT" -e "TODO_IMPROVE" -e "TODO_OPTIMIZE" -e "TODO_DISCUSS" -e "TODO_INCOMPLETE" -e "TODO_INVESTIGATE" -e "TODO_CLEANUP" -e "TODO_HACK" -e "TODO_REFACTOR" -e "TODO_CONSIDERATION" -e "TODO_IN_THIS_COMMIT" -e "TODO_DISCUSS_IN_THIS_COMMIT" -e "TODO_CONSOLIDATE" -e "TODO_DEPRECATE" -e "TODO_ADDTEST" -e "TODO_RESEARCH" -e "TODO_BUG" -e "TODO_NB"
 
 .PHONY: todo_list
 todo_list: ## List all the TODOs in the project (excludes vendor and prototype directories)
