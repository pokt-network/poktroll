--- conflicted
+++ resolved
@@ -228,11 +228,8 @@
 	go generate ./x/gateway/types/
 	go generate ./x/supplier/types/
 	go generate ./x/session/types/
-<<<<<<< HEAD
 	go generate ./x/service/types/
-=======
 	go generate ./x/tokenomics/types/
->>>>>>> f8b44a2d
 	go generate ./pkg/client/interface.go
 	go generate ./pkg/miner/interface.go
 	go generate ./pkg/relayer/interface.go
