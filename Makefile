.SILENT:

POCKETD_HOME := ./localnet/pocketd
POCKET_NODE = tcp://127.0.0.1:36657 # The pocket rollup node (full node and sequencer in the localnet context)
POCKET_ADDR_PREFIX = pokt

####################
### Dependencies ###
####################

# TODO: Add other dependencies (ignite, docker, k8s, etc) here
.PHONY: install_ci_deps
install_ci_deps: ## Installs `mockgen`
	go install "github.com/golang/mock/mockgen@v1.6.0" && mockgen --version

########################
### Makefile Helpers ###
########################

.PHONY: prompt_user
# Internal helper target - prompt the user before continuing
prompt_user:
	@echo "Are you sure? [y/N] " && read ans && [ $${ans:-N} = y ]

.PHONY: list
list: ## List all make targets
	@${MAKE} -pRrn : -f $(MAKEFILE_LIST) 2>/dev/null | awk -v RS= -F: '/^# File/,/^# Finished Make data base/ {if ($$1 !~ "^[#.]") {print $$1}}' | egrep -v -e '^[^[:alnum:]]' -e '^$@$$' | sort

.PHONY: help
.DEFAULT_GOAL := help
help: ## Prints all the targets in all the Makefiles
	@grep -h -E '^[a-zA-Z0-9_-]+:.*?## .*$$' $(MAKEFILE_LIST) | awk 'BEGIN {FS = ":.*?## "}; {printf "\033[36m%-30s\033[0m %s\n", $$1, $$2}'

##############
### Checks ###
##############

.PHONY: go_version_check
# Internal helper target - check go version
go_version_check:
	@# Extract the version number from the `go version` command.
	@GO_VERSION=$$(go version | cut -d " " -f 3 | cut -c 3-) && \
	MAJOR_VERSION=$$(echo $$GO_VERSION | cut -d "." -f 1) && \
	MINOR_VERSION=$$(echo $$GO_VERSION | cut -d "." -f 2) && \
	\
	if [ "$$MAJOR_VERSION" -ne 1 ] || [ "$$MINOR_VERSION" -ge 21 ] ||  [ "$$MINOR_VERSION" -le 18 ] ; then \
		echo "Invalid Go version. Expected 1.19.x or 1.20.x but found $$GO_VERSION"; \
		exit 1; \
	fi

.PHONY: docker_check
# Internal helper target - check if docker is installed
docker_check:
	{ \
	if ( ! ( command -v docker >/dev/null && (docker compose version >/dev/null || command -v docker-compose >/dev/null) )); then \
		echo "Seems like you don't have Docker or docker-compose installed. Make sure you review build/localnet/README.md and docs/development/README.md  before continuing"; \
		exit 1; \
	fi; \
	}

.PHONY: warn_destructive
warn_destructive: ## Print WARNING to the user
	@echo "This is a destructive action that will affect docker resources outside the scope of this repo!"

#######################
### Proto  Helpers ####
#######################

.PHONY: proto_regen
proto_regen: ## Delete existing protobuf artifacts and regenerate them
	find . \( -name "*.pb.go" -o -name "*.pb.gw.go" \) | xargs --no-run-if-empty rm
	ignite generate proto-go --yes

#######################
### Docker  Helpers ###
#######################

.PHONY: docker_wipe
docker_wipe: docker_check warn_destructive prompt_user ## [WARNING] Remove all the docker containers, images and volumes.
	docker ps -a -q | xargs -r -I {} docker stop {}
	docker ps -a -q | xargs -r -I {} docker rm {}
	docker images -q | xargs -r -I {} docker rmi {}
	docker volume ls -q | xargs -r -I {} docker volume rm {}

########################
### Localnet Helpers ###
########################

.PHONY: localnet_up
localnet_up: ## Starts localnet
	make localnet_regenesis
	tilt up

.PHONY: localnet_down
localnet_down: ## Delete resources created by localnet
	tilt down
	kubectl delete secret celestia-secret || exit 1

.PHONY: localnet_regenesis
localnet_regenesis: ## Regenerate the localnet genesis file
# NOTE: intentionally not using --home <dir> flag to avoid overwriting the test keyring
	ignite chain init
	cp -r ${HOME}/.pocket/keyring-test $(POCKETD_HOME)
	cp ${HOME}/.pocket/config/*_key.json $(POCKETD_HOME)/config/
	cp ${HOME}/.pocket/config/genesis.json $(POCKETD_HOME)/config/

#############
### Tests ###
#############

.PHONY: test_e2e
test_e2e: ## Run all E2E tests
	export POCKET_NODE=$(POCKET_NODE) POCKETD_HOME=../../$(POCKETD_HOME) && go test -v ./e2e/tests/... -tags=e2e

.PHONY: go_test
go_test: go_version_check ## Run all go tests
	go test -v ./...

.PHONY: go_mockgen
go_mockgen: ## Use `mockgen` to generate mocks used for testing purposes of all the modules.
	go generate ./x/application/types/
	go generate ./x/gateway/types/
	go generate ./x/supplier/types/
<<<<<<< HEAD
	go generate ./x/session/types/
=======
>>>>>>> 2d367379

.PHONY: go_develop
go_develop: proto_regen go_mockgen go_test ## Generate protos, mocks and run all tests

#############
### TODOS ###
#############

# How do I use TODOs?
# 1. <KEYWORD>: <Description of follow up work>;
# 	e.g. TODO_HACK: This is a hack, we need to fix it later
# 2. If there's a specific issue, or specific person, add that in paranthesiss
#   e.g. TODO(@Olshansk): Automatically link to the Github user https://github.com/olshansk
#   e.g. TODO_INVESTIGATE(#420): Automatically link this to github issue https://github.com/pokt-network/pocket/issues/420
#   e.g. TODO_DISCUSS(@Olshansk, #420): Specific individual should tend to the action item in the specific ticket
#   e.g. TODO_CLEANUP(core): This is not tied to an issue, or a person, but should only be done by the core team.
#   e.g. TODO_CLEANUP: This is not tied to an issue, or a person, and can be done by the core team or external contributors.
# 3. Feel free to add additional keywords to the list above.

# Inspired by @goldinguy_ in this post: https://goldin.io/blog/stop-using-todo ###
# TODO                        - General Purpose catch-all.
# TODO_DECIDE                 - A TODO indicating we need to make a decision and document it using an ADR in the future; https://github.com/pokt-network/pocket-network-protocol/tree/main/ADRs
# TODO_TECHDEBT               - Not a great implementation, but we need to fix it later.
# TODO_IMPROVE                - A nice to have, but not a priority. It's okay if we never get to this.
# TODO_OPTIMIZE               - An opportunity for performance improvement if/when it's necessary
# TODO_DISCUSS                - Probably requires a lengthy offline discussion to understand next steps.
# TODO_INCOMPLETE             - A change which was out of scope of a specific PR but needed to be documented.
# TODO_INVESTIGATE            - TBD what was going on, but needed to continue moving and not get distracted.
# TODO_CLEANUP                - Like TECHDEBT, but not as bad.  It's okay if we never get to this.
# TODO_HACK                   - Like TECHDEBT, but much worse. This needs to be prioritized
# TODO_REFACTOR               - Similar to TECHDEBT, but will require a substantial rewrite and change across the codebase
# TODO_CONSIDERATION          - A comment that involves extra work but was thoughts / considered as part of some implementation
# TODO_CONSOLIDATE            - We likely have similar implementations/types of the same thing, and we should consolidate them.
# TODO_ADDTEST                - Add more tests for a specific code section
# TODO_DEPRECATE              - Code that should be removed in the future
# TODO_RESEARCH               - A non-trivial action item that requires deep research and investigation being next steps can be taken
# TODO_DOCUMENT		          - A comment that involves the creation of a README or other documentation
# TODO_BUG                    - There is a known existing bug in this code
# TODO_NB                     - An important note to reference later
# TODO_DISCUSS_IN_THIS_COMMIT - SHOULD NEVER BE COMMITTED TO MASTER. It is a way for the reviewer of a PR to start / reply to a discussion.
# TODO_IN_THIS_COMMIT         - SHOULD NEVER BE COMMITTED TO MASTER. It is a way to start the review process while non-critical changes are still in progress
TODO_KEYWORDS = -e "TODO" -e "TODO_DECIDE" -e "TODO_TECHDEBT" -e "TODO_IMPROVE" -e "TODO_OPTIMIZE" -e "TODO_DISCUSS" -e "TODO_INCOMPLETE" -e "TODO_INVESTIGATE" -e "TODO_CLEANUP" -e "TODO_HACK" -e "TODO_REFACTOR" -e "TODO_CONSIDERATION" -e "TODO_IN_THIS_COMMIT" -e "TODO_DISCUSS_IN_THIS_COMMIT" -e "TODO_CONSOLIDATE" -e "TODO_DEPRECATE" -e "TODO_ADDTEST" -e "TODO_RESEARCH" -e "TODO_BUG" -e "TODO_NB" -e "TODO_DISCUSS_IN_THIS_COMMIT" -e "TODO_IN_THIS_COMMIT"

.PHONY: todo_list
todo_list: ## List all the TODOs in the project (excludes vendor and prototype directories)
	grep --exclude-dir={.git,vendor,prototype} -r ${TODO_KEYWORDS}  .

TODO_SEARCH ?= $(shell pwd)

.PHONY: todo_search
todo_search: ## List all the TODOs in a specific directory specific by `TODO_SEARCH`
	grep --exclude-dir={.git,vendor,prototype} -r ${TODO_KEYWORDS} ${TODO_SEARCH}

.PHONY: todo_count
todo_count: ## Print a count of all the TODOs in the project
	grep --exclude-dir={.git,vendor,prototype} -r ${TODO_KEYWORDS} . | wc -l

.PHONY: todo_this_commit
todo_this_commit: ## List all the TODOs needed to be done in this commit
	grep --exclude-dir={.git,vendor,prototype,.vscode} --exclude=Makefile -r -e "TODO_IN_THIS_COMMIT" -e "DISCUSS_IN_THIS_COMMIT"

####################
###   Gateways   ###
####################

.PHONY: gateway_list
gateway_list: ## List all the staked gateways
	pocketd --home=$(POCKETD_HOME) q gateway list-gateway --node $(POCKET_NODE)

.PHONY: gateway_stake
gateway_stake: ## Stake tokens for the gateway specified (must specify the gateway env var)
	pocketd --home=$(POCKETD_HOME) tx gateway stake-gateway 1000upokt --keyring-backend test --from $(GATEWAY) --node $(POCKET_NODE)

.PHONY: gateway1_stake
gateway1_stake: ## Stake gateway1
	GATEWAY=gateway1 make gateway_stake

.PHONY: gateway2_stake
gateway2_stake: ## Stake gateway2
	GATEWAY=gateway2 make gateway_stake

.PHONY: gateway3_stake
gateway3_stake: ## Stake gateway3
	GATEWAY=gateway3 make gateway_stake

.PHONY: gateway_unstake
gateway_unstake: ## Unstake an gateway (must specify the GATEWAY env var)
	pocketd --home=$(POCKETD_HOME) tx gateway unstake-gateway --keyring-backend test --from $(GATEWAY) --node $(POCKET_NODE)

.PHONY: gateway1_unstake
gateway1_unstake: ## Unstake gateway1
	GATEWAY=gateway1 make gateway_unstake

.PHONY: gateway2_unstake
gateway2_unstake: ## Unstake gateway2
	GATEWAY=gateway2 make gateway_unstake

.PHONY: gateway3_unstake
gateway3_unstake: ## Unstake gateway3
	GATEWAY=gateway3 make gateway_unstake

####################
### Applications ###
####################

.PHONY: app_list
app_list: ## List all the staked applications
	pocketd --home=$(POCKETD_HOME) q application list-application --node $(POCKET_NODE)

.PHONY: app_stake
app_stake: ## Stake tokens for the application specified (must specify the APP env var)
	pocketd --home=$(POCKETD_HOME) tx application stake-application 1000upokt --keyring-backend test --from $(APP) --node $(POCKET_NODE)

.PHONY: app1_stake
app1_stake: ## Stake app1
	APP=app1 make app_stake

.PHONY: app2_stake
app2_stake: ## Stake app2
	APP=app2 make app_stake

.PHONY: app3_stake
app3_stake: ## Stake app3
	APP=app3 make app_stake

.PHONY: app_unstake
app_unstake: ## Unstake an application (must specify the APP env var)
	pocketd --home=$(POCKETD_HOME) tx application unstake-application --keyring-backend test --from $(APP) --node $(POCKET_NODE)

.PHONY: app1_unstake
app1_unstake: ## Unstake app1
	APP=app1 make app_unstake

.PHONY: app2_unstake
app2_unstake: ## Unstake app2
	APP=app2 make app_unstake

.PHONY: app3_unstake
app3_unstake: ## Unstake app3
	APP=app3 make app_unstake

#################
### Suppliers ###
#################

.PHONY: supplier_list
supplier_list: ## List all the staked supplier
	pocketd --home=$(POCKETD_HOME) q supplier list-supplier --node $(POCKET_NODE)

.PHONY: supplier_stake
supplier_stake: ## Stake tokens for the supplier specified (must specify the APP env var)
	pocketd --home=$(POCKETD_HOME) tx supplier stake-supplier 1000upokt --keyring-backend test --from $(SUPPLIER) --node $(POCKET_NODE)

.PHONY: supplier1_stake
supplier1_stake: ## Stake supplier1
	SUPPLIER=supplier1 make supplier_stake

.PHONY: supplier2_stake
supplier2_stake: ## Stake supplier2
	SUPPLIER=supplier2 make supplier_stake

.PHONY: supplier3_stake
supplier3_stake: ## Stake supplier3
	SUPPLIER=supplier3 make supplier_stake

.PHONY: supplier_unstake
supplier_unstake: ## Unstake an supplier (must specify the SUPPLIER env var)
	pocketd --home=$(POCKETD_HOME) tx supplier unstake-supplier --keyring-backend test --from $(SUPPLIER) --node $(POCKET_NODE)

.PHONY: supplier1_unstake
supplier1_unstake: ## Unstake supplier1
	SUPPLIER=supplier1 make supplier_unstake

.PHONY: supplier2_unstake
supplier2_unstake: ## Unstake supplier2
	SUPPLIER=supplier2 make supplier_unstake

.PHONY: supplier3_unstake
supplier3_unstake: ## Unstake supplier3
	SUPPLIER=supplier3 make supplier_unstake

<<<<<<< HEAD

=======
>>>>>>> 2d367379
################
### Accounts ###
################

.PHONY: acc_balance_query
acc_balance_query: ## Query the balance of the account specified (make acc_balance_query ACC=pokt...)
	@echo "~~~ Balances ~~~"
	pocketd --home=$(POCKETD_HOME) q bank balances $(ACC) --node $(POCKET_NODE)
	@echo "~~~ Spendable Balances ~~~"
	@echo "Querying spendable balance for $(ACC)"
	pocketd --home=$(POCKETD_HOME) q bank spendable-balances $(ACC) --node $(POCKET_NODE)

.PHONY: acc_balance_query_app_module
acc_balance_query_app_module: ## Query the balance of the network level "application" module
	make acc_balance_query ACC=pokt1rl3gjgzexmplmds3tq3r3yk84zlwdl6djzgsvm

.PHONY: acc_balance_query_app1
acc_balance_query_app1: ## Query the balance of app1
	make acc_balance_query ACC=pokt1mrqt5f7qh8uxs27cjm9t7v9e74a9vvdnq5jva4

.PHONY: acc_balance_total_supply
acc_balance_total_supply: ## Query the total supply of the network
	pocketd --home=$(POCKETD_HOME) q bank total --node $(POCKET_NODE)

######################
### Ignite Helpers ###
######################

.PHONY: ignite_acc_list
ignite_acc_list: ## List all the accounts in LocalNet
	ignite account list --keyring-dir=$(POCKETD_HOME) --keyring-backend test --address-prefix $(POCKET_ADDR_PREFIX)<|MERGE_RESOLUTION|>--- conflicted
+++ resolved
@@ -121,10 +121,7 @@
 	go generate ./x/application/types/
 	go generate ./x/gateway/types/
 	go generate ./x/supplier/types/
-<<<<<<< HEAD
 	go generate ./x/session/types/
-=======
->>>>>>> 2d367379
 
 .PHONY: go_develop
 go_develop: proto_regen go_mockgen go_test ## Generate protos, mocks and run all tests
@@ -306,10 +303,6 @@
 supplier3_unstake: ## Unstake supplier3
 	SUPPLIER=supplier3 make supplier_unstake
 
-<<<<<<< HEAD
-
-=======
->>>>>>> 2d367379
 ################
 ### Accounts ###
 ################
