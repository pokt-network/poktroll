.SILENT:

SHELL = /bin/sh
POKTROLLD_HOME ?= ./localnet/poktrolld
POCKET_NODE ?= tcp://127.0.0.1:36657 # The pocket rollup node (full node and sequencer in the localnet context)
APPGATE_SERVER ?= http://localhost:42069
POCKET_ADDR_PREFIX = pokt
CHAIN_ID = poktroll

# Detect operating system
OS := $(shell uname -s)

# Set default commands, will potentially be overridden on macOS
SED := sed
GREP := grep

# macOS-specific adjustments
ifeq ($(OS),Darwin)
    # Check for gsed and ggrep, install with Homebrew if not found
    FOUND_GSED := $(shell command -v gsed)
    FOUND_GGREP := $(shell command -v ggrep)
    ifeq ($(FOUND_GSED),)
        $(warning Installing GNU sed with Homebrew...)
        $(shell brew install gnu-sed)
        SED := gsed
    else
        SED := gsed
    endif
    ifeq ($(FOUND_GGREP),)
        $(warning Installing GNU grep with Homebrew...)
        $(shell brew install grep)
        GREP := ggrep
    else
        GREP := ggrep
    endif
endif

####################
### Dependencies ###
####################

# TODO: Add other dependencies (ignite, docker, k8s, etc) here
# TODO(@okdas): bump `golangci-lint` when we upgrade golang to 1.21+
.PHONY: install_ci_deps
install_ci_deps: ## Installs `mockgen` and other go tools
	go install "github.com/golang/mock/mockgen@v1.6.0" && mockgen --version
	go install github.com/golangci/golangci-lint/cmd/golangci-lint@v1.53.3 && golangci-lint --version
	go install golang.org/x/tools/cmd/goimports@latest
	go install github.com/mikefarah/yq/v4@latest

########################
### Makefile Helpers ###
########################

.PHONY: prompt_user
# Internal helper target - prompt the user before continuing
prompt_user:
	@echo "Are you sure? [y/N] " && read ans && [ $${ans:-N} = y ]

.PHONY: list
list: ## List all make targets
	@${MAKE} -pRrn : -f $(MAKEFILE_LIST) 2>/dev/null | awk -v RS= -F: '/^# File/,/^# Finished Make data base/ {if ($$1 !~ "^[#.]") {print $$1}}' | egrep -v -e '^[^[:alnum:]]' -e '^$@$$' | sort

.PHONY: help
.DEFAULT_GOAL := help
help: ## Prints all the targets in all the Makefiles
	@grep -h -E '^[a-zA-Z0-9_-]+:.*?## .*$$' $(MAKEFILE_LIST) | awk 'BEGIN {FS = ":.*?## "}; {printf "\033[36m%-30s\033[0m %s\n", $$1, $$2}'

##############
### Checks ###
##############

# TODO_DOCUMENT: All of the `check_` helpers can be installed differently depending
# on the user's OS and enviornment.

.PHONY: check_go_version
# Internal helper target - check go version
check_go_version:
	@# Extract the version number from the `go version` command.
	@GO_VERSION=$$(go version | cut -d " " -f 3 | cut -c 3-) && \
	MAJOR_VERSION=$$(echo $$GO_VERSION | cut -d "." -f 1) && \
	MINOR_VERSION=$$(echo $$GO_VERSION | cut -d "." -f 2) && \
	\
	if [ "$$MAJOR_VERSION" -ne 1 ] || [ "$$MINOR_VERSION" -le 20 ] ; then \
		echo "Invalid Go version. Expected 1.21.x or newer but found $$GO_VERSION"; \
		exit 1; \
	fi

.PHONY: check_ignite_version
# Internal helper target - check ignite version
check_ignite_version:
	@version=$$(ignite version 2>/dev/null | grep 'Ignite CLI version:' | awk '{print $$4}') ; \
	if [ "$$(printf "v28\n$$version" | sort -V | head -n1)" != "v28" ]; then \
		echo "Error: Version $$version is less than v28. Exiting with error." ; \
		exit 1 ; \
	fi

.PHONY: check_act
# Internal helper target - check if `act` is installed
check_act:
	{ \
	if ( ! ( command -v act >/dev/null )); then \
		echo "Seems like you don't have `act` installed. Please visit https://github.com/nektos/act before continuing"; \
		exit 1; \
	fi; \
	}

.PHONY: check_gh
# Internal helper target - check if `gh` is installed
check_gh:
	{ \
	if ( ! ( command -v gh >/dev/null )); then \
		echo "Seems like you don't have `gh` installed. Please visit https://cli.github.com/ before continuing"; \
		exit 1; \
	fi; \
	}

.PHONY: check_docker
# Internal helper target - check if docker is installed
check_docker:
	{ \
	if ( ! ( command -v docker >/dev/null && (docker compose version >/dev/null || command -v docker-compose >/dev/null) )); then \
		echo "Seems like you don't have Docker or docker-compose installed. Make sure you review build/localnet/README.md and docs/development/README.md  before continuing"; \
		exit 1; \
	fi; \
	}

.PHONY: check_godoc
# Internal helper target - check if godoc is installed
check_godoc:
	{ \
	if ( ! ( command -v godoc >/dev/null )); then \
		echo "Seems like you don't have godoc installed. Make sure you install it via 'go install golang.org/x/tools/cmd/godoc@latest' before continuing"; \
		exit 1; \
	fi; \
	}

.PHONY: check_npm
# Internal helper target - check if npm is installed
check_npm:
	{ \
	if ( ! ( command -v npm >/dev/null )); then \
		echo "Seems like you don't have npm installed. Make sure you install it before continuing"; \
		exit 1; \
	fi; \
	}

.PHONY: check_jq
# Internal helper target - check if jq is installed
check_jq:
	{ \
	if ( ! ( command -v jq >/dev/null )); then \
		echo "Seems like you don't have jq installed. Make sure you install it before continuing"; \
		exit 1; \
	fi; \
	}

.PHONY: check_yq
# Internal helper target - check if `yq` is installed
check_yq:
	{ \
	if ( ! ( command -v yq >/dev/null )); then \
		echo "Seems like you don't have `yq` installed. Make sure you install it before continuing"; \
		exit 1; \
	fi; \
	}

.PHONY: check_node
# Internal helper target - check if node is installed
check_node:
	{ \
	if ( ! ( command -v node >/dev/null )); then \
		echo "Seems like you don't have node installed. Make sure you install it before continuing"; \
		exit 1; \
	fi; \
	}


.PHONY: warn_destructive
warn_destructive: ## Print WARNING to the user
	@echo "This is a destructive action that will affect docker resources outside the scope of this repo!"

#######################
### Proto  Helpers ####
#######################

.PHONY: proto_ignite_gen
proto_ignite_gen: ## Generate protobuf artifacts using ignite
	ignite generate proto-go --yes

# TODO_IN_THIS_PR: Understand why Olshansky needs to run `gco api/poktroll/application/genesis.pulsar.go api/poktroll/application/query.pulsar.go api/poktroll/session/query.pulsar.go`
# TODO_IN_THIS_PR: Filter for `*.go` files
.PHONY: proto_fix_self_import
proto_fix_self_import: ## TODO_IN_THIS_PR: explain
	@for dir in $(wildcard ./api/poktroll/*/); do \
			module=$$(basename $$dir); \
			echo "Processing module $$module"; \
<<<<<<< HEAD
			$(GREP) -lRP '\s+'$$module' "github.com/pokt-network/poktroll/api/poktroll/'$$module'"' ./api/poktroll/$$module | while read -r file; do \
					echo "Modifying file: $$file"; \
					$(SED) -i -E 's,^[[:space:]]+'$$module'[[:space:]]+"github.com/pokt-network/poktroll/api/poktroll/'$$module'",,' "$$file"; \
					$(SED) -i 's,'$$module'\.,,g' "$$file"; \
=======
			ggrep -lRP '\s+'$$module' "github.com/pokt-network/poktroll/api/poktroll/'$$module'"' ./api/poktroll/$$module | while read -r file; do \
				echo "Modifying file: $$file"; \
				gsed -i'' -E 's,^[[:space:]]+'$$module'[[:space:]]+"github.com/pokt-network/poktroll/api/poktroll/'$$module'",,' "$$file"; \
				gsed -i 's,'$$module'\.,,g' "$$file"; \
>>>>>>> c806df38
			done; \
	done

.PHONY: proto_clean
proto_clean: ## Delete existing .pb.go or .pb.gw.go files
	find . \( -name "*.pb.go" -o -name "*.pb.gw.go" \) | xargs --no-run-if-empty rm

# TODO_IN_THIS_PR: Can we consolidate this with `proto_clean` and use proper make targets instead of $(MAKE)?
.PHONY: proto_clean_pulsar
<<<<<<< HEAD
proto_clean_pulsar: ## TODO: explain...
	@find ./ -name "*.go" | xargs --no-run-if-empty $(SED) -i -E 's,(^[[:space:]_[:alnum:]]+"github.com/pokt-network/poktroll/api.+"),///\1,'
	find ./ -name "*.pulsar.go" | xargs --no-run-if-empty rm
	$(MAKE) proto_regen
	find ./ -name "*.go" | xargs --no-run-if-empty $(SED) -i -E 's,^///([[:space:]_[:alnum:]]+"github.com/pokt-network/poktroll/api.+"),\1,'
=======
proto_clean_pulsar: ## TODO_IN_THIS_PR: explain...
	@find ./ -name "*.go" | xargs --no-run-if-empty gsed -i -E 's,(^[[:space:]_[:alnum:]]+"github.com/pokt-network/poktroll/api.+"),///\1,'
	find ./ -name "*.pulsar.go*" | xargs --no-run-if-empty rm
	$(MAKE) proto_regen
	find ./ -name "*.go" | xargs --no-run-if-empty gsed -i -E 's,^///([[:space:]_[:alnum:]]+"github.com/pokt-network/poktroll/api.+"),\1,'

# TODO_IN_THIS_PR: Unclear where/when we shold be calling `proto_clean_pulsar`
.PHONY: proto_regen
proto_regen: proto_clean proto_ignite_gen proto_fix_self_import ## Regenerate protobuf artifacts
>>>>>>> c806df38

#######################
### Docker  Helpers ###
#######################

.PHONY: docker_wipe
docker_wipe: check_docker warn_destructive prompt_user ## [WARNING] Remove all the docker containers, images and volumes.
	docker ps -a -q | xargs -r -I {} docker stop {}
	docker ps -a -q | xargs -r -I {} docker rm {}
	docker images -q | xargs -r -I {} docker rmi {}
	docker volume ls -q | xargs -r -I {} docker volume rm {}

########################
### Localnet Helpers ###
########################

.PHONY: localnet_up
localnet_up: proto_regen localnet_regenesis## Starts localnet
	tilt up

.PHONY: localnet_down
localnet_down: ## Delete resources created by localnet
	tilt down

.PHONY: localnet_regenesis
localnet_regenesis: check_yq acc_initialize_pubkeys_warn_message ## Regenerate the localnet genesis file
# NOTE: intentionally not using --home <dir> flag to avoid overwriting the test keyring
# TODO_TECHDEBT: Currently the stake => power calculation is constant; however, cosmos-sdk
# intends to make this parameterizable in the future.
	@echo "Initializing chain..."
	@set -e ;\
	ignite chain init --skip-proto ;\
	mkdir -p $(POKTROLLD_HOME)/config/ ;\
	cp -r ${HOME}/.poktroll/keyring-test $(POKTROLLD_HOME) ;\
	cp ${HOME}/.poktroll/config/*_key.json $(POKTROLLD_HOME)/config/ ;\
	ADDRESS=$$(jq -r '.address' $(POKTROLLD_HOME)/config/priv_validator_key.json) ;\
	PUB_KEY=$$(jq -r '.pub_key' $(POKTROLLD_HOME)/config/priv_validator_key.json) ;\
	POWER=$$(yq -r ".validators[0].bonded" ./config.yml | sed 's,000000upokt,,') ;\
	NAME=$$(yq -r ".validators[0].name" ./config.yml) ;\
	echo "Regenerating genesis file with new validator..." ;\
	jq --argjson pubKey "$$PUB_KEY" '.consensus["validators"]=[{"address": "'$$ADDRESS'", "pub_key": $$pubKey, "power": "'$$POWER'", "name": "'$$NAME'"}]' ${HOME}/.poktroll/config/genesis.json > temp.json ;\
	mv temp.json ${HOME}/.poktroll/config/genesis.json ;\
	cp ${HOME}/.poktroll/config/genesis.json $(POKTROLLD_HOME)/config/ ;\

.PHONY: send_relay
send_relay:
	curl -X POST -H "Content-Type: application/json" \
	--data '{"jsonrpc":"2.0","method":"eth_blockNumber","params":[],"id":1}' \
	http://localhost:42069/anvil

# TODO_BLOCKER(@okdas): Figure out how to copy these over w/ a functional state.
# cp ${HOME}/.poktroll/config/app.toml $(POKTROLLD_HOME)/config/app.toml
# cp ${HOME}/.poktroll/config/config.toml $(POKTROLLD_HOME)/config/config.toml
# cp ${HOME}/.poktroll/config/client.toml $(POKTROLLD_HOME)/config/client.toml

###############
### Linting ###
###############

.PHONY: go_lint
go_lint: ## Run all go linters
	golangci-lint run --timeout 5m --build-tags test

go_imports: check_go_version ## Run goimports on all go files
	go run ./tools/scripts/goimports

#############
### Tests ###
#############

.PHONY: test_e2e
test_e2e: acc_initialize_pubkeys_warn_message ## Run all E2E tests
	export POCKET_NODE=$(POCKET_NODE) && \
	export APPGATE_SERVER=$(APPGATE_SERVER) && \
	POKTROLLD_HOME=../../$(POKTROLLD_HOME) && \
	go test -v ./e2e/tests/... -tags=e2e,test

.PHONY: go_test_verbose
go_test_verbose: check_go_version ## Run all go tests verbosely
	go test -v -race -tags test ./...

.PHONY: go_test
go_test: check_go_version ## Run all go tests showing detailed output only on failures
	go test -race -tags test ./...

.PHONY: go_test_integration
go_test_integration: check_go_version ## Run all go tests, including integration
	go test -v -race -tags test,integration ./...

.PHONY: itest
itest: check_go_version ## Run tests iteratively (see usage for more)
	./tools/scripts/itest.sh $(filter-out $@,$(MAKECMDGOALS))
# catch-all target for itest
%:
	# no-op
	@:

.PHONY: go_mockgen
go_mockgen: ## Use `mockgen` to generate mocks used for testing purposes of all the modules.
	find . -name "*_mock.go" | xargs --no-run-if-empty rm
	go generate ./x/application/types/
	go generate ./x/gateway/types/
	go generate ./x/supplier/types/
	go generate ./x/session/types/
	go generate ./x/service/types/
	go generate ./x/proof/types/
	go generate ./x/tokenomics/types/
	go generate ./pkg/client/interface.go
	go generate ./pkg/miner/interface.go
	go generate ./pkg/relayer/interface.go
	go generate ./pkg/crypto/rings/interface.go

.PHONY: go_testgen_fixtures
go_testgen_fixtures: ## Generate fixture data for unit tests
	go generate ./pkg/relayer/miner/miner_test.go

.PHONY: go_testgen_accounts
go_testgen_accounts: ## Generate test accounts for usage in test environments
	go generate ./testutil/testkeyring/keyring.go

.PHONY: go_develop
go_develop: check_ignite_version proto_regen go_mockgen ## Generate protos and mocks

## TODO_IN_THIS_PR: Make this work again
.PHONY: go_develop_and_test
go_develop_and_test: go_develop go_test ## Generate protos, mocks and run all tests

.PHONY: load_test_simple
load_test_simple: ## Runs the simplest load test through the whole stack (appgate -> relayminer -> anvil)
	k6 run load-testing/tests/appGateServerEtherium.js

#############
### TODOS ###
#############

# How do I use TODOs?
# 1. <KEYWORD>: <Description of follow up work>;
# 	e.g. TODO_HACK: This is a hack, we need to fix it later
# 2. If there's a specific issue, or specific person, add that in paranthesiss
#   e.g. TODO(@Olshansk): Automatically link to the Github user https://github.com/olshansk
#   e.g. TODO_INVESTIGATE(#420): Automatically link this to github issue https://github.com/pokt-network/pocket/issues/420
#   e.g. TODO_DISCUSS(@Olshansk, #420): Specific individual should tend to the action item in the specific ticket
#   e.g. TODO_CLEANUP(core): This is not tied to an issue, or a person, but should only be done by the core team.
#   e.g. TODO_CLEANUP: This is not tied to an issue, or a person, and can be done by the core team or external contributors.
# 3. Feel free to add additional keywords to the list above.

# Inspired by @goldinguy_ in this post: https://goldin.io/blog/stop-using-todo ###
# TODO                        - General Purpose catch-all.
# TODO_COMMUNITY              - A TODO that may be a candidate for outsourcing to the community.
# TODO_DECIDE                 - A TODO indicating we need to make a decision and document it using an ADR in the future; https://github.com/pokt-network/pocket-network-protocol/tree/main/ADRs
# TODO_TECHDEBT               - Not a great implementation, but we need to fix it later.
# TODO_BLOCKER                - Similar to TECHDEBT, but of higher priority, urgency & risk prior to the next release
# TODO_IMPROVE                - A nice to have, but not a priority. It's okay if we never get to this.
# TODO_OPTIMIZE               - An opportunity for performance improvement if/when it's necessary
# TODO_DISCUSS                - Probably requires a lengthy offline discussion to understand next steps.
# TODO_INCOMPLETE             - A change which was out of scope of a specific PR but needed to be documented.
# TODO_INVESTIGATE            - TBD what was going on, but needed to continue moving and not get distracted.
# TODO_CLEANUP                - Like TECHDEBT, but not as bad.  It's okay if we never get to this.
# TODO_HACK                   - Like TECHDEBT, but much worse. This needs to be prioritized
# TODO_REFACTOR               - Similar to TECHDEBT, but will require a substantial rewrite and change across the codebase
# TODO_CONSIDERATION          - A comment that involves extra work but was thoughts / considered as part of some implementation
# TODO_CONSOLIDATE            - We likely have similar implementations/types of the same thing, and we should consolidate them.
# TODO_ADDTEST                - Add more tests for a specific code section
# TODO_DEPRECATE              - Code that should be removed in the future
# TODO_RESEARCH               - A non-trivial action item that requires deep research and investigation being next steps can be taken
# TODO_DOCUMENT		          - A comment that involves the creation of a README or other documentation
# TODO_BUG                    - There is a known existing bug in this code
# TODO_NB                     - An important note to reference later
# TODO_DISCUSS_IN_THIS_COMMIT - SHOULD NEVER BE COMMITTED TO MASTER. It is a way for the reviewer of a PR to start / reply to a discussion.
# TODO_IN_THIS_COMMIT         - SHOULD NEVER BE COMMITTED TO MASTER. It is a way to start the review process while non-critical changes are still in progress

.PHONY: todo_list
todo_list: ## List all the TODOs in the project (excludes vendor and prototype directories)
	grep --exclude-dir={.git,vendor,./docusaurus} -r TODO  .

.PHONY: todo_count
todo_count: ## Print a count of all the TODOs in the project
	grep --exclude-dir={.git,vendor,./docusaurus} -r TODO  . | wc -l

.PHONY: todo_this_commit
todo_this_commit: ## List all the TODOs needed to be done in this commit
	grep --exclude-dir={.git,vendor,.vscode} --exclude=Makefile -r -e "TODO_IN_THIS_"

####################
###   Gateways   ###
####################

.PHONY: gateway_list
gateway_list: ## List all the staked gateways
	poktrolld --home=$(POKTROLLD_HOME) q gateway list-gateway --node $(POCKET_NODE)

.PHONY: gateway_stake
gateway_stake: ## Stake tokens for the gateway specified (must specify the gateway env var)
	poktrolld --home=$(POKTROLLD_HOME) tx gateway stake-gateway --config $(POKTROLLD_HOME)/config/$(STAKE) --keyring-backend test --from $(GATEWAY) --node $(POCKET_NODE) --chain-id $(CHAIN_ID)

.PHONY: gateway1_stake
gateway1_stake: ## Stake gateway1
	GATEWAY=gateway1 STAKE=gateway1_stake_config.yaml make gateway_stake

.PHONY: gateway2_stake
gateway2_stake: ## Stake gateway2
	GATEWAY=gateway2 STAKE=gateway2_stake_config.yaml make gateway_stake

.PHONY: gateway3_stake
gateway3_stake: ## Stake gateway3
	GATEWAY=gateway3 STAKE=gateway3_stake_config.yaml make gateway_stake

.PHONY: gateway_unstake
gateway_unstake: ## Unstake an gateway (must specify the GATEWAY env var)
	poktrolld --home=$(POKTROLLD_HOME) tx gateway unstake-gateway --keyring-backend test --from $(GATEWAY) --node $(POCKET_NODE) --chain-id $(CHAIN_ID)

.PHONY: gateway1_unstake
gateway1_unstake: ## Unstake gateway1
	GATEWAY=gateway1 make gateway_unstake

.PHONY: gateway2_unstake
gateway2_unstake: ## Unstake gateway2
	GATEWAY=gateway2 make gateway_unstake

.PHONY: gateway3_unstake
gateway3_unstake: ## Unstake gateway3
	GATEWAY=gateway3 make gateway_unstake

####################
### Applications ###
####################

.PHONY: app_list
app_list: ## List all the staked applications
	poktrolld --home=$(POKTROLLD_HOME) q application list-application --node $(POCKET_NODE)

.PHONY: app_stake
app_stake: ## Stake tokens for the application specified (must specify the APP and SERVICES env vars)
	poktrolld --home=$(POKTROLLD_HOME) tx application stake-application --config $(POKTROLLD_HOME)/config/$(SERVICES) --keyring-backend test --from $(APP) --node $(POCKET_NODE) --chain-id $(CHAIN_ID)

.PHONY: app1_stake
app1_stake: ## Stake app1 (also staked in genesis)
	APP=app1 SERVICES=application1_stake_config.yaml make app_stake

.PHONY: app2_stake
app2_stake: ## Stake app2
	APP=app2 SERVICES=application2_stake_config.yaml make app_stake

.PHONY: app3_stake
app3_stake: ## Stake app3
	APP=app3 SERVICES=application3_stake_config.yaml make app_stake

.PHONY: app_unstake
app_unstake: ## Unstake an application (must specify the APP env var)
	poktrolld --home=$(POKTROLLD_HOME) tx application unstake-application --keyring-backend test --from $(APP) --node $(POCKET_NODE) --chain-id $(CHAIN_ID)

.PHONY: app1_unstake
app1_unstake: ## Unstake app1
	APP=app1 make app_unstake

.PHONY: app2_unstake
app2_unstake: ## Unstake app2
	APP=app2 make app_unstake

.PHONY: app3_unstake
app3_unstake: ## Unstake app3
	APP=app3 make app_unstake

.PHONY: app_delegate
app_delegate: ## Delegate trust to a gateway (must specify the APP and GATEWAY_ADDR env vars). Requires the app to be staked
	poktrolld --home=$(POKTROLLD_HOME) tx application delegate-to-gateway $(GATEWAY_ADDR) --keyring-backend test --from $(APP) --node $(POCKET_NODE) --chain-id $(CHAIN_ID)

.PHONY: app1_delegate_gateway1
app1_delegate_gateway1: ## Delegate trust to gateway1
	GATEWAY1=$$(make poktrolld_addr ACC_NAME=gateway1) && \
	APP=app1 GATEWAY_ADDR=$$GATEWAY1 make app_delegate

.PHONY: app2_delegate_gateway2
app2_delegate_gateway2: ## Delegate trust to gateway2
	GATEWAY2=$$(make poktrolld_addr ACC_NAME=gateway2) && \
	APP=app2 GATEWAY_ADDR=$$GATEWAY2 make app_delegate

.PHONY: app3_delegate_gateway3
app3_delegate_gateway3: ## Delegate trust to gateway3
	GATEWAY3=$$(make poktrolld_addr ACC_NAME=gateway3) && \
	APP=app3 GATEWAY_ADDR=$$GATEWAY3 make app_delegate

.PHONY: app_undelegate
app_undelegate: ## Undelegate trust to a gateway (must specify the APP and GATEWAY_ADDR env vars). Requires the app to be staked
	poktrolld --home=$(POKTROLLD_HOME) tx application undelegate-from-gateway $(GATEWAY_ADDR) --keyring-backend test --from $(APP) --node $(POCKET_NODE) --chain-id $(CHAIN_ID)

.PHONY: app1_undelegate_gateway1
app1_undelegate_gateway1: ## Undelegate trust to gateway1
	GATEWAY1=$$(make poktrolld_addr ACC_NAME=gateway1) && \
	APP=app1 GATEWAY_ADDR=$$GATEWAY1 make app_undelegate

.PHONY: app2_undelegate_gateway2
app2_undelegate_gateway2: ## Undelegate trust to gateway2
	GATEWAY2=$$(make poktrolld_addr ACC_NAME=gateway2) && \
	APP=app2 GATEWAY_ADDR=$$GATEWAY2 make app_undelegate

.PHONY: app3_undelegate_gateway3
app3_undelegate_gateway3: ## Undelegate trust to gateway3
	GATEWAY3=$$(make poktrolld_addr ACC_NAME=gateway3) && \
	APP=app3 GATEWAY_ADDR=$$GATEWAY3 make app_undelegate

#################
### Suppliers ###
#################

.PHONY: supplier_list
supplier_list: ## List all the staked supplier
	poktrolld --home=$(POKTROLLD_HOME) q supplier list-supplier --node $(POCKET_NODE)

.PHONY: supplier_stake
supplier_stake: ## Stake tokens for the supplier specified (must specify the SUPPLIER and SUPPLIER_CONFIG env vars)
	poktrolld --home=$(POKTROLLD_HOME) tx supplier stake-supplier --config $(POKTROLLD_HOME)/config/$(SERVICES) --keyring-backend test --from $(SUPPLIER) --node $(POCKET_NODE) --chain-id $(CHAIN_ID)

.PHONY: supplier1_stake
supplier1_stake: ## Stake supplier1 (also staked in genesis)
	SUPPLIER=supplier1 SERVICES=supplier1_stake_config.yaml make supplier_stake

.PHONY: supplier2_stake
supplier2_stake: ## Stake supplier2
	SUPPLIER=supplier2 SERVICES=supplier2_stake_config.yaml make supplier_stake

.PHONY: supplier3_stake
supplier3_stake: ## Stake supplier3
	SUPPLIER=supplier3 SERVICES=supplier3_stake_config.yaml make supplier_stake

.PHONY: supplier_unstake
supplier_unstake: ## Unstake an supplier (must specify the SUPPLIER env var)
	poktrolld --home=$(POKTROLLD_HOME) tx supplier unstake-supplier --keyring-backend test --from $(SUPPLIER) --node $(POCKET_NODE) --chain-id $(CHAIN_ID)

.PHONY: supplier1_unstake
supplier1_unstake: ## Unstake supplier1
	SUPPLIER=supplier1 make supplier_unstake

.PHONY: supplier2_unstake
supplier2_unstake: ## Unstake supplier2
	SUPPLIER=supplier2 make supplier_unstake

.PHONY: supplier3_unstake
supplier3_unstake: ## Unstake supplier3
	SUPPLIER=supplier3 make supplier_unstake

###############
### Session ###
###############

.PHONY: get_session
get_session: ## Retrieve the session given the following env vars: (APP_ADDR, SVC, HEIGHT)
	poktrolld --home=$(POKTROLLD_HOME) q session get-session $(APP) $(SVC) $(HEIGHT) --node $(POCKET_NODE)

.PHONY: get_session_app1_anvil
get_session_app1_anvil: ## Retrieve the session for (app1, anvil, latest_height)
	APP1=$$(make poktrolld_addr ACC_NAME=app1) && \
	APP=$$APP1 SVC=anvil HEIGHT=0 make get_session

.PHONY: get_session_app2_anvil
get_session_app2_anvil: ## Retrieve the session for (app2, anvil, latest_height)
	APP2=$$(make poktrolld_addr ACC_NAME=app2) && \
	APP=$$APP2 SVC=anvil HEIGHT=0 make get_session

.PHONY: get_session_app3_anvil
get_session_app3_anvil: ## Retrieve the session for (app3, anvil, latest_height)
	APP3=$$(make poktrolld_addr ACC_NAME=app3) && \
	APP=$$APP3 SVC=anvil HEIGHT=0 make get_session

################
### Accounts ###
################

.PHONY: acc_balance_query
acc_balance_query: ## Query the balance of the account specified (make acc_balance_query ACC=pokt...)
	@echo "~~~ Balances ~~~"
	poktrolld --home=$(POKTROLLD_HOME) q bank balances $(ACC) --node $(POCKET_NODE)
	@echo "~~~ Spendable Balances ~~~"
	@echo "Querying spendable balance for $(ACC)"
	poktrolld --home=$(POKTROLLD_HOME) q bank spendable-balances $(ACC) --node $(POCKET_NODE)

.PHONY: acc_balance_query_module_app
acc_balance_query_module_app: ## Query the balance of the network level "application" module
	make acc_balance_query ACC=pokt1rl3gjgzexmplmds3tq3r3yk84zlwdl6djzgsvm

.PHONY: acc_balance_query_module_supplier
acc_balance_query_module_supplier: ## Query the balance of the network level "supplier" module
	SUPPLIER1=$(make poktrolld_addr ACC_NAME=supplier1)
	make acc_balance_query ACC=SUPPLIER1

.PHONY: acc_balance_query_app1
acc_balance_query_app1: ## Query the balance of app1
	APP1=$$(make poktrolld_addr ACC_NAME=app1) && \
	make acc_balance_query ACC=$$APP1

.PHONY: acc_balance_total_supply
acc_balance_total_supply: ## Query the total supply of the network
	poktrolld --home=$(POKTROLLD_HOME) q bank total --node $(POCKET_NODE)

# NB: Ignite does not populate `pub_key` in `accounts` within `genesis.json` leading
# to queries like this to fail: `poktrolld query account pokt1<addr> --node $(POCKET_NODE).
# We attempted using a `tx multi-send` from the `faucet` to all accounts, but
# that also did not solve this problem because the account itself must sign the
# transaction for its public key to be populated in the account keeper. As such,
# the solution is to send funds from every account in genesis to some address
# (PNF was selected ambigously) to make sure their public keys are populated.

.PHONY: acc_initialize_pubkeys
acc_initialize_pubkeys: ## Make sure the account keeper has public keys for all available accounts
	$(eval ADDRESSES=$(shell make -s ignite_acc_list | grep pokt | awk '{printf "%s ", $$2}' | sed 's/.$$//'))
	$(eval PNF_ADDR=pokt1eeeksh2tvkh7wzmfrljnhw4wrhs55lcuvmekkw)
	# @printf "Addresses: ${ADDRESSES}"
	$(foreach addr, $(ADDRESSES),\
		echo $(addr);\
		poktrolld tx bank send \
			$(addr) $(PNF_ADDR) 1000upokt \
			--yes \
			--home=$(POKTROLLD_HOME) \
			--node $(POCKET_NODE) \
			--chain-id $(CHAIN_ID);)

.PHONY: acc_initialize_pubkeys_warn_message
acc_initialize_pubkeys_warn_message: ## Print a warning message about the need to run `make acc_initialize_pubkeys`
	@printf "!!!!!!!!! YOU MUST RUN THE FOLLOWING COMMAND ONCE FOR E2E TESTS TO WORK AFTER THE NETWORK HAS STARTED !!!!!!!!!\n"\
	"\t\tmake acc_initialize_pubkeys\n"

##############
### Claims ###
##############

# These encoded values were generated using the `encodeSessionHeader` helpers in `query_claim_test.go` as dummy values.
ENCODED_SESSION_HEADER = "eyJhcHBsaWNhdGlvbl9hZGRyZXNzIjoicG9rdDFleXJuNDUwa3JoZnpycmVyemd0djd2c3J4bDA5NDN0dXN4azRhayIsInNlcnZpY2UiOnsiaWQiOiJhbnZpbCIsIm5hbWUiOiIifSwic2Vzc2lvbl9zdGFydF9ibG9ja19oZWlnaHQiOiI1Iiwic2Vzc2lvbl9pZCI6InNlc3Npb25faWQxIiwic2Vzc2lvbl9lbmRfYmxvY2tfaGVpZ2h0IjoiOSJ9"
ENCODED_ROOT_HASH = "cm9vdF9oYXNo"
.PHONY: claim_create_dummy
claim_create_dummy: ## Create a dummy claim by supplier1
	poktrolld --home=$(POKTROLLD_HOME) tx supplier create-claim \
	$(ENCODED_SESSION_HEADER) \
	$(ENCODED_ROOT_HASH) \
	--from supplier1 --node $(POCKET_NODE)

.PHONY: claims_list
claim_list: ## List all the claims
	poktrolld --home=$(POKTROLLD_HOME) q supplier list-claims --node $(POCKET_NODE)

.PHONY: claims_list_address
claim_list_address: ## List all the claims for a specific address (specified via ADDR variable)
	poktrolld --home=$(POKTROLLD_HOME) q supplier list-claims --supplier-address $(ADDR) --node $(POCKET_NODE)

.PHONY: claims_list_address_supplier1
claim_list_address_supplier1: ## List all the claims for supplier1
	SUPPLIER1=$$(make poktrolld_addr ACC_NAME=supplier1) && \
	ADDR=$$SUPPLIER1 make claim_list_address

.PHONY: claim_list_height
claim_list_height: ## List all the claims ending at a specific height (specified via HEIGHT variable)
	poktrolld --home=$(POKTROLLD_HOME) q supplier list-claims --session-end-height $(HEIGHT) --node $(POCKET_NODE)

.PHONY: claim_list_height_5
claim_list_height_5: ## List all the claims at height 5
	HEIGHT=5 make claim_list_height

.PHONY: claim_list_session
claim_list_session: ## List all the claims ending at a specific session (specified via SESSION variable)
	poktrolld --home=$(POKTROLLD_HOME) q supplier list-claims --session-id $(SESSION) --node $(POCKET_NODE)

##############
### Params ###
##############

MODULES := application gateway pocket service session supplier tokenomics

# TODO_IMPROVE(#322): Improve once we decide how to handle parameter updates
.PHONY: update_tokenomics_params
update_tokenomics_params: ## Update the tokenomics module params
	poktrolld --home=$(POKTROLLD_HOME) tx tokenomics update-params 43 --keyring-backend test --from pnf --node $(POCKET_NODE) --chain-id $(CHAIN_ID)

.PHONY: query_all_params
query_all_params: check_jq ## Query the params from all available modules
	@for module in $(MODULES); do \
	    echo "~~~ Querying $$module module params ~~~"; \
	    poktrolld query $$module params --node $(POCKET_NODE) --output json | jq; \
	    echo ""; \
	done

######################
### Ignite Helpers ###
######################

.PHONY: ignite_acc_list
ignite_acc_list: ## List all the accounts in LocalNet
	ignite account list --keyring-dir=$(POKTROLLD_HOME) --keyring-backend test --address-prefix $(POCKET_ADDR_PREFIX)

##################
### CI Helpers ###
##################

.PHONY: trigger_ci
trigger_ci: ## Trigger the CI pipeline by submitting an empty commit; See https://github.com/pokt-network/pocket/issues/900 for details
	git commit --allow-empty -m "Empty commit"
	git push

#####################
### Documentation ###
#####################

.PHONY: go_docs
go_docs: check_godoc ## Generate documentation for the project
	echo "Visit http://localhost:6060/pkg/github.com/pokt-network/poktroll/"
	godoc -http=:6060

.PHONY: openapi_gen
openapi_gen: ## Generate the OpenAPI spec for the Ignite API
	ignite generate openapi --yes

.PHONY: docusaurus_start
docusaurus_start: check_npm check_node ## Start the Docusaurus server
	(cd docusaurus && npm i && npm run start)

######################
### Ignite Helpers ###
######################

.PHONY: poktrolld_addr
poktrolld_addr: ## Retrieve the address for an account by ACC_NAME
	@echo $(shell poktrolld --home=$(POKTROLLD_HOME) keys show -a $(ACC_NAME))


###################
### Act Helpers ###
###################

.PHONY: detect_arch
# Internal helper to avoid the caller needing to specify the architecture
detect_arch:
	@ARCH=`uname -m`; \
	case $$ARCH in \
	x86_64) \
		echo linux/amd64 ;; \
	arm64) \
		echo linux/arm64 ;; \
	*) \
		echo "Unsupported architecture: $$ARCH" >&2; \
		exit 1 ;; \
	esac

.PHONY: act_list
act_list: check_act ## List all github actions that can be executed locally with act
	act --list

.PHONY: act_reviewdog
act_reviewdog: check_act check_gh ## Run the reviewdog workflow locally like so: `GITHUB_TOKEN=$(gh auth token) make act_reviewdog`
	$(eval CONTAINER_ARCH := $(shell make -s detect_arch))
	@echo "Detected architecture: $(CONTAINER_ARCH)"
	act -v -s GITHUB_TOKEN=$(GITHUB_TOKEN) -W .github/workflows/reviewdog.yml --container-architecture $(CONTAINER_ARCH)<|MERGE_RESOLUTION|>--- conflicted
+++ resolved
@@ -195,43 +195,29 @@
 	@for dir in $(wildcard ./api/poktroll/*/); do \
 			module=$$(basename $$dir); \
 			echo "Processing module $$module"; \
-<<<<<<< HEAD
+.PHONY: proto_fix_self_import
+proto_fix_self_import: ## TODO: explain
+	@for dir in $(wildcard ./api/poktroll/*/); do \
+			module=$$(basename $$dir); \
+			echo "Processing module $$module"; \
 			$(GREP) -lRP '\s+'$$module' "github.com/pokt-network/poktroll/api/poktroll/'$$module'"' ./api/poktroll/$$module | while read -r file; do \
 					echo "Modifying file: $$file"; \
 					$(SED) -i -E 's,^[[:space:]]+'$$module'[[:space:]]+"github.com/pokt-network/poktroll/api/poktroll/'$$module'",,' "$$file"; \
 					$(SED) -i 's,'$$module'\.,,g' "$$file"; \
-=======
-			ggrep -lRP '\s+'$$module' "github.com/pokt-network/poktroll/api/poktroll/'$$module'"' ./api/poktroll/$$module | while read -r file; do \
-				echo "Modifying file: $$file"; \
-				gsed -i'' -E 's,^[[:space:]]+'$$module'[[:space:]]+"github.com/pokt-network/poktroll/api/poktroll/'$$module'",,' "$$file"; \
-				gsed -i 's,'$$module'\.,,g' "$$file"; \
->>>>>>> c806df38
 			done; \
 	done
 
-.PHONY: proto_clean
-proto_clean: ## Delete existing .pb.go or .pb.gw.go files
-	find . \( -name "*.pb.go" -o -name "*.pb.gw.go" \) | xargs --no-run-if-empty rm
-
-# TODO_IN_THIS_PR: Can we consolidate this with `proto_clean` and use proper make targets instead of $(MAKE)?
 .PHONY: proto_clean_pulsar
-<<<<<<< HEAD
 proto_clean_pulsar: ## TODO: explain...
 	@find ./ -name "*.go" | xargs --no-run-if-empty $(SED) -i -E 's,(^[[:space:]_[:alnum:]]+"github.com/pokt-network/poktroll/api.+"),///\1,'
 	find ./ -name "*.pulsar.go" | xargs --no-run-if-empty rm
 	$(MAKE) proto_regen
 	find ./ -name "*.go" | xargs --no-run-if-empty $(SED) -i -E 's,^///([[:space:]_[:alnum:]]+"github.com/pokt-network/poktroll/api.+"),\1,'
-=======
-proto_clean_pulsar: ## TODO_IN_THIS_PR: explain...
-	@find ./ -name "*.go" | xargs --no-run-if-empty gsed -i -E 's,(^[[:space:]_[:alnum:]]+"github.com/pokt-network/poktroll/api.+"),///\1,'
-	find ./ -name "*.pulsar.go*" | xargs --no-run-if-empty rm
-	$(MAKE) proto_regen
-	find ./ -name "*.go" | xargs --no-run-if-empty gsed -i -E 's,^///([[:space:]_[:alnum:]]+"github.com/pokt-network/poktroll/api.+"),\1,'
+
 
 # TODO_IN_THIS_PR: Unclear where/when we shold be calling `proto_clean_pulsar`
 .PHONY: proto_regen
 proto_regen: proto_clean proto_ignite_gen proto_fix_self_import ## Regenerate protobuf artifacts
->>>>>>> c806df38
 
 #######################
 ### Docker  Helpers ###
