--- conflicted
+++ resolved
@@ -286,7 +286,6 @@
 supplier3_stake: ## Stake supplier3
 	SUPPLIER=supplier3 make supplier_stake
 
-<<<<<<< HEAD
 .PHONY: supplier_unstake
 supplier_unstake: ## Unstake an supplier (must specify the SUPPLIER env var)
 	pocketd --home=$(POCKETD_HOME) tx supplier unstake-supplier --keyring-backend test --from $(SUPPLIER) --node $(POCKET_NODE)
@@ -303,9 +302,6 @@
 supplier3_unstake: ## Unstake supplier3
 	SUPPLIER=supplier3 make supplier_unstake
 
-
-=======
->>>>>>> 6a6c99fd
 ################
 ### Accounts ###
 ################
