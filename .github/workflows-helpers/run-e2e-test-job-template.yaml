--- conflicted
+++ resolved
@@ -17,65 +17,6 @@
           image: ruby:3.0
           command: ["ruby"]
           args:
-<<<<<<< HEAD
-            - "-c"
-            - |
-              set -x
-
-              # Inline Ruby script to check HTTP statuses
-              cat << 'EOF' > /tmp/check_services.rb
-              require 'net/http'
-              require 'uri'
-
-              def check_http_status(endpoint)
-                max_retries = 30
-                retries = 0
-
-                while retries < max_retries
-                  puts "Checking HTTP status for the endpoint #{endpoint} (Attempt #{retries + 1}/#{max_retries})..."
-                  uri = URI.parse("http://#{endpoint}")
-                  response = Net::HTTP.get_response(uri)
-                  http_status = response.code.to_i
-                  puts "HTTP_STATUS: #{http_status}"
-                  if http_status >= 100
-                    puts "HTTP request to #{endpoint} returned #{http_status}, which means the service is up and running."
-                    return true
-                  else
-                    puts "HTTP request to #{endpoint} did not return a healthy HTTP Status code: #{http_status}. Retrying in 10 seconds..."
-                  end
-
-                  retries += 1
-                  sleep 10
-                end
-
-                puts "Max retries reached for #{endpoint}. Exiting."
-                exit 1
-              end
-
-              def main
-                namespace = ARGV[0]
-                validator_endpoint = "#{namespace}-validator-poktrolld:36657"
-                appgate_server_endpoint = "#{namespace}-appgate-server:80"
-                gateway_endpoint = "#{namespace}-gateway:80"
-                relayminer_endpoint = "#{namespace}-relayminer:8545"
-
-                puts "Validator Endpoint: #{validator_endpoint}"
-                puts "Appgate Server Endpoint: #{appgate_server_endpoint}"
-                puts "Gateway Endpoint: #{gateway_endpoint}"
-                puts "Relayminer Endpoint: #{relayminer_endpoint}"
-
-                check_http_status(validator_endpoint)
-                check_http_status(appgate_server_endpoint)
-                check_http_status(gateway_endpoint)
-                check_http_status(relayminer_endpoint)
-              end
-
-              main if __FILE__ == $0
-              EOF
-
-              # Execute the Ruby script
-              ruby /tmp/check_services.rb ${NAMESPACE}
-=======
             # For reference, the script is located here:
             # https://github.com/pokt-network/protocol-infra/blob/main/charts/full-network/templates/ConfigMap-e2e-tests-script.yaml#L4
             - /e2e-script/check_services.rb
@@ -83,7 +24,6 @@
           volumeMounts:
             - mountPath: /e2e-script/
               name: e2e-tests-check-services-script
->>>>>>> c19065f5
       containers:
         - name: e2e-tests
           image: ghcr.io/pokt-network/poktrolld:${IMAGE_TAG}
