# Based off of https://github.com/LayZeeDK/github-pages-docusaurus
name: Deploy docusaurus docs to GitHub pages

on:
  push:
    branches: ["main"]

concurrency:
  group: ${{ github.workflow }}-${{ github.head_ref || github.ref_name }}
  cancel-in-progress: true

jobs:
  deploy:
    permissions:
      id-token: write
      pages: write
    environment:
      name: github-pages
      url: ${{ steps.deployment.outputs.page_url }}
    runs-on: ubuntu-latest
    steps:
      - name: Checkout
        uses: actions/checkout@v3

      # 👇 Build steps
      - name: Set up Node.js
        uses: actions/setup-node@v4
        with:
          node-version: 18
<<<<<<< HEAD
          cache: 'npm'
=======
          cache: 'yarn'
>>>>>>> c2ab0c9e
          cache-dependency-path: docusaurus/yarn.lock

      - name: Install dependencies
        run: |
          cd docusaurus
          yarn install

      - name: Build
        run: |
          cd docusaurus
          yarn build

      # 👆 Build steps

      - name: Setup Pages
        uses: actions/configure-pages@v4
        with:
          enablement: true

      - name: Upload artifact
        uses: actions/upload-pages-artifact@v2
        with:
          # 👇 Specify build output path relative to the subdirectory
          path: docusaurus/build

      - name: Deploy to GitHub Pages
        id: deployment
        uses: actions/deploy-pages@v2
<|MERGE_RESOLUTION|>--- conflicted
+++ resolved
@@ -27,11 +27,7 @@
         uses: actions/setup-node@v4
         with:
           node-version: 18
-<<<<<<< HEAD
-          cache: 'npm'
-=======
           cache: 'yarn'
->>>>>>> c2ab0c9e
           cache-dependency-path: docusaurus/yarn.lock
 
       - name: Install dependencies
