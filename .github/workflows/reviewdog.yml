--- conflicted
+++ resolved
@@ -37,13 +37,9 @@
           reporter: github-pr-review
           level: error
           fail_on_error: true
-<<<<<<< HEAD
-          pattern: log\..*
-=======
           # Go stdlib `log` package import detector regex.
           # See: https://regex101.com/r/CBEq1U/3.
           pattern: import\s+(\(\n\s+)?[^\)]*"log"
->>>>>>> 517601aa
 
   # There are multiple ways to validate (at compile time) that a struct
   # implements a certain interface. This check enforces a common practice.
