--- conflicted
+++ resolved
@@ -170,40 +170,22 @@
           amount: "100000000" # 100 POKT
           denom: upokt
       applicationList:
-<<<<<<< HEAD
-        - address: pokt1mrqt5f7qh8uxs27cjm9t7v9e74a9vvdnq5jva4 # app1
-          delegatee_gateway_addresses: [
-              pokt15vzxjqklzjtlz7lahe8z2dfe9nm5vxwwmscne4, # gateway1
-            ]
-          service_configs:
-            - service_id: "anvil"
-            - service_id: rest
-            - service_id: ollama
-=======
         - address: pokt1mrqt5f7qh8uxs27cjm9t7v9e74a9vvdnq5jva4
           delegatee_gateway_addresses: [
             pokt15vzxjqklzjtlz7lahe8z2dfe9nm5vxwwmscne4
           ]
           service_configs:
             - service_id: anvil
->>>>>>> 78a74453
           stake:
             # NB: This value should be exactly 1upokt smaller than the value in
             # `application1_stake_config.yaml` so that the stake command causes a state change.
             amount: "100000068" # ~100 POKT
             denom: upokt
-<<<<<<< HEAD
-        - address: pokt1ad28jdap2zfanjd7hpkh984yveney6k9a42man # apptiny
-          delegatee_gateway_addresses: []
-          service_configs:
-            - service_id: "anvil"
-=======
         - address: pokt184zvylazwu4queyzpl0gyz9yf5yxm2kdhh9hpm
           delegatee_gateway_addresses: [
             pokt15vzxjqklzjtlz7lahe8z2dfe9nm5vxwwmscne4
           ]
           service_configs:
->>>>>>> 78a74453
             - service_id: rest
           stake:
             # NB: This value should be exactly 1upokt smaller than the value in
