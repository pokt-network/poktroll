version: 1
build:
  main: cmd/pocketd
accounts:
  - name: faucet
    mnemonic: "baby advance work soap slow exclude blur humble lucky rough teach wide chuckle captain rack laundry butter main very cannon donate armor dress follow"
    coins:
      - 999999999999999999upokt
  - name: sequencer1
    mnemonic: "creek path rule retire evolve vehicle bargain champion roof whisper prize endorse unknown anchor fashion energy club sauce elder parent cotton old affair visa"
    coins:
      - 900000000000000upokt
  - name: app1
    mnemonic: "mention spy involve verb exercise fiction catalog order agent envelope mystery text defy sing royal fringe return face alpha knife wonder vocal virus drum"
    coins:
      - 100000000upokt
  - name: app2
    mnemonic: "material little labor strong search device trick amateur action crouch invite glide provide elite mango now paper sense found hamster neglect work install bulk"
    coins:
      - 200000000upokt
  - name: app3
    mnemonic: "involve clean slab term real human green immune valid swing protect talk silent unique cart few ice era right thunder again drop among bounce"
    coins:
      - 300000000upokt
  - name: supplier1
    mnemonic: "cool industry busy tumble funny relax error state height like board wing goat emerge visual idle never unveil announce hill primary okay spatial frog"
    coins:
      - 110000000upokt
  - name: supplier2
    mnemonic: "peanut hen enroll meat legal have error input bulk later correct denial onion fossil wing excuse elephant object apology switch claim rare decide surface"
    coins:
      - 220000000upokt
  - name: supplier3
    mnemonic: "client city senior tenant source soda spread buffalo shaft amused bar carbon keen off feel coral easily announce metal orphan sustain maple expand loop"
    coins:
      - 330000000upokt
  - name: gateway1
    mnemonic: "salt iron goat also absorb depend involve agent apology between lift shy door left bulb arrange industry father jelly olive rifle return predict into"
    coins:
      - 100000000upokt
  - name: gateway2
    mnemonic: "suffer wet jelly furnace cousin flip layer render finish frequent pledge feature economy wink like water disease final erase goat include apple state furnace"
    coins:
      - 200000000upokt
  - name: gateway3
    mnemonic: "elder spatial erosion soap athlete tide subject recipe also awkward head pattern cart version beach usual oxygen confirm erupt diamond maze smooth census garment"
    coins:
      - 300000000upokt
faucet:
  name: faucet
  coins:
    - 10000upokt
client:
  typescript:
    path: ts-client
  hooks:
    path: react/src/hooks
  openapi:
    path: docs/static/openapi.yml
validators:
  - name: sequencer1
    bonded: 900000000upokt
    config:
      moniker: "sequencer1"
# We can persist arbitrary genesis values via 1 to 1 mapping to genesis.json
genesis:
  app_state:
    mint:
      params:
        mint_denom: upokt
    staking:
      params:
        bond_denom: upokt
    crisis:
      constant_fee:
        amount: "10000"
        denom: upokt
    gov:
      params:
        min_deposit:
          - amount: "10000"
            denom: upokt
    application:
      params:
        maxDelegatedGateways: 7
      applicationList:
        - address: pokt1mrqt5f7qh8uxs27cjm9t7v9e74a9vvdnq5jva4
          delegatee_gateway_addresses: []
          service_configs:
            - service:
                id: anvil
                name: ""
          stake:
            amount: "1000"
            denom: upokt
    supplier:
      supplierList:
        - address: pokt19a3t4yunp0dlpfjrp7qwnzwlrzd5fzs2gjaaaj
          services:
            - endpoints:
                - configs: []
                  rpc_type: JSON_RPC
<<<<<<< HEAD
                  # TODO_TECHDEBT(#179): once `relayminer` service is added to tilt, this hostname should point to it instead of `localhost`.
                  url: http://localhost:8548
=======
                  # TODO_UPNEXT(@okdas): once `relayminer` service is added to tilt, this hostname should point to it instead of `localhost`.
                  url: http://localhost:8545
>>>>>>> dd343411
              service:
                id: anvil
                name: ""
          stake:
            amount: "1000"
            denom: upokt<|MERGE_RESOLUTION|>--- conflicted
+++ resolved
@@ -100,13 +100,8 @@
             - endpoints:
                 - configs: []
                   rpc_type: JSON_RPC
-<<<<<<< HEAD
-                  # TODO_TECHDEBT(#179): once `relayminer` service is added to tilt, this hostname should point to it instead of `localhost`.
-                  url: http://localhost:8548
-=======
                   # TODO_UPNEXT(@okdas): once `relayminer` service is added to tilt, this hostname should point to it instead of `localhost`.
                   url: http://localhost:8545
->>>>>>> dd343411
               service:
                 id: anvil
                 name: ""
