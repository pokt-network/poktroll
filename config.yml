--- conflicted
+++ resolved
@@ -196,28 +196,15 @@
           coins:
             - amount: "1000000000" # MUST BE equal to one add_service_fee below
               denom: upokt
-<<<<<<< HEAD
-    # For ref, see https://github.com/cosmos/ibc-go/blob/v8.7.0/proto/ibc/core/types/v1/genesis.proto#L13
-    ibc:
-      # - https://github.com/cosmos/ibc-go/blob/v8.7.0/proto/ibc/core/client/v1/genesis.proto#L11
-=======
     # IBC configuration
     # Ref: https://github.com/cosmos/ibc-go/blob/v8.7.0/proto/ibc/core/types/v1/genesis.proto#L13
     ibc:
       # Client genesis
       # Ref: https://github.com/cosmos/ibc-go/blob/v8.7.0/proto/ibc/core/client/v1/genesis.proto#L11
->>>>>>> 17dd63fd
       client_genesis:
         params:
           allowed_clients:
             - 07-tendermint
-<<<<<<< HEAD
-      # - https://github.com/cosmos/ibc-go/blob/v8.7.0/proto/ibc/core/connection/v1/connection.proto#L109
-      connection_genesis:
-        params:
-          max_expected_time_per_block: 10000000000 # (nanoseconds) 10 seconds
-      # - https://github.com/cosmos/ibc-go/blob/v8.7.0/proto/ibc/core/channel/v1/channel.proto#L184
-=======
       # Connection genesis
       # Ref: https://github.com/cosmos/ibc-go/blob/v8.7.0/proto/ibc/core/connection/v1/connection.proto#L109
       connection_genesis:
@@ -225,7 +212,6 @@
           max_expected_time_per_block: 10000000000 # (nanoseconds) 10 seconds
       # Channel genesis
       # Ref: https://github.com/cosmos/ibc-go/blob/v8.7.0/proto/ibc/core/channel/v1/channel.proto#L184
->>>>>>> 17dd63fd
       channel_genesis:
         params:
           upgrade_timeout:
@@ -233,20 +219,6 @@
               revision_number: 0
               revision_height: 0
             timestamp: 300000000000 # (nanoseconds) 5 minutes
-<<<<<<< HEAD
-    # For ref, see https://github.com/cosmos/ibc-go/blob/v8.7.0/proto/ibc/applications/transfer/v1/genesis.proto#L12
-    # and https://github.com/cosmos/ibc-go/blob/v8.7.0/proto/ibc/applications/transfer/v1/transfer.proto#L21
-    transfer:
-      port_id: transfer
-      denom_traces: [ ]
-      params:
-        send_enabled: true
-        receive_enabled: true
-    # For ref, see https://github.com/cosmos/ibc-go/blob/v8.7.0/proto/ibc/applications/interchain_accounts/genesis/v1/genesis.proto#L12
-    interchainaccounts:
-      controller_genesis_state:
-        # For ref, see https://github.com/cosmos/ibc-go/blob/v8.7.0/proto/ibc/applications/interchain_accounts/controller/v1/controller.proto#L9
-=======
     # IBC transfer module configuration
     # Ref: https://github.com/cosmos/ibc-go/blob/v8.7.0/proto/ibc/applications/transfer/v1/genesis.proto#L12
     # Ref: https://github.com/cosmos/ibc-go/blob/v8.7.0/proto/ibc/applications/transfer/v1/transfer.proto#L21
@@ -261,26 +233,17 @@
     interchainaccounts:
       controller_genesis_state:
         # Ref: https://github.com/cosmos/ibc-go/blob/v8.7.0/proto/ibc/applications/interchain_accounts/controller/v1/controller.proto#L9
->>>>>>> 17dd63fd
         params:
           controller_enabled: true
       host_genesis_state:
         port: icahost
-<<<<<<< HEAD
-        # For ref, https://github.com/cosmos/ibc-go/blob/v8.7.0/proto/ibc/applications/interchain_accounts/host/v1/host.proto#L9
-=======
         # Ref: https://github.com/cosmos/ibc-go/blob/v8.7.0/proto/ibc/applications/interchain_accounts/host/v1/host.proto#L9
->>>>>>> 17dd63fd
         params:
           host_enabled: true
           allow_messages:
             - "*"
-<<<<<<< HEAD
-    # For ref, see proto/poktroll/application/params.proto
-=======
     # Application module configuration
     # Ref: proto/poktroll/application/params.proto
->>>>>>> 17dd63fd
     application:
       params:
         # 6 was arbitrarily selected taking into consideration two factors:
