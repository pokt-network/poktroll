--- conflicted
+++ resolved
@@ -268,11 +268,6 @@
         claim_window_close_offset_blocks: 4
         proof_window_open_offset_blocks: 0
         proof_window_close_offset_blocks: 4
-<<<<<<< HEAD
-        supplier_unbonding_period_sessions: 4
-        application_unbonding_period_sessions: 4
-=======
         supplier_unbonding_period_sessions: 1
         application_unbonding_period_sessions: 1
-        compute_units_to_tokens_multiplier: 42
->>>>>>> 1793effe
+        compute_units_to_tokens_multiplier: 42