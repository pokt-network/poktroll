version: 1
build:
  main: cmd/poktrolld
accounts:
  - name: faucet
    mnemonic: "baby advance work soap slow exclude blur humble lucky rough teach wide chuckle captain rack laundry butter main very cannon donate armor dress follow"
    coins:
      - 999999999999999999upokt
  # PNF represents the multisig address that acts on behalf of the DAO
  - name: pnf
    mnemonic: "crumble shrimp south strategy speed kick green topic stool seminar track stand rhythm almost bubble pet knock steel pull flag weekend country major blade"
    coins:
      - 69000000000000000000042upokt
  - name: validator1
    mnemonic: "creek path rule retire evolve vehicle bargain champion roof whisper prize endorse unknown anchor fashion energy club sauce elder parent cotton old affair visa"
    coins:
      - 900000000000000upokt
  - name: app1
    mnemonic: "mention spy involve verb exercise fiction catalog order agent envelope mystery text defy sing royal fringe return face alpha knife wonder vocal virus drum"
    coins:
      - 100000000upokt
  - name: app2
    mnemonic: "material little labor strong search device trick amateur action crouch invite glide provide elite mango now paper sense found hamster neglect work install bulk"
    coins:
      - 200000000upokt
  - name: app3
    mnemonic: "involve clean slab term real human green immune valid swing protect talk silent unique cart few ice era right thunder again drop among bounce"
    coins:
      - 300000000upokt
  - name: supplier1
    mnemonic: "cool industry busy tumble funny relax error state height like board wing goat emerge visual idle never unveil announce hill primary okay spatial frog"
    coins:
      - 110000000upokt
  - name: supplier2
    mnemonic: "peanut hen enroll meat legal have error input bulk later correct denial onion fossil wing excuse elephant object apology switch claim rare decide surface"
    coins:
      - 220000000upokt
  - name: supplier3
    mnemonic: "client city senior tenant source soda spread buffalo shaft amused bar carbon keen off feel coral easily announce metal orphan sustain maple expand loop"
    coins:
      - 330000000upokt
  - name: gateway1
    mnemonic: "salt iron goat also absorb depend involve agent apology between lift shy door left bulb arrange industry father jelly olive rifle return predict into"
    coins:
      - 100000000upokt
  - name: gateway2
    mnemonic: "suffer wet jelly furnace cousin flip layer render finish frequent pledge feature economy wink like water disease final erase goat include apple state furnace"
    coins:
      - 200000000upokt
  - name: gateway3
    mnemonic: "elder spatial erosion soap athlete tide subject recipe also awkward head pattern cart version beach usual oxygen confirm erupt diamond maze smooth census garment"
    coins:
      - 300000000upokt
  - name: source_owner_anvil
    mnemonic: "burden effort glue note honey erupt fiscal vote gold addict toy flag spare wrap chest table bomb sort arena phone sadness sustain urge wink"
    coins:
      - 6900000000000upokt
  - name: source_owner_ollama
    mnemonic: "initial scorpion soccer decrease sorry convince donor canoe bid pill monster today cycle slot judge bulb dismiss reject hurt mesh glare fork sustain wash"
    coins:
      - 6900000000000upokt
  - name: unauthorized
    mnemonic: "abuse tumble whip pioneer immense pipe method note upon glory switch rail metal camp gasp top require rain party total struggle glance between fossil"
    coins:
      - 100000upokt
faucet:
  name: faucet
  coins:
    - 10000upokt
client:
  typescript:
    path: ts-client
  hooks:
    path: react/src/hooks
  openapi:
    path: docs/static/openapi.yml
validators:
  - name: validator1
    bonded: 900000000upokt
    app:
      telemetry:
        enabled: true
        prometheus-retention-time: "600" # seconds
    config:
      moniker: "validator1"
      consensus:
        timeout_commit: "2s"
        timeout_propose: "2s"
      instrumentation:
        prometheus: true
      log_level: "info"
    client:
      chain-id: poktroll

# We can persist arbitrary genesis values via 1 to 1 mapping to genesis.json
genesis:
  app_state:
    # https://docs.cosmos.network/main/build/modules/mint
    mint:
      params:
        mint_denom: upokt
        # Note that in Pocket Network, the majority of the inflation/deflation
        # comes from the utility of network, not just the validators that
        # secure it. Therefore, the inflation params of x/mint are set to 0.
        # See x/tokenomics for all details related to token inflation.
        inflation_rate_change: "0.0"
        inflation_max: "0.0"
        inflation_min: "0.0"
        # These parameters are included for posterity but commented out for clarity
        # goal_bonded: "NA"
        # blocks_per_year: "NA"
        # max_supply: "NA"
    staking:
      params:
        bond_denom: upokt
        # TODO_MAINNET(@Olshansk): Figure out what this should be on Shannon
        # re-genesis. We're setting it to 1 for Alpha TestNet #1 so Grove
        # maintains the only validator until Alpha TestNet #2.
        max_validators: 1
    crisis:
      constant_fee:
        amount: "10000"
        denom: upokt
    gov:
      params:
        min_deposit:
          - amount: "10000"
            denom: upokt
    bank:
      supply:
        - amount: "1003000204"
          denom: upokt
      balances:
        # Application module
        - address: pokt1rl3gjgzexmplmds3tq3r3yk84zlwdl6djzgsvm
          coins:
            - amount: "1000068" # Equals to the total of all app stakes below
              denom: upokt
        # Supplier module
        - address: pokt1j40dzzmn6cn9kxku7a5tjnud6hv37vesr5ccaa
          coins:
            - amount: "1000068" # Equals to the total of all supplier stakes below
              denom: upokt
        # Gateway module
        - address: pokt1f6j7u6875p2cvyrgjr0d2uecyzah0kget9vlpl
          coins:
            - amount: "1000068" # Equals to the total of all gateway stakes below
              denom: upokt
        # Service module
        - address: pokt1nhmtqf4gcmpxu0p6e53hpgtwj0llmsqpxtumcf
          coins:
            - amount: "1000000000" # Equals to one add_service_fee below
              denom: upokt
    application:
      params:
        max_delegated_gateways: "7"
      applicationList:
        - address: pokt1mrqt5f7qh8uxs27cjm9t7v9e74a9vvdnq5jva4
          delegatee_gateway_addresses: []
          service_configs:
            - service:
                id: anvil
<<<<<<< HEAD
                compute_units_per_relay: 1
            - service:
                id: ollama
                compute_units_per_relay: 1
            - service:
                id: rest
                compute_units_per_relay: 1
=======
            - service:
                id: ollama
>>>>>>> e753f19e
          stake:
            # NB: This value should be exactly 1upokt smaller than the value in
            # `supplier1_stake_config.yaml` so that the stake command causes a state change.
            amount: "1000068"
            denom: upokt
    supplier:
      supplierList:
        - owner_address: pokt19a3t4yunp0dlpfjrp7qwnzwlrzd5fzs2gjaaaj
          operator_address: pokt19a3t4yunp0dlpfjrp7qwnzwlrzd5fzs2gjaaaj
          services:
            - service:
                id: anvil
              endpoints:
                - configs: []
                  rpc_type: JSON_RPC
                  url: http://relayminer1:8545
<<<<<<< HEAD
              service:
                compute_units_per_relay: 1
                id: anvil
            - endpoints:
                - configs: []
                  rpc_type: REST
                  url: http://relayminer1:8545
              service:
                compute_units_per_relay: 1
                id: rest
            - endpoints:
                - configs: []
                  rpc_type: REST
                  url: http://relayminer1:8545
              service:
                compute_units_per_relay: 1
                id: ollama
=======
              rev_share:
                - address: pokt19a3t4yunp0dlpfjrp7qwnzwlrzd5fzs2gjaaaj
                  rev_share_percentage: "100"
            - service:
                id: ollama
              endpoints:
                - configs: []
                  rpc_type: REST
                  url: http://relayminer1:8545
              rev_share:
                - address: pokt19a3t4yunp0dlpfjrp7qwnzwlrzd5fzs2gjaaaj
                  rev_share_percentage: "100"
>>>>>>> e753f19e
          stake:
            # NB: This value should be exactly 1upokt smaller than the value in
            # `application1_stake_config.yaml` so that the stake command causes a state change.
            amount: "1000068"
            denom: upokt
    gateway:
      gatewayList:
        - address: pokt15vzxjqklzjtlz7lahe8z2dfe9nm5vxwwmscne4
          stake:
            # NB: This value should be exactly 1upokt smaller than the value in
            # `gateway1_stake_config.yaml` so that the stake command causes a state change.
            amount: "1000068"
            denom: upokt
    service:
      params:
        add_service_fee: "1000000000"
      serviceList:
        - id: anvil
          name: "anvil"
          compute_units_per_relay: 1
          owner_address: pokt1cwnu460557x0z78jv3hhc7356hhkrgc86c87q5
        - id: ollama
          name: "ollama"
          compute_units_per_relay: 1
          owner_address: pokt1mx0klkkrj6v3dw8gs4nzlq0cq8lsktmx35t03e
    proof:
      params:
        proof_request_probability: "0.25"
        proof_requirement_threshold: 20
        proof_missing_penalty:
          amount: "320"
          denom: upokt
    shared:
      params:
        num_blocks_per_session: 10
        grace_period_end_offset_blocks: 1
        claim_window_open_offset_blocks: 1
        claim_window_close_offset_blocks: 4
        proof_window_open_offset_blocks: 0
        proof_window_close_offset_blocks: 4<|MERGE_RESOLUTION|>--- conflicted
+++ resolved
@@ -160,18 +160,10 @@
           service_configs:
             - service:
                 id: anvil
-<<<<<<< HEAD
-                compute_units_per_relay: 1
+            - service:
+                id: rest
             - service:
                 id: ollama
-                compute_units_per_relay: 1
-            - service:
-                id: rest
-                compute_units_per_relay: 1
-=======
-            - service:
-                id: ollama
->>>>>>> e753f19e
           stake:
             # NB: This value should be exactly 1upokt smaller than the value in
             # `supplier1_stake_config.yaml` so that the stake command causes a state change.
@@ -188,25 +180,15 @@
                 - configs: []
                   rpc_type: JSON_RPC
                   url: http://relayminer1:8545
-<<<<<<< HEAD
-              service:
-                compute_units_per_relay: 1
-                id: anvil
-            - endpoints:
+              rev_share:
+                - address: pokt19a3t4yunp0dlpfjrp7qwnzwlrzd5fzs2gjaaaj
+                  rev_share_percentage: "100"
+            - service:
+                id: rest
+              endpoints:
                 - configs: []
                   rpc_type: REST
                   url: http://relayminer1:8545
-              service:
-                compute_units_per_relay: 1
-                id: rest
-            - endpoints:
-                - configs: []
-                  rpc_type: REST
-                  url: http://relayminer1:8545
-              service:
-                compute_units_per_relay: 1
-                id: ollama
-=======
               rev_share:
                 - address: pokt19a3t4yunp0dlpfjrp7qwnzwlrzd5fzs2gjaaaj
                   rev_share_percentage: "100"
@@ -219,7 +201,6 @@
               rev_share:
                 - address: pokt19a3t4yunp0dlpfjrp7qwnzwlrzd5fzs2gjaaaj
                   rev_share_percentage: "100"
->>>>>>> e753f19e
           stake:
             # NB: This value should be exactly 1upokt smaller than the value in
             # `application1_stake_config.yaml` so that the stake command causes a state change.
