--- conflicted
+++ resolved
@@ -100,11 +100,7 @@
             - endpoints:
                 - configs: []
                   rpc_type: JSON_RPC
-<<<<<<< HEAD
-                  # TODO_TECHDEBT(#179): once `relayminer` service is added to tilt, this hostname should point to it instead of `localhost`.
-=======
                   # TODO_UPNEXT(@okdas): once `relayminer` service is added to tilt, this hostname should point to it instead of `localhost`.
->>>>>>> c36db928
                   url: http://localhost:8545
               service:
                 id: anvil
