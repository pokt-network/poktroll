load("ext://restart_process", "docker_build_with_restart")
load("ext://helm_resource", "helm_resource", "helm_repo")

# A list of directories where changes trigger a hot-reload of the sequencer
hot_reload_dirs = ["app", "cmd", "tools", "x", "pkg"]

# Create a localnet config file from defaults, and if a default configuration doesn't exist, populate it with default values
localnet_config_path = "localnet_config.yaml"
localnet_config_defaults = {
    "relayminers": {"count": 1},
    "gateways": {"count": 1},
    "appgateservers": {"count": 1},
    # By default, we use the `helm_repo` function below to point to the remote repository
    # but can update it to the locally cloned repo for testing & development
    "helm_chart_local_repo": {"enabled": False, "path": "../helm-charts"},
}
localnet_config_file = read_yaml(localnet_config_path, default=localnet_config_defaults)
localnet_config = {}
localnet_config.update(localnet_config_defaults)
localnet_config.update(localnet_config_file)
if (localnet_config_file != localnet_config) or (
    not os.path.exists(localnet_config_path)
):
    print("Updating " + localnet_config_path + " with defaults")
    local("cat - > " + localnet_config_path, stdin=encode_yaml(localnet_config))

# Configure helm chart reference. If using a local repo, set the path to the local repo; otherwise, use our own helm repo.
helm_repo("pokt-network", "https://pokt-network.github.io/helm-charts/")
chart_prefix = "pokt-network/"
if localnet_config["helm_chart_local_repo"]["enabled"]:
    helm_chart_local_repo = localnet_config["helm_chart_local_repo"]["path"]
    hot_reload_dirs.append(helm_chart_local_repo)
    print("Using local helm chart repo " + helm_chart_local_repo)
    chart_prefix = helm_chart_local_repo + "/charts/"

# Import files into Kubernetes ConfigMap
def read_files_from_directory(directory):
    files = listdir(directory)
    config_map_data = {}
    for filepath in files:
        content = str(read_file(filepath)).strip()
        filename = os.path.basename(filepath)
        config_map_data[filename] = content
    return config_map_data


def generate_config_map_yaml(name, data):
    config_map_object = {
        "apiVersion": "v1",
        "kind": "ConfigMap",
        "metadata": {"name": name},
        "data": data,
    }
    return encode_yaml(config_map_object)


# Import keyring/keybase files into Kubernetes ConfigMap
k8s_yaml(
    generate_config_map_yaml(
        "poktrolld-keys", read_files_from_directory("localnet/poktrolld/keyring-test/")
    )
)  # poktrolld/keys
# Import configuration files into Kubernetes ConfigMap
k8s_yaml(
    generate_config_map_yaml(
        "poktrolld-configs", read_files_from_directory("localnet/poktrolld/config/")
    )
)  # poktrolld/configs

# Hot reload protobuf changes
local_resource(
    "hot-reload: generate protobufs",
    "ignite generate proto-go -y",
    deps=["proto"],
    labels=["hot-reloading"],
)
# Hot reload the poktrolld binary used by the k8s cluster
local_resource(
    "hot-reload: poktrolld",
    "GOOS=linux ignite chain build --skip-proto --output=./bin --debug -v",
    deps=hot_reload_dirs,
    labels=["hot-reloading"],
    resource_deps=["hot-reload: generate protobufs"],
)
# Hot reload the local poktrolld binary used by the CLI
local_resource(
    "hot-reload: poktrolld - local cli",
    "ignite chain build --skip-proto --debug -v -o $(go env GOPATH)/bin",
    deps=hot_reload_dirs,
    labels=["hot-reloading"],
    resource_deps=["hot-reload: generate protobufs"],
)

# Build an image with a poktrolld binary
docker_build_with_restart(
    "poktrolld",
    ".",
    dockerfile_contents="""FROM golang:1.20.8
RUN apt-get -q update && apt-get install -qyy curl jq less
RUN go install github.com/go-delve/delve/cmd/dlv@latest
COPY bin/poktrolld /usr/local/bin/poktrolld
WORKDIR /
""",
    only=["./bin/poktrolld"],
    entrypoint=["/bin/sh", "/scripts/pocket.sh"],
    live_update=[sync("bin/poktrolld", "/usr/local/bin/poktrolld")],
)

# Run celestia and anvil nodes
k8s_yaml(
    ["localnet/kubernetes/celestia-rollkit.yaml", "localnet/kubernetes/anvil.yaml"]
)

# Run pocket-specific nodes (sequencer, relayminers, etc...)
helm_resource(
    "sequencer",
    chart_prefix + "poktroll-sequencer",
    flags=["--values=./localnet/kubernetes/values-common.yaml"],
    image_deps=["poktrolld"],
    image_keys=[("image.repository", "image.tag")],
)
helm_resource(
    "relayminers",
    chart_prefix + "relayminer",
    flags=[
        "--values=./localnet/kubernetes/values-common.yaml",
        "--values=./localnet/kubernetes/values-relayminer.yaml",
        "--set=replicaCount=" + str(localnet_config["relayminers"]["count"]),
    ],
    image_deps=["poktrolld"],
    image_keys=[("image.repository", "image.tag")],
)
helm_resource(
    "appgateservers",
    chart_prefix + "appgate-server",
    flags=[
        "--values=./localnet/kubernetes/values-common.yaml",
        "--values=./localnet/kubernetes/values-appgateserver.yaml",
        "--set=replicaCount=" + str(localnet_config["appgateservers"]["count"]),
    ],
    image_deps=["poktrolld"],
    image_keys=[("image.repository", "image.tag")],
)

# Configure tilt resources (tilt labels and port forwards) for all of the nodes above
k8s_resource(
    "celestia-rollkit",
    labels=["blockchains"],
    port_forwards=["26657", "26658", "26659"],
)
k8s_resource(
    "sequencer",
    labels=["blockchains"],
    resource_deps=["celestia-rollkit"],
<<<<<<< HEAD
    port_forwards=["36657", "40004", "36658"],
=======
    port_forwards=["36657", "36658", "40004"],
>>>>>>> 824d2f6c
)
k8s_resource(
    "relayminers",
    labels=["blockchains"],
    resource_deps=["sequencer"],
    port_forwards=["8548", "40005"],
)
k8s_resource(
    "appgateservers",
    labels=["blockchains"],
    resource_deps=["sequencer"],
    port_forwards=["42069", "40006"],
)
k8s_resource("anvil", labels=["blockchains"], port_forwards=["8547"])<|MERGE_RESOLUTION|>--- conflicted
+++ resolved
@@ -152,11 +152,7 @@
     "sequencer",
     labels=["blockchains"],
     resource_deps=["celestia-rollkit"],
-<<<<<<< HEAD
-    port_forwards=["36657", "40004", "36658"],
-=======
     port_forwards=["36657", "36658", "40004"],
->>>>>>> 824d2f6c
 )
 k8s_resource(
     "relayminers",
