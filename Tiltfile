load("ext://restart_process", "docker_build_with_restart")
load("ext://helm_resource", "helm_resource", "helm_repo")
load("ext://configmap", "configmap_create")
load("ext://secret", "secret_create_generic")

# A list of directories where changes trigger a hot-reload of the validator
hot_reload_dirs = ["app", "cmd", "tools", "x", "pkg"]

# Create a localnet config file from defaults, and if a default configuration doesn't exist, populate it with default values
localnet_config_path = "localnet_config.yaml"
localnet_config_defaults = {
    "validator": {"cleanupBeforeEachStart": True},
    "relayminers": {"count": 1},
    "gateways": {"count": 1},
    "appgateservers": {"count": 1},
    # By default, we use the `helm_repo` function below to point to the remote repository
    # but can update it to the locally cloned repo for testing & development
    "helm_chart_local_repo": {"enabled": False, "path": "../helm-charts"},
}
localnet_config_file = read_yaml(localnet_config_path, default=localnet_config_defaults)
localnet_config = {}
localnet_config.update(localnet_config_defaults)
localnet_config.update(localnet_config_file)
if (localnet_config_file != localnet_config) or (
    not os.path.exists(localnet_config_path)
):
    print("Updating " + localnet_config_path + " with defaults")
    local("cat - > " + localnet_config_path, stdin=encode_yaml(localnet_config))

# Configure helm chart reference. If using a local repo, set the path to the local repo; otherwise, use our own helm repo.
helm_repo("pokt-network", "https://pokt-network.github.io/helm-charts/")
chart_prefix = "pokt-network/"
if localnet_config["helm_chart_local_repo"]["enabled"]:
    helm_chart_local_repo = localnet_config["helm_chart_local_repo"]["path"]
    hot_reload_dirs.append(helm_chart_local_repo)
    print("Using local helm chart repo " + helm_chart_local_repo)
    chart_prefix = helm_chart_local_repo + "/charts/"

# Import keyring/keybase files into Kubernetes ConfigMap
configmap_create(
    "poktrolld-keys", from_file=listdir("localnet/poktrolld/keyring-test/")
)

# Import keyring/keybase files into Kubernetes Secret
secret_create_generic( "poktrolld-keys", from_file=listdir("localnet/poktrolld/keyring-test/"))
# Import configuration files into Kubernetes ConfigMap
configmap_create(
    "poktrolld-configs", from_file=listdir("localnet/poktrolld/config/"), watch=True
)
# TODO(@okdas): Import validator keys when we switch to `poktrolld` helm chart
# by uncommenting the following lines:
# load("ext://secret", "secret_create_generic")
# secret_create_generic(
#     "poktrolld-validator-keys",
#     from_file=[
#         "localnet/poktrolld/config/node_key.json",
#         "localnet/poktrolld/config/priv_validator_key.json",
#     ],
# )

# Hot reload protobuf changes
local_resource(
    "hot-reload: generate protobufs",
    "make proto_regen",
    deps=["proto"],
    labels=["hot-reloading"],
)
# Hot reload the poktrolld binary used by the k8s cluster
local_resource(
    "hot-reload: poktrolld",
    "GOOS=linux ignite chain build --skip-proto --output=./bin --debug -v",
    deps=hot_reload_dirs,
    labels=["hot-reloading"],
    resource_deps=["hot-reload: generate protobufs"],
)
# Hot reload the local poktrolld binary used by the CLI
local_resource(
    "hot-reload: poktrolld - local cli",
    "ignite chain build --skip-proto --debug -v -o $(go env GOPATH)/bin",
    deps=hot_reload_dirs,
    labels=["hot-reloading"],
    resource_deps=["hot-reload: generate protobufs"],
)

# Build an image with a poktrolld binary
docker_build_with_restart(
    "poktrolld",
    ".",
    dockerfile_contents="""FROM golang:1.21.6
RUN apt-get -q update && apt-get install -qyy curl jq less
RUN go install github.com/go-delve/delve/cmd/dlv@latest
COPY bin/poktrolld /usr/local/bin/poktrolld
WORKDIR /
""",
    only=["./bin/poktrolld"],
    entrypoint=["/tilt-restart-wrapper", "--watch_file=/tmp/.restart-proc", "--entr_flags=-r", "poktrolld"],
    live_update=[sync("bin/poktrolld", "/usr/local/bin/poktrolld")],
)

# Run data nodes & validators
k8s_yaml(
    ["localnet/kubernetes/anvil.yaml", "localnet/kubernetes/validator-volume.yaml"]
)

# Provision validator
helm_resource(
    "validator",
    chart_prefix + "poktroll-validator",
    flags=[
        "--values=./localnet/kubernetes/values-common.yaml",
        "--values=./localnet/kubernetes/values-validator.yaml",
        "--set=persistence.cleanupBeforeEachStart="
        + str(localnet_config["validator"]["cleanupBeforeEachStart"]),
    ],
    image_deps=["poktrolld"],
    image_keys=[("image.repository", "image.tag")],
)

# Provision RelayMiners
actor_number = 0
for x in range(localnet_config["relayminers"]["count"]):
    actor_number = actor_number + 1
    helm_resource(
        "relayminer" + str(actor_number),
        chart_prefix + "relayminer",
        flags=[
            "--values=./localnet/kubernetes/values-common.yaml",
            "--values=./localnet/kubernetes/values-relayminer-common.yaml",
            "--values=./localnet/kubernetes/values-relayminer-"+str(actor_number)+".yaml",
        ],
        image_deps=["poktrolld"],
        image_keys=[("image.repository", "image.tag")],
    )
    k8s_resource(
        "relayminer"  + str(actor_number),
        labels=["supplier_nodes"],
        resource_deps=["validator"],
        port_forwards=[
            str(8084+actor_number)+":8545", # relayminer1 - exposes 8545, relayminer2 exposes 8546, etc.
            str(40044+actor_number)+":40005", # DLV port. relayminer1 - exposes 40045, relayminer2 exposes 40046, etc.
            # Run `curl localhost:PORT` to see the current snapshot of relayminer metrics.
            str(9069+actor_number)+":9090", # Relayminer metrics port. relayminer1 - exposes 9070, relayminer2 exposes 9071, etc.
        ],
    )

# Provision AppGate Servers
actor_number = 0
for x in range(localnet_config["appgateservers"]["count"]):
    actor_number = actor_number + 1
    helm_resource(
        "appgateserver" + str(actor_number),
        chart_prefix + "appgate-server",
        flags=[
            "--values=./localnet/kubernetes/values-common.yaml",
            "--values=./localnet/kubernetes/values-appgateserver.yaml",
            "--set=config.signing_key=app" + str(actor_number),
        ],
        image_deps=["poktrolld"],
        image_keys=[("image.repository", "image.tag")],
    )
    k8s_resource(
        "appgateserver" + str(actor_number),
        labels=["applications"],
        resource_deps=["validator"],
        port_forwards=[
            str(42068+actor_number)+":42069", # appgateserver1 - exposes 42069, appgateserver2 exposes 42070, etc.
            str(40054+actor_number)+":40006", # DLV port. appgateserver1 - exposes 40055, appgateserver2 exposes 40056, etc.
            # Run `curl localhost:PORT` to see the current snapshot of appgateserver metrics.
            str(9079+actor_number)+":9090", # appgateserver metrics port. appgateserver1 - exposes 9080, appgateserver2 exposes 9081, etc.
        ],
    )

# Provision Gateways
actor_number = 0
for x in range(localnet_config["gateways"]["count"]):
    actor_number = actor_number + 1
    helm_resource(
        "gateway" + str(actor_number),
        chart_prefix + "appgate-server",
        flags=[
            "--values=./localnet/kubernetes/values-common.yaml",
            "--values=./localnet/kubernetes/values-gateway.yaml",
            "--set=config.signing_key=gateway" + str(actor_number),
        ],
        image_deps=["poktrolld"],
        image_keys=[("image.repository", "image.tag")],
    )
    k8s_resource(
        "gateway" + str(actor_number),
        labels=["gateways"],
        resource_deps=["validator"],
        port_forwards=[
            str(42078+actor_number)+":42069", # gateway1 - exposes 42079, gateway2 exposes 42080, etc.
            str(40064+actor_number)+":40006", # DLV port. gateway1 - exposes 40065, gateway2 exposes 40066, etc.
            # Run `curl localhost:PORT` to see the current snapshot of gateway metrics.
            str(9089+actor_number)+":9090", # gateway metrics port. gateway1 - exposes 9090, gateway2 exposes 9091, etc.
        ],
    )

<<<<<<< HEAD

=======
>>>>>>> 38a96582
k8s_resource(
    "validator",
    labels=["pocket_network"],
    port_forwards=["36657", "36658", "40004"],
)

k8s_resource("anvil", labels=["data_nodes"], port_forwards=["8547"])<|MERGE_RESOLUTION|>--- conflicted
+++ resolved
@@ -197,10 +197,6 @@
         ],
     )
 
-<<<<<<< HEAD
-
-=======
->>>>>>> 38a96582
 k8s_resource(
     "validator",
     labels=["pocket_network"],
