[
  {
    "granter": "pokt10d07y265gmmuvt4z0w9aw880jnsr700j8yv32t",
    "grantee": "pokt1eeeksh2tvkh7wzmfrljnhw4wrhs55lcuvmekkw",
    "authorization": {
      "@type": "/cosmos.authz.v1beta1.GenericAuthorization",
      "msg": "/pocket.service.MsgUpdateParams"
    },
    "expiration": "2500-01-01T00:00:00Z"
  },
  {
    "granter": "pokt10d07y265gmmuvt4z0w9aw880jnsr700j8yv32t",
    "grantee": "pokt1eeeksh2tvkh7wzmfrljnhw4wrhs55lcuvmekkw",
    "authorization": {
      "@type": "/cosmos.authz.v1beta1.GenericAuthorization",
      "msg": "/pocket.session.MsgUpdateParams"
    },
    "expiration": "2500-01-01T00:00:00Z"
  },
  {
    "granter": "pokt10d07y265gmmuvt4z0w9aw880jnsr700j8yv32t",
    "grantee": "pokt1eeeksh2tvkh7wzmfrljnhw4wrhs55lcuvmekkw",
    "authorization": {
      "@type": "/cosmos.authz.v1beta1.GenericAuthorization",
      "msg": "/pocket.gateway.MsgUpdateParams"
    },
    "expiration": "2500-01-01T00:00:00Z"
  },
  {
    "granter": "pokt10d07y265gmmuvt4z0w9aw880jnsr700j8yv32t",
    "grantee": "pokt1eeeksh2tvkh7wzmfrljnhw4wrhs55lcuvmekkw",
    "authorization": {
      "@type": "/cosmos.authz.v1beta1.GenericAuthorization",
      "msg": "/pocket.application.MsgUpdateParams"
    },
    "expiration": "2500-01-01T00:00:00Z"
  },
  {
    "granter": "pokt10d07y265gmmuvt4z0w9aw880jnsr700j8yv32t",
    "grantee": "pokt1eeeksh2tvkh7wzmfrljnhw4wrhs55lcuvmekkw",
    "authorization": {
      "@type": "/cosmos.authz.v1beta1.GenericAuthorization",
      "msg": "/pocket.supplier.MsgUpdateParams"
    },
    "expiration": "2500-01-01T00:00:00Z"
  },
  {
    "granter": "pokt10d07y265gmmuvt4z0w9aw880jnsr700j8yv32t",
    "grantee": "pokt1eeeksh2tvkh7wzmfrljnhw4wrhs55lcuvmekkw",
    "authorization": {
      "@type": "/cosmos.authz.v1beta1.GenericAuthorization",
      "msg": "/pocket.proof.MsgUpdateParams"
    },
    "expiration": "2500-01-01T00:00:00Z"
  },
  {
    "granter": "pokt10d07y265gmmuvt4z0w9aw880jnsr700j8yv32t",
    "grantee": "pokt1eeeksh2tvkh7wzmfrljnhw4wrhs55lcuvmekkw",
    "authorization": {
      "@type": "/cosmos.authz.v1beta1.GenericAuthorization",
      "msg": "/pocket.tokenomics.MsgUpdateParams"
    },
    "expiration": "2500-01-01T00:00:00Z"
  },
  {
    "granter": "pokt10d07y265gmmuvt4z0w9aw880jnsr700j8yv32t",
    "grantee": "pokt1eeeksh2tvkh7wzmfrljnhw4wrhs55lcuvmekkw",
    "authorization": {
      "@type": "/cosmos.authz.v1beta1.GenericAuthorization",
      "msg": "/pocket.shared.MsgUpdateParams"
    },
    "expiration": "2500-01-01T00:00:00Z"
  },
  {
    "granter": "pokt10d07y265gmmuvt4z0w9aw880jnsr700j8yv32t",
    "grantee": "pokt1eeeksh2tvkh7wzmfrljnhw4wrhs55lcuvmekkw",
    "authorization": {
      "@type": "/cosmos.authz.v1beta1.GenericAuthorization",
      "msg": "/pocket.service.MsgUpdateParam"
    },
    "expiration": "2500-01-01T00:00:00Z"
  },
  {
    "granter": "pokt10d07y265gmmuvt4z0w9aw880jnsr700j8yv32t",
    "grantee": "pokt1eeeksh2tvkh7wzmfrljnhw4wrhs55lcuvmekkw",
    "authorization": {
      "@type": "/cosmos.authz.v1beta1.GenericAuthorization",
      "msg": "/pocket.session.MsgUpdateParam"
    },
    "expiration": "2500-01-01T00:00:00Z"
  },
  {
    "granter": "pokt10d07y265gmmuvt4z0w9aw880jnsr700j8yv32t",
    "grantee": "pokt1eeeksh2tvkh7wzmfrljnhw4wrhs55lcuvmekkw",
    "authorization": {
      "@type": "/cosmos.authz.v1beta1.GenericAuthorization",
      "msg": "/pocket.gateway.MsgUpdateParam"
    },
    "expiration": "2500-01-01T00:00:00Z"
  },
  {
    "granter": "pokt10d07y265gmmuvt4z0w9aw880jnsr700j8yv32t",
    "grantee": "pokt1eeeksh2tvkh7wzmfrljnhw4wrhs55lcuvmekkw",
    "authorization": {
      "@type": "/cosmos.authz.v1beta1.GenericAuthorization",
      "msg": "/pocket.application.MsgUpdateParam"
    },
    "expiration": "2500-01-01T00:00:00Z"
  },
  {
    "granter": "pokt10d07y265gmmuvt4z0w9aw880jnsr700j8yv32t",
    "grantee": "pokt1eeeksh2tvkh7wzmfrljnhw4wrhs55lcuvmekkw",
    "authorization": {
      "@type": "/cosmos.authz.v1beta1.GenericAuthorization",
      "msg": "/pocket.supplier.MsgUpdateParam"
    },
    "expiration": "2500-01-01T00:00:00Z"
  },
  {
    "granter": "pokt10d07y265gmmuvt4z0w9aw880jnsr700j8yv32t",
    "grantee": "pokt1eeeksh2tvkh7wzmfrljnhw4wrhs55lcuvmekkw",
    "authorization": {
      "@type": "/cosmos.authz.v1beta1.GenericAuthorization",
      "msg": "/pocket.proof.MsgUpdateParam"
    },
    "expiration": "2500-01-01T00:00:00Z"
  },
  {
    "granter": "pokt10d07y265gmmuvt4z0w9aw880jnsr700j8yv32t",
    "grantee": "pokt1eeeksh2tvkh7wzmfrljnhw4wrhs55lcuvmekkw",
    "authorization": {
      "@type": "/cosmos.authz.v1beta1.GenericAuthorization",
      "msg": "/pocket.tokenomics.MsgUpdateParam"
    },
    "expiration": "2500-01-01T00:00:00Z"
  },
  {
    "granter": "pokt10d07y265gmmuvt4z0w9aw880jnsr700j8yv32t",
    "grantee": "pokt1eeeksh2tvkh7wzmfrljnhw4wrhs55lcuvmekkw",
    "authorization": {
      "@type": "/cosmos.authz.v1beta1.GenericAuthorization",
      "msg": "/pocket.shared.MsgUpdateParam"
    },
    "expiration": "2500-01-01T00:00:00Z"
  },
  {
    "granter": "pokt10d07y265gmmuvt4z0w9aw880jnsr700j8yv32t",
    "grantee": "pokt1eeeksh2tvkh7wzmfrljnhw4wrhs55lcuvmekkw",
    "authorization": {
      "@type": "/cosmos.authz.v1beta1.GenericAuthorization",
      "msg": "/pocket.gateway.MsgUpdateParam"
    },
    "expiration": "2500-01-01T00:00:00Z"
  },
  {
    "granter": "pokt10d07y265gmmuvt4z0w9aw880jnsr700j8yv32t",
    "grantee": "pokt1eeeksh2tvkh7wzmfrljnhw4wrhs55lcuvmekkw",
    "authorization": {
      "@type": "/cosmos.authz.v1beta1.GenericAuthorization",
      "msg": "/pocket.application.MsgUpdateParam"
    },
    "expiration": "2500-01-01T00:00:00Z"
  },
  {
    "granter": "pokt10d07y265gmmuvt4z0w9aw880jnsr700j8yv32t",
    "grantee": "pokt1eeeksh2tvkh7wzmfrljnhw4wrhs55lcuvmekkw",
    "authorization": {
      "@type": "/cosmos.authz.v1beta1.GenericAuthorization",
      "msg": "/pocket.supplier.MsgUpdateParam"
    },
    "expiration": "2500-01-01T00:00:00Z"
  },
  {
    "granter": "pokt10d07y265gmmuvt4z0w9aw880jnsr700j8yv32t",
    "grantee": "pokt1eeeksh2tvkh7wzmfrljnhw4wrhs55lcuvmekkw",
    "authorization": {
      "@type": "/cosmos.authz.v1beta1.GenericAuthorization",
      "msg": "/pocket.session.MsgUpdateParam"
    },
    "expiration": "2500-01-01T00:00:00Z"
  },
  {
    "granter": "pokt10d07y265gmmuvt4z0w9aw880jnsr700j8yv32t",
    "grantee": "pokt1eeeksh2tvkh7wzmfrljnhw4wrhs55lcuvmekkw",
    "authorization": {
      "@type": "/cosmos.authz.v1beta1.GenericAuthorization",
      "msg": "/pocket.migration.MsgImportMorseClaimableAccounts"
    },
    "expiration": "2500-01-01T00:00:00Z"
  },
  {
    "granter": "pokt10d07y265gmmuvt4z0w9aw880jnsr700j8yv32t",
    "grantee": "pokt1eeeksh2tvkh7wzmfrljnhw4wrhs55lcuvmekkw",
    "authorization": {
      "@type": "/cosmos.authz.v1beta1.GenericAuthorization",
      "msg": "/pocket.migration.MsgUpdateParams"
    },
    "expiration": "2500-01-01T00:00:00Z"
  },
  {
    "granter": "pokt10d07y265gmmuvt4z0w9aw880jnsr700j8yv32t",
    "grantee": "pokt1eeeksh2tvkh7wzmfrljnhw4wrhs55lcuvmekkw",
    "authorization": {
      "@type": "/cosmos.authz.v1beta1.GenericAuthorization",
      "msg": "/cosmos.upgrade.v1beta1.MsgSoftwareUpgrade"
    },
    "expiration": "2500-01-01T00:00:00Z"
  },
  {
    "granter": "pokt10d07y265gmmuvt4z0w9aw880jnsr700j8yv32t",
    "grantee": "pokt1eeeksh2tvkh7wzmfrljnhw4wrhs55lcuvmekkw",
    "authorization": {
      "@type": "/cosmos.authz.v1beta1.GenericAuthorization",
      "msg": "/cosmos.upgrade.v1beta1.MsgCancelUpgrade"
    },
    "expiration": "2500-01-01T00:00:00Z"
  },
  {
    "granter": "pokt10d07y265gmmuvt4z0w9aw880jnsr700j8yv32t",
    "grantee": "pokt1eeeksh2tvkh7wzmfrljnhw4wrhs55lcuvmekkw",
    "authorization": {
      "@type": "/cosmos.authz.v1beta1.GenericAuthorization",
      "msg": "/cosmos.auth.v1beta1.MsgUpdateParams"
    },
    "expiration": "2500-01-01T00:00:00Z"
  },
  {
    "granter": "pokt10d07y265gmmuvt4z0w9aw880jnsr700j8yv32t",
    "grantee": "pokt1eeeksh2tvkh7wzmfrljnhw4wrhs55lcuvmekkw",
    "authorization": {
      "@type": "/cosmos.authz.v1beta1.GenericAuthorization",
      "msg": "/cosmos.bank.v1beta1.MsgUpdateParams"
    },
    "expiration": "2500-01-01T00:00:00Z"
  },
  {
    "granter": "pokt10d07y265gmmuvt4z0w9aw880jnsr700j8yv32t",
    "grantee": "pokt1eeeksh2tvkh7wzmfrljnhw4wrhs55lcuvmekkw",
    "authorization": {
      "@type": "/cosmos.authz.v1beta1.GenericAuthorization",
      "msg": "/cosmos.distribution.v1beta1.MsgUpdateParams"
    },
    "expiration": "2500-01-01T00:00:00Z"
  },
  {
    "granter": "pokt10d07y265gmmuvt4z0w9aw880jnsr700j8yv32t",
    "grantee": "pokt1eeeksh2tvkh7wzmfrljnhw4wrhs55lcuvmekkw",
    "authorization": {
      "@type": "/cosmos.authz.v1beta1.GenericAuthorization",
      "msg": "/cosmos.mint.v1beta1.MsgUpdateParams"
    },
    "expiration": "2500-01-01T00:00:00Z"
  },
  {
    "granter": "pokt10d07y265gmmuvt4z0w9aw880jnsr700j8yv32t",
    "grantee": "pokt1eeeksh2tvkh7wzmfrljnhw4wrhs55lcuvmekkw",
    "authorization": {
      "@type": "/cosmos.authz.v1beta1.GenericAuthorization",
      "msg": "/cosmos.staking.v1beta1.MsgUpdateParams"
    },
    "expiration": "2500-01-01T00:00:00Z"
  },
  {
    "granter": "pokt10d07y265gmmuvt4z0w9aw880jnsr700j8yv32t",
    "grantee": "pokt1eeeksh2tvkh7wzmfrljnhw4wrhs55lcuvmekkw",
    "authorization": {
      "@type": "/cosmos.authz.v1beta1.GenericAuthorization",
      "msg": "/cosmos.slashing.v1beta1.MsgUpdateParams"
    },
    "expiration": "2500-01-01T00:00:00Z"
  },
  {
    "granter": "pokt10d07y265gmmuvt4z0w9aw880jnsr700j8yv32t",
    "grantee": "pokt1eeeksh2tvkh7wzmfrljnhw4wrhs55lcuvmekkw",
    "authorization": {
      "@type": "/cosmos.authz.v1beta1.GenericAuthorization",
      "msg": "/cosmos.gov.v1.MsgUpdateParams"
    },
    "expiration": "2500-01-01T00:00:00Z"
  },
  {
    "granter": "pokt10d07y265gmmuvt4z0w9aw880jnsr700j8yv32t",
    "grantee": "pokt1eeeksh2tvkh7wzmfrljnhw4wrhs55lcuvmekkw",
    "authorization": {
      "@type": "/cosmos.authz.v1beta1.GenericAuthorization",
      "msg": "/cosmos.gov.v1.MsgCancelProposal"
    },
    "expiration": "2500-01-01T00:00:00Z"
  },
  {
    "granter": "pokt10d07y265gmmuvt4z0w9aw880jnsr700j8yv32t",
    "grantee": "pokt1eeeksh2tvkh7wzmfrljnhw4wrhs55lcuvmekkw",
    "authorization": {
      "@type": "/cosmos.authz.v1beta1.GenericAuthorization",
      "msg": "/cosmos.consensus.v1.MsgUpdateParams"
    },
    "expiration": "2500-01-01T00:00:00Z"
  },
  {
    "granter": "pokt10d07y265gmmuvt4z0w9aw880jnsr700j8yv32t",
    "grantee": "pokt1eeeksh2tvkh7wzmfrljnhw4wrhs55lcuvmekkw",
    "authorization": {
      "@type": "/cosmos.authz.v1beta1.GenericAuthorization",
      "msg": "/cosmos.authz.v1beta1.MsgGrant"
    },
    "expiration": "2500-01-01T00:00:00Z"
  },
  {
    "granter": "pokt10d07y265gmmuvt4z0w9aw880jnsr700j8yv32t",
    "grantee": "pokt1eeeksh2tvkh7wzmfrljnhw4wrhs55lcuvmekkw",
    "authorization": {
      "@type": "/cosmos.authz.v1beta1.GenericAuthorization",
      "msg": "/cosmos.authz.v1beta1.MsgRevoke"
    },
    "expiration": "2500-01-01T00:00:00Z"
  },
  {
    "granter": "pokt10d07y265gmmuvt4z0w9aw880jnsr700j8yv32t",
    "grantee": "pokt1eeeksh2tvkh7wzmfrljnhw4wrhs55lcuvmekkw",
    "authorization": {
      "@type": "/cosmos.authz.v1beta1.GenericAuthorization",
<<<<<<< HEAD
      "msg": "/cosmos.authz.v1beta1.MsgExec"
=======
      "msg": "/poktroll.migration.MsgUpdateParams"
>>>>>>> 0f720ae9
    },
    "expiration": "2500-01-01T00:00:00Z"
  },
  {
    "granter": "pokt10d07y265gmmuvt4z0w9aw880jnsr700j8yv32t",
    "grantee": "pokt1eeeksh2tvkh7wzmfrljnhw4wrhs55lcuvmekkw",
    "authorization": {
      "@type": "/cosmos.authz.v1beta1.GenericAuthorization",
<<<<<<< HEAD
      "msg": "/cosmos.authz.v1beta1.MsgRevokeAll"
=======
      "msg": "/cosmos.authz.v1beta1.MsgExec"
>>>>>>> 0f720ae9
    },
    "expiration": "2500-01-01T00:00:00Z"
  },
  {
    "granter": "pokt10d07y265gmmuvt4z0w9aw880jnsr700j8yv32t",
    "grantee": "pokt1eeeksh2tvkh7wzmfrljnhw4wrhs55lcuvmekkw",
    "authorization": {
      "@type": "/cosmos.authz.v1beta1.GenericAuthorization",
<<<<<<< HEAD
=======
      "msg": "/cosmos.authz.v1beta1.MsgRevokeAll"
    },
    "expiration": "2500-01-01T00:00:00Z"
  },
  {
    "granter": "pokt10d07y265gmmuvt4z0w9aw880jnsr700j8yv32t",
    "grantee": "pokt1eeeksh2tvkh7wzmfrljnhw4wrhs55lcuvmekkw",
    "authorization": {
      "@type": "/cosmos.authz.v1beta1.GenericAuthorization",
>>>>>>> 0f720ae9
      "msg": "/cosmos.authz.v1beta1.MsgPruneExpiredGrants"
    },
    "expiration": "2500-01-01T00:00:00Z"
  }
]<|MERGE_RESOLUTION|>--- conflicted
+++ resolved
@@ -319,44 +319,33 @@
     "grantee": "pokt1eeeksh2tvkh7wzmfrljnhw4wrhs55lcuvmekkw",
     "authorization": {
       "@type": "/cosmos.authz.v1beta1.GenericAuthorization",
-<<<<<<< HEAD
+      "msg": "/poktroll.migration.MsgUpdateParams"
+    },
+    "expiration": "2500-01-01T00:00:00Z"
+  },
+  {
+    "granter": "pokt10d07y265gmmuvt4z0w9aw880jnsr700j8yv32t",
+    "grantee": "pokt1eeeksh2tvkh7wzmfrljnhw4wrhs55lcuvmekkw",
+    "authorization": {
+      "@type": "/cosmos.authz.v1beta1.GenericAuthorization",
       "msg": "/cosmos.authz.v1beta1.MsgExec"
-=======
-      "msg": "/poktroll.migration.MsgUpdateParams"
->>>>>>> 0f720ae9
-    },
-    "expiration": "2500-01-01T00:00:00Z"
-  },
-  {
-    "granter": "pokt10d07y265gmmuvt4z0w9aw880jnsr700j8yv32t",
-    "grantee": "pokt1eeeksh2tvkh7wzmfrljnhw4wrhs55lcuvmekkw",
-    "authorization": {
-      "@type": "/cosmos.authz.v1beta1.GenericAuthorization",
-<<<<<<< HEAD
+    },
+    "expiration": "2500-01-01T00:00:00Z"
+  },
+  {
+    "granter": "pokt10d07y265gmmuvt4z0w9aw880jnsr700j8yv32t",
+    "grantee": "pokt1eeeksh2tvkh7wzmfrljnhw4wrhs55lcuvmekkw",
+    "authorization": {
+      "@type": "/cosmos.authz.v1beta1.GenericAuthorization",
       "msg": "/cosmos.authz.v1beta1.MsgRevokeAll"
-=======
-      "msg": "/cosmos.authz.v1beta1.MsgExec"
->>>>>>> 0f720ae9
-    },
-    "expiration": "2500-01-01T00:00:00Z"
-  },
-  {
-    "granter": "pokt10d07y265gmmuvt4z0w9aw880jnsr700j8yv32t",
-    "grantee": "pokt1eeeksh2tvkh7wzmfrljnhw4wrhs55lcuvmekkw",
-    "authorization": {
-      "@type": "/cosmos.authz.v1beta1.GenericAuthorization",
-<<<<<<< HEAD
-=======
-      "msg": "/cosmos.authz.v1beta1.MsgRevokeAll"
-    },
-    "expiration": "2500-01-01T00:00:00Z"
-  },
-  {
-    "granter": "pokt10d07y265gmmuvt4z0w9aw880jnsr700j8yv32t",
-    "grantee": "pokt1eeeksh2tvkh7wzmfrljnhw4wrhs55lcuvmekkw",
-    "authorization": {
-      "@type": "/cosmos.authz.v1beta1.GenericAuthorization",
->>>>>>> 0f720ae9
+    },
+    "expiration": "2500-01-01T00:00:00Z"
+  },
+  {
+    "granter": "pokt10d07y265gmmuvt4z0w9aw880jnsr700j8yv32t",
+    "grantee": "pokt1eeeksh2tvkh7wzmfrljnhw4wrhs55lcuvmekkw",
+    "authorization": {
+      "@type": "/cosmos.authz.v1beta1.GenericAuthorization",
       "msg": "/cosmos.authz.v1beta1.MsgPruneExpiredGrants"
     },
     "expiration": "2500-01-01T00:00:00Z"
