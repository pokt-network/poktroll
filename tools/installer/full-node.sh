#!/bin/bash

set -e

# Colors for output
RED='\033[0;31m'
GREEN='\033[0;32m'
YELLOW='\033[1;33m'
NC='\033[0m' # No Color

# DEV_NOTE: For testing purposes, you can change the branch name before merging to master.
POCKET_NETWORK_GENESIS_BRANCH="master"

# Function to print colored output
print_color() {
    COLOR=$1
    MESSAGE=$2
    echo -e "${COLOR}${MESSAGE}${NC}"
}

# Function to check if running as root
check_root() {
    if [[ $EUID -ne 0 ]]; then
        print_color $RED "This script must be run as root or with sudo privileges."
        exit 1
    fi
}

# Function to get and normalize architecture
get_normalized_arch() {
    local arch
    arch=$(uname -m)

    if [ "$arch" = "x86_64" ]; then
        echo "amd64"
    elif [ "$arch" = "aarch64" ] || [ "$arch" = "arm64" ]; then
        echo "arm64"
    else
        print_color $RED "Unsupported architecture: $arch"
        exit 1
    fi
}

check_os() {
    local os
    os=$(uname -s)

    if [ "$os" = "Darwin" ]; then
        print_color $RED "This script is not supported on macOS/Darwin."
        print_color $RED "Please use a Linux distribution."
        exit 1
    fi
}

get_os_type() {
    uname_out="$(uname -s)"

    if [ "$uname_out" = "Linux" ]; then
        echo "linux"
    elif [ "$uname_out" = "Darwin" ]; then
        echo "darwin"
    else
        echo "unsupported"
    fi
}

# Function to check and install dependencies
install_dependencies() {
    local missing_deps=0
    local deps=("jq" "curl" "tar" "wget")
    local to_install=()

    print_color $YELLOW "About to start installing dependencies..."

    # Check which dependencies are missing
    for dep in "${deps[@]}"; do
        if ! command -v "$dep" &>/dev/null; then
            print_color $YELLOW "$dep is not installed."
            to_install+=("$dep")
            ((missing_deps++))
        else
            print_color $GREEN "$dep is already installed."
        fi
    done

    # If no dependencies are missing, we're done
    if [ $missing_deps -eq 0 ]; then
        print_color $GREEN "All dependencies are already installed."
        return 0
    fi

    # Try to install missing dependencies
    print_color $YELLOW "Installing missing dependencies: ${to_install[*]}"

    if [ -f /etc/debian_version ]; then
        apt-get update
        apt-get install -y "${to_install[@]}"
    elif [ -f /etc/redhat-release ]; then
        yum update -y
        yum install -y "${to_install[@]}"
    else
        print_color $RED "Unsupported distribution. Please install ${to_install[*]} manually."
        return 1
    fi

    # Verify all dependencies were installed successfully
    missing_deps=0
    for dep in "${to_install[@]}"; do
        if ! command -v "$dep" &>/dev/null; then
            print_color $RED "Failed to install $dep"
            ((missing_deps++))
        else
            print_color $GREEN "$dep installed successfully."
        fi
    done

    if [ $missing_deps -gt 0 ]; then
        print_color $RED "Some dependencies failed to install."
        return 1
    fi

<<<<<<< HEAD
    print_color $YELLOW "All dependencies installed successfully."
=======
    print_color $GREEN "All dependencies installed successfully."
>>>>>>> 2011ab63
    return 0
}

# Function to get user input
get_user_input() {
    # Ask user which network to install
    echo ""
    echo "Which network would you like to install?"
    echo "1) testnet-alpha (unstable)"
    echo "2) testnet-beta (recommended)"
    echo "3) mainnet (not launched yet)"
    read -p "Enter your choice (1-3): " network_choice

    case $network_choice in
    1) NETWORK="testnet-alpha" ;;
    2) NETWORK="testnet-beta" ;;
    3) NETWORK="mainnet" ;;
    *)
        print_color $RED "Invalid network choice. Exiting."
        exit 1
        ;;
    esac

    print_color $GREEN "Installing the $NETWORK network."
    echo ""

    print_color $YELLOW "(NOTE: If you're on a macOS, enter the name of an existing user)"
    read -p "Enter the desired username to run poktrolld (default: poktroll): " POKTROLL_USER
    POKTROLL_USER=${POKTROLL_USER:-poktroll}

    read -p "Enter the node moniker (default: $(hostname)): " NODE_MONIKER
    NODE_MONIKER=${NODE_MONIKER:-$(hostname)}

    # Update URLs to use the branch constant
    BASE_URL="https://raw.githubusercontent.com/pokt-network/pocket-network-genesis/${POCKET_NETWORK_GENESIS_BRANCH}/shannon/$NETWORK"
    SEEDS_URL="$BASE_URL/seeds"
    GENESIS_URL="$BASE_URL/genesis.json"

    # Download genesis.json and store it
    GENESIS_FILE="/tmp/genesis.json"
    curl -s -o "$GENESIS_FILE" "$GENESIS_URL"
    if [ $? -ne 0 ]; then
        print_color $RED "Failed to download genesis file. Please check your internet connection and try again."
        exit 1
    fi

    # Extract chain_id from genesis.json
    CHAIN_ID=$(jq -r '.chain_id' <"$GENESIS_FILE")
    if [ -z "$CHAIN_ID" ]; then
        print_color $RED "Failed to extract chain_id from genesis file."
        exit 1
    fi
    echo ""
    print_color $GREEN "Using chain_id: $CHAIN_ID from genesis file"

    # Fetch seeds from the provided URL
    SEEDS=$(curl -s "$SEEDS_URL")
    if [ -z "$SEEDS" ]; then
        print_color $RED "Failed to fetch seeds from $SEEDS_URL. Please check your internet connection and try again."
        exit 1
    fi
    print_color $GREEN "Successfully fetched seeds: $SEEDS"

    # Ask user for confirmation
    read -p "Do you want to use these seeds? (Y/n): " confirm
    if [[ $confirm =~ ^[Nn] ]]; then
        read -p "Enter custom seeds: " custom_seeds
        SEEDS=${custom_seeds:-$SEEDS}
    fi
    echo ""
}

# Function to create user
create_user() {
    if id "$POKTROLL_USER" &>/dev/null; then
        print_color $YELLOW "User $POKTROLL_USER already exists. Skipping user creation."
    else
        useradd -m -s /bin/bash "$POKTROLL_USER"
        print_color $YELLOW "User $POKTROLL_USER created. Please set a password for this user."
        while true; do
            if passwd "$POKTROLL_USER"; then
                break
            else
                print_color $RED "Password change failed. Please try again."
            fi
        done
        usermod -aG sudo "$POKTROLL_USER"
        print_color $GREEN "User $POKTROLL_USER created successfully and added to sudo group."
    fi
}

# TODO_TECHDEBT(@okdas): Use `.poktrollrc` across the board to create a clean
# separation of concerns for pocket specific configurations and debugging.
# Function to set up environment variables
setup_env_vars() {
    print_color $YELLOW "Setting up environment variables..."
    sudo -u "$POKTROLL_USER" bash <<EOF
    echo "export DAEMON_NAME=poktrolld" >> \$HOME/.profile
    echo "export DAEMON_HOME=\$HOME/.poktroll" >> \$HOME/.profile
    echo "export DAEMON_RESTART_AFTER_UPGRADE=true" >> \$HOME/.profile
    echo "export DAEMON_ALLOW_DOWNLOAD_BINARIES=true" >> \$HOME/.profile
    echo "export UNSAFE_SKIP_BACKUP=false" >> \$HOME/.profile
    source \$HOME/.profile
EOF
    print_color $GREEN "Environment variables set up successfully."
    echo ""
}

# Function to download and set up Cosmovisor
setup_cosmovisor() {
    print_color $YELLOW "Setting up Cosmovisor..."

    ARCH=$(get_normalized_arch)
<<<<<<< HEAD
    OS_TYPE=$(get_os_type)
=======
>>>>>>> 2011ab63

    if [ "$OS_TYPE" = "unsupported" ]; then
        echo "Unsupported OS: $(uname -s)"
        exit 1
    fi

    COSMOVISOR_VERSION="v1.6.0"
    # COSMOVISOR_URL="https://github.com/cosmos/cosmos-sdk/releases/download/cosmovisor%2F${COSMOVISOR_VERSION}/cosmovisor-${COSMOVISOR_VERSION}-${OS_TYPE}-${ARCH}.tar.gz"
    COSMOVISOR_URL="https://github.com/cosmos/cosmos-sdk/releases/download/cosmovisor%2F${COSMOVISOR_VERSION}/cosmovisor-${COSMOVISOR_VERSION}-linux-${ARCH}.tar.gz"
    print_color $YELLOW "Attempting to download from: $COSMOVISOR_URL"

    sudo -u "$POKTROLL_USER" bash <<EOF
    mkdir -p \$HOME/bin
    curl -L "$COSMOVISOR_URL" | tar -zxvf - -C \$HOME/bin
    echo 'export PATH=\$HOME/bin:\$PATH' >> \$HOME/.profile
    source \$HOME/.profile
EOF
    print_color $GREEN "Cosmovisor set up successfully."
    echo ""
}

# Function to download and set up Poktrolld
setup_poktrolld() {
    print_color $YELLOW "Setting up Poktrolld..."

    ARCH=$(get_normalized_arch)
    OS_TYPE=$(get_os_type)

    # Extract the version from genesis.json using jq
    POKTROLLD_VERSION=$(jq -r '.app_version' <"$GENESIS_FILE")
    print_color $YELLOW "Detected version from genesis: $POKTROLLD_VERSION"

    if [ -z "$POKTROLLD_VERSION" ]; then
        print_color $RED "Failed to extract version information from genesis file."
        exit 1
    fi

    # TODO_TECHDEBT(@okdas): Consolidate this business logic with what we have
    # in `user_guide/install.md` to avoid duplication and have consistency.

    # Construct the release URL with proper version format
    RELEASE_URL="https://github.com/pokt-network/poktroll/releases/download/v${POKTROLLD_VERSION}/poktroll_${OS_TYPE}_${ARCH}.tar.gz"
    print_color $YELLOW "Attempting to download from: $RELEASE_URL"

    # Download and extract directly as the POKTROLL_USER
    sudo -u "$POKTROLL_USER" bash <<EOF
    mkdir -p \$HOME/.poktroll/cosmovisor/genesis/bin
    mkdir -p \$HOME/.local/bin
    curl -L "$RELEASE_URL" | tar -zxvf - -C \$HOME/.poktroll/cosmovisor/genesis/bin
    if [ \$? -ne 0 ]; then
        echo "Failed to download or extract binary"
        exit 1
    fi
    chmod +x \$HOME/.poktroll/cosmovisor/genesis/bin/poktrolld
    ln -sf \$HOME/.poktroll/cosmovisor/genesis/bin/poktrolld \$HOME/.local/bin/poktrolld
    source \$HOME/.profile
EOF

    if [ $? -ne 0 ]; then
        print_color $RED "Failed to set up Poktrolld"
        exit 1
    fi

    print_color $GREEN "Poktrolld set up successfully."
    echo ""
}

# Function to configure Poktrolld
configure_poktrolld() {
    print_color $YELLOW "Configuring Poktrolld..."

    # Ask for confirmation to use the downloaded genesis file
    print_color $YELLOW "The script has downloaded the genesis file from:"
    print_color $YELLOW "$GENESIS_URL"
    read -p "Are you OK with using this genesis file? (Y/n): " confirm_genesis
    if [[ $confirm_genesis =~ ^[Nn] ]]; then
        print_color $RED "Genesis file usage cancelled. Exiting."
        exit 1
    fi

    # Detect external IP address
    EXTERNAL_IP=$(curl -s https://api.ipify.org)
    print_color $YELLOW "Detected external IP address: $EXTERNAL_IP"
    read -p "Is this your correct external IP address? (Y/n): " confirm_ip
    if [[ $confirm_ip =~ ^[Nn] ]]; then
        read -p "Please enter your external IP address: " custom_ip
        EXTERNAL_IP=${custom_ip:-$EXTERNAL_IP}
    fi
    echo ""

    sudo -u "$POKTROLL_USER" bash <<EOF
    source \$HOME/.profile

    # Check poktrolld version
    POKTROLLD_VERSION=\$(poktrolld version)
    echo "Poktrolld version: \$POKTROLLD_VERSION"

    poktrolld init "$NODE_MONIKER" --chain-id="$CHAIN_ID" --home=\$HOME/.poktroll
    cp "$GENESIS_FILE" \$HOME/.poktroll/config/genesis.json
    sed -i -e "s|^seeds *=.*|seeds = \"$SEEDS\"|" \$HOME/.poktroll/config/config.toml
    sed -i -e "s|^external_address *=.*|external_address = \"$EXTERNAL_IP:26656\"|" \$HOME/.poktroll/config/config.toml
EOF
    if [ $? -eq 0 ]; then
        print_color $GREEN "Poktrolld configured successfully."
    else
        print_color $RED "Failed to configure Poktrolld. Please check the error messages above."
        exit 1
    fi
}

# TODO_IMPROVE(@okdas): Use the fields from `setup_env_vars` to maintain a single source of truth
# for the values. Specifically, everything starting with `Environment=` is duplicated in the env var helper.
# Function to set up systemd service
setup_systemd() {
    print_color $YELLOW "Setting up systemd service..."
    cat >/etc/systemd/system/cosmovisor.service <<EOF
[Unit]
Description=Cosmovisor daemon for poktrolld
After=network-online.target

[Service]
User=$POKTROLL_USER
ExecStart=/home/$POKTROLL_USER/bin/cosmovisor run start --home=/home/$POKTROLL_USER/.poktroll
Restart=always
RestartSec=3
LimitNOFILE=infinity
LimitNPROC=infinity
Environment="DAEMON_NAME=poktrolld"
Environment="DAEMON_HOME=/home/$POKTROLL_USER/.poktroll"
Environment="DAEMON_RESTART_AFTER_UPGRADE=true"
Environment="DAEMON_ALLOW_DOWNLOAD_BINARIES=true"
Environment="UNSAFE_SKIP_BACKUP=true"

[Install]
WantedBy=multi-user.target
EOF

    systemctl daemon-reload
    systemctl enable cosmovisor.service
    systemctl start cosmovisor.service
    print_color $GREEN "Systemd service set up and started successfully."
}

# Function to check if ufw is installed and open port 26656. We need to open the port to keep the network healthy.
# By default, at least on Debian vultr, this port is not open to the internet.
configure_ufw() {
    if command -v ufw &>/dev/null; then
        print_color $YELLOW "ufw is installed."

        # Check if rule already exists
        if ufw status | grep -q "26656"; then
            print_color $YELLOW "Port 26656 is already allowed in ufw rules."
            return
        fi

        read -p "Do you want to open port 26656 for p2p communication? (Y/n): " open_port
        if [[ $open_port =~ ^[Yy] ]]; then
            ufw allow 26656
            print_color $GREEN "Port 26656 opened successfully."
            print_color $YELLOW "To remove this rule later, run: sudo ufw delete allow 26656"
        else
            print_color $YELLOW "No firewall rules modified."
        fi
    else
        print_color $YELLOW "ufw is not installed. Skipping firewall configuration."
    fi
}

# Main function
main() {
    print_color $GREEN "Welcome to the Poktroll Full Node Install Script!"
    echo ""
    check_os
    check_root
    install_dependencies
    get_user_input
    create_user
    setup_env_vars
    setup_cosmovisor
    setup_poktrolld
    configure_poktrolld
    setup_systemd
    configure_ufw
    print_color $GREEN "Poktroll Full Node installation for $NETWORK completed successfully!"
    print_color $YELLOW "You can check the status of your node with: sudo systemctl status cosmovisor.service"
    print_color $YELLOW "View logs with: sudo journalctl -u cosmovisor.service -f"
}

main<|MERGE_RESOLUTION|>--- conflicted
+++ resolved
@@ -119,11 +119,7 @@
         return 1
     fi
 
-<<<<<<< HEAD
-    print_color $YELLOW "All dependencies installed successfully."
-=======
     print_color $GREEN "All dependencies installed successfully."
->>>>>>> 2011ab63
     return 0
 }
 
@@ -237,10 +233,7 @@
     print_color $YELLOW "Setting up Cosmovisor..."
 
     ARCH=$(get_normalized_arch)
-<<<<<<< HEAD
     OS_TYPE=$(get_os_type)
-=======
->>>>>>> 2011ab63
 
     if [ "$OS_TYPE" = "unsupported" ]; then
         echo "Unsupported OS: $(uname -s)"
