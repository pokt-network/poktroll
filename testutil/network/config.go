--- conflicted
+++ resolved
@@ -42,16 +42,9 @@
 }
 
 // DefaultConfig will initialize config for the network with custom application,
-<<<<<<< HEAD
-// genesis and single validator. All other parameters are inherited from cosmos-sdk/testutil/network.DefaultConfig
-func DefaultConfig() network.Config {
-=======
 // genesis and single validator.
 // All other parameters are inherited from cosmos-sdk/testutil/network.DefaultConfig.
-//
-// TODO_UPNEXT(@bryanchriswhite #285): Remove _ prefix after DebugConfig is removed from network.go.
-func _DefaultConfig() network.Config {
->>>>>>> 12dbc578
+func DefaultConfig() network.Config {
 	var (
 		encoding = app.MakeEncodingConfig()
 		chainID  = "chain-" + rand.NewRand().Str(6)
