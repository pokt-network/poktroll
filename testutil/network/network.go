--- conflicted
+++ resolved
@@ -16,14 +16,10 @@
 	"github.com/pokt-network/poktroll/app"
 	"github.com/pokt-network/poktroll/cmd/poktrolld/cmd"
 	"github.com/pokt-network/poktroll/testutil/sample"
-<<<<<<< HEAD
 	apptypes "github.com/pokt-network/poktroll/x/application/types"
 	gatewaytypes "github.com/pokt-network/poktroll/x/gateway/types"
 	sharedtypes "github.com/pokt-network/poktroll/x/shared/types"
-=======
-	sharedtypes "github.com/pokt-network/poktroll/x/shared/types"
 	suppliertypes "github.com/pokt-network/poktroll/x/supplier/types"
->>>>>>> 158a7880
 )
 
 type (
@@ -81,7 +77,6 @@
 	return cfg
 }
 
-<<<<<<< HEAD
 // TODO_CLEANUP: Refactor the genesis state helpers below to consolidate usage
 // and reduce the code footprint.
 
@@ -91,7 +86,7 @@
 	t.Helper()
 	state := apptypes.DefaultGenesis()
 	for i := 0; i < n; i++ {
-		stake := sdk.NewCoin("upokt", sdkmath.NewInt(int64(i+1)))
+		stake := sdk.NewCoin("upokt", math.NewInt(int64(i+1)))
 		application := apptypes.Application{
 			Address: sample.AccAddress(),
 			Stake:   &stake,
@@ -117,7 +112,7 @@
 	t.Helper()
 	state := gatewaytypes.DefaultGenesis()
 	for i := 0; i < n; i++ {
-		stake := sdk.NewCoin("upokt", sdkmath.NewInt(int64(i)))
+		stake := sdk.NewCoin("upokt", math.NewInt(int64(i)))
 		gateway := gatewaytypes.Gateway{
 			Address: sample.AccAddress(),
 			Stake:   &stake,
@@ -132,8 +127,6 @@
 // TODO_CLEANUP: Consolidate all of the helpers below to use shared business
 // logic and move into its own helpers file.
 
-=======
->>>>>>> 158a7880
 // InitAccount initializes an Account by sending it some funds from the validator
 // in the network to the address provided
 func InitAccount(t *testing.T, net *Network, addr sdk.AccAddress) {
@@ -144,16 +137,10 @@
 		fmt.Sprintf("--%s=%s", flags.FlagFrom, val.Address.String()),
 		fmt.Sprintf("--%s=true", flags.FlagSkipConfirmation),
 		fmt.Sprintf("--%s=%s", flags.FlagBroadcastMode, flags.BroadcastSync),
-<<<<<<< HEAD
-		fmt.Sprintf("--%s=%s", flags.FlagFees, sdk.NewCoins(sdk.NewCoin(net.Config.BondDenom, sdkmath.NewInt(10))).String()),
-	}
-	amount := sdk.NewCoins(sdk.NewCoin("stake", sdkmath.NewInt(200)))
+		fmt.Sprintf("--%s=%s", flags.FlagFees, sdk.NewCoins(sdk.NewCoin(net.Config.BondDenom, math.NewInt(10))).String()),
+	}
+	amount := sdk.NewCoins(sdk.NewCoin("stake", math.NewInt(200)))
 	addrCodec := addresscodec.NewBech32Codec(app.AccountAddressPrefix)
-=======
-		fmt.Sprintf("--%s=%s", flags.FlagFees, sdk.NewCoins(sdk.NewCoin(net.Config.BondDenom, math.NewInt(10))).String()),
-	}
-	amount := sdk.NewCoins(sdk.NewCoin("stake", math.NewInt(200)))
->>>>>>> 158a7880
 	responseRaw, err := clitestutil.MsgSendExec(ctx, val.Address, addr, amount, addrCodec, args...)
 	require.NoError(t, err)
 	var responseJSON map[string]interface{}
