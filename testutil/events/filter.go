--- conflicted
+++ resolved
@@ -49,12 +49,8 @@
 	}
 }
 
-<<<<<<< HEAD
-// TODO_IN_THIS_COMMIT: godoc...
-=======
 // NewMsgEventMatchFn returns a function that matches events whose type equals
 // the given event (protobuf message) type URL.
->>>>>>> f3ae96ec
 func NewMsgEventMatchFn(matchMsgTypeURL string) func(*cosmostypes.Event) bool {
 	return func(event *cosmostypes.Event) bool {
 		if event.Type != "message" {
@@ -66,14 +62,6 @@
 			return false
 		}
 
-<<<<<<< HEAD
-		//cosmosEventBz, err := json.MarshalIndent(cosmosEvent, "", "  ")
-		//require.NoError(s.T(), err)
-		//s.T().Logf(">>> %s", string(cosmosEventBz))
-		//s.T().Logf("typeURL: %s", cosmostypes.MsgTypeURL(&apptypes.MsgTransferApplication{}))
-
-=======
->>>>>>> f3ae96ec
 		eventMsgTypeURL := strings.Trim(actionAttr.GetValue(), "\"")
 		if strings.Trim(eventMsgTypeURL, "/") != strings.Trim(matchMsgTypeURL, "/") {
 			return false
@@ -83,12 +71,8 @@
 	}
 }
 
-<<<<<<< HEAD
-// TODO_IN_THIS_COMMIT: godoc...
-=======
 // NewEventTypeMatchFn returns a function that matches events whose type is "message"
 // and whose "action" attribute matches the given message (protobuf message) type URL.
->>>>>>> f3ae96ec
 func NewEventTypeMatchFn(matchEventType string) func(*cosmostypes.Event) bool {
 	return func(event *cosmostypes.Event) bool {
 		return strings.Trim(event.Type, "/") == strings.Trim(matchEventType, "/")
