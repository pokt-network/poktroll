package integration

import (
	"context"
	"errors"
	"fmt"
	math2 "math"
	"testing"
	"time"

	"cosmossdk.io/core/appmodule"
	coreheader "cosmossdk.io/core/header"
	"cosmossdk.io/depinject"
	"cosmossdk.io/log"
	"cosmossdk.io/math"
	storetypes "cosmossdk.io/store/types"
	"cosmossdk.io/x/tx/signing"
	abci "github.com/cometbft/cometbft/abci/types"
	cmtproto "github.com/cometbft/cometbft/proto/tendermint/types"
	dbm "github.com/cosmos/cosmos-db"
	"github.com/cosmos/cosmos-sdk/baseapp"
	"github.com/cosmos/cosmos-sdk/client"
	"github.com/cosmos/cosmos-sdk/codec"
	addresscodec "github.com/cosmos/cosmos-sdk/codec/address"
	codectypes "github.com/cosmos/cosmos-sdk/codec/types"
	cryptocodec "github.com/cosmos/cosmos-sdk/crypto/codec"
	"github.com/cosmos/cosmos-sdk/crypto/keyring"
	"github.com/cosmos/cosmos-sdk/runtime"
	sdk "github.com/cosmos/cosmos-sdk/types"
	"github.com/cosmos/cosmos-sdk/types/module"
	"github.com/cosmos/cosmos-sdk/types/tx"
	"github.com/cosmos/cosmos-sdk/x/auth"
	authkeeper "github.com/cosmos/cosmos-sdk/x/auth/keeper"
	authsims "github.com/cosmos/cosmos-sdk/x/auth/simulation"
	authtx "github.com/cosmos/cosmos-sdk/x/auth/tx"
	authtypes "github.com/cosmos/cosmos-sdk/x/auth/types"
	"github.com/cosmos/cosmos-sdk/x/authz"
	authzkeeper "github.com/cosmos/cosmos-sdk/x/authz/keeper"
	authzmodule "github.com/cosmos/cosmos-sdk/x/authz/module"
	"github.com/cosmos/cosmos-sdk/x/bank"
	bankkeeper "github.com/cosmos/cosmos-sdk/x/bank/keeper"
	banktypes "github.com/cosmos/cosmos-sdk/x/bank/types"
	govtypes "github.com/cosmos/cosmos-sdk/x/gov/types"
	stakingtypes "github.com/cosmos/cosmos-sdk/x/staking/types"
	"github.com/cosmos/gogoproto/proto"
	"github.com/stretchr/testify/require"
	"go.uber.org/mock/gomock"

	"github.com/pokt-network/poktroll/app"
	"github.com/pokt-network/poktroll/app/pocket"
	"github.com/pokt-network/poktroll/pkg/crypto"
	"github.com/pokt-network/poktroll/pkg/crypto/rings"
	"github.com/pokt-network/poktroll/pkg/polylog/polyzero"
	testutilevents "github.com/pokt-network/poktroll/testutil/events"
	"github.com/pokt-network/poktroll/testutil/sample"
	sharedtest "github.com/pokt-network/poktroll/testutil/shared"
	"github.com/pokt-network/poktroll/testutil/testkeyring"
	"github.com/pokt-network/poktroll/testutil/tokenomics/mocks"
	appkeeper "github.com/pokt-network/poktroll/x/application/keeper"
	application "github.com/pokt-network/poktroll/x/application/module"
	apptypes "github.com/pokt-network/poktroll/x/application/types"
	gatewaykeeper "github.com/pokt-network/poktroll/x/gateway/keeper"
	gateway "github.com/pokt-network/poktroll/x/gateway/module"
	gatewaytypes "github.com/pokt-network/poktroll/x/gateway/types"
	migrationkeeper "github.com/pokt-network/poktroll/x/migration/keeper"
	migration "github.com/pokt-network/poktroll/x/migration/module"
	migrationtypes "github.com/pokt-network/poktroll/x/migration/types"
	proofkeeper "github.com/pokt-network/poktroll/x/proof/keeper"
	proof "github.com/pokt-network/poktroll/x/proof/module"
	prooftypes "github.com/pokt-network/poktroll/x/proof/types"
	servicekeeper "github.com/pokt-network/poktroll/x/service/keeper"
	service "github.com/pokt-network/poktroll/x/service/module"
	servicetypes "github.com/pokt-network/poktroll/x/service/types"
	sessionkeeper "github.com/pokt-network/poktroll/x/session/keeper"
	session "github.com/pokt-network/poktroll/x/session/module"
	sessiontypes "github.com/pokt-network/poktroll/x/session/types"
	sharedkeeper "github.com/pokt-network/poktroll/x/shared/keeper"
	shared "github.com/pokt-network/poktroll/x/shared/module"
	sharedtypes "github.com/pokt-network/poktroll/x/shared/types"
	supplierkeeper "github.com/pokt-network/poktroll/x/supplier/keeper"
	supplier "github.com/pokt-network/poktroll/x/supplier/module"
	suppliertypes "github.com/pokt-network/poktroll/x/supplier/types"
	tokenomicskeeper "github.com/pokt-network/poktroll/x/tokenomics/keeper"
	tokenomics "github.com/pokt-network/poktroll/x/tokenomics/module"
	tlm "github.com/pokt-network/poktroll/x/tokenomics/token_logic_module"
	tokenomicstypes "github.com/pokt-network/poktroll/x/tokenomics/types"
)

const chainId = "pocket"

var (
	// faucetAmountUpokt is the number of upokt coins that the faucet account
	// is funded with.
	faucetAmountUpokt = int64(math2.MaxInt64)
)

// App is a test application that can be used to test the behaviour when none
// of the modules are mocked and their integration (cross module interaction)
// needs to be validated.
type App struct {
	*baseapp.BaseApp

	// Internal state of the App needed for properly configuring the blockchain.
	sdkCtx            *sdk.Context
	cdc               codec.Codec
	logger            log.Logger
	txCfg             client.TxConfig
	authority         sdk.AccAddress
	moduleManager     module.Manager
	queryHelper       *baseapp.QueryServiceTestHelper
	keyRing           keyring.Keyring
	ringClient        crypto.RingClient
	preGeneratedAccts *testkeyring.PreGeneratedAccountIterator

	// faucetBech32 is a random address which is selected as the primary faucet
	// to fund other accounts. It is funded with faucetAmountUpokt coins such that
	// it can be used as a faucet for integration tests.
	faucetBech32 string

	// Some default helper fixtures for general testing.
	// They're publicly exposed and should/could be improved and expand on
	// over time.
	//
	// TODO_IMPROVE: Refactor into a DefaultActorsIntegrationSuite test suite.
	DefaultService                   *sharedtypes.Service
	DefaultApplication               *apptypes.Application
	DefaultApplicationKeyringUid     string
	DefaultSupplier                  *sharedtypes.Supplier
	DefaultSupplierKeyringKeyringUid string
}

// NewIntegrationApp creates a new instance of the App with the provided details
// on how the modules should be configured.
func NewIntegrationApp(
	t *testing.T,
	sdkCtx sdk.Context,
	cdc codec.Codec,
	txCfg client.TxConfig,
	registry codectypes.InterfaceRegistry,
	bApp *baseapp.BaseApp,
	logger log.Logger,
	authority sdk.AccAddress,
	modules map[string]appmodule.AppModule,
	keys map[string]*storetypes.KVStoreKey,
	msgRouter *baseapp.MsgServiceRouter,
	queryHelper *baseapp.QueryServiceTestHelper,
	opts ...IntegrationAppOptionFn,
) *App {
	t.Helper()

	// Prepare the faucet init-chainer module option function. It ensures that the
	// bank module genesis state includes the faucet account with a large balance.
	faucetBech32 := sample.AccAddressBech32()
	faucetInitChainerFn := newFaucetInitChainerFn(faucetBech32, faucetAmountUpokt)
	initChainerModuleOptFn := WithInitChainerModuleFn(faucetInitChainerFn)

	cfg := &IntegrationAppConfig{}
	opts = append(opts, initChainerModuleOptFn)
	for _, opt := range opts {
		opt(cfg)
	}

	bApp.SetInterfaceRegistry(registry)

	moduleManager := module.NewManagerFromMap(modules)
	basicModuleManager := module.NewBasicManagerFromManager(moduleManager, nil)
	basicModuleManager.RegisterInterfaces(registry)

	cometHeader := cmtproto.Header{
		ChainID: chainId,
		Height:  1,
	}
	sdkCtx = sdkCtx.
		WithBlockHeader(cometHeader).
		WithIsCheckTx(true).
		WithEventManager(sdk.NewEventManager())

	// Add a block proposer address to the context
	sdkCtx = sdkCtx.WithProposer(sample.ConsAddress())

	// Create the base application
	bApp.MountKVStores(keys)

	bApp.SetInitChainer(
		func(ctx sdk.Context, _ *abci.RequestInitChain) (*abci.ResponseInitChain, error) {
			for _, mod := range modules {
				// Set each module's genesis state to the default. This MAY be
				// overridden via the InitChainerModuleFns option.
				if m, ok := mod.(module.HasGenesis); ok {
					m.InitGenesis(ctx, cdc, m.DefaultGenesis(cdc))
				}

				// Call each of the InitChainerModuleFns for each module.
				for _, fn := range cfg.InitChainerModuleFns {
					fn(ctx, cdc, mod)
				}
			}

			return &abci.ResponseInitChain{}, nil
		})

	bApp.SetBeginBlocker(func(ctx sdk.Context) (sdk.BeginBlock, error) {
		return moduleManager.BeginBlock(ctx)
	})
	bApp.SetEndBlocker(func(ctx sdk.Context) (sdk.EndBlock, error) {
		return moduleManager.EndBlock(ctx)
	})

	msgRouter.SetInterfaceRegistry(registry)
	bApp.SetMsgServiceRouter(msgRouter)

	err := bApp.LoadLatestVersion()
	require.NoError(t, err, "failed to load latest version")

	_, err = bApp.InitChain(&abci.RequestInitChain{ChainId: chainId})
	require.NoError(t, err, "failed to initialize chain")

	bApp.SetTxEncoder(txCfg.TxEncoder())

	return &App{
		BaseApp:       bApp,
		logger:        logger,
		authority:     authority,
		sdkCtx:        &sdkCtx,
		cdc:           cdc,
		txCfg:         txCfg,
		moduleManager: *moduleManager,
		queryHelper:   queryHelper,
		faucetBech32:  faucetBech32,
	}
}

// NewCompleteIntegrationApp creates a new instance of the App, abstracting out
// all the internal details and complexities of the application setup.
//
// TODO_TECHDEBT: Not all of the modules are created here (e.g. minting module),
// so it is up to the developer to add / improve / update this function over time
// as the need arises.
func NewCompleteIntegrationApp(t *testing.T, opts ...IntegrationAppOptionFn) *App {
	t.Helper()

	cfg := &IntegrationAppConfig{
		TokenLogicModules: tlm.NewDefaultTokenLogicModules(),
	}
	for _, opt := range opts {
		opt(cfg)
	}

	// Prepare & register the codec for all the interfaces
	sdkCfg := sdk.GetConfig()
	addrCodec := addresscodec.NewBech32Codec(sdkCfg.GetBech32AccountAddrPrefix())
	valCodec := addresscodec.NewBech32Codec(sdkCfg.GetBech32ValidatorAddrPrefix())
	signingOpts := signing.Options{
		AddressCodec:          addrCodec,
		ValidatorAddressCodec: valCodec,
	}
	registryOpts := codectypes.InterfaceRegistryOptions{
		ProtoFiles:     proto.HybridResolver,
		SigningOptions: signingOpts,
	}
	registry, err := codectypes.NewInterfaceRegistryWithOptions(registryOpts)
	require.NoError(t, err)

	banktypes.RegisterInterfaces(registry)
	authz.RegisterInterfaces(registry)
	tokenomicstypes.RegisterInterfaces(registry)
	sharedtypes.RegisterInterfaces(registry)
	banktypes.RegisterInterfaces(registry)
	gatewaytypes.RegisterInterfaces(registry)
	authtypes.RegisterInterfaces(registry)
	sessiontypes.RegisterInterfaces(registry)
	apptypes.RegisterInterfaces(registry)
	suppliertypes.RegisterInterfaces(registry)
	prooftypes.RegisterInterfaces(registry)
	servicetypes.RegisterInterfaces(registry)
	authtypes.RegisterInterfaces(registry)
	sdk.RegisterInterfaces(registry)
	cryptocodec.RegisterInterfaces(registry)
	banktypes.RegisterInterfaces(registry)
	migrationtypes.RegisterInterfaces(registry)

	// Prepare all the store keys
	storeKeys := storetypes.NewKVStoreKeys(
		authzkeeper.StoreKey,
		sharedtypes.StoreKey,
		tokenomicstypes.StoreKey,
		banktypes.StoreKey,
		gatewaytypes.StoreKey,
		sessiontypes.StoreKey,
		apptypes.StoreKey,
		suppliertypes.StoreKey,
		prooftypes.StoreKey,
		servicetypes.StoreKey,
		authtypes.StoreKey,
		migrationtypes.StoreKey,
	)

	// Prepare the codec
	cdc := codec.NewProtoCodec(registry)

	// Prepare the TxConfig
	txCfg := authtx.NewTxConfig(cdc, authtx.DefaultSignModes)

	// Construct a no-op logger.
	logger := log.NewNopLogger() // Use this if you need more output: log.NewTestLogger(t)

	// Prepare the database and multi-store.
	db := dbm.NewMemDB()

	// Prepare the base application.
	bApp := baseapp.NewBaseApp(chainId, logger, db, txCfg.TxDecoder(), baseapp.SetChainID(chainId))

	// Prepare the context
	sdkCtx := bApp.NewUncachedContext(false, cmtproto.Header{
		ChainID: chainId,
		Height:  1,
	})

	// Get the authority address
	authority := authtypes.NewModuleAddress(govtypes.ModuleName)

	// Prepare the account keeper dependencies
	macPerms := map[string][]string{
		banktypes.ModuleName:       {authtypes.Minter, authtypes.Burner},
		tokenomicstypes.ModuleName: {authtypes.Minter, authtypes.Burner},
		gatewaytypes.ModuleName:    {authtypes.Minter, authtypes.Burner, authtypes.Staking},
		sessiontypes.ModuleName:    {authtypes.Minter, authtypes.Burner},
		apptypes.ModuleName:        {authtypes.Minter, authtypes.Burner, authtypes.Staking},
		suppliertypes.ModuleName:   {authtypes.Minter, authtypes.Burner, authtypes.Staking},
		prooftypes.ModuleName:      {authtypes.Minter, authtypes.Burner},
		migrationtypes.ModuleName:  {authtypes.Minter},
		servicetypes.ModuleName:    {authtypes.Minter},
	}

	// Prepare the account keeper and module
	accountKeeper := authkeeper.NewAccountKeeper(
		cdc,
		runtime.NewKVStoreService(storeKeys[authtypes.StoreKey]),
		authtypes.ProtoBaseAccount,
		macPerms,
		addrCodec,
		app.AccountAddressPrefix,
		authority.String(),
	)
	authModule := auth.NewAppModule(
		cdc,
		accountKeeper,
		authsims.RandomGenesisAccounts,
		nil, // subspace is nil because we don't test params (which is legacy anyway)
	)

	// Prepare the bank keeper and module
	blockedAddresses := map[string]bool{
		accountKeeper.GetAuthority(): false,
	}
	bankKeeper := bankkeeper.NewBaseKeeper(
		cdc,
		runtime.NewKVStoreService(storeKeys[banktypes.StoreKey]),
		accountKeeper,
		blockedAddresses,
		authority.String(),
		logger,
	)
	bankModule := bank.NewAppModule(
		cdc,
		bankKeeper,
		accountKeeper,
		nil,
	)

	// Prepare the shared keeper and module
	sharedKeeper := sharedkeeper.NewKeeper(
		cdc,
		runtime.NewKVStoreService(storeKeys[sharedtypes.StoreKey]),
		logger,
		authority.String(),
	)
	sharedModule := shared.NewAppModule(
		cdc,
		sharedKeeper,
		accountKeeper,

		bankKeeper,
	)

	// Prepare the service keeper and module
	serviceKeeper := servicekeeper.NewKeeper(
		cdc,
		runtime.NewKVStoreService(storeKeys[servicetypes.StoreKey]),
		logger,
		authority.String(),

		bankKeeper,
	)
	serviceModule := service.NewAppModule(
		cdc,
		serviceKeeper,
		accountKeeper,
		bankKeeper,
	)

	// Prepare the gateway keeper and module
	gatewayKeeper := gatewaykeeper.NewKeeper(
		cdc,
		runtime.NewKVStoreService(storeKeys[gatewaytypes.StoreKey]),
		logger,
		authority.String(),

		bankKeeper,
		sharedKeeper,
	)
	gatewayModule := gateway.NewAppModule(
		cdc,
		gatewayKeeper,
		accountKeeper,
		bankKeeper,
	)

	// Prepare the application keeper and module
	applicationKeeper := appkeeper.NewKeeper(
		cdc,
		runtime.NewKVStoreService(storeKeys[apptypes.StoreKey]),
		logger,
		authority.String(),

		bankKeeper,
		accountKeeper,
		gatewayKeeper,
		sharedKeeper,
	)
	applicationModule := application.NewAppModule(
		cdc,
		applicationKeeper,
		accountKeeper,
		bankKeeper,
	)

	// Prepare the supplier keeper and module
	supplierKeeper := supplierkeeper.NewKeeper(
		cdc,
		runtime.NewKVStoreService(storeKeys[suppliertypes.StoreKey]),
		logger,
		authority.String(),

		bankKeeper,
		sharedKeeper,
		serviceKeeper,
	)
	supplierModule := supplier.NewAppModule(
		cdc,
		supplierKeeper,
		accountKeeper,
		bankKeeper,
		serviceKeeper,
	)

	// Prepare the session keeper and module
	sessionKeeper := sessionkeeper.NewKeeper(
		cdc,
		runtime.NewKVStoreService(storeKeys[sessiontypes.StoreKey]),
		logger,
		authority.String(),

		accountKeeper,
		bankKeeper,
		applicationKeeper,
		supplierKeeper,
		sharedKeeper,
	)
	sessionModule := session.NewAppModule(
		cdc,
		sessionKeeper,
		accountKeeper,
		bankKeeper,
	)

	// Prepare the proof keeper and module
	proofKeeper := proofkeeper.NewKeeper(
		cdc,
		runtime.NewKVStoreService(storeKeys[prooftypes.StoreKey]),
		logger,
		authority.String(),

		bankKeeper,
		sessionKeeper,
		applicationKeeper,
		accountKeeper,
		sharedKeeper,
		serviceKeeper,
	)
	proofModule := proof.NewAppModule(
		cdc,
		proofKeeper,
		accountKeeper,
		bankKeeper,
	)

	// Prepare mock staking and distribution keepers for integration tests
	// Since we don't need full staking/distribution functionality in integration tests,
	// we can use nil implementations or mocks that implement the interface
	var mockStakingKeeper tokenomicstypes.StakingKeeper = nil
	var mockDistributionKeeper tokenomicstypes.DistributionKeeper = nil

	// Prepare the tokenomics keeper and module
	// Create a mock staking keeper for tokenomics (integration tests don't have full staking module)
	ctrl := gomock.NewController(t)
	mockStakingKeeper := mocks.NewMockStakingKeeper(ctrl)

	// Set up mock expectations for the staking keeper
	// Use a sample consensus and validator address for the mock
	proposerConsAddr := sample.ConsAddress()
	proposerValOperatorAddr := sample.ValOperatorAddress()
	validator := stakingtypes.Validator{
		OperatorAddress: proposerValOperatorAddr.String(),
	}
	mockStakingKeeper.EXPECT().
		GetValidatorByConsAddr(gomock.Any(), proposerConsAddr).
		Return(validator, nil).
		AnyTimes()
	// Default expectation for any other consensus address
	mockStakingKeeper.EXPECT().
		GetValidatorByConsAddr(gomock.Any(), gomock.Any()).
		Return(stakingtypes.Validator{}, stakingtypes.ErrNoValidatorFound).
		AnyTimes()

	// Set the proposer address in the context to match the mock expectation
	sdkCtx = sdkCtx.WithProposer(proposerConsAddr)

	tokenomicsKeeper := tokenomicskeeper.NewKeeper(
		cdc,
		runtime.NewKVStoreService(storeKeys[tokenomicstypes.StoreKey]),
		logger,
		authority.String(),

		bankKeeper,
		accountKeeper,
		applicationKeeper,
		supplierKeeper,
		proofKeeper,
		sharedKeeper,
		sessionKeeper,
		serviceKeeper,
		mockStakingKeeper,
<<<<<<< HEAD
		mockDistributionKeeper,
=======
>>>>>>> 90eba54c
		cfg.TokenLogicModules,
	)
	tokenomicsModule := tokenomics.NewAppModule(
		cdc,
		tokenomicsKeeper,
		accountKeeper,
		bankKeeper,
		supplierKeeper,
	)

	// Prepare the migration keeper and module
	migrationKeeper := migrationkeeper.NewKeeper(
		cdc,
		runtime.NewKVStoreService(storeKeys[migrationtypes.StoreKey]),
		logger,
		authority.String(),
		accountKeeper,
		bankKeeper,
		sharedKeeper,
		applicationKeeper,
		supplierKeeper,
	)
	migrationModule := migration.NewAppModule(
		cdc,
		migrationKeeper,
		accountKeeper,
		bankKeeper,
		sharedKeeper,
		applicationKeeper,
		supplierKeeper,
	)

	// Prepare the message & query routers
	msgRouter := baseapp.NewMsgServiceRouter()
	queryHelper := baseapp.NewQueryServerTestHelper(sdkCtx, registry)

	// Prepare the authz keeper and module
	authzKeeper := authzkeeper.NewKeeper(
		runtime.NewKVStoreService(storeKeys[authzkeeper.StoreKey]),
		cdc,
		msgRouter,
		accountKeeper,
	).SetBankKeeper(bankKeeper)
	authzModule := authzmodule.NewAppModule(
		cdc,
		authzKeeper,
		accountKeeper,
		bankKeeper,
		registry,
	)

	// Prepare the list of modules
	modules := map[string]appmodule.AppModule{
		banktypes.ModuleName:       bankModule,
		authz.ModuleName:           authzModule,
		tokenomicstypes.ModuleName: tokenomicsModule,
		servicetypes.ModuleName:    serviceModule,
		sharedtypes.ModuleName:     sharedModule,
		gatewaytypes.ModuleName:    gatewayModule,
		apptypes.ModuleName:        applicationModule,
		suppliertypes.ModuleName:   supplierModule,
		prooftypes.ModuleName:      proofModule,
		authtypes.ModuleName:       authModule,
		sessiontypes.ModuleName:    sessionModule,
		migrationtypes.ModuleName:  migrationModule,
	}

	// Initialize the integration integrationApp
	integrationApp := NewIntegrationApp(
		t,
		sdkCtx,
		cdc,
		txCfg,
		registry,
		bApp,
		logger,
		authority,
		modules,
		storeKeys,
		msgRouter,
		queryHelper,
		opts...,
	)

	// Register the message & query servers.
	configurator := module.NewConfigurator(cdc, msgRouter, queryHelper)
	for _, mod := range integrationApp.GetModuleManager().Modules {
		mod.(module.HasServices).RegisterServices(configurator)
	}

	// Need to go to the next block to finalize the genesis and setup.
	// This has to be after the params are set, as the params are stored in the
	// store and need to be committed.
	integrationApp.NextBlock(t)

	// Prepare default testing fixtures //

	// Construct a keyring to hold the keypairs for the accounts used in the test.
	keyRing := keyring.NewInMemory(integrationApp.cdc)
	integrationApp.keyRing = keyRing

	// Create a pre-generated account iterator to create accounts for the test.
	preGeneratedAccts := testkeyring.PreGeneratedAccounts()
	integrationApp.preGeneratedAccts = preGeneratedAccts

	// Construct a ringClient to get the application's ring & verify the relay
	// request signature.
	ringClient, err := rings.NewRingClient(depinject.Supply(
		polyzero.NewLogger(),
		prooftypes.NewAppKeeperQueryClient(applicationKeeper),
		prooftypes.NewAccountKeeperQueryClient(accountKeeper),
		prooftypes.NewSharedKeeperQueryClient(sharedKeeper, sessionKeeper),
	))
	require.NoError(t, err)
	integrationApp.ringClient = ringClient

	// TODO_IMPROVE: Eliminate usage of and remove this function in favor of
	// integration.NewInitChainerModuleGenesisStateOptionFn.
	integrationApp.setupDefaultActorsState(t,
		accountKeeper,
		bankKeeper,
		serviceKeeper,
		supplierKeeper,
		applicationKeeper,
	)

	return integrationApp
}

// GetRingClient returns the ring client used by the application.
func (app *App) GetRingClient() crypto.RingClient {
	return app.ringClient
}

// GetKeyRing returns the keyring used by the application.
func (app *App) GetKeyRing() keyring.Keyring {
	return app.keyRing
}

// GetCodec returns the codec used by the application.
func (app *App) GetCodec() codec.Codec {
	return app.cdc
}

// GetSdkCtx returns the context used by the application.
func (app *App) GetSdkCtx() *sdk.Context {
	return app.sdkCtx
}

// GetAuthority returns the authority address used by the application.
func (app *App) GetAuthority() string {
	return app.authority.String()
}

// GetPreGeneratedAccounts returns the pre-generated accounts iterater used by the application.
func (app *App) GetPreGeneratedAccounts() *testkeyring.PreGeneratedAccountIterator {
	return app.preGeneratedAccts
}

// QueryHelper returns the query helper used by the application that can be
// used to submit queries to the application.
func (app *App) QueryHelper() *baseapp.QueryServiceTestHelper {
	app.queryHelper.Ctx = *app.sdkCtx
	return app.queryHelper
}

// RunMsg provides the ability to process a message by packing it into a tx and
// driving the ABCI through block finalization. It returns a tx.MsgResponse (any)
// which corresponds to the request message. It is a convenience method which wraps
// RunMsgs.
func (app *App) RunMsg(t *testing.T, msg sdk.Msg) (tx.MsgResponse, error) {
	t.Helper()

	txMsgRes, err := app.RunMsgs(t, msg)
	if err != nil {
		return nil, err
	}

	require.Equal(t, 1, len(txMsgRes), "expected exactly 1 tx msg response")
	return txMsgRes[0], err
}

// GetFaucetBech32 returns the faucet address used by the application.
func (app *App) GetFaucetBech32() string {
	return app.faucetBech32
}

// RunMsgs provides the ability to process messages by packing them into a tx and
// driving the ABCI through block finalization. It returns a slice of tx.MsgResponse
// (any) whose elements correspond to the request message of the same index.
// These responses can be type asserted to the expected response type.
// If execution for ANY message fails, ALL failing messages' errors are joined and
// returned. In order to run a message, the application must have a handler for it.
// These handlers are registered on the application message service router.
func (app *App) RunMsgs(t *testing.T, msgs ...sdk.Msg) (txMsgResps []tx.MsgResponse, err error) {
	t.Helper()

	// Commit the updated state after the message has been handled.
	var finalizeBlockRes *abci.ResponseFinalizeBlock
	defer func() {
		if _, commitErr := app.Commit(); commitErr != nil {
			err = fmt.Errorf("committing state: %w", commitErr)
			return
		}

		app.nextBlockUpdateCtx()

		// Emit events MUST happen AFTER the context has been updated so that
		// events are available on the context for the block after their actions
		// were committed (e.g. msgs, begin/end block trigger).
		app.emitEvents(t, finalizeBlockRes)
	}()

	// Package the message into a transaction.
	txBuilder := app.txCfg.NewTxBuilder()
	if err = txBuilder.SetMsgs(msgs...); err != nil {
		return nil, fmt.Errorf("setting tx messages: %w", err)
	}

	txBz, txErr := app.TxEncode(txBuilder.GetTx())
	if txErr != nil {
		return nil, fmt.Errorf("encoding tx: %w", err)
	}

	for _, msg := range msgs {
		app.logger.Info("Running msg", "msg", msg.String())
	}

	// Finalize the block with the transaction.
	finalizeBlockReq := &abci.RequestFinalizeBlock{
		Height: app.LastBlockHeight() + 1,
		Time:   app.GetSdkCtx().BlockTime(),
		// Randomize the proposer address for each block.
		ProposerAddress: sample.ConsAddress().Bytes(),
		DecidedLastCommit: abci.CommitInfo{
			Votes: []abci.VoteInfo{{}},
		},
		Txs: [][]byte{txBz},
	}

	finalizeBlockRes, err = app.FinalizeBlock(finalizeBlockReq)
	if err != nil {
		return nil, fmt.Errorf("finalizing block: %w", err)
	}

	// NB: We're batching the messages in a single transaction, so we expect
	// a single transaction result.
	require.Equal(t, 1, len(finalizeBlockRes.TxResults))

	// Collect the message responses. Accumulate errors related to message handling
	// failure. If any message fails, an error will be returned.
	var txResultErrs error
	for _, txResult := range finalizeBlockRes.TxResults {
		if !txResult.IsOK() {
			err = fmt.Errorf("tx failed with log: %q", txResult.GetLog())
			txResultErrs = errors.Join(txResultErrs, err)
			continue
		}

		txMsgDataBz := txResult.GetData()
		require.NotNil(t, txMsgDataBz)

		txMsgData := new(sdk.TxMsgData)
		err = app.GetCodec().Unmarshal(txMsgDataBz, txMsgData)
		require.NoError(t, err)

		var txMsgRes tx.MsgResponse
		err = app.GetCodec().UnpackAny(txMsgData.MsgResponses[0], &txMsgRes)
		require.NoError(t, err)
		require.NotNil(t, txMsgRes)

		txMsgResps = append(txMsgResps, txMsgRes)
	}
	if txResultErrs != nil {
		return nil, err
	}

	return txMsgResps, nil
}

// NextBlocks calls NextBlock numBlocks times
func (app *App) NextBlocks(t *testing.T, numBlocks int) {
	t.Helper()

	for i := 0; i < numBlocks; i++ {
		app.NextBlock(t)
	}
}

// emitEvents emits the events from the finalized block such that they are available
// via the current context's event manager (i.e. app.GetSdkCtx().EventManager.Events()).
func (app *App) emitEvents(t *testing.T, res *abci.ResponseFinalizeBlock) {
	t.Helper()

	// Emit begin/end blocker events.
	for _, event := range res.Events {
		testutilevents.QuoteEventMode(&event)
		abciEvent := sdk.Event(event)
		app.sdkCtx.EventManager().EmitEvent(abciEvent)
	}

	// Emit txResult events.
	for _, txResult := range res.TxResults {
		for _, event := range txResult.Events {
			abciEvent := sdk.Event(event)
			app.sdkCtx.EventManager().EmitEvent(abciEvent)
		}
	}
}

// NextBlock commits and finalizes all existing transactions. It then updates
// and advances the context of the App.
func (app *App) NextBlock(t *testing.T) {
	t.Helper()

	finalizedBlockResponse, err := app.FinalizeBlock(&abci.RequestFinalizeBlock{
		Height: app.sdkCtx.BlockHeight(),
		Time:   app.sdkCtx.BlockTime(),
		// Randomize the proposer address for each block.
		ProposerAddress: sample.ConsAddress().Bytes(),
	})
	require.NoError(t, err)

	_, err = app.Commit()
	require.NoError(t, err)

	app.nextBlockUpdateCtx()

	// Emit events MUST happen AFTER the context has been updated so that
	// events are available on the context for the block after their actions
	// were committed (e.g. msgs, begin/end block trigger).
	app.emitEvents(t, finalizedBlockResponse)
}

// nextBlockUpdateCtx is responsible for updating the app's (receiver) context
// to the next block. It does not trigger ABCI specific business logic but manages
// app.sdkCtx related metadata so downstream queries and transactions are executed
// in the correct context.
func (app *App) nextBlockUpdateCtx() {
	prevCtx := app.sdkCtx

	header := prevCtx.BlockHeader()
	header.Time = prevCtx.BlockTime().Add(time.Duration(1) * time.Minute)
	header.Height++

	headerInfo := coreheader.Info{
		ChainID: chainId,
		Height:  header.Height,
		Time:    header.Time,
	}

	// NB: Intentionally omitting the previous contexts EventManager.
	// This ensures that each event is only observed for 1 block.
	newContext := app.NewUncachedContext(true, header).
		WithBlockHeader(header).
		WithHeaderInfo(headerInfo).
		// Pass the multi-store to the new context, otherwise the new context will
		// create a new multi-store.
		WithMultiStore(prevCtx.MultiStore())
	*app.sdkCtx = newContext
}

// setupDefaultActorsState uses the integration app keepers to stake "default"
// onchain actors for use in tests. In creates a service, and stakes a supplier
// and application as well as funding the bank balance of the default supplier.
//
// TODO_TECHDEBT(@bryanchriswhite): Eliminate usage of and remove this function in favor of
// integration.NewInitChainerModuleGenesisStateOptionFn.
func (app *App) setupDefaultActorsState(
	t *testing.T,
	accountKeeper authkeeper.AccountKeeper,
	bankKeeper bankkeeper.Keeper,
	serviceKeeper servicekeeper.Keeper,
	supplierKeeper supplierkeeper.Keeper,
	applicationKeeper appkeeper.Keeper,
) {
	t.Helper()

	// Prepare a new default service
	defaultService := sharedtypes.Service{
		Id:                   "svc1",
		Name:                 "svcName1",
		ComputeUnitsPerRelay: 1,
		OwnerAddress:         sample.AccAddressBech32(),
	}
	serviceKeeper.SetService(app.sdkCtx, defaultService)
	app.DefaultService = &defaultService

	// Create a supplier account with the corresponding keys in the keyring for the supplier.
	app.DefaultSupplierKeyringKeyringUid = "supplier"
	supplierOperatorAddr := testkeyring.CreateOnChainAccount(
		app.sdkCtx, t,
		app.DefaultSupplierKeyringKeyringUid,
		app.keyRing,
		accountKeeper,
		app.preGeneratedAccts,
	)

	// Prepare the onchain supplier
	supplierStake := sdk.NewCoin("upokt", math.NewInt(1000000))
	supplierServiceConfigs := []*sharedtypes.SupplierServiceConfig{
		{
			RevShare: []*sharedtypes.ServiceRevenueShare{
				{
					Address:            sample.AccAddressBech32(),
					RevSharePercentage: uint64(100),
				},
			},
			ServiceId: defaultService.Id,
		},
	}
	serviceConfigHistory := sharedtest.CreateServiceConfigUpdateHistoryFromServiceConfigs(supplierOperatorAddr.String(), supplierServiceConfigs, 1, 0)
	defaultSupplier := sharedtypes.Supplier{
		OperatorAddress:      supplierOperatorAddr.String(),
		Stake:                &supplierStake,
		Services:             supplierServiceConfigs,
		ServiceConfigHistory: serviceConfigHistory,
	}
	app.DefaultSupplier = &defaultSupplier
	supplierKeeper.SetAndIndexDehydratedSupplier(app.sdkCtx, defaultSupplier)

	// Create an application account with the corresponding keys in the keyring for the application.
	app.DefaultApplicationKeyringUid = "application"
	applicationAddr := testkeyring.CreateOnChainAccount(
		app.sdkCtx, t,
		app.DefaultApplicationKeyringUid,
		app.keyRing,
		accountKeeper,
		app.preGeneratedAccts,
	)

	// Prepare the onchain application
	appStake := sdk.NewCoin("upokt", math.NewInt(1000000))
	defaultApplication := apptypes.Application{
		Address: applicationAddr.String(),
		Stake:   &appStake,
		ServiceConfigs: []*sharedtypes.ApplicationServiceConfig{
			{
				ServiceId: defaultService.Id,
			},
		},
	}
	applicationKeeper.SetApplication(app.sdkCtx, defaultApplication)
	app.DefaultApplication = &defaultApplication

	// TODO_IMPROVE: The setup above does not to proper "staking" of the suppliers and applications.
	// This can result in the module accounts balance going negative. Giving them a baseline balance
	// to start with to avoid this issue. There is opportunity to improve this in the future.
	moduleBaseMint := sdk.NewCoins(sdk.NewCoin("upokt", math.NewInt(690000000000000042)))
	err := bankKeeper.MintCoins(app.sdkCtx, suppliertypes.ModuleName, moduleBaseMint)
	require.NoError(t, err)
	err = bankKeeper.MintCoins(app.sdkCtx, apptypes.ModuleName, moduleBaseMint)
	require.NoError(t, err)

	// TODO_IMPROVE: Refactor the relay_mining_difficulty_test.go to use the
	// BaseIntegrationTestSuite (or a DefaultActorIntegrationSuite) and its
	// #FundAddress() method and remove the need for this.
	//
	// Fund the supplier operator account to be able to submit proofs
	fundAccount(t, app.sdkCtx, bankKeeper, supplierOperatorAddr, 100000000)

	// Commit all the changes above by finalizing, committing, and moving
	// to the next block.
	app.NextBlock(t)
}

func (app *App) GetModuleManager() module.Manager {
	return app.moduleManager
}

// fundAccount mints and sends amountUpokt tokens to the given recipientAddr.
//
// TODO_IMPROVE: Eliminate usage of and remove this function in favor of
// integration.NewInitChainerModuleGenesisStateOptionFn.
func fundAccount(
	t *testing.T,
	ctx context.Context,
	bankKeeper bankkeeper.Keeper,
	recipientAddr sdk.AccAddress,
	amountUpokt int64,
) {

	fundingCoins := sdk.NewCoins(sdk.NewCoin(pocket.DenomuPOKT, math.NewInt(amountUpokt)))

	err := bankKeeper.MintCoins(ctx, banktypes.ModuleName, fundingCoins)
	require.NoError(t, err)

	err = bankKeeper.SendCoinsFromModuleToAccount(ctx, banktypes.ModuleName, recipientAddr, fundingCoins)
	require.NoError(t, err)

	coin := bankKeeper.SpendableCoin(ctx, recipientAddr, pocket.DenomuPOKT)
	require.Equal(t, coin.Amount, math.NewInt(amountUpokt))
}

// newFaucetInitChainerFn returns an InitChainerModuleFn that initializes the bank module
// with a genesis state which contains a faucet account that has faucetAmtUpokt coins.
func newFaucetInitChainerFn(faucetBech32 string, faucetAmtUpokt int64) InitChainerModuleFn {
	return NewInitChainerModuleGenesisStateOptionFn[bank.AppModule](&banktypes.GenesisState{
		Params: banktypes.DefaultParams(),
		Balances: []banktypes.Balance{
			{
				Address: faucetBech32,
				Coins: sdk.NewCoins(
					sdk.NewInt64Coin(
						pocket.DenomuPOKT,
						faucetAmtUpokt,
					),
				),
			},
		},
	})
}<|MERGE_RESOLUTION|>--- conflicted
+++ resolved
@@ -541,10 +541,7 @@
 		sessionKeeper,
 		serviceKeeper,
 		mockStakingKeeper,
-<<<<<<< HEAD
 		mockDistributionKeeper,
-=======
->>>>>>> 90eba54c
 		cfg.TokenLogicModules,
 	)
 	tokenomicsModule := tokenomics.NewAppModule(
