--- conflicted
+++ resolved
@@ -500,19 +500,12 @@
 		bankKeeper,
 	)
 
-<<<<<<< HEAD
 	// Prepare mock staking and distribution keepers for integration tests
 	// Since we don't need full staking/distribution functionality in integration tests,
 	// we can use mocks that implement the interface
 	ctrl := gomock.NewController(t)
 	mockStakingKeeper := mocks.NewMockStakingKeeper(ctrl)
 	mockDistributionKeeper := mocks.NewMockDistributionKeeper(ctrl)
-=======
-	// Prepare the tokenomics keeper and module
-	// Create a mock staking keeper for tokenomics (integration tests don't have full staking module)
-	ctrl := gomock.NewController(t)
-	mockStakingKeeper := mocks.NewMockStakingKeeper(ctrl)
->>>>>>> feeab457
 
 	// Set up mock expectations for the staking keeper
 	// Use a sample consensus and validator address for the mock
@@ -531,15 +524,12 @@
 		Return(stakingtypes.Validator{}, stakingtypes.ErrNoValidatorFound).
 		AnyTimes()
 
-<<<<<<< HEAD
 	// Set up mock expectations for distribution keeper
 	mockDistributionKeeper.EXPECT().
 		AllocateTokensToValidator(gomock.Any(), gomock.Any(), gomock.Any()).
 		Return(nil).
 		AnyTimes()
 
-=======
->>>>>>> feeab457
 	// Set the proposer address in the context to match the mock expectation
 	sdkCtx = sdkCtx.WithProposer(proposerConsAddr)
 
@@ -558,10 +548,7 @@
 		sessionKeeper,
 		serviceKeeper,
 		mockStakingKeeper,
-<<<<<<< HEAD
 		mockDistributionKeeper,
-=======
->>>>>>> feeab457
 		cfg.TokenLogicModules,
 	)
 	tokenomicsModule := tokenomics.NewAppModule(
