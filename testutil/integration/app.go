package integration

import (
	"testing"
	"time"

	"cosmossdk.io/core/appmodule"
	coreheader "cosmossdk.io/core/header"
	"cosmossdk.io/depinject"
	"cosmossdk.io/log"
	"cosmossdk.io/math"
	"cosmossdk.io/store"
	"cosmossdk.io/store/metrics"
	storetypes "cosmossdk.io/store/types"
	abci "github.com/cometbft/cometbft/abci/types"
	cmtabcitypes "github.com/cometbft/cometbft/abci/types"
	cmtproto "github.com/cometbft/cometbft/proto/tendermint/types"
	dbm "github.com/cosmos/cosmos-db"
	"github.com/cosmos/cosmos-sdk/baseapp"
	"github.com/cosmos/cosmos-sdk/codec"
	addresscodec "github.com/cosmos/cosmos-sdk/codec/address"
	codectypes "github.com/cosmos/cosmos-sdk/codec/types"
	cryptocodec "github.com/cosmos/cosmos-sdk/crypto/codec"
	"github.com/cosmos/cosmos-sdk/crypto/keyring"
	"github.com/cosmos/cosmos-sdk/runtime"
	"github.com/cosmos/cosmos-sdk/types"
	cosmostypes "github.com/cosmos/cosmos-sdk/types"
	sdk "github.com/cosmos/cosmos-sdk/types"
	"github.com/cosmos/cosmos-sdk/types/module"
	"github.com/cosmos/cosmos-sdk/x/auth"
	authkeeper "github.com/cosmos/cosmos-sdk/x/auth/keeper"
	authsims "github.com/cosmos/cosmos-sdk/x/auth/simulation"
	authtx "github.com/cosmos/cosmos-sdk/x/auth/tx"
	authtypes "github.com/cosmos/cosmos-sdk/x/auth/types"
	bankkeeper "github.com/cosmos/cosmos-sdk/x/bank/keeper"
	banktypes "github.com/cosmos/cosmos-sdk/x/bank/types"
	govtypes "github.com/cosmos/cosmos-sdk/x/gov/types"
	"github.com/stretchr/testify/require"

	"github.com/pokt-network/poktroll/app"
	"github.com/pokt-network/poktroll/pkg/crypto"
	"github.com/pokt-network/poktroll/pkg/crypto/rings"
	"github.com/pokt-network/poktroll/pkg/polylog/polyzero"
	testutilevents "github.com/pokt-network/poktroll/testutil/events"
	"github.com/pokt-network/poktroll/testutil/testkeyring"
	appkeeper "github.com/pokt-network/poktroll/x/application/keeper"
	application "github.com/pokt-network/poktroll/x/application/module"
	apptypes "github.com/pokt-network/poktroll/x/application/types"
	gatewaykeeper "github.com/pokt-network/poktroll/x/gateway/keeper"
	gateway "github.com/pokt-network/poktroll/x/gateway/module"
	gatewaytypes "github.com/pokt-network/poktroll/x/gateway/types"
	proofkeeper "github.com/pokt-network/poktroll/x/proof/keeper"
	proof "github.com/pokt-network/poktroll/x/proof/module"
	prooftypes "github.com/pokt-network/poktroll/x/proof/types"
	servicekeeper "github.com/pokt-network/poktroll/x/service/keeper"
	service "github.com/pokt-network/poktroll/x/service/module"
	servicetypes "github.com/pokt-network/poktroll/x/service/types"
	sessionkeeper "github.com/pokt-network/poktroll/x/session/keeper"
	session "github.com/pokt-network/poktroll/x/session/module"
	sessiontypes "github.com/pokt-network/poktroll/x/session/types"
	sharedkeeper "github.com/pokt-network/poktroll/x/shared/keeper"
	shared "github.com/pokt-network/poktroll/x/shared/module"
	sharedtypes "github.com/pokt-network/poktroll/x/shared/types"
	supplierkeeper "github.com/pokt-network/poktroll/x/supplier/keeper"
	supplier "github.com/pokt-network/poktroll/x/supplier/module"
	suppliertypes "github.com/pokt-network/poktroll/x/supplier/types"
	tokenomicskeeper "github.com/pokt-network/poktroll/x/tokenomics/keeper"
	tokenomics "github.com/pokt-network/poktroll/x/tokenomics/module"
	tokenomicstypes "github.com/pokt-network/poktroll/x/tokenomics/types"
)

const appName = "poktroll-integration-app"

// App is a test application that can be used to test the behaviour when none
// of the modules are mocked and their integration (cross module interaction)
// needs to be validated.
type App struct {
	*baseapp.BaseApp

	// Internal state of the App needed for properly configuring the blockchain.
	sdkCtx        *sdk.Context
	cdc           codec.Codec
	logger        log.Logger
	authority     sdk.AccAddress
	moduleManager module.Manager
	queryHelper   *baseapp.QueryServiceTestHelper
	keyRing       keyring.Keyring
	ringClient    crypto.RingClient

	// Some default helper fixtures for general testing.
	// They're publically exposed and should/could be improve and expand on
	// over time.
	DefaultService                   *sharedtypes.Service
	DefaultApplication               *apptypes.Application
	DefaultApplicationKeyringUid     string
	DefaultSupplier                  *sharedtypes.Supplier
	DefaultSupplierKeyringKeyringUid string
}

// NewIntegrationApp creates a new instance of the App with the provided details
// on how the modules should be configured.
func NewIntegrationApp(
	t *testing.T,
	sdkCtx sdk.Context,
	cdc codec.Codec,
	registry codectypes.InterfaceRegistry,
	logger log.Logger,
	authority sdk.AccAddress,
	modules map[string]appmodule.AppModule,
	keys map[string]*storetypes.KVStoreKey,
	msgRouter *baseapp.MsgServiceRouter,
	queryHelper *baseapp.QueryServiceTestHelper,
) *App {
	t.Helper()

	db := dbm.NewMemDB()

	moduleManager := module.NewManagerFromMap(modules)
	basicModuleManager := module.NewBasicManagerFromManager(moduleManager, nil)
	basicModuleManager.RegisterInterfaces(registry)

	// TODO_HACK(@Olshansk): I needed to set the height to 2 so downstream logic
	// works. I'm not 100% sure why, but believe it's a result of genesis and the
	// first block being special and iterated over during the setup process.
	cometHeader := cmtproto.Header{
		ChainID: appName,
		Height:  2,
	}
	sdkCtx = sdkCtx.
		WithBlockHeader(cometHeader).
		WithIsCheckTx(true).
		WithEventManager(cosmostypes.NewEventManager())

	txConfig := authtx.NewTxConfig(cdc, authtx.DefaultSignModes)
	bApp := baseapp.NewBaseApp(appName, logger, db, txConfig.TxDecoder(), baseapp.SetChainID(appName))
	bApp.MountKVStores(keys)

	bApp.SetInitChainer(
		func(ctx sdk.Context, _ *cmtabcitypes.RequestInitChain) (*cmtabcitypes.ResponseInitChain, error) {
			for _, mod := range modules {
				if m, ok := mod.(module.HasGenesis); ok {
					m.InitGenesis(ctx, cdc, m.DefaultGenesis(cdc))
				}
			}

			return &cmtabcitypes.ResponseInitChain{}, nil
		})

	bApp.SetBeginBlocker(func(_ sdk.Context) (sdk.BeginBlock, error) {
		return moduleManager.BeginBlock(sdkCtx)
	})
	bApp.SetEndBlocker(func(_ sdk.Context) (sdk.EndBlock, error) {
		return moduleManager.EndBlock(sdkCtx)
	})

	msgRouter.SetInterfaceRegistry(registry)
	bApp.SetMsgServiceRouter(msgRouter)

	err := bApp.LoadLatestVersion()
	require.NoError(t, err, "failed to load latest version")

	_, err = bApp.InitChain(&cmtabcitypes.RequestInitChain{ChainId: appName})
	require.NoError(t, err, "failed to initialize chain")

	_, err = bApp.Commit()
	require.NoError(t, err, "failed to commit")

	return &App{
		BaseApp:       bApp,
		logger:        logger,
		authority:     authority,
		sdkCtx:        &sdkCtx,
		cdc:           cdc,
		moduleManager: *moduleManager,
		queryHelper:   queryHelper,
	}
}

// NewCompleteIntegrationApp creates a new instance of the App, abstracting out
// all of the internal details and complexities of the application setup.
// TODO_TECHDEBT: Not all of the modules are created here (e.g. minting module),
// so it is up to the developer to add / improve / update this function over time
// as the need arises.
func NewCompleteIntegrationApp(t *testing.T) *App {
	t.Helper()

	// Prepare & register the codec for all the interfaces
	registry := codectypes.NewInterfaceRegistry()
	tokenomicstypes.RegisterInterfaces(registry)
	sharedtypes.RegisterInterfaces(registry)
	banktypes.RegisterInterfaces(registry)
	gatewaytypes.RegisterInterfaces(registry)
	authtypes.RegisterInterfaces(registry)
	sessiontypes.RegisterInterfaces(registry)
	apptypes.RegisterInterfaces(registry)
	suppliertypes.RegisterInterfaces(registry)
	prooftypes.RegisterInterfaces(registry)
	servicetypes.RegisterInterfaces(registry)
	authtypes.RegisterInterfaces(registry)
	cosmostypes.RegisterInterfaces(registry)
	cryptocodec.RegisterInterfaces(registry)
	banktypes.RegisterInterfaces(registry)

	// Prepare the codec
	cdc := codec.NewProtoCodec(registry)

	// Prepare all the store keys
	storeKeys := storetypes.NewKVStoreKeys(
		sharedtypes.StoreKey,
		tokenomicstypes.StoreKey,
		banktypes.StoreKey,
		gatewaytypes.StoreKey,
		sessiontypes.StoreKey,
		apptypes.StoreKey,
		suppliertypes.StoreKey,
		prooftypes.StoreKey,
		servicetypes.StoreKey,
		authtypes.StoreKey,
	)

	// Prepare the context
	logger := log.NewNopLogger() // Use this if you need more output: log.NewTestLogger(t)
	cms := CreateMultiStore(storeKeys, logger)
	sdkCtx := sdk.NewContext(cms, cmtproto.Header{
		ChainID: appName,
		Height:  1,
	}, true, logger)

	// Get the authority address
	authority := authtypes.NewModuleAddress(govtypes.ModuleName)

	// Prepare the account keeper dependencies
	addrCodec := addresscodec.NewBech32Codec(app.AccountAddressPrefix)
	macPerms := map[string][]string{
		banktypes.ModuleName:       {authtypes.Minter, authtypes.Burner},
		tokenomicstypes.ModuleName: {authtypes.Minter, authtypes.Burner},
		gatewaytypes.ModuleName:    {authtypes.Minter, authtypes.Burner, authtypes.Staking},
		sessiontypes.ModuleName:    {authtypes.Minter, authtypes.Burner},
		apptypes.ModuleName:        {authtypes.Minter, authtypes.Burner, authtypes.Staking},
		suppliertypes.ModuleName:   {authtypes.Minter, authtypes.Burner, authtypes.Staking},
	}

	// Prepare the account keeper and module
	accountKeeper := authkeeper.NewAccountKeeper(
		cdc,
		runtime.NewKVStoreService(storeKeys[authtypes.StoreKey]),
		authtypes.ProtoBaseAccount,
		macPerms,
		addrCodec,
		app.AccountAddressPrefix,
		authority.String(),
	)
	authModule := auth.NewAppModule(
		cdc,
		accountKeeper,
		authsims.RandomGenesisAccounts,
		nil, // subspace is nil because we don't test params (which is legacy anyway)
	)

	// Prepare the bank keeper
	blockedAddresses := map[string]bool{
		accountKeeper.GetAuthority(): false,
	}
	bankKeeper := bankkeeper.NewBaseKeeper(
		cdc,
		runtime.NewKVStoreService(storeKeys[banktypes.StoreKey]),
		accountKeeper,
		blockedAddresses,
		authority.String(),
		logger)

	// Prepare the shared keeper and module
	sharedKeeper := sharedkeeper.NewKeeper(
		cdc,
		runtime.NewKVStoreService(storeKeys[sharedtypes.StoreKey]),
		logger,
		authority.String(),
	)
	sharedModule := shared.NewAppModule(
		cdc,
		sharedKeeper,
		accountKeeper,
		bankKeeper,
	)

	// Prepare the service keeper and module
	serviceKeeper := servicekeeper.NewKeeper(
		cdc,
		runtime.NewKVStoreService(storeKeys[servicetypes.StoreKey]),
		logger,
		authority.String(),
		bankKeeper,
	)
	serviceModule := service.NewAppModule(
		cdc,
		serviceKeeper,
		accountKeeper,
		bankKeeper,
	)

	// Prepare the gateway keeper and module
	gatewayKeeper := gatewaykeeper.NewKeeper(
		cdc,
		runtime.NewKVStoreService(storeKeys[gatewaytypes.StoreKey]),
		logger,
		authority.String(),
		bankKeeper,
	)
	gatewayModule := gateway.NewAppModule(
		cdc,
		gatewayKeeper,
		accountKeeper,
		bankKeeper,
	)

	// Prepare the application keeper and module
	applicationKeeper := appkeeper.NewKeeper(
		cdc,
		runtime.NewKVStoreService(storeKeys[apptypes.StoreKey]),
		logger,
		authority.String(),
		bankKeeper,
		accountKeeper,
		gatewayKeeper,
		sharedKeeper,
	)
	applicationModule := application.NewAppModule(
		cdc,
		applicationKeeper,
		accountKeeper,
		bankKeeper,
	)

	// Prepare the supplier keeper and module
	supplierKeeper := supplierkeeper.NewKeeper(
		cdc,
		runtime.NewKVStoreService(storeKeys[suppliertypes.StoreKey]),
		logger,
		authority.String(),
		bankKeeper,
		sharedKeeper,
		serviceKeeper,
	)
	supplierModule := supplier.NewAppModule(
		cdc,
		supplierKeeper,
		accountKeeper,
		bankKeeper,
		serviceKeeper,
	)

	// Prepare the session keeper and module
	sessionKeeper := sessionkeeper.NewKeeper(
		cdc,
		runtime.NewKVStoreService(storeKeys[sessiontypes.StoreKey]),
		logger,
		authority.String(),
		accountKeeper,
		bankKeeper,
		applicationKeeper,
		supplierKeeper,
		sharedKeeper,
	)
	sessionModule := session.NewAppModule(
		cdc,
		sessionKeeper,
		accountKeeper,
		bankKeeper,
	)

	// Prepare the proof keeper and module
	proofKeeper := proofkeeper.NewKeeper(
		cdc,
		runtime.NewKVStoreService(storeKeys[prooftypes.StoreKey]),
		logger,
		authority.String(),
		sessionKeeper,
		applicationKeeper,
		accountKeeper,
		sharedKeeper,
	)
	proofModule := proof.NewAppModule(
		cdc,
		proofKeeper,
		accountKeeper,
	)

	// Prepare the tokenomics keeper and module
	tokenomicsKeeper := tokenomicskeeper.NewKeeper(
		cdc,
		runtime.NewKVStoreService(storeKeys[tokenomicstypes.StoreKey]),
		logger,
		authority.String(),
		bankKeeper,
		accountKeeper,
		applicationKeeper,
		proofKeeper,
		sharedKeeper,
		sessionKeeper,
<<<<<<< HEAD
		supplierKeeper,
=======
		serviceKeeper,
>>>>>>> 0a1e6ae8
	)
	tokenomicsModule := tokenomics.NewAppModule(
		cdc,
		tokenomicsKeeper,
		accountKeeper,
		bankKeeper,
		supplierKeeper,
	)

	// Prepare the message & query routers
	msgRouter := baseapp.NewMsgServiceRouter()
	queryHelper := baseapp.NewQueryServerTestHelper(sdkCtx, registry)

	// Prepare the list of modules
	modules := map[string]appmodule.AppModule{
		tokenomicstypes.ModuleName: tokenomicsModule,
		servicetypes.ModuleName:    serviceModule,
		sharedtypes.ModuleName:     sharedModule,
		gatewaytypes.ModuleName:    gatewayModule,
		apptypes.ModuleName:        applicationModule,
		suppliertypes.ModuleName:   supplierModule,
		prooftypes.ModuleName:      proofModule,
		authtypes.ModuleName:       authModule,
		sessiontypes.ModuleName:    sessionModule,
	}

	// Initialize the integration integrationApp
	integrationApp := NewIntegrationApp(
		t,
		sdkCtx,
		cdc,
		registry,
		logger,
		authority,
		modules,
		storeKeys,
		msgRouter,
		queryHelper,
	)

	// Register the message servers
	tokenomicstypes.RegisterMsgServer(msgRouter, tokenomicskeeper.NewMsgServerImpl(tokenomicsKeeper))
	servicetypes.RegisterMsgServer(msgRouter, servicekeeper.NewMsgServerImpl(serviceKeeper))
	sharedtypes.RegisterMsgServer(msgRouter, sharedkeeper.NewMsgServerImpl(sharedKeeper))
	gatewaytypes.RegisterMsgServer(msgRouter, gatewaykeeper.NewMsgServerImpl(gatewayKeeper))
	apptypes.RegisterMsgServer(msgRouter, appkeeper.NewMsgServerImpl(applicationKeeper))
	suppliertypes.RegisterMsgServer(msgRouter, supplierkeeper.NewMsgServerImpl(supplierKeeper))
	prooftypes.RegisterMsgServer(msgRouter, proofkeeper.NewMsgServerImpl(proofKeeper))
	authtypes.RegisterMsgServer(msgRouter, authkeeper.NewMsgServerImpl(accountKeeper))
	sessiontypes.RegisterMsgServer(msgRouter, sessionkeeper.NewMsgServerImpl(sessionKeeper))

	// Register query servers
	tokenomicstypes.RegisterQueryServer(queryHelper, tokenomicsKeeper)
	servicetypes.RegisterQueryServer(queryHelper, serviceKeeper)
	sharedtypes.RegisterQueryServer(queryHelper, sharedKeeper)
	gatewaytypes.RegisterQueryServer(queryHelper, gatewayKeeper)
	apptypes.RegisterQueryServer(queryHelper, applicationKeeper)
	suppliertypes.RegisterQueryServer(queryHelper, supplierKeeper)
	prooftypes.RegisterQueryServer(queryHelper, proofKeeper)
	// TODO_TECHDEBT: What is the query server for authtypes?
	// authtypes.RegisterQueryServer(queryHelper, accountKeeper)
	sessiontypes.RegisterQueryServer(queryHelper, sessionKeeper)

	// Set the default params for all the modules
	err := sharedKeeper.SetParams(integrationApp.GetSdkCtx(), sharedtypes.DefaultParams())
	require.NoError(t, err)
	err = tokenomicsKeeper.SetParams(integrationApp.GetSdkCtx(), tokenomicstypes.DefaultParams())
	require.NoError(t, err)
	err = proofKeeper.SetParams(integrationApp.GetSdkCtx(), prooftypes.DefaultParams())
	require.NoError(t, err)
	err = sessionKeeper.SetParams(integrationApp.GetSdkCtx(), sessiontypes.DefaultParams())
	require.NoError(t, err)
	err = gatewayKeeper.SetParams(integrationApp.GetSdkCtx(), gatewaytypes.DefaultParams())
	require.NoError(t, err)
	err = applicationKeeper.SetParams(integrationApp.GetSdkCtx(), apptypes.DefaultParams())
	require.NoError(t, err)

	// Need to go to the next block to finalize the genesis and setup.
	// This has to be after the params are set, as the params are stored in the
	// store and need to be committed.
	integrationApp.NextBlock(t)

	// Prepare default testing fixtures //

	// Construct a keyring to hold the keypairs for the accounts used in the test.
	keyRing := keyring.NewInMemory(integrationApp.cdc)
	integrationApp.keyRing = keyRing

	// Create a pre-generated account iterator to create accounts for the test.
	preGeneratedAccts := testkeyring.PreGeneratedAccounts()

	// Prepare a new default service
	defaultService := sharedtypes.Service{
		Id:   "svc1",
		Name: "svcName1",
	}
	serviceKeeper.SetService(integrationApp.sdkCtx, defaultService)
	integrationApp.DefaultService = &defaultService

	// Create a supplier account with the corresponding keys in the keyring for the supplier.
	integrationApp.DefaultSupplierKeyringKeyringUid = "supplier"
	supplierAddr := testkeyring.CreateOnChainAccount(
		integrationApp.sdkCtx, t,
		integrationApp.DefaultSupplierKeyringKeyringUid,
		keyRing,
		accountKeeper,
		preGeneratedAccts,
	)

	// Prepare the on-chain supplier
	supplierStake := types.NewCoin("upokt", math.NewInt(1000000))
	defaultSupplier := sharedtypes.Supplier{
		Address: supplierAddr.String(),
		Stake:   &supplierStake,
		Services: []*sharedtypes.SupplierServiceConfig{
			{
				Service: &defaultService,
			},
		},
	}
	supplierKeeper.SetSupplier(integrationApp.sdkCtx, defaultSupplier)
	integrationApp.DefaultSupplier = &defaultSupplier

	// Create an application account with the corresponding keys in the keyring for the application.
	integrationApp.DefaultApplicationKeyringUid = "application"
	applicationAddr := testkeyring.CreateOnChainAccount(
		integrationApp.sdkCtx, t,
		integrationApp.DefaultApplicationKeyringUid,
		keyRing,
		accountKeeper,
		preGeneratedAccts,
	)

	// Prepare the on-chain supplier
	appStake := types.NewCoin("upokt", math.NewInt(1000000))
	defaultApplication := apptypes.Application{
		Address: applicationAddr.String(),
		Stake:   &appStake,
		ServiceConfigs: []*sharedtypes.ApplicationServiceConfig{
			{
				Service: &defaultService,
			},
		},
	}
	applicationKeeper.SetApplication(integrationApp.sdkCtx, defaultApplication)
	integrationApp.DefaultApplication = &defaultApplication

	// Construct a ringClient to get the application's ring & verify the relay
	// request signature.
	ringClient, err := rings.NewRingClient(depinject.Supply(
		polyzero.NewLogger(),
		prooftypes.NewAppKeeperQueryClient(applicationKeeper),
		prooftypes.NewAccountKeeperQueryClient(accountKeeper),
		prooftypes.NewSharedKeeperQueryClient(sharedKeeper, sessionKeeper),
	))
	require.NoError(t, err)
	integrationApp.ringClient = ringClient

	// TODO_IMPROVE: The setup above does not to proper "staking" of the suppliers and applications.
	// This can result in the module accounts balance going negative. Giving them a baseline balance
	// to start with to avoid this issue. There is opportunity to improve this in the future.
	moduleBaseMint := types.NewCoins(sdk.NewCoin("upokt", math.NewInt(690000000000000042)))
	err = bankKeeper.MintCoins(integrationApp.sdkCtx, suppliertypes.ModuleName, moduleBaseMint)
	require.NoError(t, err)
	err = bankKeeper.MintCoins(integrationApp.sdkCtx, apptypes.ModuleName, moduleBaseMint)
	require.NoError(t, err)

	// Commit all the changes above by committing, finalizing and moving
	// to the next block.
	integrationApp.NextBlock(t)

	return integrationApp
}

// GetRingClient returns the ring client used by the application.
func (app *App) GetRingClient() crypto.RingClient {
	return app.ringClient
}

// GetKeyRing returns the keyring used by the application.
func (app *App) GetKeyRing() keyring.Keyring {
	return app.keyRing
}

// GetCodec returns the codec used by the application.
func (app *App) GetCodec() codec.Codec {
	return app.cdc
}

// GetSdkCtx returns the context used by the application.
func (app *App) GetSdkCtx() *sdk.Context {
	return app.sdkCtx
}

// GetAuthority returns the authority address used by the application.
func (app *App) GetAuthority() string {
	return app.authority.String()
}

// QueryHelper returns the query helper used by the application that can be
// used to submit queries to the application.
func (app *App) QueryHelper() *baseapp.QueryServiceTestHelper {
	app.queryHelper.Ctx = *app.sdkCtx
	return app.queryHelper
}

// RunMsg provides the ability to run a message and return the response.
// In order to run a message, the application must have a handler for it.
// These handlers are registered on the application message service router.
// The result of the message execution is returned as an Any type.
// That any type can be unmarshaled to the expected response type.
// If the message execution fails, an error is returned.
func (app *App) RunMsg(t *testing.T, msg sdk.Msg, option ...RunOption) *codectypes.Any {
	t.Helper()

	// set options
	cfg := &RunConfig{}
	for _, opt := range option {
		opt(cfg)
	}

	// If configured, commit after the message is executed.
	if cfg.AutomaticCommit {
		defer func() {
			_, err := app.Commit()
			require.NoError(t, err, "failed to commit")
			app.nextBlockUpdateCtx()
		}()
	}

	// If configured, finalize the block after the message is executed.
	if cfg.AutomaticFinalizeBlock {
		finalizedBlockResponse, err := app.FinalizeBlock(&cmtabcitypes.RequestFinalizeBlock{
			Height: app.LastBlockHeight() + 1,
			DecidedLastCommit: cmtabcitypes.CommitInfo{
				Votes: []cmtabcitypes.VoteInfo{{}},
			},
		})
		require.NoError(t, err, "failed to finalize block")
		app.emitEvents(t, finalizedBlockResponse)
	}

	app.logger.Info("Running msg", "msg", msg.String())

	handler := app.MsgServiceRouter().Handler(msg)
	require.NotNil(t, handler, "handler not found for message %s", sdk.MsgTypeURL(msg))

	msgResult, err := handler(*app.sdkCtx, msg)
	require.NoError(t, err, "failed to execute message %s", sdk.MsgTypeURL(msg))

	var response *codectypes.Any
	if len(msgResult.MsgResponses) > 0 {
		msgResponse := msgResult.MsgResponses[0]
		require.NotNil(t, msgResponse, "unexpected nil msg response %s in message result: %s", sdk.MsgTypeURL(msg), msgResult.String())
		response = msgResponse
	}

	return response
}

// NextBlocks calls NextBlock numBlocks times
func (app *App) NextBlocks(t *testing.T, numBlocks int) {
	t.Helper()

	for i := 0; i < numBlocks; i++ {
		app.NextBlock(t)
	}
}

// emitEvents emits the events from the finalized block to the event manager
// of the context in the active app.
func (app *App) emitEvents(t *testing.T, res *abci.ResponseFinalizeBlock) {
	t.Helper()
	for _, event := range res.Events {
		testutilevents.QuoteEventMode(&event)
		abciEvent := cosmostypes.Event(event)
		app.sdkCtx.EventManager().EmitEvent(abciEvent)
	}
}

// NextBlock commits and finalizes all existing transactions. It then updates
// and advances the context of the App.
func (app *App) NextBlock(t *testing.T) {
	t.Helper()

	finalizedBlockResponse, err := app.FinalizeBlock(&abci.RequestFinalizeBlock{
		Height: app.sdkCtx.BlockHeight(),
		Time:   app.sdkCtx.BlockTime()})
	require.NoError(t, err)
	app.emitEvents(t, finalizedBlockResponse)

	_, err = app.Commit()
	require.NoError(t, err)

	app.nextBlockUpdateCtx()
}

// nextBlockUpdateCtx is responsible for updating the app's (receiver) context
// to the next block. It does not trigger ABCI specific business logic but manages
// app.sdkCtx related metadata so downstream queries and transactions are executed
// in the correct context.
func (app *App) nextBlockUpdateCtx() {
	prevCtx := app.sdkCtx

	header := prevCtx.BlockHeader()
	header.Time = prevCtx.BlockTime().Add(time.Duration(1) * time.Second)
	header.Height++

	headerInfo := coreheader.Info{
		ChainID: appName,
		Height:  header.Height,
		Time:    header.Time,
	}

	newContext := app.BaseApp.NewUncachedContext(true, header).
		WithBlockHeader(header).
		WithHeaderInfo(headerInfo).
		WithEventManager(prevCtx.EventManager()).
		// Pass the multi-store to the new context, otherwise the new context will
		// create a new multi-store.
		WithMultiStore(prevCtx.MultiStore())
	*app.sdkCtx = newContext
}

// CreateMultiStore is a helper for setting up multiple stores for provided modules.
func CreateMultiStore(keys map[string]*storetypes.KVStoreKey, logger log.Logger) storetypes.CommitMultiStore {
	db := dbm.NewMemDB()
	cms := store.NewCommitMultiStore(db, logger, metrics.NewNoOpMetrics())

	for key := range keys {
		cms.MountStoreWithDB(keys[key], storetypes.StoreTypeIAVL, db)
	}

	_ = cms.LoadLatestVersion()
	return cms
}<|MERGE_RESOLUTION|>--- conflicted
+++ resolved
@@ -397,11 +397,8 @@
 		proofKeeper,
 		sharedKeeper,
 		sessionKeeper,
-<<<<<<< HEAD
+		serviceKeeper,
 		supplierKeeper,
-=======
-		serviceKeeper,
->>>>>>> 0a1e6ae8
 	)
 	tokenomicsModule := tokenomics.NewAppModule(
 		cdc,
