--- conflicted
+++ resolved
@@ -109,10 +109,7 @@
 	sdkCtx            *sdk.Context
 	cdc               codec.Codec
 	logger            log.Logger
-<<<<<<< HEAD
-=======
 	txCfg             client.TxConfig
->>>>>>> 7d4caf96
 	authority         sdk.AccAddress
 	moduleManager     module.Manager
 	queryHelper       *baseapp.QueryServiceTestHelper
@@ -130,12 +127,6 @@
 	DefaultApplicationKeyringUid     string
 	DefaultSupplier                  *sharedtypes.Supplier
 	DefaultSupplierKeyringKeyringUid string
-}
-
-// TODO_IN_THIS_COMMIT: godoc...
-func NewBaseApp(cdc codec.Codec, logger log.Logger, db dbm.DB) *baseapp.BaseApp {
-	txConfig := authtx.NewTxConfig(cdc, authtx.DefaultSignModes)
-	return baseapp.NewBaseApp(appName, logger, db, txConfig.TxDecoder(), baseapp.SetChainID(appName))
 }
 
 // NewIntegrationApp creates a new instance of the App with the provided details
@@ -157,8 +148,6 @@
 ) *App {
 	t.Helper()
 
-<<<<<<< HEAD
-=======
 	cfg := &defaultIntegrationAppConfig
 	for _, opt := range opts {
 		opt(cfg)
@@ -166,7 +155,6 @@
 
 	bApp.SetInterfaceRegistry(registry)
 
->>>>>>> 7d4caf96
 	moduleManager := module.NewManagerFromMap(modules)
 	basicModuleManager := module.NewBasicManagerFromManager(moduleManager, nil)
 	basicModuleManager.RegisterInterfaces(registry)
@@ -246,22 +234,7 @@
 func NewCompleteIntegrationApp(t *testing.T, opts ...IntegrationAppOption) *App {
 	t.Helper()
 
-	sdkCfg := cosmostypes.GetConfig()
-	addrCodec := addresscodec.NewBech32Codec(sdkCfg.GetBech32AccountAddrPrefix())
-	valCodec := addresscodec.NewBech32Codec(sdkCfg.GetBech32ValidatorAddrPrefix())
-
 	// Prepare & register the codec for all the interfaces
-<<<<<<< HEAD
-	registry, err := codectypes.NewInterfaceRegistryWithOptions(
-		codectypes.InterfaceRegistryOptions{
-			ProtoFiles: proto.HybridResolver,
-			SigningOptions: signing.Options{
-				AddressCodec:          addrCodec,
-				ValidatorAddressCodec: valCodec,
-			},
-		},
-	)
-=======
 	sdkCfg := cosmostypes.GetConfig()
 	addrCodec := addresscodec.NewBech32Codec(sdkCfg.GetBech32AccountAddrPrefix())
 	valCodec := addresscodec.NewBech32Codec(sdkCfg.GetBech32ValidatorAddrPrefix())
@@ -274,7 +247,6 @@
 		SigningOptions: signingOpts,
 	}
 	registry, err := codectypes.NewInterfaceRegistryWithOptions(registryOpts)
->>>>>>> 7d4caf96
 	require.NoError(t, err)
 
 	banktypes.RegisterInterfaces(registry)
@@ -309,36 +281,23 @@
 		authtypes.StoreKey,
 	)
 
-<<<<<<< HEAD
-=======
 	// Prepare the codec
 	cdc := codec.NewProtoCodec(registry)
 
 	// Prepare the TxConfig
 	txCfg := authtx.NewTxConfig(cdc, authtx.DefaultSignModes)
 
->>>>>>> 7d4caf96
 	// Construct a no-op logger.
 	logger := log.NewNopLogger() // Use this if you need more output: log.NewTestLogger(t)
 
 	// Prepare the database and multi-store.
 	db := dbm.NewMemDB()
-<<<<<<< HEAD
-	cms := CreateMultiStore(storeKeys, logger, db)
-
-	// Prepare the base application.
-	bApp := NewBaseApp(cdc, logger, db)
-
-	// Prepare the context
-	sdkCtx := sdk.NewContext(cms, cmtproto.Header{
-=======
 
 	// Prepare the base application.
 	bApp := baseapp.NewBaseApp(appName, logger, db, txCfg.TxDecoder(), baseapp.SetChainID(appName))
 
 	// Prepare the context
 	sdkCtx := bApp.NewUncachedContext(false, cmtproto.Header{
->>>>>>> 7d4caf96
 		ChainID: appName,
 		Height:  1,
 	})
@@ -621,29 +580,6 @@
 	// authtypes.RegisterQueryServer(queryHelper, accountKeeper)
 	sessiontypes.RegisterQueryServer(queryHelper, sessionKeeper)
 
-<<<<<<< HEAD
-	// Set the default params for all the modules
-	err = sharedKeeper.SetParams(integrationApp.GetSdkCtx(), sharedtypes.DefaultParams())
-	require.NoError(t, err)
-	err = tokenomicsKeeper.SetParams(integrationApp.GetSdkCtx(), tokenomicstypes.DefaultParams())
-	require.NoError(t, err)
-	err = proofKeeper.SetParams(integrationApp.GetSdkCtx(), prooftypes.DefaultParams())
-	require.NoError(t, err)
-	err = sessionKeeper.SetParams(integrationApp.GetSdkCtx(), sessiontypes.DefaultParams())
-	require.NoError(t, err)
-	err = gatewayKeeper.SetParams(integrationApp.GetSdkCtx(), gatewaytypes.DefaultParams())
-	require.NoError(t, err)
-	err = applicationKeeper.SetParams(integrationApp.GetSdkCtx(), apptypes.DefaultParams())
-	require.NoError(t, err)
-	err = supplierKeeper.SetParams(integrationApp.GetSdkCtx(), suppliertypes.DefaultParams())
-	require.NoError(t, err)
-	err = serviceKeeper.SetParams(integrationApp.GetSdkCtx(), servicetypes.DefaultParams())
-	require.NoError(t, err)
-	err = gatewayKeeper.SetParams(integrationApp.GetSdkCtx(), gatewaytypes.DefaultParams())
-	require.NoError(t, err)
-
-=======
->>>>>>> 7d4caf96
 	// Need to go to the next block to finalize the genesis and setup.
 	// This has to be after the params are set, as the params are stored in the
 	// store and need to be committed.
@@ -658,7 +594,270 @@
 	// Create a pre-generated account iterator to create accounts for the test.
 	preGeneratedAccts := testkeyring.PreGeneratedAccounts()
 	integrationApp.preGeneratedAccts = preGeneratedAccts
-<<<<<<< HEAD
+
+	// Construct a ringClient to get the application's ring & verify the relay
+	// request signature.
+	ringClient, err := rings.NewRingClient(depinject.Supply(
+		polyzero.NewLogger(),
+		prooftypes.NewAppKeeperQueryClient(applicationKeeper),
+		prooftypes.NewAccountKeeperQueryClient(accountKeeper),
+		prooftypes.NewSharedKeeperQueryClient(sharedKeeper, sessionKeeper),
+	))
+	require.NoError(t, err)
+	integrationApp.ringClient = ringClient
+
+	// TODO_IMPROVE: Eliminate usage of and remove this function in favor of
+	// integration.NewInitChainerModuleGenesisStateOptionFn.
+	integrationApp.setupDefaultActorsState(t,
+		accountKeeper,
+		bankKeeper,
+		serviceKeeper,
+		supplierKeeper,
+		applicationKeeper,
+	)
+
+	return integrationApp
+}
+
+// GetRingClient returns the ring client used by the application.
+func (app *App) GetRingClient() crypto.RingClient {
+	return app.ringClient
+}
+
+// GetKeyRing returns the keyring used by the application.
+func (app *App) GetKeyRing() keyring.Keyring {
+	return app.keyRing
+}
+
+// GetCodec returns the codec used by the application.
+func (app *App) GetCodec() codec.Codec {
+	return app.cdc
+}
+
+// GetSdkCtx returns the context used by the application.
+func (app *App) GetSdkCtx() *sdk.Context {
+	return app.sdkCtx
+}
+
+// GetAuthority returns the authority address used by the application.
+func (app *App) GetAuthority() string {
+	return app.authority.String()
+}
+
+// GetPreGeneratedAccounts returns the pre-generated accounts iterater used by the application.
+func (app *App) GetPreGeneratedAccounts() *testkeyring.PreGeneratedAccountIterator {
+	return app.preGeneratedAccts
+}
+
+// QueryHelper returns the query helper used by the application that can be
+// used to submit queries to the application.
+func (app *App) QueryHelper() *baseapp.QueryServiceTestHelper {
+	app.queryHelper.Ctx = *app.sdkCtx
+	return app.queryHelper
+}
+
+// RunMsg provides the ability to process a message by packing it into a tx and
+// driving the ABCI through block finalization. It returns a tx.MsgResponse (any)
+// which corresponds to the request message. It is a convenience method which wraps
+// RunMsgs.
+func (app *App) RunMsg(t *testing.T, msg sdk.Msg) (tx.MsgResponse, error) {
+	t.Helper()
+
+	txMsgRes, err := app.RunMsgs(t, msg)
+	require.Equal(t, 1, len(txMsgRes), "expected exactly 1 tx msg response")
+
+	return txMsgRes[0], err
+}
+
+// RunMsgs provides the ability to process messages by packing them into a tx and
+// driving the ABCI through block finalization. It returns a slice of tx.MsgResponse
+// (any) whose elements correspond to the request message of the same index. These
+// responses can be type asserted to the expected response type.
+// If execution for ANY message fails, ALL failing messages' errors are joined and
+// returned. In order to run a message, the application must have a handler for it.
+// These handlers are registered on the application message service router.
+func (app *App) RunMsgs(t *testing.T, msgs ...sdk.Msg) (txMsgResps []tx.MsgResponse, err error) {
+	t.Helper()
+
+	// Commit the updated state after the message has been handled.
+	var finalizeBlockRes *abci.ResponseFinalizeBlock
+	defer func() {
+		if _, commitErr := app.Commit(); err != nil {
+			err = fmt.Errorf("committing state: %w", commitErr)
+			return
+		}
+
+		app.nextBlockUpdateCtx()
+
+		// Emit events MUST happen AFTER the context has been updated so that
+		// events are available on the context for the block after their actions
+		// were committed (e.g. msgs, begin/end block trigger).
+		app.emitEvents(t, finalizeBlockRes)
+	}()
+
+	// Package the message into a transaction.
+	txBuilder := app.txCfg.NewTxBuilder()
+	if err = txBuilder.SetMsgs(msgs...); err != nil {
+		return nil, fmt.Errorf("setting tx messages: %w", err)
+	}
+
+	txBz, txErr := app.TxEncode(txBuilder.GetTx())
+	if txErr != nil {
+		return nil, fmt.Errorf("encoding tx: %w", err)
+	}
+
+	for _, msg := range msgs {
+		app.logger.Info("Running msg", "msg", msg.String())
+	}
+
+	// Finalize the block with the transaction.
+	finalizeBlockReq := &cmtabcitypes.RequestFinalizeBlock{
+		Height: app.LastBlockHeight() + 1,
+		// Randomize the proposer address for each block.
+		ProposerAddress: newProposerAddrBz(t),
+		DecidedLastCommit: cmtabcitypes.CommitInfo{
+			Votes: []cmtabcitypes.VoteInfo{{}},
+		},
+		Txs: [][]byte{txBz},
+	}
+
+	finalizeBlockRes, err = app.FinalizeBlock(finalizeBlockReq)
+	if err != nil {
+		return nil, fmt.Errorf("finalizing block: %w", err)
+	}
+
+	// NB: We're batching the messages in a single transaction, so we expect
+	// a single transaction result.
+	require.Equal(t, 1, len(finalizeBlockRes.TxResults))
+
+	// Collect the message responses. Accumulate errors related to message handling
+	// failure. If any message fails, an error will be returned.
+	var txResultErrs error
+	for _, txResult := range finalizeBlockRes.TxResults {
+		if !txResult.IsOK() {
+			err = fmt.Errorf("tx failed with log: %q", txResult.GetLog())
+			txResultErrs = errors.Join(txResultErrs, err)
+			continue
+		}
+
+		txMsgDataBz := txResult.GetData()
+		require.NotNil(t, txMsgDataBz)
+
+		txMsgData := new(cosmostypes.TxMsgData)
+		err = app.GetCodec().Unmarshal(txMsgDataBz, txMsgData)
+		require.NoError(t, err)
+
+		var txMsgRes tx.MsgResponse
+		err = app.GetCodec().UnpackAny(txMsgData.MsgResponses[0], &txMsgRes)
+		require.NoError(t, err)
+		require.NotNil(t, txMsgRes)
+
+		txMsgResps = append(txMsgResps, txMsgRes)
+	}
+	if txResultErrs != nil {
+		return nil, err
+	}
+
+	return txMsgResps, nil
+}
+
+// NextBlocks calls NextBlock numBlocks times
+func (app *App) NextBlocks(t *testing.T, numBlocks int) {
+	t.Helper()
+
+	for i := 0; i < numBlocks; i++ {
+		app.NextBlock(t)
+	}
+}
+
+// emitEvents emits the events from the finalized block such that they are available
+// via the current context's event manager (i.e. app.GetSdkCtx().EventManager.Events()).
+func (app *App) emitEvents(t *testing.T, res *abci.ResponseFinalizeBlock) {
+	t.Helper()
+
+	// Emit begin/end blocker events.
+	for _, event := range res.Events {
+		testutilevents.QuoteEventMode(&event)
+		abciEvent := cosmostypes.Event(event)
+		app.sdkCtx.EventManager().EmitEvent(abciEvent)
+	}
+
+	// Emit txResult events.
+	for _, txResult := range res.TxResults {
+		for _, event := range txResult.Events {
+			abciEvent := cosmostypes.Event(event)
+			app.sdkCtx.EventManager().EmitEvent(abciEvent)
+		}
+	}
+}
+
+// NextBlock commits and finalizes all existing transactions. It then updates
+// and advances the context of the App.
+func (app *App) NextBlock(t *testing.T) {
+	t.Helper()
+
+	finalizedBlockResponse, err := app.FinalizeBlock(&abci.RequestFinalizeBlock{
+		Height: app.sdkCtx.BlockHeight(),
+		Time:   app.sdkCtx.BlockTime(),
+		// Randomize the proposer address for each block.
+		ProposerAddress: newProposerAddrBz(t),
+	})
+	require.NoError(t, err)
+
+	_, err = app.Commit()
+	require.NoError(t, err)
+
+	app.nextBlockUpdateCtx()
+
+	// Emit events MUST happen AFTER the context has been updated so that
+	// events are available on the context for the block after their actions
+	// were committed (e.g. msgs, begin/end block trigger).
+	app.emitEvents(t, finalizedBlockResponse)
+}
+
+// nextBlockUpdateCtx is responsible for updating the app's (receiver) context
+// to the next block. It does not trigger ABCI specific business logic but manages
+// app.sdkCtx related metadata so downstream queries and transactions are executed
+// in the correct context.
+func (app *App) nextBlockUpdateCtx() {
+	prevCtx := app.sdkCtx
+
+	header := prevCtx.BlockHeader()
+	header.Time = prevCtx.BlockTime().Add(time.Duration(1) * time.Second)
+	header.Height++
+
+	headerInfo := coreheader.Info{
+		ChainID: appName,
+		Height:  header.Height,
+		Time:    header.Time,
+	}
+
+	// NB: Intentionally omitting the previous contexts EventManager.
+	// This ensures that each event is only observed for 1 block.
+	newContext := app.NewUncachedContext(true, header).
+		WithBlockHeader(header).
+		WithHeaderInfo(headerInfo).
+		// Pass the multi-store to the new context, otherwise the new context will
+		// create a new multi-store.
+		WithMultiStore(prevCtx.MultiStore())
+	*app.sdkCtx = newContext
+}
+
+// setupDefaultActorsState uses the integration app keepers to stake "default"
+// on-chain actors for use in tests. In creates a service, and stakes a supplier
+// and application as well as funding the bank balance of the default supplier.
+//
+// TODO_IMPROVE: Eliminate usage of and remove this function in favor of
+// integration.NewInitChainerModuleGenesisStateOptionFn.
+func (app *App) setupDefaultActorsState(
+	t *testing.T,
+	accountKeeper authkeeper.AccountKeeper,
+	bankKeeper bankkeeper.Keeper,
+	serviceKeeper servicekeeper.Keeper,
+	supplierKeeper supplierkeeper.Keeper,
+	applicationKeeper appkeeper.Keeper,
+) {
+	t.Helper()
 
 	// Prepare a new default service
 	defaultService := sharedtypes.Service{
@@ -667,17 +866,17 @@
 		ComputeUnitsPerRelay: 1,
 		OwnerAddress:         sample.AccAddress(),
 	}
-	serviceKeeper.SetService(integrationApp.sdkCtx, defaultService)
-	integrationApp.DefaultService = &defaultService
+	serviceKeeper.SetService(app.sdkCtx, defaultService)
+	app.DefaultService = &defaultService
 
 	// Create a supplier account with the corresponding keys in the keyring for the supplier.
-	integrationApp.DefaultSupplierKeyringKeyringUid = "supplier"
+	app.DefaultSupplierKeyringKeyringUid = "supplier"
 	supplierOperatorAddr := testkeyring.CreateOnChainAccount(
-		integrationApp.sdkCtx, t,
-		integrationApp.DefaultSupplierKeyringKeyringUid,
-		keyRing,
-		accountKeeper,
-		preGeneratedAccts,
+		app.sdkCtx, t,
+		app.DefaultSupplierKeyringKeyringUid,
+		app.keyRing,
+		accountKeeper,
+		app.preGeneratedAccts,
 	)
 
 	// Prepare the on-chain supplier
@@ -698,398 +897,8 @@
 			},
 		},
 	}
-	supplierKeeper.SetSupplier(integrationApp.sdkCtx, defaultSupplier)
-	integrationApp.DefaultSupplier = &defaultSupplier
-
-	// Create an application account with the corresponding keys in the keyring for the application.
-	integrationApp.DefaultApplicationKeyringUid = "application"
-	applicationAddr := testkeyring.CreateOnChainAccount(
-		integrationApp.sdkCtx, t,
-		integrationApp.DefaultApplicationKeyringUid,
-		keyRing,
-		accountKeeper,
-		preGeneratedAccts,
-	)
-
-	// Prepare the on-chain supplier
-	appStake := types.NewCoin("upokt", math.NewInt(1000000))
-	defaultApplication := apptypes.Application{
-		Address: applicationAddr.String(),
-		Stake:   &appStake,
-		ServiceConfigs: []*sharedtypes.ApplicationServiceConfig{
-			{
-				ServiceId: defaultService.Id,
-			},
-		},
-	}
-	applicationKeeper.SetApplication(integrationApp.sdkCtx, defaultApplication)
-	integrationApp.DefaultApplication = &defaultApplication
-=======
->>>>>>> 7d4caf96
-
-	// Construct a ringClient to get the application's ring & verify the relay
-	// request signature.
-	ringClient, err := rings.NewRingClient(depinject.Supply(
-		polyzero.NewLogger(),
-		prooftypes.NewAppKeeperQueryClient(applicationKeeper),
-		prooftypes.NewAccountKeeperQueryClient(accountKeeper),
-		prooftypes.NewSharedKeeperQueryClient(sharedKeeper, sessionKeeper),
-	))
-	require.NoError(t, err)
-	integrationApp.ringClient = ringClient
-
-	// TODO_IMPROVE: Eliminate usage of and remove this function in favor of
-	// integration.NewInitChainerModuleGenesisStateOptionFn.
-	integrationApp.setupDefaultActorsState(t,
-		accountKeeper,
-		bankKeeper,
-		serviceKeeper,
-		supplierKeeper,
-		applicationKeeper,
-	)
-
-	return integrationApp
-}
-
-// GetRingClient returns the ring client used by the application.
-func (app *App) GetRingClient() crypto.RingClient {
-	return app.ringClient
-}
-
-// GetKeyRing returns the keyring used by the application.
-func (app *App) GetKeyRing() keyring.Keyring {
-	return app.keyRing
-}
-
-// GetCodec returns the codec used by the application.
-func (app *App) GetCodec() codec.Codec {
-	return app.cdc
-}
-
-// GetSdkCtx returns the context used by the application.
-func (app *App) GetSdkCtx() *sdk.Context {
-	return app.sdkCtx
-}
-
-// GetAuthority returns the authority address used by the application.
-func (app *App) GetAuthority() string {
-	return app.authority.String()
-}
-
-// GetPreGeneratedAccounts returns the pre-generated accounts iterater used by the application.
-func (app *App) GetPreGeneratedAccounts() *testkeyring.PreGeneratedAccountIterator {
-	return app.preGeneratedAccts
-}
-
-// QueryHelper returns the query helper used by the application that can be
-// used to submit queries to the application.
-func (app *App) QueryHelper() *baseapp.QueryServiceTestHelper {
-	app.queryHelper.Ctx = *app.sdkCtx
-	return app.queryHelper
-}
-
-// RunMsg provides the ability to process a message by packing it into a tx and
-// driving the ABCI through block finalization. It returns a tx.MsgResponse (any)
-// which corresponds to the request message. It is a convenience method which wraps
-// RunMsgs.
-func (app *App) RunMsg(t *testing.T, msg sdk.Msg) (tx.MsgResponse, error) {
-	t.Helper()
-
-	txMsgRes, err := app.RunMsgs(t, msg)
-	require.Equal(t, 1, len(txMsgRes), "expected exactly 1 tx msg response")
-
-	return txMsgRes[0], err
-}
-
-// RunMsgs provides the ability to process messages by packing them into a tx and
-// driving the ABCI through block finalization. It returns a slice of tx.MsgResponse
-// (any) whose elements correspond to the request message of the same index. These
-// responses can be type asserted to the expected response type.
-// If execution for ANY message fails, ALL failing messages' errors are joined and
-// returned. In order to run a message, the application must have a handler for it.
-// These handlers are registered on the application message service router.
-func (app *App) RunMsgs(t *testing.T, msgs ...sdk.Msg) (txMsgResps []tx.MsgResponse, err error) {
-	t.Helper()
-
-	// Commit the updated state after the message has been handled.
-	var finalizeBlockRes *abci.ResponseFinalizeBlock
-	defer func() {
-		if _, commitErr := app.Commit(); err != nil {
-			err = fmt.Errorf("committing state: %w", commitErr)
-			return
-		}
-
-		app.nextBlockUpdateCtx()
-
-		// Emit events MUST happen AFTER the context has been updated so that
-		// events are available on the context for the block after their actions
-		// were committed (e.g. msgs, begin/end block trigger).
-		app.emitEvents(t, finalizeBlockRes)
-	}()
-
-	// Package the message into a transaction.
-	txBuilder := app.txCfg.NewTxBuilder()
-	if err = txBuilder.SetMsgs(msgs...); err != nil {
-		return nil, fmt.Errorf("setting tx messages: %w", err)
-	}
-
-<<<<<<< HEAD
-	// If configured, commit after the message is executed.
-	if cfg.AutomaticCommit {
-		defer func() {
-			_, err := app.Commit()
-			if cfg.ErrorAssertion != nil && err != nil {
-				cfg.ErrorAssertion(err)
-				return
-			}
-
-			require.NoError(t, err, "failed to commit")
-			app.nextBlockUpdateCtx()
-		}()
-	}
-
-	// If configured, finalize the block after the message is executed.
-	if cfg.AutomaticFinalizeBlock {
-		finalizedBlockResponse, err := app.FinalizeBlock(&cmtabcitypes.RequestFinalizeBlock{
-			Height: app.LastBlockHeight() + 1,
-			DecidedLastCommit: cmtabcitypes.CommitInfo{
-				Votes: []cmtabcitypes.VoteInfo{{}},
-			},
-		})
-
-		if cfg.ErrorAssertion != nil && err != nil {
-			cfg.ErrorAssertion(err)
-			return nil
-		}
-
-		require.NoError(t, err, "failed to finalize block")
-		app.emitEvents(t, finalizedBlockResponse)
-=======
-	txBz, txErr := app.TxEncode(txBuilder.GetTx())
-	if txErr != nil {
-		return nil, fmt.Errorf("encoding tx: %w", err)
-	}
-
-	for _, msg := range msgs {
-		app.logger.Info("Running msg", "msg", msg.String())
->>>>>>> 7d4caf96
-	}
-
-	// Finalize the block with the transaction.
-	finalizeBlockReq := &cmtabcitypes.RequestFinalizeBlock{
-		Height: app.LastBlockHeight() + 1,
-		// Randomize the proposer address for each block.
-		ProposerAddress: newProposerAddrBz(t),
-		DecidedLastCommit: cmtabcitypes.CommitInfo{
-			Votes: []cmtabcitypes.VoteInfo{{}},
-		},
-		Txs: [][]byte{txBz},
-	}
-
-<<<<<<< HEAD
-	var response *codectypes.Any
-	msgResult, err := handler(*app.sdkCtx, msg)
-	if cfg.ErrorAssertion != nil && err != nil {
-		cfg.ErrorAssertion(err)
-		return nil
-	}
-
-	require.NoError(t, err, "failed to execute message %s", sdk.MsgTypeURL(msg))
-
-	if len(msgResult.MsgResponses) > 0 {
-		msgResponse := msgResult.MsgResponses[0]
-		require.NotNil(t, msgResponse, "unexpected nil msg response %s in message result: %s", sdk.MsgTypeURL(msg), msgResult.String())
-		response = msgResponse
-=======
-	finalizeBlockRes, err = app.FinalizeBlock(finalizeBlockReq)
-	if err != nil {
-		return nil, fmt.Errorf("finalizing block: %w", err)
-	}
-
-	// NB: We're batching the messages in a single transaction, so we expect
-	// a single transaction result.
-	require.Equal(t, 1, len(finalizeBlockRes.TxResults))
-
-	// Collect the message responses. Accumulate errors related to message handling
-	// failure. If any message fails, an error will be returned.
-	var txResultErrs error
-	for _, txResult := range finalizeBlockRes.TxResults {
-		if !txResult.IsOK() {
-			err = fmt.Errorf("tx failed with log: %q", txResult.GetLog())
-			txResultErrs = errors.Join(txResultErrs, err)
-			continue
-		}
-
-		txMsgDataBz := txResult.GetData()
-		require.NotNil(t, txMsgDataBz)
-
-		txMsgData := new(cosmostypes.TxMsgData)
-		err = app.GetCodec().Unmarshal(txMsgDataBz, txMsgData)
-		require.NoError(t, err)
-
-		var txMsgRes tx.MsgResponse
-		err = app.GetCodec().UnpackAny(txMsgData.MsgResponses[0], &txMsgRes)
-		require.NoError(t, err)
-		require.NotNil(t, txMsgRes)
-
-		txMsgResps = append(txMsgResps, txMsgRes)
-	}
-	if txResultErrs != nil {
-		return nil, err
->>>>>>> 7d4caf96
-	}
-
-	return txMsgResps, nil
-}
-
-// NextBlocks calls NextBlock numBlocks times
-func (app *App) NextBlocks(t *testing.T, numBlocks int) {
-	t.Helper()
-
-	for i := 0; i < numBlocks; i++ {
-		app.NextBlock(t)
-	}
-}
-
-// emitEvents emits the events from the finalized block such that they are available
-// via the current context's event manager (i.e. app.GetSdkCtx().EventManager.Events()).
-func (app *App) emitEvents(t *testing.T, res *abci.ResponseFinalizeBlock) {
-	t.Helper()
-
-	// Emit begin/end blocker events.
-	for _, event := range res.Events {
-		testutilevents.QuoteEventMode(&event)
-		abciEvent := cosmostypes.Event(event)
-		app.sdkCtx.EventManager().EmitEvent(abciEvent)
-	}
-
-	// Emit txResult events.
-	for _, txResult := range res.TxResults {
-		for _, event := range txResult.Events {
-			abciEvent := cosmostypes.Event(event)
-			app.sdkCtx.EventManager().EmitEvent(abciEvent)
-		}
-	}
-}
-
-// NextBlock commits and finalizes all existing transactions. It then updates
-// and advances the context of the App.
-func (app *App) NextBlock(t *testing.T) {
-	t.Helper()
-
-	finalizedBlockResponse, err := app.FinalizeBlock(&abci.RequestFinalizeBlock{
-		Height: app.sdkCtx.BlockHeight(),
-		Time:   app.sdkCtx.BlockTime(),
-		// Randomize the proposer address for each block.
-		ProposerAddress: newProposerAddrBz(t),
-	})
-	require.NoError(t, err)
-
-	_, err = app.Commit()
-	require.NoError(t, err)
-
-	app.nextBlockUpdateCtx()
-
-	// Emit events MUST happen AFTER the context has been updated so that
-	// events are available on the context for the block after their actions
-	// were committed (e.g. msgs, begin/end block trigger).
-	app.emitEvents(t, finalizedBlockResponse)
-}
-
-// nextBlockUpdateCtx is responsible for updating the app's (receiver) context
-// to the next block. It does not trigger ABCI specific business logic but manages
-// app.sdkCtx related metadata so downstream queries and transactions are executed
-// in the correct context.
-func (app *App) nextBlockUpdateCtx() {
-	prevCtx := app.sdkCtx
-
-	header := prevCtx.BlockHeader()
-	header.Time = prevCtx.BlockTime().Add(time.Duration(1) * time.Second)
-	header.Height++
-
-	headerInfo := coreheader.Info{
-		ChainID: appName,
-		Height:  header.Height,
-		Time:    header.Time,
-	}
-
-	// NB: Intentionally omitting the previous contexts EventManager.
-	// This ensures that each event is only observed for 1 block.
-	newContext := app.NewUncachedContext(true, header).
-		WithBlockHeader(header).
-		WithHeaderInfo(headerInfo).
-		// Pass the multi-store to the new context, otherwise the new context will
-		// create a new multi-store.
-		WithMultiStore(prevCtx.MultiStore())
-	*app.sdkCtx = newContext
-}
-
-<<<<<<< HEAD
-// CreateMultiStore is a helper for setting up multiple stores for provided modules.
-func CreateMultiStore(
-	keys map[string]*storetypes.KVStoreKey,
-	logger log.Logger,
-	db dbm.DB,
-) storetypes.CommitMultiStore {
-	cms := store.NewCommitMultiStore(db, logger, metrics.NewNoOpMetrics())
-=======
-// setupDefaultActorsState uses the integration app keepers to stake "default"
-// on-chain actors for use in tests. In creates a service, and stakes a supplier
-// and application as well as funding the bank balance of the default supplier.
-//
-// TODO_IMPROVE: Eliminate usage of and remove this function in favor of
-// integration.NewInitChainerModuleGenesisStateOptionFn.
-func (app *App) setupDefaultActorsState(
-	t *testing.T,
-	accountKeeper authkeeper.AccountKeeper,
-	bankKeeper bankkeeper.Keeper,
-	serviceKeeper servicekeeper.Keeper,
-	supplierKeeper supplierkeeper.Keeper,
-	applicationKeeper appkeeper.Keeper,
-) {
-	t.Helper()
-
-	// Prepare a new default service
-	defaultService := sharedtypes.Service{
-		Id:                   "svc1",
-		Name:                 "svcName1",
-		ComputeUnitsPerRelay: 1,
-		OwnerAddress:         sample.AccAddress(),
-	}
-	serviceKeeper.SetService(app.sdkCtx, defaultService)
-	app.DefaultService = &defaultService
-
-	// Create a supplier account with the corresponding keys in the keyring for the supplier.
-	app.DefaultSupplierKeyringKeyringUid = "supplier"
-	supplierOperatorAddr := testkeyring.CreateOnChainAccount(
-		app.sdkCtx, t,
-		app.DefaultSupplierKeyringKeyringUid,
-		app.keyRing,
-		accountKeeper,
-		app.preGeneratedAccts,
-	)
-
-	// Prepare the on-chain supplier
-	supplierStake := types.NewCoin("upokt", math.NewInt(1000000))
-	defaultSupplier := sharedtypes.Supplier{
-		OwnerAddress:    supplierOperatorAddr.String(),
-		OperatorAddress: supplierOperatorAddr.String(),
-		Stake:           &supplierStake,
-		Services: []*sharedtypes.SupplierServiceConfig{
-			{
-				RevShare: []*sharedtypes.ServiceRevenueShare{
-					{
-						Address:            sample.AccAddress(),
-						RevSharePercentage: 100,
-					},
-				},
-				ServiceId: defaultService.Id,
-			},
-		},
-	}
 	supplierKeeper.SetSupplier(app.sdkCtx, defaultSupplier)
 	app.DefaultSupplier = &defaultSupplier
->>>>>>> 7d4caf96
 
 	// Create an application account with the corresponding keys in the keyring for the application.
 	app.DefaultApplicationKeyringUid = "application"
