package integration

import (
	"testing"
	"time"

	"cosmossdk.io/core/appmodule"
	coreheader "cosmossdk.io/core/header"
	"cosmossdk.io/depinject"
	"cosmossdk.io/log"
	"cosmossdk.io/math"
	"cosmossdk.io/store"
	"cosmossdk.io/store/metrics"
	storetypes "cosmossdk.io/store/types"
	abci "github.com/cometbft/cometbft/abci/types"
	cmtabcitypes "github.com/cometbft/cometbft/abci/types"
	cmtproto "github.com/cometbft/cometbft/proto/tendermint/types"
	dbm "github.com/cosmos/cosmos-db"
	"github.com/cosmos/cosmos-sdk/baseapp"
	"github.com/cosmos/cosmos-sdk/codec"
	addresscodec "github.com/cosmos/cosmos-sdk/codec/address"
	codectypes "github.com/cosmos/cosmos-sdk/codec/types"
	cryptocodec "github.com/cosmos/cosmos-sdk/crypto/codec"
	"github.com/cosmos/cosmos-sdk/crypto/keyring"
	"github.com/cosmos/cosmos-sdk/runtime"
	"github.com/cosmos/cosmos-sdk/types"
	cosmostypes "github.com/cosmos/cosmos-sdk/types"
	sdk "github.com/cosmos/cosmos-sdk/types"
	"github.com/cosmos/cosmos-sdk/types/module"
	"github.com/cosmos/cosmos-sdk/x/auth"
	authkeeper "github.com/cosmos/cosmos-sdk/x/auth/keeper"
	authsims "github.com/cosmos/cosmos-sdk/x/auth/simulation"
	authtx "github.com/cosmos/cosmos-sdk/x/auth/tx"
	authtypes "github.com/cosmos/cosmos-sdk/x/auth/types"
	bankkeeper "github.com/cosmos/cosmos-sdk/x/bank/keeper"
	banktypes "github.com/cosmos/cosmos-sdk/x/bank/types"
	govtypes "github.com/cosmos/cosmos-sdk/x/gov/types"
	"github.com/stretchr/testify/require"

	"github.com/pokt-network/poktroll/app"
	"github.com/pokt-network/poktroll/pkg/crypto"
	"github.com/pokt-network/poktroll/pkg/crypto/rings"
	"github.com/pokt-network/poktroll/pkg/polylog/polyzero"
	testutilevents "github.com/pokt-network/poktroll/testutil/events"
	"github.com/pokt-network/poktroll/testutil/sample"
	"github.com/pokt-network/poktroll/testutil/testkeyring"
	appkeeper "github.com/pokt-network/poktroll/x/application/keeper"
	application "github.com/pokt-network/poktroll/x/application/module"
	apptypes "github.com/pokt-network/poktroll/x/application/types"
	gatewaykeeper "github.com/pokt-network/poktroll/x/gateway/keeper"
	gateway "github.com/pokt-network/poktroll/x/gateway/module"
	gatewaytypes "github.com/pokt-network/poktroll/x/gateway/types"
	proofkeeper "github.com/pokt-network/poktroll/x/proof/keeper"
	proof "github.com/pokt-network/poktroll/x/proof/module"
	prooftypes "github.com/pokt-network/poktroll/x/proof/types"
	servicekeeper "github.com/pokt-network/poktroll/x/service/keeper"
	service "github.com/pokt-network/poktroll/x/service/module"
	servicetypes "github.com/pokt-network/poktroll/x/service/types"
	sessionkeeper "github.com/pokt-network/poktroll/x/session/keeper"
	session "github.com/pokt-network/poktroll/x/session/module"
	sessiontypes "github.com/pokt-network/poktroll/x/session/types"
	sharedkeeper "github.com/pokt-network/poktroll/x/shared/keeper"
	shared "github.com/pokt-network/poktroll/x/shared/module"
	sharedtypes "github.com/pokt-network/poktroll/x/shared/types"
	supplierkeeper "github.com/pokt-network/poktroll/x/supplier/keeper"
	supplier "github.com/pokt-network/poktroll/x/supplier/module"
	suppliertypes "github.com/pokt-network/poktroll/x/supplier/types"
	tokenomicskeeper "github.com/pokt-network/poktroll/x/tokenomics/keeper"
	tokenomics "github.com/pokt-network/poktroll/x/tokenomics/module"
	tokenomicstypes "github.com/pokt-network/poktroll/x/tokenomics/types"
)

const appName = "poktroll-integration-app"

// App is a test application that can be used to test the behaviour when none
// of the modules are mocked and their integration (cross module interaction)
// needs to be validated.
type App struct {
	*baseapp.BaseApp

	// Internal state of the App needed for properly configuring the blockchain.
	sdkCtx        *sdk.Context
	cdc           codec.Codec
	logger        log.Logger
	authority     sdk.AccAddress
	moduleManager module.Manager
	queryHelper   *baseapp.QueryServiceTestHelper
	keyRing       keyring.Keyring
	ringClient    crypto.RingClient

	// Some default helper fixtures for general testing.
	// They're publically exposed and should/could be improve and expand on
	// over time.
	DefaultService                   *sharedtypes.Service
	DefaultApplication               *apptypes.Application
	DefaultApplicationKeyringUid     string
	DefaultSupplier                  *sharedtypes.Supplier
	DefaultSupplierKeyringKeyringUid string
}

// NewIntegrationApp creates a new instance of the App with the provided details
// on how the modules should be configured.
func NewIntegrationApp(
	t *testing.T,
	sdkCtx sdk.Context,
	cdc codec.Codec,
	registry codectypes.InterfaceRegistry,
	logger log.Logger,
	authority sdk.AccAddress,
	modules map[string]appmodule.AppModule,
	keys map[string]*storetypes.KVStoreKey,
	msgRouter *baseapp.MsgServiceRouter,
	queryHelper *baseapp.QueryServiceTestHelper,
) *App {
	t.Helper()

	db := dbm.NewMemDB()

	moduleManager := module.NewManagerFromMap(modules)
	basicModuleManager := module.NewBasicManagerFromManager(moduleManager, nil)
	basicModuleManager.RegisterInterfaces(registry)

	// TODO_HACK(@Olshansk): I needed to set the height to 2 so downstream logic
	// works. I'm not 100% sure why, but believe it's a result of genesis and the
	// first block being special and iterated over during the setup process.
	cometHeader := cmtproto.Header{
		ChainID: appName,
		Height:  2,
	}
	sdkCtx = sdkCtx.
		WithBlockHeader(cometHeader).
		WithIsCheckTx(true).
		WithEventManager(cosmostypes.NewEventManager())

	// Add a block proposer address to the context
	valAddr, err := cosmostypes.ValAddressFromBech32(sample.ConsAddress())
	require.NoError(t, err)
	consensusAddr := cosmostypes.ConsAddress(valAddr)
	sdkCtx = sdkCtx.WithProposer(consensusAddr)

	// Create the base application
	txConfig := authtx.NewTxConfig(cdc, authtx.DefaultSignModes)
	bApp := baseapp.NewBaseApp(appName, logger, db, txConfig.TxDecoder(), baseapp.SetChainID(appName))
	bApp.MountKVStores(keys)

	bApp.SetInitChainer(
		func(ctx sdk.Context, _ *cmtabcitypes.RequestInitChain) (*cmtabcitypes.ResponseInitChain, error) {
			for _, mod := range modules {
				if m, ok := mod.(module.HasGenesis); ok {
					m.InitGenesis(ctx, cdc, m.DefaultGenesis(cdc))
				}
			}

			return &cmtabcitypes.ResponseInitChain{}, nil
		})

	bApp.SetBeginBlocker(func(_ sdk.Context) (sdk.BeginBlock, error) {
		return moduleManager.BeginBlock(sdkCtx)
	})
	bApp.SetEndBlocker(func(_ sdk.Context) (sdk.EndBlock, error) {
		return moduleManager.EndBlock(sdkCtx)
	})

	msgRouter.SetInterfaceRegistry(registry)
	bApp.SetMsgServiceRouter(msgRouter)

	err = bApp.LoadLatestVersion()
	require.NoError(t, err, "failed to load latest version")

	_, err = bApp.InitChain(&cmtabcitypes.RequestInitChain{ChainId: appName})
	require.NoError(t, err, "failed to initialize chain")

	_, err = bApp.Commit()
	require.NoError(t, err, "failed to commit")

	return &App{
		BaseApp:       bApp,
		logger:        logger,
		authority:     authority,
		sdkCtx:        &sdkCtx,
		cdc:           cdc,
		moduleManager: *moduleManager,
		queryHelper:   queryHelper,
	}
}

// NewCompleteIntegrationApp creates a new instance of the App, abstracting out
// all of the internal details and complexities of the application setup.
// TODO_TECHDEBT: Not all of the modules are created here (e.g. minting module),
// so it is up to the developer to add / improve / update this function over time
// as the need arises.
func NewCompleteIntegrationApp(t *testing.T) *App {
	t.Helper()

	// Prepare & register the codec for all the interfaces
	registry := codectypes.NewInterfaceRegistry()
	tokenomicstypes.RegisterInterfaces(registry)
	sharedtypes.RegisterInterfaces(registry)
	banktypes.RegisterInterfaces(registry)
	gatewaytypes.RegisterInterfaces(registry)
	authtypes.RegisterInterfaces(registry)
	sessiontypes.RegisterInterfaces(registry)
	apptypes.RegisterInterfaces(registry)
	suppliertypes.RegisterInterfaces(registry)
	prooftypes.RegisterInterfaces(registry)
	servicetypes.RegisterInterfaces(registry)
	authtypes.RegisterInterfaces(registry)
	cosmostypes.RegisterInterfaces(registry)
	cryptocodec.RegisterInterfaces(registry)
	banktypes.RegisterInterfaces(registry)

	// Prepare the codec
	cdc := codec.NewProtoCodec(registry)

	// Prepare all the store keys
	storeKeys := storetypes.NewKVStoreKeys(
		sharedtypes.StoreKey,
		tokenomicstypes.StoreKey,
		banktypes.StoreKey,
		gatewaytypes.StoreKey,
		sessiontypes.StoreKey,
		apptypes.StoreKey,
		suppliertypes.StoreKey,
		prooftypes.StoreKey,
		servicetypes.StoreKey,
		authtypes.StoreKey,
	)

	// Prepare the context
	logger := log.NewNopLogger() // Use this if you need more output: log.NewTestLogger(t)
	cms := CreateMultiStore(storeKeys, logger)
	sdkCtx := sdk.NewContext(cms, cmtproto.Header{
		ChainID: appName,
		Height:  1,
	}, true, logger)

	// Get the authority address
	authority := authtypes.NewModuleAddress(govtypes.ModuleName)

	// Prepare the account keeper dependencies
	addrCodec := addresscodec.NewBech32Codec(app.AccountAddressPrefix)
	macPerms := map[string][]string{
		banktypes.ModuleName:       {authtypes.Minter, authtypes.Burner},
		tokenomicstypes.ModuleName: {authtypes.Minter, authtypes.Burner},
		gatewaytypes.ModuleName:    {authtypes.Minter, authtypes.Burner, authtypes.Staking},
		sessiontypes.ModuleName:    {authtypes.Minter, authtypes.Burner},
		apptypes.ModuleName:        {authtypes.Minter, authtypes.Burner, authtypes.Staking},
		suppliertypes.ModuleName:   {authtypes.Minter, authtypes.Burner, authtypes.Staking},
	}

	// Prepare the account keeper and module
	accountKeeper := authkeeper.NewAccountKeeper(
		cdc,
		runtime.NewKVStoreService(storeKeys[authtypes.StoreKey]),
		authtypes.ProtoBaseAccount,
		macPerms,
		addrCodec,
		app.AccountAddressPrefix,
		authority.String(),
	)
	authModule := auth.NewAppModule(
		cdc,
		accountKeeper,
		authsims.RandomGenesisAccounts,
		nil, // subspace is nil because we don't test params (which is legacy anyway)
	)

	// Prepare the bank keeper
	blockedAddresses := map[string]bool{
		accountKeeper.GetAuthority(): false,
	}
	bankKeeper := bankkeeper.NewBaseKeeper(
		cdc,
		runtime.NewKVStoreService(storeKeys[banktypes.StoreKey]),
		accountKeeper,
		blockedAddresses,
		authority.String(),
		logger,
	)

	// Prepare the shared keeper and module
	sharedKeeper := sharedkeeper.NewKeeper(
		cdc,
		runtime.NewKVStoreService(storeKeys[sharedtypes.StoreKey]),
		logger,
		authority.String(),
	)
	sharedModule := shared.NewAppModule(
		cdc,
		sharedKeeper,
		accountKeeper,

		bankKeeper,
	)

	// Prepare the service keeper and module
	serviceKeeper := servicekeeper.NewKeeper(
		cdc,
		runtime.NewKVStoreService(storeKeys[servicetypes.StoreKey]),
		logger,
		authority.String(),

		bankKeeper,
	)
	serviceModule := service.NewAppModule(
		cdc,
		serviceKeeper,
		accountKeeper,
		bankKeeper,
	)

	// Prepare the gateway keeper and module
	gatewayKeeper := gatewaykeeper.NewKeeper(
		cdc,
		runtime.NewKVStoreService(storeKeys[gatewaytypes.StoreKey]),
		logger,
		authority.String(),

		bankKeeper,
	)
	gatewayModule := gateway.NewAppModule(
		cdc,
		gatewayKeeper,
		accountKeeper,
		bankKeeper,
	)

	// Prepare the application keeper and module
	applicationKeeper := appkeeper.NewKeeper(
		cdc,
		runtime.NewKVStoreService(storeKeys[apptypes.StoreKey]),
		logger,
		authority.String(),

		bankKeeper,
		accountKeeper,
		gatewayKeeper,
		sharedKeeper,
	)
	applicationModule := application.NewAppModule(
		cdc,
		applicationKeeper,
		accountKeeper,
		bankKeeper,
	)

	// Prepare the supplier keeper and module
	supplierKeeper := supplierkeeper.NewKeeper(
		cdc,
		runtime.NewKVStoreService(storeKeys[suppliertypes.StoreKey]),
		logger,
		authority.String(),

		bankKeeper,
		sharedKeeper,
		serviceKeeper,
	)
	supplierModule := supplier.NewAppModule(
		cdc,
		supplierKeeper,
		accountKeeper,
		bankKeeper,
		serviceKeeper,
	)

	// Prepare the session keeper and module
	sessionKeeper := sessionkeeper.NewKeeper(
		cdc,
		runtime.NewKVStoreService(storeKeys[sessiontypes.StoreKey]),
		logger,
		authority.String(),

		accountKeeper,
		bankKeeper,
		applicationKeeper,
		supplierKeeper,
		sharedKeeper,
	)
	sessionModule := session.NewAppModule(
		cdc,
		sessionKeeper,
		accountKeeper,
		bankKeeper,
	)

	// Prepare the proof keeper and module
	proofKeeper := proofkeeper.NewKeeper(
		cdc,
		runtime.NewKVStoreService(storeKeys[prooftypes.StoreKey]),
		logger,
		authority.String(),

		sessionKeeper,
		applicationKeeper,
		accountKeeper,
		sharedKeeper,
	)
	proofModule := proof.NewAppModule(
		cdc,
		proofKeeper,
		accountKeeper,
	)

	// Prepare the tokenomics keeper and module
	tokenomicsKeeper := tokenomicskeeper.NewKeeper(
		cdc,
		runtime.NewKVStoreService(storeKeys[tokenomicstypes.StoreKey]),
		logger,
		authority.String(),

		bankKeeper,
		accountKeeper,
		applicationKeeper,
		supplierKeeper,
		proofKeeper,
		sharedKeeper,
		sessionKeeper,
		serviceKeeper,
	)
	tokenomicsModule := tokenomics.NewAppModule(
		cdc,
		tokenomicsKeeper,
		accountKeeper,
		bankKeeper,
		supplierKeeper,
	)

	// Prepare the message & query routers
	msgRouter := baseapp.NewMsgServiceRouter()
	queryHelper := baseapp.NewQueryServerTestHelper(sdkCtx, registry)

	// Prepare the list of modules
	modules := map[string]appmodule.AppModule{
		tokenomicstypes.ModuleName: tokenomicsModule,
		servicetypes.ModuleName:    serviceModule,
		sharedtypes.ModuleName:     sharedModule,
		gatewaytypes.ModuleName:    gatewayModule,
		apptypes.ModuleName:        applicationModule,
		suppliertypes.ModuleName:   supplierModule,
		prooftypes.ModuleName:      proofModule,
		authtypes.ModuleName:       authModule,
		sessiontypes.ModuleName:    sessionModule,
	}

	// Initialize the integration integrationApp
	integrationApp := NewIntegrationApp(
		t,
		sdkCtx,
		cdc,
		registry,
		logger,
		authority,
		modules,
		storeKeys,
		msgRouter,
		queryHelper,
	)

	// Register the message servers
	tokenomicstypes.RegisterMsgServer(msgRouter, tokenomicskeeper.NewMsgServerImpl(tokenomicsKeeper))
	servicetypes.RegisterMsgServer(msgRouter, servicekeeper.NewMsgServerImpl(serviceKeeper))
	sharedtypes.RegisterMsgServer(msgRouter, sharedkeeper.NewMsgServerImpl(sharedKeeper))
	gatewaytypes.RegisterMsgServer(msgRouter, gatewaykeeper.NewMsgServerImpl(gatewayKeeper))
	apptypes.RegisterMsgServer(msgRouter, appkeeper.NewMsgServerImpl(applicationKeeper))
	suppliertypes.RegisterMsgServer(msgRouter, supplierkeeper.NewMsgServerImpl(supplierKeeper))
	prooftypes.RegisterMsgServer(msgRouter, proofkeeper.NewMsgServerImpl(proofKeeper))
	authtypes.RegisterMsgServer(msgRouter, authkeeper.NewMsgServerImpl(accountKeeper))
	sessiontypes.RegisterMsgServer(msgRouter, sessionkeeper.NewMsgServerImpl(sessionKeeper))

	// Register query servers
	tokenomicstypes.RegisterQueryServer(queryHelper, tokenomicsKeeper)
	servicetypes.RegisterQueryServer(queryHelper, serviceKeeper)
	sharedtypes.RegisterQueryServer(queryHelper, sharedKeeper)
	gatewaytypes.RegisterQueryServer(queryHelper, gatewayKeeper)
	apptypes.RegisterQueryServer(queryHelper, applicationKeeper)
	suppliertypes.RegisterQueryServer(queryHelper, supplierKeeper)
	prooftypes.RegisterQueryServer(queryHelper, proofKeeper)
	// TODO_TECHDEBT: What is the query server for authtypes?
	// authtypes.RegisterQueryServer(queryHelper, accountKeeper)
	sessiontypes.RegisterQueryServer(queryHelper, sessionKeeper)

	// Set the default params for all the modules
	err := sharedKeeper.SetParams(integrationApp.GetSdkCtx(), sharedtypes.DefaultParams())
	require.NoError(t, err)
	err = tokenomicsKeeper.SetParams(integrationApp.GetSdkCtx(), tokenomicstypes.DefaultParams())
	require.NoError(t, err)
	err = proofKeeper.SetParams(integrationApp.GetSdkCtx(), prooftypes.DefaultParams())
	require.NoError(t, err)
	err = sessionKeeper.SetParams(integrationApp.GetSdkCtx(), sessiontypes.DefaultParams())
	require.NoError(t, err)
	err = gatewayKeeper.SetParams(integrationApp.GetSdkCtx(), gatewaytypes.DefaultParams())
	require.NoError(t, err)
	err = applicationKeeper.SetParams(integrationApp.GetSdkCtx(), apptypes.DefaultParams())
	require.NoError(t, err)

	// Need to go to the next block to finalize the genesis and setup.
	// This has to be after the params are set, as the params are stored in the
	// store and need to be committed.
	integrationApp.NextBlock(t)

	// Prepare default testing fixtures //

	// Construct a keyring to hold the keypairs for the accounts used in the test.
	keyRing := keyring.NewInMemory(integrationApp.cdc)
	integrationApp.keyRing = keyRing

	// Create a pre-generated account iterator to create accounts for the test.
	preGeneratedAccts := testkeyring.PreGeneratedAccounts()

	// Prepare a new default service
	defaultService := sharedtypes.Service{
		Id:           "svc1",
		Name:         "svcName1",
		OwnerAddress: sample.AccAddress(),
	}
	serviceKeeper.SetService(integrationApp.sdkCtx, defaultService)
	integrationApp.DefaultService = &defaultService

	// Create a supplier account with the corresponding keys in the keyring for the supplier.
	integrationApp.DefaultSupplierKeyringKeyringUid = "supplier"
	supplierOperatorAddr := testkeyring.CreateOnChainAccount(
		integrationApp.sdkCtx, t,
		integrationApp.DefaultSupplierKeyringKeyringUid,
		keyRing,
		accountKeeper,
		preGeneratedAccts,
	)

	// Prepare the on-chain supplier
	supplierStake := types.NewCoin("upokt", math.NewInt(1000000))
	defaultSupplier := sharedtypes.Supplier{
<<<<<<< HEAD
		OwnerAddress: supplierAddr.String(),
		Address:      supplierAddr.String(),
		Stake:        &supplierStake,
=======
		OwnerAddress:    supplierOperatorAddr.String(),
		OperatorAddress: supplierOperatorAddr.String(),
		Stake:           &supplierStake,
>>>>>>> 5a10fba6
		Services: []*sharedtypes.SupplierServiceConfig{
			{
				RevShare: []*sharedtypes.ServiceRevShare{
					{
						Address:            sample.AccAddress(),
						RevSharePercentage: 100,
					},
				},
				Service: &defaultService,
			},
		},
	}
	supplierKeeper.SetSupplier(integrationApp.sdkCtx, defaultSupplier)
	integrationApp.DefaultSupplier = &defaultSupplier

	// Create an application account with the corresponding keys in the keyring for the application.
	integrationApp.DefaultApplicationKeyringUid = "application"
	applicationAddr := testkeyring.CreateOnChainAccount(
		integrationApp.sdkCtx, t,
		integrationApp.DefaultApplicationKeyringUid,
		keyRing,
		accountKeeper,
		preGeneratedAccts,
	)

	// Prepare the on-chain supplier
	appStake := types.NewCoin("upokt", math.NewInt(1000000))
	defaultApplication := apptypes.Application{
		Address: applicationAddr.String(),
		Stake:   &appStake,
		ServiceConfigs: []*sharedtypes.ApplicationServiceConfig{
			{
				Service: &defaultService,
			},
		},
	}
	applicationKeeper.SetApplication(integrationApp.sdkCtx, defaultApplication)
	integrationApp.DefaultApplication = &defaultApplication

	// Construct a ringClient to get the application's ring & verify the relay
	// request signature.
	ringClient, err := rings.NewRingClient(depinject.Supply(
		polyzero.NewLogger(),
		prooftypes.NewAppKeeperQueryClient(applicationKeeper),
		prooftypes.NewAccountKeeperQueryClient(accountKeeper),
		prooftypes.NewSharedKeeperQueryClient(sharedKeeper, sessionKeeper),
	))
	require.NoError(t, err)
	integrationApp.ringClient = ringClient

	// TODO_IMPROVE: The setup above does not to proper "staking" of the suppliers and applications.
	// This can result in the module accounts balance going negative. Giving them a baseline balance
	// to start with to avoid this issue. There is opportunity to improve this in the future.
	moduleBaseMint := types.NewCoins(sdk.NewCoin("upokt", math.NewInt(690000000000000042)))
	err = bankKeeper.MintCoins(integrationApp.sdkCtx, suppliertypes.ModuleName, moduleBaseMint)
	require.NoError(t, err)
	err = bankKeeper.MintCoins(integrationApp.sdkCtx, apptypes.ModuleName, moduleBaseMint)
	require.NoError(t, err)

	// Commit all the changes above by committing, finalizing and moving
	// to the next block.
	integrationApp.NextBlock(t)

	return integrationApp
}

// GetRingClient returns the ring client used by the application.
func (app *App) GetRingClient() crypto.RingClient {
	return app.ringClient
}

// GetKeyRing returns the keyring used by the application.
func (app *App) GetKeyRing() keyring.Keyring {
	return app.keyRing
}

// GetCodec returns the codec used by the application.
func (app *App) GetCodec() codec.Codec {
	return app.cdc
}

// GetSdkCtx returns the context used by the application.
func (app *App) GetSdkCtx() *sdk.Context {
	return app.sdkCtx
}

// GetAuthority returns the authority address used by the application.
func (app *App) GetAuthority() string {
	return app.authority.String()
}

// QueryHelper returns the query helper used by the application that can be
// used to submit queries to the application.
func (app *App) QueryHelper() *baseapp.QueryServiceTestHelper {
	app.queryHelper.Ctx = *app.sdkCtx
	return app.queryHelper
}

// RunMsg provides the ability to run a message and return the response.
// In order to run a message, the application must have a handler for it.
// These handlers are registered on the application message service router.
// The result of the message execution is returned as an Any type.
// That any type can be unmarshaled to the expected response type.
// If the message execution fails, an error is returned.
func (app *App) RunMsg(t *testing.T, msg sdk.Msg, option ...RunOption) *codectypes.Any {
	t.Helper()

	// set options
	cfg := &RunConfig{}
	for _, opt := range option {
		opt(cfg)
	}

	// If configured, commit after the message is executed.
	if cfg.AutomaticCommit {
		defer func() {
			_, err := app.Commit()
			require.NoError(t, err, "failed to commit")
			app.nextBlockUpdateCtx()
		}()
	}

	// If configured, finalize the block after the message is executed.
	if cfg.AutomaticFinalizeBlock {
		finalizedBlockResponse, err := app.FinalizeBlock(&cmtabcitypes.RequestFinalizeBlock{
			Height: app.LastBlockHeight() + 1,
			DecidedLastCommit: cmtabcitypes.CommitInfo{
				Votes: []cmtabcitypes.VoteInfo{{}},
			},
		})
		require.NoError(t, err, "failed to finalize block")
		app.emitEvents(t, finalizedBlockResponse)
	}

	app.logger.Info("Running msg", "msg", msg.String())

	handler := app.MsgServiceRouter().Handler(msg)
	require.NotNil(t, handler, "handler not found for message %s", sdk.MsgTypeURL(msg))

	msgResult, err := handler(*app.sdkCtx, msg)
	require.NoError(t, err, "failed to execute message %s", sdk.MsgTypeURL(msg))

	var response *codectypes.Any
	if len(msgResult.MsgResponses) > 0 {
		msgResponse := msgResult.MsgResponses[0]
		require.NotNil(t, msgResponse, "unexpected nil msg response %s in message result: %s", sdk.MsgTypeURL(msg), msgResult.String())
		response = msgResponse
	}

	return response
}

// NextBlocks calls NextBlock numBlocks times
func (app *App) NextBlocks(t *testing.T, numBlocks int) {
	t.Helper()

	for i := 0; i < numBlocks; i++ {
		app.NextBlock(t)
	}
}

// emitEvents emits the events from the finalized block to the event manager
// of the context in the active app.
func (app *App) emitEvents(t *testing.T, res *abci.ResponseFinalizeBlock) {
	t.Helper()
	for _, event := range res.Events {
		testutilevents.QuoteEventMode(&event)
		abciEvent := cosmostypes.Event(event)
		app.sdkCtx.EventManager().EmitEvent(abciEvent)
	}
}

// NextBlock commits and finalizes all existing transactions. It then updates
// and advances the context of the App.
func (app *App) NextBlock(t *testing.T) {
	t.Helper()

	finalizedBlockResponse, err := app.FinalizeBlock(&abci.RequestFinalizeBlock{
		Height: app.sdkCtx.BlockHeight(),
		Time:   app.sdkCtx.BlockTime()})
	require.NoError(t, err)
	app.emitEvents(t, finalizedBlockResponse)

	_, err = app.Commit()
	require.NoError(t, err)

	app.nextBlockUpdateCtx()
}

// nextBlockUpdateCtx is responsible for updating the app's (receiver) context
// to the next block. It does not trigger ABCI specific business logic but manages
// app.sdkCtx related metadata so downstream queries and transactions are executed
// in the correct context.
func (app *App) nextBlockUpdateCtx() {
	prevCtx := app.sdkCtx

	header := prevCtx.BlockHeader()
	header.Time = prevCtx.BlockTime().Add(time.Duration(1) * time.Second)
	header.Height++

	headerInfo := coreheader.Info{
		ChainID: appName,
		Height:  header.Height,
		Time:    header.Time,
	}

	newContext := app.BaseApp.NewUncachedContext(true, header).
		WithBlockHeader(header).
		WithHeaderInfo(headerInfo).
		WithEventManager(prevCtx.EventManager()).
		// Pass the multi-store to the new context, otherwise the new context will
		// create a new multi-store.
		WithMultiStore(prevCtx.MultiStore())
	*app.sdkCtx = newContext
}

// CreateMultiStore is a helper for setting up multiple stores for provided modules.
func CreateMultiStore(keys map[string]*storetypes.KVStoreKey, logger log.Logger) storetypes.CommitMultiStore {
	db := dbm.NewMemDB()
	cms := store.NewCommitMultiStore(db, logger, metrics.NewNoOpMetrics())

	for key := range keys {
		cms.MountStoreWithDB(keys[key], storetypes.StoreTypeIAVL, db)
	}

	_ = cms.LoadLatestVersion()
	return cms
}<|MERGE_RESOLUTION|>--- conflicted
+++ resolved
@@ -529,15 +529,9 @@
 	// Prepare the on-chain supplier
 	supplierStake := types.NewCoin("upokt", math.NewInt(1000000))
 	defaultSupplier := sharedtypes.Supplier{
-<<<<<<< HEAD
-		OwnerAddress: supplierAddr.String(),
-		Address:      supplierAddr.String(),
-		Stake:        &supplierStake,
-=======
 		OwnerAddress:    supplierOperatorAddr.String(),
 		OperatorAddress: supplierOperatorAddr.String(),
 		Stake:           &supplierStake,
->>>>>>> 5a10fba6
 		Services: []*sharedtypes.SupplierServiceConfig{
 			{
 				RevShare: []*sharedtypes.ServiceRevShare{
