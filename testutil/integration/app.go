--- conflicted
+++ resolved
@@ -84,29 +84,11 @@
 const appName = "poktroll-integration-app"
 
 var (
-<<<<<<< HEAD
-	// FaucetAddrStr is a random address which is funded with FaucetAmountUpokt
-	// coins such that it can be used as a faucet for integration tests.
-	FaucetAddrStr = sample.AccAddress()
-	// FaucetAmountUpokt is the number of upokt coins that the faucet account
-	// is funded with.
-	FaucetAmountUpokt = int64(math2.MaxInt64)
-)
-
-// defaultIntegrationAppOptionFn is the default integration module function for the
-// integration app. It ensures that the bank module genesis state includes the faucet
-// account with a large balance.
-func defaultIntegrationAppOptionFn(cfg *IntegrationAppConfig) {
-	WithInitChainerModuleFn(newFaucetInitChainerFn(FaucetAddrStr, FaucetAmountUpokt))(cfg)
-}
-
-=======
 	// faucetAmountUpokt is the number of upokt coins that the faucet account
 	// is funded with.
 	faucetAmountUpokt = int64(math2.MaxInt64)
 )
 
->>>>>>> c9ab047d
 // App is a test application that can be used to test the behaviour when none
 // of the modules are mocked and their integration (cross module interaction)
 // needs to be validated.
@@ -124,14 +106,11 @@
 	keyRing           keyring.Keyring
 	ringClient        crypto.RingClient
 	preGeneratedAccts *testkeyring.PreGeneratedAccountIterator
-<<<<<<< HEAD
-=======
 
 	// faucetBech32 is a random address which is selected as the primary faucet
 	// to fund other accounts. It is funded with faucetAmountUpokt coins such that
 	// it can be used as a faucet for integration tests.
 	faucetBech32 string
->>>>>>> c9ab047d
 
 	// Some default helper fixtures for general testing.
 	// They're publicly exposed and should/could be improved and expand on
@@ -164,10 +143,6 @@
 ) *App {
 	t.Helper()
 
-<<<<<<< HEAD
-	cfg := &IntegrationAppConfig{}
-	opts = append(opts, defaultIntegrationAppOptionFn)
-=======
 	// Prepare the faucet init-chainer module option function. It ensures that the
 	// bank module genesis state includes the faucet account with a large balance.
 	faucetBech32 := sample.AccAddress()
@@ -176,7 +151,6 @@
 
 	cfg := &IntegrationAppConfig{}
 	opts = append(opts, initChainerModuleOptFn)
->>>>>>> c9ab047d
 	for _, opt := range opts {
 		opt(cfg)
 	}
@@ -700,12 +674,6 @@
 	return txMsgRes[0], err
 }
 
-<<<<<<< HEAD
-// RunMsgs provides the ability to process messages by packing them into a tx and
-// driving the ABCI through block finalization. It returns a slice of tx.MsgResponse
-// (any) whose elements correspond to the request message of the same index. These
-// responses can be type asserted to the expected response type.
-=======
 // GetFaucetBech32 returns the faucet address used by the application.
 func (app *App) GetFaucetBech32() string {
 	return app.faucetBech32
@@ -715,7 +683,6 @@
 // driving the ABCI through block finalization. It returns a slice of tx.MsgResponse
 // (any) whose elements correspond to the request message of the same index.
 // These responses can be type asserted to the expected response type.
->>>>>>> c9ab047d
 // If execution for ANY message fails, ALL failing messages' errors are joined and
 // returned. In order to run a message, the application must have a handler for it.
 // These handlers are registered on the application message service router.
@@ -890,11 +857,7 @@
 // on-chain actors for use in tests. In creates a service, and stakes a supplier
 // and application as well as funding the bank balance of the default supplier.
 //
-<<<<<<< HEAD
-// TODO_IMPROVE: Eliminate usage of and remove this function in favor of
-=======
 // TODO_TECHDEBT(@bryanchriswhite): Eliminate usage of and remove this function in favor of
->>>>>>> c9ab047d
 // integration.NewInitChainerModuleGenesisStateOptionFn.
 func (app *App) setupDefaultActorsState(
 	t *testing.T,
