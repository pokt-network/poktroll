package integration

<<<<<<< HEAD
var (
	RunUntilNextBlockOpts = RunOptions{
		WithAutomaticCommit(),
		WithAutomaticFinalizeBlock(),
	}
)

// RunConfig is the configuration for the testing integration app.
type RunConfig struct {
	AutomaticFinalizeBlock bool
	AutomaticCommit        bool
	ErrorAssertion         func(error)
=======
import (
	"cosmossdk.io/core/appmodule"
	"github.com/cosmos/cosmos-sdk/codec"
	cosmostypes "github.com/cosmos/cosmos-sdk/types"
	"github.com/cosmos/cosmos-sdk/types/module"
)

// IntegrationAppConfig is a configuration struct for an integration App. Its fields
// are intended to be set/updated by IntegrationAppOption functions which are passed
// during integration App construction.
type IntegrationAppConfig struct {
	// InitChainerModuleFns are called for each module during the integration App's
	// InitChainer function.
	InitChainerModuleFns []InitChainerModuleFn
>>>>>>> f3ae96ec
}

// IntegrationAppOption is a function that receives and has the opportunity to
// modify the IntegrationAppConfig. It is intended to be passed during integration
// App construction to modify the behavior of the integration App.
type IntegrationAppOption func(*IntegrationAppConfig)

// InitChainerModuleFn is a function that is called for each module during the
// integration App's InitChainer function.
type InitChainerModuleFn func(cosmostypes.Context, codec.Codec, appmodule.AppModule)

<<<<<<< HEAD
// RunOptions is a list of RunOption. It implements the Append method for convenience.
type RunOptions []RunOption

// Append returns a new RunOptions with the given RunOptions appended.
func (runOpts RunOptions) Append(newRunOpts ...RunOption) RunOptions {
	return append(runOpts, newRunOpts...)
}

// WithAutomaticFinalizeBlock calls ABCI finalize block.
func WithAutomaticFinalizeBlock() RunOption {
	return func(cfg *RunConfig) {
		cfg.AutomaticFinalizeBlock = true
=======
// WithInitChainerModuleFn returns an IntegrationAppOption that appends the given
// InitChainerModuleFn to the IntegrationAppConfig's InitChainerModuleFns.
func WithInitChainerModuleFn(fn InitChainerModuleFn) IntegrationAppOption {
	return func(config *IntegrationAppConfig) {
		config.InitChainerModuleFns = append(config.InitChainerModuleFns, fn)
>>>>>>> f3ae96ec
	}
}

// WithModuleGenesisState returns an IntegrationAppOption that appends an
// InitChainerModuleFn to the IntegrationAppConfig's InitChainerModuleFns which
// initializes the module's genesis state with the given genesisState. T is expected
// to be the module's AppModule type.
func WithModuleGenesisState[T module.HasGenesis](genesisState cosmostypes.Msg) IntegrationAppOption {
	return WithInitChainerModuleFn(
		NewInitChainerModuleGenesisStateOptionFn[T](genesisState),
	)
}

// NewInitChainerModuleGenesisStateOptionFn returns an InitChainerModuleFn that
// initializes the module's genesis state with the given genesisState. T is expected
// to be the module's AppModule type.
func NewInitChainerModuleGenesisStateOptionFn[T module.HasGenesis](genesisState cosmostypes.Msg) InitChainerModuleFn {
	return func(ctx cosmostypes.Context, cdc codec.Codec, mod appmodule.AppModule) {
		targetModule, isTypeT := mod.(T)

		// Bail if this isn't the module we're looking for. 👋
		if !isTypeT {
			return
		}

		genesisJSON := cdc.MustMarshalJSON(genesisState)
		targetModule.InitGenesis(ctx, cdc, genesisJSON)
	}
}

// WithErrorAssertion registers an error assertion function which is called when
// RunMsg() encounters an error.
func WithErrorAssertion(errAssertFn func(error)) RunOption {
	return func(cfg *RunConfig) {
		cfg.ErrorAssertion = errAssertFn
	}
}<|MERGE_RESOLUTION|>--- conflicted
+++ resolved
@@ -1,19 +1,5 @@
 package integration
 
-<<<<<<< HEAD
-var (
-	RunUntilNextBlockOpts = RunOptions{
-		WithAutomaticCommit(),
-		WithAutomaticFinalizeBlock(),
-	}
-)
-
-// RunConfig is the configuration for the testing integration app.
-type RunConfig struct {
-	AutomaticFinalizeBlock bool
-	AutomaticCommit        bool
-	ErrorAssertion         func(error)
-=======
 import (
 	"cosmossdk.io/core/appmodule"
 	"github.com/cosmos/cosmos-sdk/codec"
@@ -28,7 +14,6 @@
 	// InitChainerModuleFns are called for each module during the integration App's
 	// InitChainer function.
 	InitChainerModuleFns []InitChainerModuleFn
->>>>>>> f3ae96ec
 }
 
 // IntegrationAppOption is a function that receives and has the opportunity to
@@ -40,26 +25,11 @@
 // integration App's InitChainer function.
 type InitChainerModuleFn func(cosmostypes.Context, codec.Codec, appmodule.AppModule)
 
-<<<<<<< HEAD
-// RunOptions is a list of RunOption. It implements the Append method for convenience.
-type RunOptions []RunOption
-
-// Append returns a new RunOptions with the given RunOptions appended.
-func (runOpts RunOptions) Append(newRunOpts ...RunOption) RunOptions {
-	return append(runOpts, newRunOpts...)
-}
-
-// WithAutomaticFinalizeBlock calls ABCI finalize block.
-func WithAutomaticFinalizeBlock() RunOption {
-	return func(cfg *RunConfig) {
-		cfg.AutomaticFinalizeBlock = true
-=======
 // WithInitChainerModuleFn returns an IntegrationAppOption that appends the given
 // InitChainerModuleFn to the IntegrationAppConfig's InitChainerModuleFns.
 func WithInitChainerModuleFn(fn InitChainerModuleFn) IntegrationAppOption {
 	return func(config *IntegrationAppConfig) {
 		config.InitChainerModuleFns = append(config.InitChainerModuleFns, fn)
->>>>>>> f3ae96ec
 	}
 }
 
@@ -88,12 +58,4 @@
 		genesisJSON := cdc.MustMarshalJSON(genesisState)
 		targetModule.InitGenesis(ctx, cdc, genesisJSON)
 	}
-}
-
-// WithErrorAssertion registers an error assertion function which is called when
-// RunMsg() encounters an error.
-func WithErrorAssertion(errAssertFn func(error)) RunOption {
-	return func(cfg *RunConfig) {
-		cfg.ErrorAssertion = errAssertFn
-	}
 }