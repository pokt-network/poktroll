package keeper

import (
	"context"
	"testing"

	"cosmossdk.io/log"
	"cosmossdk.io/store"
	"cosmossdk.io/store/metrics"
	storetypes "cosmossdk.io/store/types"
	cmtproto "github.com/cometbft/cometbft/proto/tendermint/types"
	dbm "github.com/cosmos/cosmos-db"
	"github.com/cosmos/cosmos-sdk/codec"
	addresscodec "github.com/cosmos/cosmos-sdk/codec/address"
	codectypes "github.com/cosmos/cosmos-sdk/codec/types"
	cryptocodec "github.com/cosmos/cosmos-sdk/crypto/codec"
	"github.com/cosmos/cosmos-sdk/runtime"
	"github.com/cosmos/cosmos-sdk/testutil/integration"
	sdk "github.com/cosmos/cosmos-sdk/types"
	authkeeper "github.com/cosmos/cosmos-sdk/x/auth/keeper"
	authtypes "github.com/cosmos/cosmos-sdk/x/auth/types"
	govtypes "github.com/cosmos/cosmos-sdk/x/gov/types"
	minttypes "github.com/cosmos/cosmos-sdk/x/mint/types"
	"github.com/golang/mock/gomock"
	"github.com/stretchr/testify/require"

	"github.com/pokt-network/poktroll/app"
	applicationmocks "github.com/pokt-network/poktroll/testutil/application/mocks"
	gatewaymocks "github.com/pokt-network/poktroll/testutil/gateway/mocks"
	"github.com/pokt-network/poktroll/testutil/proof/mocks"
	servicemocks "github.com/pokt-network/poktroll/testutil/service/mocks"
	sessionmocks "github.com/pokt-network/poktroll/testutil/session/mocks"
	suppliermocks "github.com/pokt-network/poktroll/testutil/supplier/mocks"
	appkeeper "github.com/pokt-network/poktroll/x/application/keeper"
	apptypes "github.com/pokt-network/poktroll/x/application/types"
	gatewaykeeper "github.com/pokt-network/poktroll/x/gateway/keeper"
	gatewaytypes "github.com/pokt-network/poktroll/x/gateway/types"
	"github.com/pokt-network/poktroll/x/proof/keeper"
	"github.com/pokt-network/poktroll/x/proof/types"
	prooftypes "github.com/pokt-network/poktroll/x/proof/types"
	servicekeeper "github.com/pokt-network/poktroll/x/service/keeper"
	servicetypes "github.com/pokt-network/poktroll/x/service/types"
	sessionkeeper "github.com/pokt-network/poktroll/x/session/keeper"
	sessiontypes "github.com/pokt-network/poktroll/x/session/types"
	sharedkeeper "github.com/pokt-network/poktroll/x/shared/keeper"
	sharedtypes "github.com/pokt-network/poktroll/x/shared/types"
	supplierkeeper "github.com/pokt-network/poktroll/x/supplier/keeper"
	suppliertypes "github.com/pokt-network/poktroll/x/supplier/types"
)

// ProofModuleKeepers is an aggregation of the proof keeper and all its dependency
// keepers, and the codec that they share. Each keeper is embedded such that the
// ProofModuleKeepers implements all the interfaces of the keepers.
// To call a method which is common to multiple keepers (e.g. `#SetParams()`),
// the field corresponding to the desired keeper on which to call the method
// MUST be specified (e.g. `keepers.AccountKeeper#SetParams()`).
type ProofModuleKeepers struct {
	*keeper.Keeper
	prooftypes.SessionKeeper
	prooftypes.SupplierKeeper
	prooftypes.ApplicationKeeper
	prooftypes.AccountKeeper
	prooftypes.SharedKeeper

	Codec *codec.ProtoCodec
}

// ProofKeepersOpt is a function which receives and potentially modifies the context
// and proof keepers during construction of the aggregation.
type ProofKeepersOpt func(context.Context, *ProofModuleKeepers) context.Context

// ProofKeeper is a helper function to create a proof keeper and a context. It uses
// mocked dependencies only.
func ProofKeeper(t testing.TB) (keeper.Keeper, context.Context) {
	t.Helper()

	storeKey := storetypes.NewKVStoreKey(types.StoreKey)
	db := dbm.NewMemDB()
	stateStore := store.NewCommitMultiStore(db, log.NewNopLogger(), metrics.NewNoOpMetrics())
	stateStore.MountStoreWithDB(storeKey, storetypes.StoreTypeIAVL, db)
	require.NoError(t, stateStore.LoadLatestVersion())

	registry := codectypes.NewInterfaceRegistry()
	cdc := codec.NewProtoCodec(registry)
	authority := authtypes.NewModuleAddress(govtypes.ModuleName)

	ctrl := gomock.NewController(t)
	mockSessionKeeper := mocks.NewMockSessionKeeper(ctrl)
	mockAppKeeper := mocks.NewMockApplicationKeeper(ctrl)
	mockAccountKeeper := mocks.NewMockAccountKeeper(ctrl)
	mockSharedKeeper := mocks.NewMockSharedKeeper(ctrl)

	k := keeper.NewKeeper(
		cdc,
		runtime.NewKVStoreService(storeKey),
		log.NewNopLogger(),
		authority.String(),
		mockSessionKeeper,
		mockAppKeeper,
		mockAccountKeeper,
		mockSharedKeeper,
	)

	ctx := sdk.NewContext(stateStore, cmtproto.Header{}, false, log.NewNopLogger())

	return k, ctx
}

// NewProofModuleKeepers is a helper function to create a proof keeper and a context. It uses
// real dependencies for all keepers except the bank keeper, which is mocked as it's not used
// directly by the proof keeper or its dependencies.
func NewProofModuleKeepers(t testing.TB, opts ...ProofKeepersOpt) (_ *ProofModuleKeepers, ctx context.Context) {
	t.Helper()

	// Collect store keys for all keepers which be constructed & interact with the state store.
	keys := storetypes.NewKVStoreKeys(
		types.StoreKey,
		sessiontypes.StoreKey,
		suppliertypes.StoreKey,
		apptypes.StoreKey,
		gatewaytypes.StoreKey,
		authtypes.StoreKey,
		sharedtypes.StoreKey,
		servicetypes.StoreKey,
	)

	// Construct a multistore & mount store keys for each keeper that will interact with the state store.
	stateStore := integration.CreateMultiStore(keys, log.NewNopLogger())

	logger := log.NewTestLogger(t)
	ctx = sdk.NewContext(stateStore, cmtproto.Header{}, false, logger)

	registry := codectypes.NewInterfaceRegistry()
	authtypes.RegisterInterfaces(registry)
	cryptocodec.RegisterInterfaces(registry)

	cdc := codec.NewProtoCodec(registry)
	authority := authtypes.NewModuleAddress(govtypes.ModuleName)

	// Mock the bank keeper.
	ctrl := gomock.NewController(t)

	// Construct a real account keeper so that public keys can be queried.
	accountKeeper := authkeeper.NewAccountKeeper(
		cdc,
		runtime.NewKVStoreService(keys[authtypes.StoreKey]),
		authtypes.ProtoBaseAccount,
		map[string][]string{minttypes.ModuleName: {authtypes.Minter}},
		addresscodec.NewBech32Codec(app.AccountAddressPrefix),
		app.AccountAddressPrefix,
		authority.String(),
	)

	// Construct a real shared keeper.
	sharedKeeper := sharedkeeper.NewKeeper(
		cdc,
		runtime.NewKVStoreService(keys[sharedtypes.StoreKey]),
		logger,
		authority.String(),
	)
	require.NoError(t, sharedKeeper.SetParams(ctx, sharedtypes.DefaultParams()))

	// Construct gateway keeper with a mocked bank keeper.
	gatewayKeeper := gatewaykeeper.NewKeeper(
		cdc,
		runtime.NewKVStoreService(keys[gatewaytypes.StoreKey]),
		logger,
		authority.String(),
		gatewaymocks.NewMockBankKeeper(ctrl),
	)
	require.NoError(t, gatewayKeeper.SetParams(ctx, gatewaytypes.DefaultParams()))

	// Construct an application keeper to add apps to sessions.
	appKeeper := appkeeper.NewKeeper(
		cdc,
		runtime.NewKVStoreService(keys[apptypes.StoreKey]),
		logger,
		authority.String(),
		applicationmocks.NewMockBankKeeper(ctrl),
		accountKeeper,
		gatewayKeeper,
		sharedKeeper,
	)
	require.NoError(t, appKeeper.SetParams(ctx, apptypes.DefaultParams()))

	// Construct a service keeper need by the supplier keeper.
	serviceKeeper := servicekeeper.NewKeeper(
		cdc,
		runtime.NewKVStoreService(keys[types.StoreKey]),
		log.NewNopLogger(),
		authority.String(),
		servicemocks.NewMockBankKeeper(ctrl),
	)

	// Construct a real supplier keeper to add suppliers to sessions.
	supplierKeeper := supplierkeeper.NewKeeper(
		cdc,
		runtime.NewKVStoreService(keys[suppliertypes.StoreKey]),
		log.NewNopLogger(),
		authority.String(),
		suppliermocks.NewMockBankKeeper(ctrl),
<<<<<<< HEAD
		sharedKeeper,
=======
		serviceKeeper,
>>>>>>> 4ba2ec35
	)
	require.NoError(t, supplierKeeper.SetParams(ctx, suppliertypes.DefaultParams()))

	// Construct a real session keeper so that sessions can be queried.
	sessionKeeper := sessionkeeper.NewKeeper(
		cdc,
		runtime.NewKVStoreService(keys[sessiontypes.StoreKey]),
		log.NewNopLogger(),
		authority.String(),
		accountKeeper,
		sessionmocks.NewMockBankKeeper(ctrl),
		appKeeper,
		supplierKeeper,
		sharedKeeper,
	)
	require.NoError(t, sessionKeeper.SetParams(ctx, sessiontypes.DefaultParams()))

	// Construct a real proof keeper so that claims & proofs can be created.
	proofKeeper := keeper.NewKeeper(
		cdc,
		runtime.NewKVStoreService(keys[types.StoreKey]),
		log.NewNopLogger(),
		authority.String(),
		sessionKeeper,
		appKeeper,
		accountKeeper,
		sharedKeeper,
	)
	require.NoError(t, proofKeeper.SetParams(ctx, types.DefaultParams()))

	keepers := &ProofModuleKeepers{
		Keeper:            &proofKeeper,
		SessionKeeper:     &sessionKeeper,
		SupplierKeeper:    &supplierKeeper,
		ApplicationKeeper: &appKeeper,
		AccountKeeper:     &accountKeeper,
		SharedKeeper:      &sharedKeeper,

		Codec: cdc,
	}

	// Apply any options to update the keepers or context prior to returning them.
	for _, opt := range opts {
		ctx = opt(ctx, keepers)
	}

	return keepers, ctx
}

// AddServiceActors adds a supplier and an application for a specific
// service so a successful session can be generated for testing purposes.
func (keepers *ProofModuleKeepers) AddServiceActors(
	ctx context.Context,
	t *testing.T,
	service *sharedtypes.Service,
	supplierAddr string,
	appAddr string,
) {
	t.Helper()

	keepers.SetSupplier(ctx, sharedtypes.Supplier{
		Address: supplierAddr,
		Services: []*sharedtypes.SupplierServiceConfig{
			{Service: service},
		},
	})

	keepers.SetApplication(ctx, apptypes.Application{
		Address: appAddr,
		ServiceConfigs: []*sharedtypes.ApplicationServiceConfig{
			{Service: service},
		},
	})
}

// GetSessionHeader is a helper to retrieve the session header
// for a specific (app, service, height).
func (keepers *ProofModuleKeepers) GetSessionHeader(
	ctx context.Context,
	t *testing.T,
	appAddr string,
	service *sharedtypes.Service,
	blockHeight int64,
) *sessiontypes.SessionHeader {
	t.Helper()

	sessionRes, err := keepers.GetSession(
		ctx,
		&sessiontypes.QueryGetSessionRequest{
			ApplicationAddress: appAddr,
			Service:            service,
			BlockHeight:        blockHeight,
		},
	)
	require.NoError(t, err)

	return sessionRes.GetSession().GetHeader()
}

// WithBlockHash sets the initial block hash for the context and returns the updated context.
func WithBlockHash(hash []byte) ProofKeepersOpt {
	return func(ctx context.Context, _ *ProofModuleKeepers) context.Context {
		return SetBlockHash(ctx, hash)
	}
}

// SetBlockHash updates the block hash for the given context and returns the updated context.
func SetBlockHash(ctx context.Context, hash []byte) context.Context {
	return sdk.UnwrapSDKContext(ctx).WithHeaderHash(hash)
}

// WithBlockHeight sets the initial block height for the context and returns the updated context.
func WithBlockHeight(height int64) ProofKeepersOpt {
	return func(ctx context.Context, _ *ProofModuleKeepers) context.Context {
		return SetBlockHeight(ctx, height)
	}
}

// SetBlockHeight updates the block height for the given context and returns the updated context.
func SetBlockHeight(ctx context.Context, height int64) context.Context {
	return sdk.UnwrapSDKContext(ctx).WithBlockHeight(height)
}<|MERGE_RESOLUTION|>--- conflicted
+++ resolved
@@ -199,11 +199,8 @@
 		log.NewNopLogger(),
 		authority.String(),
 		suppliermocks.NewMockBankKeeper(ctrl),
-<<<<<<< HEAD
 		sharedKeeper,
-=======
 		serviceKeeper,
->>>>>>> 4ba2ec35
 	)
 	require.NoError(t, supplierKeeper.SetParams(ctx, suppliertypes.DefaultParams()))
 
