--- conflicted
+++ resolved
@@ -126,10 +126,7 @@
 func mockBankKeeperSpendableCoins(_ context.Context, addr cosmostypes.AccAddress) cosmostypes.Coins {
 	mapMu.RLock()
 	defer mapMu.RUnlock()
-<<<<<<< HEAD
-=======
 
->>>>>>> 5d8339f5
 	if coins, ok := mapAccAddrCoins[addr.String()]; ok {
 		return coins
 	}
@@ -141,12 +138,8 @@
 func mockBankKeeperMintCoins(
 	_ context.Context,
 	moduleName string,
-<<<<<<< HEAD
-	mintCoins cosmostypes.Coins) error {
-=======
 	mintCoins cosmostypes.Coins,
 ) error {
->>>>>>> 5d8339f5
 	mapMu.Lock()
 	defer mapMu.Unlock()
 	moduleAddr := authtypes.NewModuleAddress(moduleName)
