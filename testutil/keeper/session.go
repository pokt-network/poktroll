package keeper

import (
	"context"
	"testing"

	tmdb "github.com/cometbft/cometbft-db"
	"github.com/cometbft/cometbft/libs/log"
	tmproto "github.com/cometbft/cometbft/proto/tendermint/types"
	"github.com/cosmos/cosmos-sdk/codec"
	codectypes "github.com/cosmos/cosmos-sdk/codec/types"
	"github.com/cosmos/cosmos-sdk/store"
	storetypes "github.com/cosmos/cosmos-sdk/store/types"
	sdk "github.com/cosmos/cosmos-sdk/types"
	typesparams "github.com/cosmos/cosmos-sdk/x/params/types"
	"github.com/golang/mock/gomock"
	"github.com/stretchr/testify/require"

<<<<<<< HEAD
	"pocket/testutil/sample"
	mocks "pocket/testutil/session/mocks"
	apptypes "pocket/x/application/types"
	"pocket/x/session/keeper"
	"pocket/x/session/types"
	sharedtypes "pocket/x/shared/types"
=======
	"github.com/pokt-network/poktroll/testutil/sample"
	"github.com/pokt-network/poktroll/testutil/session/mocks"
	apptypes "github.com/pokt-network/poktroll/x/application/types"
	"github.com/pokt-network/poktroll/x/session/keeper"
	"github.com/pokt-network/poktroll/x/session/types"
	sharedtypes "github.com/pokt-network/poktroll/x/shared/types"
>>>>>>> 5b3fd951
)

type option[V any] func(k *keeper.Keeper)

var (
	TestServiceId1 = "svc1"
	TestServiceId2 = "svc2"

	TestApp1Address = "pokt106grzmkmep67pdfrm6ccl9snynryjqus6l3vct" // Generated via sample.AccAddress()
	TestApp1        = apptypes.Application{
		Address: TestApp1Address,
		Stake:   &sdk.Coin{Denom: "upokt", Amount: sdk.NewInt(100)},
<<<<<<< HEAD
		ServiceIds: []*sharedtypes.ServiceId{
			{
				Id: TestServiceId1,
			},
			{
				Id: TestServiceId2,
=======
		ServiceConfigs: []*sharedtypes.ApplicationServiceConfig{
			{
				ServiceId: &sharedtypes.ServiceId{Id: TestServiceId1},
			},
			{
				ServiceId: &sharedtypes.ServiceId{Id: TestServiceId2},
>>>>>>> 5b3fd951
			},
		},
	}

	TestApp2Address = "pokt1dm7tr0a99ja232gzt5rjtrl7hj6z6h40669fwh" // Generated via sample.AccAddress()
	TestApp2        = apptypes.Application{
		Address: TestApp1Address,
		Stake:   &sdk.Coin{Denom: "upokt", Amount: sdk.NewInt(100)},
<<<<<<< HEAD
		ServiceIds: []*sharedtypes.ServiceId{
			{
				Id: TestServiceId1,
			},
			{
				Id: TestServiceId2,
=======
		ServiceConfigs: []*sharedtypes.ApplicationServiceConfig{
			{
				ServiceId: &sharedtypes.ServiceId{Id: TestServiceId1},
			},
			{
				ServiceId: &sharedtypes.ServiceId{Id: TestServiceId2},
>>>>>>> 5b3fd951
			},
		},
	}

	TestSupplierUrl     = "http://olshansky.info"
	TestSupplierAddress = sample.AccAddress()
	TestSupplier        = sharedtypes.Supplier{
		Address: TestSupplierAddress,
		Stake:   &sdk.Coin{Denom: "upokt", Amount: sdk.NewInt(100)},
		Services: []*sharedtypes.SupplierServiceConfig{
			{
				ServiceId: &sharedtypes.ServiceId{Id: TestServiceId1},
				Endpoints: []*sharedtypes.SupplierEndpoint{
					{
						Url:     TestSupplierUrl,
						RpcType: sharedtypes.RPCType_JSON_RPC,
<<<<<<< HEAD
=======
						Configs: make([]*sharedtypes.ConfigOption, 0),
>>>>>>> 5b3fd951
					},
				},
			},
			{
				ServiceId: &sharedtypes.ServiceId{Id: TestServiceId2},
				Endpoints: []*sharedtypes.SupplierEndpoint{
					{
						Url:     TestSupplierUrl,
						RpcType: sharedtypes.RPCType_GRPC,
<<<<<<< HEAD
=======
						Configs: make([]*sharedtypes.ConfigOption, 0),
>>>>>>> 5b3fd951
					},
				},
			},
		},
	}
)

func SessionKeeper(t testing.TB) (*keeper.Keeper, sdk.Context) {
	storeKey := sdk.NewKVStoreKey(types.StoreKey)
	memStoreKey := storetypes.NewMemoryStoreKey(types.MemStoreKey)

	db := tmdb.NewMemDB()
	stateStore := store.NewCommitMultiStore(db)
	stateStore.MountStoreWithDB(storeKey, storetypes.StoreTypeIAVL, db)
	stateStore.MountStoreWithDB(memStoreKey, storetypes.StoreTypeMemory, nil)
	require.NoError(t, stateStore.LoadLatestVersion())

	registry := codectypes.NewInterfaceRegistry()
	cdc := codec.NewProtoCodec(registry)

	mockAppKeeper := defaultAppKeeperMock(t)
	mockSupplierKeeper := defaultSupplierKeeperMock(t)

	paramsSubspace := typesparams.NewSubspace(cdc,
		types.Amino,
		storeKey,
		memStoreKey,
		"SessionParams",
	)
	k := keeper.NewKeeper(
		cdc,
		storeKey,
		memStoreKey,
		paramsSubspace,

		mockAppKeeper,
		mockSupplierKeeper,
	)

	// TODO_TECHDEBT: See the comment at the bottom of this file explaining
	// why we don't support options yet.
	// for _, opt := range opts {
	// 	opt(k)
	// }

	ctx := sdk.NewContext(stateStore, tmproto.Header{}, false, log.NewNopLogger())

	// Initialize params
	k.SetParams(ctx, types.DefaultParams())

	return k, ctx
}

func defaultAppKeeperMock(t testing.TB) types.ApplicationKeeper {
	t.Helper()
	ctrl := gomock.NewController(t)

	getAppFn := func(_ context.Context, appAddr string) (apptypes.Application, bool) {
		switch appAddr {
		case TestApp1Address:
			return TestApp1, true
		case TestApp2Address:
			return TestApp2, true
		default:
			return apptypes.Application{}, false
		}
	}

	mockAppKeeper := mocks.NewMockApplicationKeeper(ctrl)
	mockAppKeeper.EXPECT().GetApplication(gomock.Any(), gomock.Any()).AnyTimes().DoAndReturn(getAppFn)
	mockAppKeeper.EXPECT().GetApplication(gomock.Any(), TestApp1Address).AnyTimes().Return(TestApp1, true)

	return mockAppKeeper
}

func defaultSupplierKeeperMock(t testing.TB) types.SupplierKeeper {
	t.Helper()
	ctrl := gomock.NewController(t)

	allSuppliers := []sharedtypes.Supplier{TestSupplier}

	mockSupplierKeeper := mocks.NewMockSupplierKeeper(ctrl)
	mockSupplierKeeper.EXPECT().GetAllSupplier(gomock.Any()).AnyTimes().Return(allSuppliers)

	return mockSupplierKeeper
}

// TODO_TECHDEBT: Figure out how to vary the supplierKeep on a per test basis with exposing `SupplierKeeper publically`

// type option[V any] func(k *keeper.Keeper)

// WithPublisher returns an option function which sets the given publishCh of the
// resulting observable when passed to NewObservable().
// func WithSupplierKeeperMock(supplierKeeper types.SupplierKeeper) option[any] {
// 	return func(k *keeper.Keeper) {
// 		k.supplierKeeper = supplierKeeper
// 	}
// }<|MERGE_RESOLUTION|>--- conflicted
+++ resolved
@@ -16,21 +16,12 @@
 	"github.com/golang/mock/gomock"
 	"github.com/stretchr/testify/require"
 
-<<<<<<< HEAD
-	"pocket/testutil/sample"
-	mocks "pocket/testutil/session/mocks"
-	apptypes "pocket/x/application/types"
-	"pocket/x/session/keeper"
-	"pocket/x/session/types"
-	sharedtypes "pocket/x/shared/types"
-=======
 	"github.com/pokt-network/poktroll/testutil/sample"
 	"github.com/pokt-network/poktroll/testutil/session/mocks"
 	apptypes "github.com/pokt-network/poktroll/x/application/types"
 	"github.com/pokt-network/poktroll/x/session/keeper"
 	"github.com/pokt-network/poktroll/x/session/types"
 	sharedtypes "github.com/pokt-network/poktroll/x/shared/types"
->>>>>>> 5b3fd951
 )
 
 type option[V any] func(k *keeper.Keeper)
@@ -43,21 +34,12 @@
 	TestApp1        = apptypes.Application{
 		Address: TestApp1Address,
 		Stake:   &sdk.Coin{Denom: "upokt", Amount: sdk.NewInt(100)},
-<<<<<<< HEAD
-		ServiceIds: []*sharedtypes.ServiceId{
-			{
-				Id: TestServiceId1,
-			},
-			{
-				Id: TestServiceId2,
-=======
 		ServiceConfigs: []*sharedtypes.ApplicationServiceConfig{
 			{
 				ServiceId: &sharedtypes.ServiceId{Id: TestServiceId1},
 			},
 			{
 				ServiceId: &sharedtypes.ServiceId{Id: TestServiceId2},
->>>>>>> 5b3fd951
 			},
 		},
 	}
@@ -66,21 +48,12 @@
 	TestApp2        = apptypes.Application{
 		Address: TestApp1Address,
 		Stake:   &sdk.Coin{Denom: "upokt", Amount: sdk.NewInt(100)},
-<<<<<<< HEAD
-		ServiceIds: []*sharedtypes.ServiceId{
-			{
-				Id: TestServiceId1,
-			},
-			{
-				Id: TestServiceId2,
-=======
 		ServiceConfigs: []*sharedtypes.ApplicationServiceConfig{
 			{
 				ServiceId: &sharedtypes.ServiceId{Id: TestServiceId1},
 			},
 			{
 				ServiceId: &sharedtypes.ServiceId{Id: TestServiceId2},
->>>>>>> 5b3fd951
 			},
 		},
 	}
@@ -97,10 +70,7 @@
 					{
 						Url:     TestSupplierUrl,
 						RpcType: sharedtypes.RPCType_JSON_RPC,
-<<<<<<< HEAD
-=======
 						Configs: make([]*sharedtypes.ConfigOption, 0),
->>>>>>> 5b3fd951
 					},
 				},
 			},
@@ -110,10 +80,7 @@
 					{
 						Url:     TestSupplierUrl,
 						RpcType: sharedtypes.RPCType_GRPC,
-<<<<<<< HEAD
-=======
 						Configs: make([]*sharedtypes.ConfigOption, 0),
->>>>>>> 5b3fd951
 					},
 				},
 			},
