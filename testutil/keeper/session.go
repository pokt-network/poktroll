--- conflicted
+++ resolved
@@ -34,21 +34,12 @@
 	TestApp1        = apptypes.Application{
 		Address: TestApp1Address,
 		Stake:   &sdk.Coin{Denom: "upokt", Amount: sdk.NewInt(100)},
-<<<<<<< HEAD
 		ServiceConfigs: []*sharedtypes.ApplicationServiceConfig{
 			{
 				ServiceId: &sharedtypes.ServiceId{Id: TestServiceId1},
 			},
 			{
 				ServiceId: &sharedtypes.ServiceId{Id: TestServiceId2},
-=======
-		ServiceIds: []*sharedtypes.ServiceId{
-			{
-				Id: TestServiceId1,
-			},
-			{
-				Id: TestServiceId2,
->>>>>>> 1ac30ccf
 			},
 		},
 	}
@@ -57,21 +48,12 @@
 	TestApp2        = apptypes.Application{
 		Address: TestApp1Address,
 		Stake:   &sdk.Coin{Denom: "upokt", Amount: sdk.NewInt(100)},
-<<<<<<< HEAD
 		ServiceConfigs: []*sharedtypes.ApplicationServiceConfig{
 			{
 				ServiceId: &sharedtypes.ServiceId{Id: TestServiceId1},
 			},
 			{
 				ServiceId: &sharedtypes.ServiceId{Id: TestServiceId2},
-=======
-		ServiceIds: []*sharedtypes.ServiceId{
-			{
-				Id: TestServiceId1,
-			},
-			{
-				Id: TestServiceId2,
->>>>>>> 1ac30ccf
 			},
 		},
 	}
@@ -136,11 +118,8 @@
 		mockSupplierKeeper,
 	)
 
-<<<<<<< HEAD
-=======
 	// TODO_TECHDEBT: See the comment at the bottom of this file explaining
 	// why we don't support options yet.
->>>>>>> 1ac30ccf
 	// for _, opt := range opts {
 	// 	opt(k)
 	// }
