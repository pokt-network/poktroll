--- conflicted
+++ resolved
@@ -44,14 +44,10 @@
 				Service: &sharedtypes.Service{Id: TestServiceId1},
 			},
 			{
-<<<<<<< HEAD
-				ServiceId: &sharedtypes.ServiceId{Id: TestServiceId11},
-			},
-			{
-				ServiceId: &sharedtypes.ServiceId{Id: TestServiceId12},
-=======
+				Service: &sharedtypes.Service{Id: TestServiceId11},
+			},
+			{
 				Service: &sharedtypes.Service{Id: TestServiceId2},
->>>>>>> 39e1f3ca
 			},
 		},
 	}
@@ -62,20 +58,13 @@
 		Stake:   &sdk.Coin{Denom: "upokt", Amount: sdk.NewInt(100)},
 		ServiceConfigs: []*sharedtypes.ApplicationServiceConfig{
 			{
-<<<<<<< HEAD
-				ServiceId: &sharedtypes.ServiceId{Id: TestServiceId2},
-			},
-			{
-				ServiceId: &sharedtypes.ServiceId{Id: TestServiceId22},
-			},
-			{
-				ServiceId: &sharedtypes.ServiceId{Id: TestServiceId12},
-=======
-				Service: &sharedtypes.Service{Id: TestServiceId1},
-			},
-			{
 				Service: &sharedtypes.Service{Id: TestServiceId2},
->>>>>>> 39e1f3ca
+			},
+			{
+				Service: &sharedtypes.Service{Id: TestServiceId22},
+			},
+			{
+				Service: &sharedtypes.Service{Id: TestServiceId12},
 			},
 		},
 	}
