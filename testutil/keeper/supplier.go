package keeper

import (
	"context"
	"testing"

	"cosmossdk.io/log"
	"cosmossdk.io/store"
	"cosmossdk.io/store/metrics"
	storetypes "cosmossdk.io/store/types"
	cmtproto "github.com/cometbft/cometbft/proto/tendermint/types"
	dbm "github.com/cosmos/cosmos-db"
	"github.com/cosmos/cosmos-sdk/codec"
	codectypes "github.com/cosmos/cosmos-sdk/codec/types"
	"github.com/cosmos/cosmos-sdk/runtime"
	sdk "github.com/cosmos/cosmos-sdk/types"
	authtypes "github.com/cosmos/cosmos-sdk/x/auth/types"
	govtypes "github.com/cosmos/cosmos-sdk/x/gov/types"
	"github.com/golang/mock/gomock"
	"github.com/stretchr/testify/require"

	"github.com/pokt-network/poktroll/testutil/supplier/mocks"
<<<<<<< HEAD
	sharedkeeper "github.com/pokt-network/poktroll/x/shared/keeper"
=======
	servicekeeper "github.com/pokt-network/poktroll/x/service/keeper"
>>>>>>> 4ba2ec35
	sharedtypes "github.com/pokt-network/poktroll/x/shared/types"
	"github.com/pokt-network/poktroll/x/supplier/keeper"
	"github.com/pokt-network/poktroll/x/supplier/types"
)

func SupplierKeeper(t testing.TB) (keeper.Keeper, context.Context) {
	t.Helper()

	storeKey := storetypes.NewKVStoreKey(types.StoreKey)

	db := dbm.NewMemDB()
	stateStore := store.NewCommitMultiStore(db, log.NewNopLogger(), metrics.NewNoOpMetrics())
	stateStore.MountStoreWithDB(storeKey, storetypes.StoreTypeIAVL, db)
	require.NoError(t, stateStore.LoadLatestVersion())

	logger := log.NewTestLogger(t)
	ctx := sdk.NewContext(stateStore, cmtproto.Header{}, false, logger)

	registry := codectypes.NewInterfaceRegistry()
	cdc := codec.NewProtoCodec(registry)
	authority := authtypes.NewModuleAddress(govtypes.ModuleName)

	ctrl := gomock.NewController(t)
	mockBankKeeper := mocks.NewMockBankKeeper(ctrl)
	mockBankKeeper.EXPECT().SendCoinsFromAccountToModule(gomock.Any(), gomock.Any(), types.ModuleName, gomock.Any()).AnyTimes()
	mockBankKeeper.EXPECT().SendCoinsFromModuleToAccount(gomock.Any(), types.ModuleName, gomock.Any(), gomock.Any()).AnyTimes()
	mockBankKeeper.EXPECT().SpendableCoins(gomock.Any(), gomock.Any()).AnyTimes()

	serviceKeeper := servicekeeper.NewKeeper(
		cdc,
		runtime.NewKVStoreService(storeKey),
		log.NewNopLogger(),
		authority.String(),
		mockBankKeeper,
	)

	// Construct a real shared keeper.
	sharedKeeper := sharedkeeper.NewKeeper(
		cdc,
		runtime.NewKVStoreService(storeKey),
		logger,
		authority.String(),
	)
	require.NoError(t, sharedKeeper.SetParams(ctx, sharedtypes.DefaultParams()))

	k := keeper.NewKeeper(
		cdc,
		runtime.NewKVStoreService(storeKey),
		log.NewNopLogger(),
		authority.String(),
		mockBankKeeper,
<<<<<<< HEAD
		sharedKeeper,
=======
		serviceKeeper,
>>>>>>> 4ba2ec35
	)

	// Initialize params
	require.NoError(t, k.SetParams(ctx, types.DefaultParams()))

<<<<<<< HEAD
	// Move block height to 1 to get a non zero session end height
	sdkCtx := SetBlockHeight(ctx, 1)

	return k, sdkCtx
=======
	// Add existing services used in the test.
	serviceKeeper.SetService(ctx, sharedtypes.Service{Id: "svcId"})
	serviceKeeper.SetService(ctx, sharedtypes.Service{Id: "svcId2"})

	return k, ctx
>>>>>>> 4ba2ec35
}

// TODO_OPTIMIZE: Index suppliers by service so we can easily query k.GetAllSuppliers(ctx, Service)
// func (k Keeper) GetAllSuppliers(ctx, sdkContext, serviceId string) (suppliers []sharedtypes.Supplier) {}<|MERGE_RESOLUTION|>--- conflicted
+++ resolved
@@ -20,11 +20,8 @@
 	"github.com/stretchr/testify/require"
 
 	"github.com/pokt-network/poktroll/testutil/supplier/mocks"
-<<<<<<< HEAD
+	servicekeeper "github.com/pokt-network/poktroll/x/service/keeper"
 	sharedkeeper "github.com/pokt-network/poktroll/x/shared/keeper"
-=======
-	servicekeeper "github.com/pokt-network/poktroll/x/service/keeper"
->>>>>>> 4ba2ec35
 	sharedtypes "github.com/pokt-network/poktroll/x/shared/types"
 	"github.com/pokt-network/poktroll/x/supplier/keeper"
 	"github.com/pokt-network/poktroll/x/supplier/types"
@@ -53,14 +50,6 @@
 	mockBankKeeper.EXPECT().SendCoinsFromModuleToAccount(gomock.Any(), types.ModuleName, gomock.Any(), gomock.Any()).AnyTimes()
 	mockBankKeeper.EXPECT().SpendableCoins(gomock.Any(), gomock.Any()).AnyTimes()
 
-	serviceKeeper := servicekeeper.NewKeeper(
-		cdc,
-		runtime.NewKVStoreService(storeKey),
-		log.NewNopLogger(),
-		authority.String(),
-		mockBankKeeper,
-	)
-
 	// Construct a real shared keeper.
 	sharedKeeper := sharedkeeper.NewKeeper(
 		cdc,
@@ -70,34 +59,35 @@
 	)
 	require.NoError(t, sharedKeeper.SetParams(ctx, sharedtypes.DefaultParams()))
 
+	serviceKeeper := servicekeeper.NewKeeper(
+		cdc,
+		runtime.NewKVStoreService(storeKey),
+		log.NewNopLogger(),
+		authority.String(),
+		mockBankKeeper,
+	)
+
 	k := keeper.NewKeeper(
 		cdc,
 		runtime.NewKVStoreService(storeKey),
 		log.NewNopLogger(),
 		authority.String(),
 		mockBankKeeper,
-<<<<<<< HEAD
 		sharedKeeper,
-=======
 		serviceKeeper,
->>>>>>> 4ba2ec35
 	)
 
 	// Initialize params
 	require.NoError(t, k.SetParams(ctx, types.DefaultParams()))
 
-<<<<<<< HEAD
 	// Move block height to 1 to get a non zero session end height
 	sdkCtx := SetBlockHeight(ctx, 1)
 
-	return k, sdkCtx
-=======
 	// Add existing services used in the test.
 	serviceKeeper.SetService(ctx, sharedtypes.Service{Id: "svcId"})
 	serviceKeeper.SetService(ctx, sharedtypes.Service{Id: "svcId2"})
 
-	return k, ctx
->>>>>>> 4ba2ec35
+	return k, sdkCtx
 }
 
 // TODO_OPTIMIZE: Index suppliers by service so we can easily query k.GetAllSuppliers(ctx, Service)
