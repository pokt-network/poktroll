package keeper

import (
	"context"
	"testing"

	"cosmossdk.io/log"
	"cosmossdk.io/math"
	"cosmossdk.io/store"
	"cosmossdk.io/store/metrics"
	storetypes "cosmossdk.io/store/types"
	cmtproto "github.com/cometbft/cometbft/proto/tendermint/types"
	dbm "github.com/cosmos/cosmos-db"
	"github.com/cosmos/cosmos-sdk/codec"
	addresscodec "github.com/cosmos/cosmos-sdk/codec/address"
	codectypes "github.com/cosmos/cosmos-sdk/codec/types"
	cryptocodec "github.com/cosmos/cosmos-sdk/crypto/codec"
	"github.com/cosmos/cosmos-sdk/runtime"
	"github.com/cosmos/cosmos-sdk/testutil/integration"
	sdk "github.com/cosmos/cosmos-sdk/types"
	authkeeper "github.com/cosmos/cosmos-sdk/x/auth/keeper"
	authtypes "github.com/cosmos/cosmos-sdk/x/auth/types"
	bankkeeper "github.com/cosmos/cosmos-sdk/x/bank/keeper"
	banktypes "github.com/cosmos/cosmos-sdk/x/bank/types"
	govtypes "github.com/cosmos/cosmos-sdk/x/gov/types"
	minttypes "github.com/cosmos/cosmos-sdk/x/mint/types"
	"github.com/golang/mock/gomock"
	"github.com/stretchr/testify/require"

	"github.com/pokt-network/poktroll/app"
	"github.com/pokt-network/poktroll/testutil/sample"
	"github.com/pokt-network/poktroll/testutil/tokenomics/mocks"
	appkeeper "github.com/pokt-network/poktroll/x/application/keeper"
	apptypes "github.com/pokt-network/poktroll/x/application/types"
	gatewaykeeper "github.com/pokt-network/poktroll/x/gateway/keeper"
	gatewaytypes "github.com/pokt-network/poktroll/x/gateway/types"
	proofkeeper "github.com/pokt-network/poktroll/x/proof/keeper"
	prooftypes "github.com/pokt-network/poktroll/x/proof/types"
	servicekeeper "github.com/pokt-network/poktroll/x/service/keeper"
	servicetypes "github.com/pokt-network/poktroll/x/service/types"
	sessionkeeper "github.com/pokt-network/poktroll/x/session/keeper"
	sessiontypes "github.com/pokt-network/poktroll/x/session/types"
	sharedkeeper "github.com/pokt-network/poktroll/x/shared/keeper"
	sharedtypes "github.com/pokt-network/poktroll/x/shared/types"
	supplierkeeper "github.com/pokt-network/poktroll/x/supplier/keeper"
	suppliertypes "github.com/pokt-network/poktroll/x/supplier/types"
	tokenomicskeeper "github.com/pokt-network/poktroll/x/tokenomics/keeper"
	tokenomicstypes "github.com/pokt-network/poktroll/x/tokenomics/types"
)

// TokenomicsModuleKeepers is an aggregation of the tokenomics keeper, all its dependency
// keepers, and the codec that they share. Each keeper is embedded such that the
// TokenomicsModuleKeepers implements all the interfaces of the keepers.
// To call a method which is common to multiple keepers (e.g. `#SetParams()`),
// the field corresponding to the desired keeper on which to call the method
// MUST be specified (e.g. `keepers.AccountKeeper#SetParams()`).
type TokenomicsModuleKeepers struct {
	*tokenomicskeeper.Keeper
	tokenomicstypes.AccountKeeper
	tokenomicstypes.BankKeeper
	tokenomicstypes.ApplicationKeeper
	tokenomicstypes.SupplierKeeper
	tokenomicstypes.ProofKeeper
	tokenomicstypes.SharedKeeper

	Codec *codec.ProtoCodec
}

// TokenomicsKeepersOpt is a function which receives and potentially modifies the context
// and tokenomics keepers during construction of the aggregation.
type TokenomicsKeepersOpt func(context.Context, *TokenomicsModuleKeepers) context.Context

func TokenomicsKeeper(t testing.TB) (tokenomicsKeeper tokenomicskeeper.Keeper, ctx context.Context) {
	t.Helper()
	k, ctx, _, _ := TokenomicsKeeperWithActorAddrs(t)
	return k, ctx
}

// TODO_TECHDEBT: Have the callers use the keepers to find `appAddr` and `supplierAddr`
// rather than returning them explicitly.
func TokenomicsKeeperWithActorAddrs(t testing.TB) (
	tokenomicsKeeper tokenomicskeeper.Keeper,
	ctx context.Context,
	appAddr string,
	supplierAddr string,
) {
	t.Helper()
	storeKey := storetypes.NewKVStoreKey(tokenomicstypes.StoreKey)

	// Initialize the in-memory database.
	db := dbm.NewMemDB()
	stateStore := store.NewCommitMultiStore(db, log.NewNopLogger(), metrics.NewNoOpMetrics())
	stateStore.MountStoreWithDB(storeKey, storetypes.StoreTypeIAVL, db)
	require.NoError(t, stateStore.LoadLatestVersion())

	// Initialize the codec and other necessary components.
	registry := codectypes.NewInterfaceRegistry()
	cdc := codec.NewProtoCodec(registry)

	// The on-chain governance address.
	authority := authtypes.NewModuleAddress(govtypes.ModuleName)

	// Prepare the test application.
	application := apptypes.Application{
		Address: sample.AccAddress(),
		Stake:   &sdk.Coin{Denom: "upokt", Amount: math.NewInt(100000)},
	}

	// Prepare the test supplier.
	supplier := sharedtypes.Supplier{
		Address: sample.AccAddress(),
		Stake:   &sdk.Coin{Denom: "upokt", Amount: math.NewInt(100000)},
	}

	ctrl := gomock.NewController(t)

	// Mock the application keeper.
	mockApplicationKeeper := mocks.NewMockApplicationKeeper(ctrl)

	// Get test application if the address matches.
	mockApplicationKeeper.EXPECT().
		GetApplication(gomock.Any(), gomock.Eq(application.Address)).
		Return(application, true).
		AnyTimes()

	// Get zero-value application if the address does not match.
	mockApplicationKeeper.EXPECT().
		GetApplication(gomock.Any(), gomock.Not(application.Address)).
		Return(apptypes.Application{}, false).
		AnyTimes()

	// Mock SetApplication.
	mockApplicationKeeper.EXPECT().
		SetApplication(gomock.Any(), gomock.Any()).
		AnyTimes()

	// Mock the bank keeper.
	mockBankKeeper := mocks.NewMockBankKeeper(ctrl)
	mockBankKeeper.EXPECT().
		MintCoins(gomock.Any(), gomock.Any(), gomock.Any()).
		AnyTimes()
	mockBankKeeper.EXPECT().
		BurnCoins(gomock.Any(), gomock.Any(), gomock.Any()).
		AnyTimes()
	mockBankKeeper.EXPECT().
		SendCoinsFromModuleToAccount(gomock.Any(), suppliertypes.ModuleName, gomock.Any(), gomock.Any()).
		AnyTimes()

	// Mock the account keeper
	mockAccountKeeper := mocks.NewMockAccountKeeper(ctrl)
	mockAccountKeeper.EXPECT().GetAccount(gomock.Any(), gomock.Any()).AnyTimes()

	// Mock the proof keeper
	mockProofKeeper := mocks.NewMockProofKeeper(ctrl)
	mockProofKeeper.EXPECT().GetAllClaims(gomock.Any()).AnyTimes()

	// Mock the shared keeper
	mockSharedKeeper := mocks.NewMockSharedKeeper(ctrl)
	mockSharedKeeper.EXPECT().GetProofWindowCloseHeight(gomock.Any(), gomock.Any()).AnyTimes()

	// Mock the session keeper
	mockSessionKeeper := mocks.NewMockSessionKeeper(ctrl)

	k := tokenomicskeeper.NewKeeper(
		cdc,
		runtime.NewKVStoreService(storeKey),
		log.NewNopLogger(),
		authority.String(),
		mockBankKeeper,
		mockAccountKeeper,
		mockApplicationKeeper,
		mockProofKeeper,
		mockSharedKeeper,
		mockSessionKeeper,
	)

	sdkCtx := sdk.NewContext(stateStore, cmtproto.Header{}, false, log.NewNopLogger())

	// Initialize params
	require.NoError(t, k.SetParams(sdkCtx, tokenomicstypes.DefaultParams()))

	return k, sdkCtx, application.Address, supplier.Address
}

// NewTokenomicsModuleKeepers is a helper function to create a tokenomics keeper
// and a context. It uses real dependencies for all upstream keepers.
func NewTokenomicsModuleKeepers(
	t testing.TB,
	logger log.Logger,
	opts ...TokenomicsKeepersOpt,
) (_ TokenomicsModuleKeepers, ctx context.Context) {
	t.Helper()

	// Collect store keys for all keepers which be constructed & interact with the state store.
	keys := storetypes.NewKVStoreKeys(
		tokenomicstypes.StoreKey,
		banktypes.StoreKey,
		gatewaytypes.StoreKey,
		authtypes.StoreKey,
		sessiontypes.StoreKey,
		apptypes.StoreKey,
		suppliertypes.StoreKey,
		prooftypes.StoreKey,
		sharedtypes.StoreKey,
	)

	// Construct a multistore & mount store keys for each keeper that will interact with the state store.
	stateStore := integration.CreateMultiStore(keys, log.NewNopLogger())

	// Use the test logger by default (i.e. if none is given).
	if logger == nil {
		logger = log.NewTestLogger(t)
	}

	// Prepare the context
	ctx = sdk.NewContext(stateStore, cmtproto.Header{}, false, logger)

	// ctx.SetAccount
	// Prepare the account keeper.
	registry := codectypes.NewInterfaceRegistry()
	authtypes.RegisterInterfaces(registry)
	cryptocodec.RegisterInterfaces(registry)

	// Prepare the chain's authority
	cdc := codec.NewProtoCodec(registry)
	authority := authtypes.NewModuleAddress(govtypes.ModuleName)

	// Construct a real account keeper so that public keys can be queried.
	addrCodec := addresscodec.NewBech32Codec(app.AccountAddressPrefix)
	accountKeeper := authkeeper.NewAccountKeeper(
		cdc,
		runtime.NewKVStoreService(keys[authtypes.StoreKey]),
		authtypes.ProtoBaseAccount,
		// These module accounts are necessary in order to settle balances
		// during claim expiration.
		map[string][]string{
			minttypes.ModuleName:     {authtypes.Minter},
			suppliertypes.ModuleName: {authtypes.Minter, authtypes.Burner},
			apptypes.ModuleName:      {authtypes.Minter, authtypes.Burner},
		},
		addrCodec,
		app.AccountAddressPrefix,
		authority.String(),
	)

	// Construct a real bank keeper so that the balances can be updated & verified
	bankKeeper := bankkeeper.NewBaseKeeper(
		cdc,
		runtime.NewKVStoreService(keys[banktypes.StoreKey]),
		accountKeeper,
		make(map[string]bool),
		authority.String(),
		logger,
	)
	require.NoError(t, bankKeeper.SetParams(ctx, banktypes.DefaultParams()))

	// Provide some initial funds to the suppliers & applications module accounts.
	err := bankKeeper.MintCoins(ctx, suppliertypes.ModuleName, sdk.NewCoins(sdk.NewCoin("upokt", math.NewInt(1000000000000))))
	require.NoError(t, err)
	err = bankKeeper.MintCoins(ctx, apptypes.ModuleName, sdk.NewCoins(sdk.NewCoin("upokt", math.NewInt(1000000000000))))
	require.NoError(t, err)

	// Construct a real shared keeper.
	sharedKeeper := sharedkeeper.NewKeeper(
		cdc,
		runtime.NewKVStoreService(keys[sharedtypes.StoreKey]),
		logger,
		authority.String(),
	)
	require.NoError(t, sharedKeeper.SetParams(ctx, sharedtypes.DefaultParams()))

	// Construct gateway keeper with a mocked bank keeper.
	gatewayKeeper := gatewaykeeper.NewKeeper(
		cdc,
		runtime.NewKVStoreService(keys[gatewaytypes.StoreKey]),
		logger,
		authority.String(),
		bankKeeper,
	)
	require.NoError(t, gatewayKeeper.SetParams(ctx, gatewaytypes.DefaultParams()))

	// Construct an application keeper to add apps to sessions.
	appKeeper := appkeeper.NewKeeper(
		cdc,
		runtime.NewKVStoreService(keys[apptypes.StoreKey]),
		logger,
		authority.String(),
		bankKeeper,
		accountKeeper,
		gatewayKeeper,
		sharedKeeper,
	)
	require.NoError(t, appKeeper.SetParams(ctx, apptypes.DefaultParams()))

	// Construct a service keeper needed by the supplier keeper.
	serviceKeeper := servicekeeper.NewKeeper(
		cdc,
		runtime.NewKVStoreService(keys[servicetypes.StoreKey]),
		log.NewNopLogger(),
		authority.String(),
		bankKeeper,
	)

	// Construct a real supplier keeper to add suppliers to sessions.
	supplierKeeper := supplierkeeper.NewKeeper(
		cdc,
		runtime.NewKVStoreService(keys[suppliertypes.StoreKey]),
		log.NewNopLogger(),
		authority.String(),
		bankKeeper,
<<<<<<< HEAD
		sharedKeeper,
=======
		serviceKeeper,
>>>>>>> 4ba2ec35
	)
	require.NoError(t, supplierKeeper.SetParams(ctx, suppliertypes.DefaultParams()))

	// Construct a real session keeper so that sessions can be queried.
	sessionKeeper := sessionkeeper.NewKeeper(
		cdc,
		runtime.NewKVStoreService(keys[sessiontypes.StoreKey]),
		logger,
		authority.String(),
		accountKeeper,
		bankKeeper,
		appKeeper,
		supplierKeeper,
		sharedKeeper,
	)
	require.NoError(t, sessionKeeper.SetParams(ctx, sessiontypes.DefaultParams()))

	// Construct a real proof keeper so that claims & proofs can be created.
	proofKeeper := proofkeeper.NewKeeper(
		cdc,
		runtime.NewKVStoreService(keys[prooftypes.StoreKey]),
		logger,
		authority.String(),
		sessionKeeper,
		appKeeper,
		accountKeeper,
		sharedKeeper,
	)
	require.NoError(t, proofKeeper.SetParams(ctx, prooftypes.DefaultParams()))

	// Construct a real tokenomics keeper so that claims & tokenomics can be created.
	tokenomicsKeeper := tokenomicskeeper.NewKeeper(
		cdc,
		runtime.NewKVStoreService(keys[tokenomicstypes.StoreKey]),
		logger,
		authority.String(),
		bankKeeper,
		accountKeeper,
		appKeeper,
		proofKeeper,
		sharedKeeper,
		sessionKeeper,
	)

	require.NoError(t, tokenomicsKeeper.SetParams(ctx, tokenomicstypes.DefaultParams()))

	keepers := TokenomicsModuleKeepers{
		Keeper:            &tokenomicsKeeper,
		AccountKeeper:     &accountKeeper,
		BankKeeper:        &bankKeeper,
		ApplicationKeeper: &appKeeper,
		SupplierKeeper:    &supplierKeeper,
		ProofKeeper:       &proofKeeper,
		SharedKeeper:      &sharedKeeper,

		Codec: cdc,
	}

	// Apply any options to update the keepers or context prior to returning them.
	for _, opt := range opts {
		ctx = opt(ctx, &keepers)
	}

	return keepers, ctx
}<|MERGE_RESOLUTION|>--- conflicted
+++ resolved
@@ -308,11 +308,8 @@
 		log.NewNopLogger(),
 		authority.String(),
 		bankKeeper,
-<<<<<<< HEAD
-		sharedKeeper,
-=======
+		sharedKeeper,
 		serviceKeeper,
->>>>>>> 4ba2ec35
 	)
 	require.NoError(t, supplierKeeper.SetParams(ctx, suppliertypes.DefaultParams()))
 
