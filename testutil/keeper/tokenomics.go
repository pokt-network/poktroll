--- conflicted
+++ resolved
@@ -16,16 +16,12 @@
 	"github.com/golang/mock/gomock"
 	"github.com/stretchr/testify/require"
 
-<<<<<<< HEAD
 	"github.com/pokt-network/poktroll/cmd/pocketd/cmd"
 	"github.com/pokt-network/poktroll/testutil/sample"
 	mocks "github.com/pokt-network/poktroll/testutil/tokenomics/mocks"
 	apptypes "github.com/pokt-network/poktroll/x/application/types"
 	sharedtypes "github.com/pokt-network/poktroll/x/shared/types"
 	suppliertypes "github.com/pokt-network/poktroll/x/supplier/types"
-=======
-	mocks "github.com/pokt-network/poktroll/testutil/tokenomics/mocks"
->>>>>>> 30c23e6a
 	"github.com/pokt-network/poktroll/x/tokenomics/keeper"
 	"github.com/pokt-network/poktroll/x/tokenomics/types"
 )
@@ -35,7 +31,7 @@
 }
 
 func TokenomicsKeeper(t testing.TB) (
-	k *keeper.TokenomicsKeeper, s sdk.Context,
+	k *keeper.Keeper, s sdk.Context,
 	appAddr, supplierAddr string,
 ) {
 	storeKey := sdk.NewKVStoreKey(types.StoreKey)
@@ -82,7 +78,6 @@
 		SetApplication(gomock.Any(), gomock.Any()).
 		AnyTimes()
 
-<<<<<<< HEAD
 	// Mock the supplier keeper
 	mockSupplierKeeper := mocks.NewMockSupplierKeeper(ctrl)
 	mockSupplierKeeper.EXPECT().
@@ -91,11 +86,6 @@
 		AnyTimes()
 
 	// Mock the bank keeper
-=======
-	authority := authtypes.NewModuleAddress("gov").String()
-
-	ctrl := gomock.NewController(t)
->>>>>>> 30c23e6a
 	mockBankKeeper := mocks.NewMockBankKeeper(ctrl)
 	mockBankKeeper.EXPECT().
 		MintCoins(gomock.Any(), gomock.Any(), gomock.Any()).
@@ -104,7 +94,6 @@
 		BurnCoins(gomock.Any(), gomock.Any(), gomock.Any()).
 		AnyTimes()
 	mockBankKeeper.EXPECT().
-<<<<<<< HEAD
 		SendCoinsFromModuleToAccount(gomock.Any(), suppliertypes.ModuleName, gomock.Any(), gomock.Any()).
 		AnyTimes()
 	mockBankKeeper.EXPECT().
@@ -115,35 +104,21 @@
 		AnyTimes()
 
 	// Initialize the tokenomics keeper
-=======
-		SendCoinsFromModuleToAccount(gomock.Any(), gomock.Any(), types.ModuleName, gomock.Any()).
-		AnyTimes()
-	mockBankKeeper.EXPECT().
-		SendCoinsFromModuleToModule(gomock.Any(), types.ModuleName, gomock.Any(), gomock.Any()).
-		AnyTimes()
-	mockBankKeeper.EXPECT().
-		SendCoinsFromAccountToModule(gomock.Any(), types.ModuleName, gomock.Any(), gomock.Any()).
-		AnyTimes()
-
->>>>>>> 30c23e6a
 	paramsSubspace := typesparams.NewSubspace(cdc,
 		types.Amino,
 		storeKey,
 		memStoreKey,
 		"TokenomicsParams",
 	)
-	tokenomicsKeeper := keeper.NewTokenomicsKeeper(
+	tokenomicsKeeper := keeper.NewKeeper(
 		cdc,
 		storeKey,
 		memStoreKey,
 		paramsSubspace,
 
 		mockBankKeeper,
-<<<<<<< HEAD
 		mockApplicationKeeper,
 		mockSupplierKeeper,
-=======
->>>>>>> 30c23e6a
 
 		authority,
 	)
