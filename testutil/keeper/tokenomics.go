--- conflicted
+++ resolved
@@ -28,10 +28,7 @@
 	distrtypes "github.com/cosmos/cosmos-sdk/x/distribution/types"
 	govtypes "github.com/cosmos/cosmos-sdk/x/gov/types"
 	minttypes "github.com/cosmos/cosmos-sdk/x/mint/types"
-<<<<<<< HEAD
 	stakingkeeper "github.com/cosmos/cosmos-sdk/x/staking/keeper"
-=======
->>>>>>> feeab457
 	stakingtypes "github.com/cosmos/cosmos-sdk/x/staking/types"
 	"github.com/stretchr/testify/require"
 	"go.uber.org/mock/gomock"
@@ -89,12 +86,7 @@
 // functions which are passed during integration construction.
 type tokenomicsModuleKeepersConfig struct {
 	tokenLogicModules []tlm.TokenLogicModule
-<<<<<<< HEAD
 	initKeepersFns    []func(context.Context, *TokenomicsModuleKeepers, *stakingkeeper.Keeper) context.Context
-=======
-	initKeepersFns    []func(context.Context, *TokenomicsModuleKeepers) context.Context
-
->>>>>>> feeab457
 	// moduleParams is a map of module names to their respective module parameters.
 	// This is used to set the initial module parameters in the keeper.
 	moduleParams map[string]cosmostypes.Msg
@@ -357,10 +349,7 @@
 		mockSessionKeeper,
 		mockServiceKeeper,
 		mockStakingKeeper,
-<<<<<<< HEAD
 		mockDistributionKeeper,
-=======
->>>>>>> feeab457
 		tokenLogicModules,
 	)
 
@@ -413,12 +402,6 @@
 
 	// Add a block proposer address to the context
 	var proposerConsAddr cosmostypes.ConsAddress
-<<<<<<< HEAD
-	if cfg.proposerConsAddr != nil && cfg.proposerValOperatorAddr != nil {
-		proposerConsAddr = cfg.proposerConsAddr
-	} else {
-		proposerConsAddr = sample.ConsAddress()
-=======
 	var proposerValOperatorAddr cosmostypes.ValAddress
 	if cfg.proposerConsAddr != nil && cfg.proposerValOperatorAddr != nil {
 		proposerConsAddr = cfg.proposerConsAddr
@@ -426,7 +409,6 @@
 	} else {
 		proposerConsAddr = sample.ConsAddress()
 		proposerValOperatorAddr = sample.ValOperatorAddress()
->>>>>>> feeab457
 	}
 
 	// Prepare the context
@@ -596,7 +578,6 @@
 		require.NoError(t, err)
 	}
 
-<<<<<<< HEAD
 	// Construct a real staking keeper for validator/delegator operations
 	// Use the project's validator address prefix (pokt + valoper = poktvaloper)
 	valAddrCodec := addresscodec.NewBech32Codec(app.AccountAddressPrefix + "valoper")
@@ -613,8 +594,6 @@
 
 	// We will pass the concrete stakingKeeper to the option functions
 
-	// Note: We create mock distribution keeper below for the interface
-
 	// Create mock staking and distribution keepers for the TokenomicsModuleKeepers interface
 	ctrl := gomock.NewController(t)
 	mockStakingKeeper := mocks.NewMockStakingKeeper(ctrl)
@@ -622,21 +601,6 @@
 
 	// Set up mock expectations for staking keeper
 	// If a specific proposer is configured, set up the mock to return the correct validator
-	if cfg.proposerConsAddr != nil && cfg.proposerValOperatorAddr != nil {
-		validator := stakingtypes.Validator{
-			OperatorAddress: cfg.proposerValOperatorAddr.String(),
-		}
-		mockStakingKeeper.EXPECT().
-			GetValidatorByConsAddr(gomock.Any(), cfg.proposerConsAddr).
-			Return(validator, nil).
-			AnyTimes()
-	}
-=======
-	// Create a mock staking keeper for tokenomics tests
-	ctrl := gomock.NewController(t)
-	mockStakingKeeper := mocks.NewMockStakingKeeper(ctrl)
-
-	// If a specific proposer is configured, set up the mock to return the correct validator
 	validator := stakingtypes.Validator{
 		OperatorAddress: proposerValOperatorAddr.String(),
 	}
@@ -644,7 +608,6 @@
 		GetValidatorByConsAddr(gomock.Any(), proposerConsAddr).
 		Return(validator, nil).
 		AnyTimes()
->>>>>>> feeab457
 
 	// Default expectation for any other consensus address
 	mockStakingKeeper.EXPECT().
@@ -652,15 +615,12 @@
 		Return(stakingtypes.Validator{}, stakingtypes.ErrNoValidatorFound).
 		AnyTimes()
 
-<<<<<<< HEAD
 	// Mock AllocateTokensToValidator to succeed
 	mockDistributionKeeper.EXPECT().
 		AllocateTokensToValidator(gomock.Any(), gomock.Any(), gomock.Any()).
 		Return(nil).
 		AnyTimes()
 
-=======
->>>>>>> feeab457
 	// Construct a real tokenomics keeper so that claims & tokenomics can be created.
 	tokenomicsKeeper := tokenomicskeeper.NewKeeper(
 		cdc,
@@ -676,10 +636,7 @@
 		sessionKeeper,
 		serviceKeeper,
 		mockStakingKeeper,
-<<<<<<< HEAD
 		mockDistributionKeeper,
-=======
->>>>>>> feeab457
 		cfg.tokenLogicModules,
 	)
 
@@ -768,7 +725,6 @@
 	}
 }
 
-<<<<<<< HEAD
 // WithProposerAddr is an option to set the proposer address in the context used
 // by the tokenomics module keepers.
 func WithProposerAddr(addr string) TokenomicsModuleKeepersOptFn {
@@ -805,25 +761,11 @@
 	valOperatorAddr cosmostypes.ValAddress,
 ) TokenomicsModuleKeepersOptFn {
 	return func(cfg *tokenomicsModuleKeepersConfig) {
-=======
-// WithBlockProposer is an option to set the proposer address in the context used
-// by the tokenomics module keepers and configures the staking keeper mock to return
-// the correct validator for the consensus address.
-func WithBlockProposer(
-	consAddr cosmostypes.ConsAddress,
-	valOperatorAddr cosmostypes.ValAddress,
-) TokenomicsModuleKeepersOptFn {
-	return func(cfg *tokenomicsModuleKeepersConfig) {
->>>>>>> feeab457
 		cfg.proposerConsAddr = consAddr
 		cfg.proposerValOperatorAddr = valOperatorAddr
 
 		// Set the proposer address in the context
-<<<<<<< HEAD
 		setProposerAddr := func(ctx context.Context, keepers *TokenomicsModuleKeepers, stakingKeeper *stakingkeeper.Keeper) context.Context {
-=======
-		setProposerAddr := func(ctx context.Context, keepers *TokenomicsModuleKeepers) context.Context {
->>>>>>> feeab457
 			sdkCtx := cosmostypes.UnwrapSDKContext(ctx)
 			sdkCtx = sdkCtx.WithProposer(consAddr)
 			return sdkCtx
