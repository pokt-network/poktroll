package keeper

import (
	"context"
	"math"
	"testing"

	"cosmossdk.io/log"
<<<<<<< HEAD
	sdkmath "cosmossdk.io/math"
=======
	cosmosmath "cosmossdk.io/math"
>>>>>>> 7bd60586
	"cosmossdk.io/store"
	"cosmossdk.io/store/metrics"
	storetypes "cosmossdk.io/store/types"
	cmtproto "github.com/cometbft/cometbft/proto/tendermint/types"
	dbm "github.com/cosmos/cosmos-db"
	"github.com/cosmos/cosmos-sdk/codec"
	addresscodec "github.com/cosmos/cosmos-sdk/codec/address"
	codectypes "github.com/cosmos/cosmos-sdk/codec/types"
	cryptocodec "github.com/cosmos/cosmos-sdk/crypto/codec"
	"github.com/cosmos/cosmos-sdk/runtime"
	"github.com/cosmos/cosmos-sdk/testutil/integration"
	cosmostypes "github.com/cosmos/cosmos-sdk/types"
	sdk "github.com/cosmos/cosmos-sdk/types"
	authkeeper "github.com/cosmos/cosmos-sdk/x/auth/keeper"
	authtypes "github.com/cosmos/cosmos-sdk/x/auth/types"
	bankkeeper "github.com/cosmos/cosmos-sdk/x/bank/keeper"
	banktypes "github.com/cosmos/cosmos-sdk/x/bank/types"
	govtypes "github.com/cosmos/cosmos-sdk/x/gov/types"
	minttypes "github.com/cosmos/cosmos-sdk/x/mint/types"
	"github.com/golang/mock/gomock"
	"github.com/stretchr/testify/require"

	"github.com/pokt-network/poktroll/app"
	"github.com/pokt-network/poktroll/app/volatile"
	"github.com/pokt-network/poktroll/testutil/sample"
	"github.com/pokt-network/poktroll/testutil/tokenomics/mocks"
	appkeeper "github.com/pokt-network/poktroll/x/application/keeper"
	apptypes "github.com/pokt-network/poktroll/x/application/types"
	gatewaykeeper "github.com/pokt-network/poktroll/x/gateway/keeper"
	gatewaytypes "github.com/pokt-network/poktroll/x/gateway/types"
	proofkeeper "github.com/pokt-network/poktroll/x/proof/keeper"
	prooftypes "github.com/pokt-network/poktroll/x/proof/types"
	servicekeeper "github.com/pokt-network/poktroll/x/service/keeper"
	servicetypes "github.com/pokt-network/poktroll/x/service/types"
	sessionkeeper "github.com/pokt-network/poktroll/x/session/keeper"
	sessiontypes "github.com/pokt-network/poktroll/x/session/types"
	sharedkeeper "github.com/pokt-network/poktroll/x/shared/keeper"
	sharedtypes "github.com/pokt-network/poktroll/x/shared/types"
	supplierkeeper "github.com/pokt-network/poktroll/x/supplier/keeper"
	suppliertypes "github.com/pokt-network/poktroll/x/supplier/types"
	tokenomicskeeper "github.com/pokt-network/poktroll/x/tokenomics/keeper"
	tokenomicstypes "github.com/pokt-network/poktroll/x/tokenomics/types"
)

// TokenomicsModuleKeepers is an aggregation of the tokenomics keeper, all its dependency
// keepers, and the codec that they share. Each keeper is embedded such that the
// TokenomicsModuleKeepers implements all the interfaces of the keepers.
// To call a method which is common to multiple keepers (e.g. `#SetParams()`),
// the field corresponding to the desired keeper on which to call the method
// MUST be specified (e.g. `keepers.AccountKeeper#SetParams()`).
type TokenomicsModuleKeepers struct {
	*tokenomicskeeper.Keeper
	tokenomicstypes.AccountKeeper
	tokenomicstypes.BankKeeper
	tokenomicstypes.ApplicationKeeper
	tokenomicstypes.SupplierKeeper
	tokenomicstypes.ProofKeeper
	tokenomicstypes.SharedKeeper
	tokenomicstypes.SessionKeeper
	tokenomicstypes.ServiceKeeper

	Codec *codec.ProtoCodec
}

// TokenomicsKeepersOpt is a function which receives and potentially modifies the context
// and tokenomics keepers during construction of the aggregation.
type TokenomicsModuleKeepersOpt func(context.Context, *TokenomicsModuleKeepers) context.Context

func TokenomicsKeeper(t testing.TB) (tokenomicsKeeper tokenomicskeeper.Keeper, ctx context.Context) {
	t.Helper()
	k, ctx, _, _, _ := TokenomicsKeeperWithActorAddrs(t)
	return k, ctx
}

// TODO_TECHDEBT: Remove this and force everyone to use NewTokenomicsModuleKeepers.
// There is a difference in the method signatures and mocking, which was simply
// a result of the evolution of the testutil package.
// TODO_REFACTOR(@Olshansk): Rather than making `service`, `appAddr` and `supplierOperatorAddr`
// explicit params, make them passable by the caller as options.
func TokenomicsKeeperWithActorAddrs(t testing.TB) (
	tokenomicsKeeper tokenomicskeeper.Keeper,
	ctx context.Context,
	appAddr string,
	supplierOperatorAddr string,
	service *sharedtypes.Service,
) {
	t.Helper()
	storeKey := storetypes.NewKVStoreKey(tokenomicstypes.StoreKey)

	service = &sharedtypes.Service{
		Id:                   "svc1",
		Name:                 "svcName1",
		ComputeUnitsPerRelay: 1,
		OwnerAddress:         sample.AccAddress(),
	}

	// Initialize the in-memory database.
	db := dbm.NewMemDB()
	stateStore := store.NewCommitMultiStore(db, log.NewNopLogger(), metrics.NewNoOpMetrics())
	stateStore.MountStoreWithDB(storeKey, storetypes.StoreTypeIAVL, db)
	require.NoError(t, stateStore.LoadLatestVersion())

	// Initialize the codec and other necessary components.
	registry := codectypes.NewInterfaceRegistry()
	cdc := codec.NewProtoCodec(registry)

	// The on-chain governance address.
	authority := authtypes.NewModuleAddress(govtypes.ModuleName)

	// Prepare the test application.
	application := apptypes.Application{
		Address:        sample.AccAddress(),
<<<<<<< HEAD
		Stake:          &sdk.Coin{Denom: "upokt", Amount: sdkmath.NewInt(100000)},
=======
		Stake:          &sdk.Coin{Denom: "upokt", Amount: cosmosmath.NewInt(100000)},
>>>>>>> 7bd60586
		ServiceConfigs: []*sharedtypes.ApplicationServiceConfig{{ServiceId: service.Id}},
	}

	// Prepare the test supplier.
	supplierOwnerAddr := sample.AccAddress()
	supplier := sharedtypes.Supplier{
		OwnerAddress:    supplierOwnerAddr,
		OperatorAddress: supplierOwnerAddr,
<<<<<<< HEAD
		Stake:           &sdk.Coin{Denom: "upokt", Amount: sdkmath.NewInt(100000)},
=======
		Stake:           &sdk.Coin{Denom: "upokt", Amount: cosmosmath.NewInt(100000)},
>>>>>>> 7bd60586
		Services: []*sharedtypes.SupplierServiceConfig{
			{
				ServiceId: service.Id,
				RevShare: []*sharedtypes.ServiceRevenueShare{
					{
						Address:            supplierOwnerAddr,
						RevSharePercentage: 100,
					},
				},
			},
		},
	}

	sdkCtx := sdk.NewContext(stateStore, cmtproto.Header{}, false, log.NewNopLogger())

	ctrl := gomock.NewController(t)

	// Mock the application keeper.
	mockApplicationKeeper := mocks.NewMockApplicationKeeper(ctrl)
	// Get test application if the address matches.
	mockApplicationKeeper.EXPECT().
		GetApplication(gomock.Any(), gomock.Eq(application.Address)).
		Return(application, true).
		AnyTimes()
	// Get zero-value application if the address does not match.
	mockApplicationKeeper.EXPECT().
		GetApplication(gomock.Any(), gomock.Not(application.Address)).
		Return(apptypes.Application{}, false).
		AnyTimes()
	// Mock SetApplication.
	mockApplicationKeeper.EXPECT().
		SetApplication(gomock.Any(), gomock.Any()).
		AnyTimes()
	mockApplicationKeeper.EXPECT().
		UnbondApplication(gomock.Any(), gomock.Any()).
		Return(nil).
		AnyTimes()
	mockApplicationKeeper.EXPECT().
		EndBlockerUnbondApplications(gomock.Any()).
		Return(nil).
		AnyTimes()

	// Mock the supplier keeper.
	mockSupplierKeeper := mocks.NewMockSupplierKeeper(ctrl)
	// Mock SetSupplier.
	mockSupplierKeeper.EXPECT().
		SetSupplier(gomock.Any(), gomock.Any()).
		AnyTimes()

	// Get test supplier if the address matches.
	mockSupplierKeeper.EXPECT().
		GetSupplier(gomock.Any(), gomock.Eq(supplier.OperatorAddress)).
		Return(supplier, true).
		AnyTimes()

	// Mock the bank keeper.
	mockBankKeeper := mocks.NewMockBankKeeper(ctrl)
	mockBankKeeper.EXPECT().
		MintCoins(gomock.Any(), gomock.Any(), gomock.Any()).
		AnyTimes()
	mockBankKeeper.EXPECT().
		BurnCoins(gomock.Any(), gomock.Any(), gomock.Any()).
		AnyTimes()
	mockBankKeeper.EXPECT().
		SendCoinsFromModuleToAccount(gomock.Any(), suppliertypes.ModuleName, gomock.Any(), gomock.Any()).
		AnyTimes()
	mockBankKeeper.EXPECT().
		SendCoinsFromModuleToAccount(gomock.Any(), tokenomicstypes.ModuleName, gomock.Any(), gomock.Any()).
		AnyTimes()
	mockBankKeeper.EXPECT().
		SendCoinsFromModuleToModule(gomock.Any(), tokenomicstypes.ModuleName, suppliertypes.ModuleName, gomock.Any()).
		AnyTimes()
	mockBankKeeper.EXPECT().
		SendCoinsFromModuleToModule(gomock.Any(), apptypes.ModuleName, tokenomicstypes.ModuleName, gomock.Any()).
		AnyTimes()

	// Mock the account keeper
	mockAccountKeeper := mocks.NewMockAccountKeeper(ctrl)
	mockAccountKeeper.EXPECT().GetAccount(gomock.Any(), gomock.Any()).AnyTimes()

	// Mock the proof keeper
	mockProofKeeper := mocks.NewMockProofKeeper(ctrl)
	mockProofKeeper.EXPECT().GetAllClaims(gomock.Any()).AnyTimes()

	// Mock the shared keeper
	mockSharedKeeper := mocks.NewMockSharedKeeper(ctrl)
	mockSharedKeeper.EXPECT().GetProofWindowCloseHeight(gomock.Any(), gomock.Any()).AnyTimes()
	mockSharedKeeper.EXPECT().
		GetParams(gomock.Any()).
		Return(sharedtypes.DefaultParams()).
		AnyTimes()

	// Mock the session keeper
	mockSessionKeeper := mocks.NewMockSessionKeeper(ctrl)

	// Mock the service keeper
	mockServiceKeeper := mocks.NewMockServiceKeeper(ctrl)

	mockServiceKeeper.EXPECT().
		GetService(gomock.Any(), gomock.Eq(service.Id)).
		Return(*service, true).
		AnyTimes()
	mockServiceKeeper.EXPECT().
		GetService(gomock.Any(), gomock.Any()).
		Return(sharedtypes.Service{}, false).
		AnyTimes()

	relayMiningDifficulty := servicekeeper.NewDefaultRelayMiningDifficulty(sdkCtx, log.NewNopLogger(), service.Id, servicekeeper.TargetNumRelays)
	mockServiceKeeper.EXPECT().
		GetRelayMiningDifficulty(gomock.Any(), gomock.Any()).
		Return(relayMiningDifficulty, true).
		AnyTimes()

	k := tokenomicskeeper.NewKeeper(
		cdc,
		runtime.NewKVStoreService(storeKey),
		log.NewNopLogger(),
		authority.String(),
		mockBankKeeper,
		mockAccountKeeper,
		mockApplicationKeeper,
		mockSupplierKeeper,
		mockProofKeeper,
		mockSharedKeeper,
		mockSessionKeeper,
		mockServiceKeeper,
	)

	// Add a block proposer address to the context
	valAddr, err := cosmostypes.ValAddressFromBech32(sample.ValAddress())
	require.NoError(t, err)
	consensusAddr := cosmostypes.ConsAddress(valAddr)
	sdkCtx = sdkCtx.WithProposer(consensusAddr)

	// Initialize params
	require.NoError(t, k.SetParams(sdkCtx, tokenomicstypes.DefaultParams()))

	return k, sdkCtx, application.Address, supplier.OperatorAddress, service
}

// NewTokenomicsModuleKeepers is a helper function to create a tokenomics keeper
// and a context. It uses real dependencies for all upstream keepers.
func NewTokenomicsModuleKeepers(
	t testing.TB,
	logger log.Logger,
	opts ...TokenomicsModuleKeepersOpt,
) (_ TokenomicsModuleKeepers, ctx context.Context) {
	t.Helper()

	// Collect store keys for all keepers which be constructed & interact with the state store.
	keys := storetypes.NewKVStoreKeys(
		tokenomicstypes.StoreKey,
		banktypes.StoreKey,
		gatewaytypes.StoreKey,
		authtypes.StoreKey,
		sessiontypes.StoreKey,
		apptypes.StoreKey,
		suppliertypes.StoreKey,
		prooftypes.StoreKey,
		sharedtypes.StoreKey,
		servicetypes.StoreKey,
	)

	// Construct a multistore & mount store keys for each keeper that will interact with the state store.
	stateStore := integration.CreateMultiStore(keys, log.NewNopLogger())

	// Use the test logger by default (i.e. if none is given).
	if logger == nil {
		logger = log.NewTestLogger(t)
	}

	// Prepare the context
	ctx = sdk.NewContext(stateStore, cmtproto.Header{}, false, logger)
	sdkCtx := sdk.UnwrapSDKContext(ctx)

	// Add a block proposer address to the context
	valAddr, err := cosmostypes.ValAddressFromBech32(sample.ValAddress())
	require.NoError(t, err)
	consensusAddr := cosmostypes.ConsAddress(valAddr)
	sdkCtx = sdkCtx.WithProposer(consensusAddr)

	// ctx.SetAccount
	// Prepare the account keeper.
	registry := codectypes.NewInterfaceRegistry()
	authtypes.RegisterInterfaces(registry)
	cryptocodec.RegisterInterfaces(registry)

	// Prepare the chain's authority
	cdc := codec.NewProtoCodec(registry)
	authority := authtypes.NewModuleAddress(govtypes.ModuleName)

	// Construct a real account keeper so that public keys can be queried.
	addrCodec := addresscodec.NewBech32Codec(app.AccountAddressPrefix)
	accountKeeper := authkeeper.NewAccountKeeper(
		cdc,
		runtime.NewKVStoreService(keys[authtypes.StoreKey]),
		authtypes.ProtoBaseAccount,
		// These module accounts are necessary in order to settle balances
		// during claim expiration.
		map[string][]string{
			minttypes.ModuleName:       {authtypes.Minter},
			suppliertypes.ModuleName:   {authtypes.Minter, authtypes.Burner},
			apptypes.ModuleName:        {authtypes.Minter, authtypes.Burner},
			tokenomicstypes.ModuleName: {authtypes.Minter, authtypes.Burner},
		},
		addrCodec,
		app.AccountAddressPrefix,
		authority.String(),
	)

	// Construct a real bank keeper so that the balances can be updated & verified
	bankKeeper := bankkeeper.NewBaseKeeper(
		cdc,
		runtime.NewKVStoreService(keys[banktypes.StoreKey]),
		accountKeeper,
		make(map[string]bool),
		authority.String(),
		logger,
	)
	require.NoError(t, bankKeeper.SetParams(sdkCtx, banktypes.DefaultParams()))

	// Provide some initial funds to the suppliers & applications module accounts.
<<<<<<< HEAD
	err = bankKeeper.MintCoins(sdkCtx, suppliertypes.ModuleName, sdk.NewCoins(sdk.NewCoin("upokt", sdkmath.NewInt(1000000000000))))
	require.NoError(t, err)
	err = bankKeeper.MintCoins(sdkCtx, apptypes.ModuleName, sdk.NewCoins(sdk.NewCoin("upokt", sdkmath.NewInt(1000000000000))))
=======
	err = bankKeeper.MintCoins(sdkCtx, suppliertypes.ModuleName, sdk.NewCoins(sdk.NewCoin("upokt", cosmosmath.NewInt(1000000000000))))
	require.NoError(t, err)
	err = bankKeeper.MintCoins(sdkCtx, apptypes.ModuleName, sdk.NewCoins(sdk.NewCoin("upokt", cosmosmath.NewInt(1000000000000))))
>>>>>>> 7bd60586
	require.NoError(t, err)

	// Construct a real shared keeper.
	sharedKeeper := sharedkeeper.NewKeeper(
		cdc,
		runtime.NewKVStoreService(keys[sharedtypes.StoreKey]),
		logger,
		authority.String(),
	)
	require.NoError(t, sharedKeeper.SetParams(sdkCtx, sharedtypes.DefaultParams()))

	// Construct gateway keeper with a mocked bank keeper.
	gatewayKeeper := gatewaykeeper.NewKeeper(
		cdc,
		runtime.NewKVStoreService(keys[gatewaytypes.StoreKey]),
		logger,
		authority.String(),
		bankKeeper,
		sharedKeeper,
	)
	require.NoError(t, gatewayKeeper.SetParams(sdkCtx, gatewaytypes.DefaultParams()))

	// Construct an application keeper to add apps to sessions.
	appKeeper := appkeeper.NewKeeper(
		cdc,
		runtime.NewKVStoreService(keys[apptypes.StoreKey]),
		logger,
		authority.String(),
		bankKeeper,
		accountKeeper,
		gatewayKeeper,
		sharedKeeper,
	)
	require.NoError(t, appKeeper.SetParams(sdkCtx, apptypes.DefaultParams()))

	// Construct a service keeper needed by the supplier keeper.
	serviceKeeper := servicekeeper.NewKeeper(
		cdc,
		runtime.NewKVStoreService(keys[servicetypes.StoreKey]),
		log.NewNopLogger(),
		authority.String(),
		bankKeeper,
	)

	// Construct a real supplier keeper to add suppliers to sessions.
	supplierKeeper := supplierkeeper.NewKeeper(
		cdc,
		runtime.NewKVStoreService(keys[suppliertypes.StoreKey]),
		log.NewNopLogger(),
		authority.String(),
		bankKeeper,
		sharedKeeper,
		serviceKeeper,
	)
	require.NoError(t, supplierKeeper.SetParams(sdkCtx, suppliertypes.DefaultParams()))

	// Construct a real session keeper so that sessions can be queried.
	sessionKeeper := sessionkeeper.NewKeeper(
		cdc,
		runtime.NewKVStoreService(keys[sessiontypes.StoreKey]),
		logger,
		authority.String(),
		accountKeeper,
		bankKeeper,
		appKeeper,
		supplierKeeper,
		sharedKeeper,
	)
	require.NoError(t, sessionKeeper.SetParams(sdkCtx, sessiontypes.DefaultParams()))

	// Construct a real proof keeper so that claims & proofs can be created.
	proofKeeper := proofkeeper.NewKeeper(
		cdc,
		runtime.NewKVStoreService(keys[prooftypes.StoreKey]),
		logger,
		authority.String(),
		bankKeeper,
		sessionKeeper,
		appKeeper,
		accountKeeper,
		sharedKeeper,
		serviceKeeper,
	)
	require.NoError(t, proofKeeper.SetParams(sdkCtx, prooftypes.DefaultParams()))

	// Construct a real tokenomics keeper so that claims & tokenomics can be created.
	tokenomicsKeeper := tokenomicskeeper.NewKeeper(
		cdc,
		runtime.NewKVStoreService(keys[tokenomicstypes.StoreKey]),
		logger,
		authority.String(),
		bankKeeper,
		accountKeeper,
		appKeeper,
		supplierKeeper,
		proofKeeper,
		sharedKeeper,
		sessionKeeper,
		serviceKeeper,
	)

	require.NoError(t, tokenomicsKeeper.SetParams(sdkCtx, tokenomicstypes.DefaultParams()))

	keepers := TokenomicsModuleKeepers{
		Keeper:            &tokenomicsKeeper,
		AccountKeeper:     &accountKeeper,
		BankKeeper:        &bankKeeper,
		ApplicationKeeper: &appKeeper,
		SupplierKeeper:    &supplierKeeper,
		ProofKeeper:       &proofKeeper,
		SharedKeeper:      &sharedKeeper,
		SessionKeeper:     &sessionKeeper,
		ServiceKeeper:     &serviceKeeper,

		Codec: cdc,
	}

	// Apply any options to update the keepers or context prior to returning them.
	ctx = sdkCtx
	for _, opt := range opts {
		ctx = opt(ctx, &keepers)
	}

	return keepers, ctx
}

// WithService is an option to set the service in the tokenomics module keepers.
func WithService(service sharedtypes.Service) TokenomicsModuleKeepersOpt {
	return func(ctx context.Context, keepers *TokenomicsModuleKeepers) context.Context {
		keepers.SetService(ctx, service)
		return ctx
	}
}

// WithApplication is an option to set the application in the tokenomics module keepers.
func WithApplication(applicaion apptypes.Application) TokenomicsModuleKeepersOpt {
	return func(ctx context.Context, keepers *TokenomicsModuleKeepers) context.Context {
		keepers.SetApplication(ctx, applicaion)
		return ctx
	}
}

// WithSupplier is an option to set the supplier in the tokenomics module keepers.
func WithSupplier(supplier sharedtypes.Supplier) TokenomicsModuleKeepersOpt {
	return func(ctx context.Context, keepers *TokenomicsModuleKeepers) context.Context {
		keepers.SetSupplier(ctx, supplier)
		return ctx
	}
}

// WithProposerAddr is an option to set the proposer address in the context used
// by the tokenomics module keepers.
func WithProposerAddr(addr string) TokenomicsModuleKeepersOpt {
	return func(ctx context.Context, keepers *TokenomicsModuleKeepers) context.Context {
		valAddr, err := cosmostypes.ValAddressFromBech32(addr)
		if err != nil {
			panic(err)
		}
		consensusAddr := cosmostypes.ConsAddress(valAddr)
		sdkCtx := sdk.UnwrapSDKContext(ctx)
		sdkCtx = sdkCtx.WithProposer(consensusAddr)
		return sdkCtx
	}
}

<<<<<<< HEAD
// WithProofRequirement is an option to set the proof requirement in the tokenomics module keepers.
=======
// WithProofRequirement is an option to enable or disable the proof requirement
// in the tokenomics module keepers by setting the proof request probability to
// 1 or 0, respectively whie setting the proof requirement threshold to 0 or
// MaxInt64, respectively.
>>>>>>> 7bd60586
func WithProofRequirement(proofRequired bool) TokenomicsModuleKeepersOpt {
	return func(ctx context.Context, keepers *TokenomicsModuleKeepers) context.Context {

		proofParams := keepers.ProofKeeper.GetParams(ctx)
		if proofRequired {
<<<<<<< HEAD
			proofParams.ProofRequestProbability = 1
			proofRequirementThreshold := cosmostypes.NewInt64Coin(volatile.DenomuPOKT, 0)
			proofParams.ProofRequirementThreshold = &proofRequirementThreshold
		} else {
			proofParams.ProofRequestProbability = 0
=======
			// Require a proof 100% of the time probabilistically speaking.
			proofParams.ProofRequestProbability = 1
			// Require a proof of any claim amount (i.e. anything greater than 0).
			proofRequirementThreshold := cosmostypes.NewInt64Coin(volatile.DenomuPOKT, 0)
			proofParams.ProofRequirementThreshold = &proofRequirementThreshold
		} else {
			// Never require a proof probabilistically speaking.
			proofParams.ProofRequestProbability = 0
			// Require a proof for MaxInt64 claim amount (i.e. should never trigger).
>>>>>>> 7bd60586
			proofRequirementThreshold := cosmostypes.NewInt64Coin(volatile.DenomuPOKT, math.MaxInt64)
			proofParams.ProofRequirementThreshold = &proofRequirementThreshold
		}

		if err := keepers.ProofKeeper.SetParams(ctx, proofParams); err != nil {
			panic(err)
		}

		return ctx
	}
}<|MERGE_RESOLUTION|>--- conflicted
+++ resolved
@@ -6,11 +6,7 @@
 	"testing"
 
 	"cosmossdk.io/log"
-<<<<<<< HEAD
-	sdkmath "cosmossdk.io/math"
-=======
 	cosmosmath "cosmossdk.io/math"
->>>>>>> 7bd60586
 	"cosmossdk.io/store"
 	"cosmossdk.io/store/metrics"
 	storetypes "cosmossdk.io/store/types"
@@ -123,11 +119,7 @@
 	// Prepare the test application.
 	application := apptypes.Application{
 		Address:        sample.AccAddress(),
-<<<<<<< HEAD
-		Stake:          &sdk.Coin{Denom: "upokt", Amount: sdkmath.NewInt(100000)},
-=======
 		Stake:          &sdk.Coin{Denom: "upokt", Amount: cosmosmath.NewInt(100000)},
->>>>>>> 7bd60586
 		ServiceConfigs: []*sharedtypes.ApplicationServiceConfig{{ServiceId: service.Id}},
 	}
 
@@ -136,11 +128,7 @@
 	supplier := sharedtypes.Supplier{
 		OwnerAddress:    supplierOwnerAddr,
 		OperatorAddress: supplierOwnerAddr,
-<<<<<<< HEAD
-		Stake:           &sdk.Coin{Denom: "upokt", Amount: sdkmath.NewInt(100000)},
-=======
 		Stake:           &sdk.Coin{Denom: "upokt", Amount: cosmosmath.NewInt(100000)},
->>>>>>> 7bd60586
 		Services: []*sharedtypes.SupplierServiceConfig{
 			{
 				ServiceId: service.Id,
@@ -363,15 +351,9 @@
 	require.NoError(t, bankKeeper.SetParams(sdkCtx, banktypes.DefaultParams()))
 
 	// Provide some initial funds to the suppliers & applications module accounts.
-<<<<<<< HEAD
-	err = bankKeeper.MintCoins(sdkCtx, suppliertypes.ModuleName, sdk.NewCoins(sdk.NewCoin("upokt", sdkmath.NewInt(1000000000000))))
-	require.NoError(t, err)
-	err = bankKeeper.MintCoins(sdkCtx, apptypes.ModuleName, sdk.NewCoins(sdk.NewCoin("upokt", sdkmath.NewInt(1000000000000))))
-=======
 	err = bankKeeper.MintCoins(sdkCtx, suppliertypes.ModuleName, sdk.NewCoins(sdk.NewCoin("upokt", cosmosmath.NewInt(1000000000000))))
 	require.NoError(t, err)
 	err = bankKeeper.MintCoins(sdkCtx, apptypes.ModuleName, sdk.NewCoins(sdk.NewCoin("upokt", cosmosmath.NewInt(1000000000000))))
->>>>>>> 7bd60586
 	require.NoError(t, err)
 
 	// Construct a real shared keeper.
@@ -537,26 +519,15 @@
 	}
 }
 
-<<<<<<< HEAD
-// WithProofRequirement is an option to set the proof requirement in the tokenomics module keepers.
-=======
 // WithProofRequirement is an option to enable or disable the proof requirement
 // in the tokenomics module keepers by setting the proof request probability to
 // 1 or 0, respectively whie setting the proof requirement threshold to 0 or
 // MaxInt64, respectively.
->>>>>>> 7bd60586
 func WithProofRequirement(proofRequired bool) TokenomicsModuleKeepersOpt {
 	return func(ctx context.Context, keepers *TokenomicsModuleKeepers) context.Context {
 
 		proofParams := keepers.ProofKeeper.GetParams(ctx)
 		if proofRequired {
-<<<<<<< HEAD
-			proofParams.ProofRequestProbability = 1
-			proofRequirementThreshold := cosmostypes.NewInt64Coin(volatile.DenomuPOKT, 0)
-			proofParams.ProofRequirementThreshold = &proofRequirementThreshold
-		} else {
-			proofParams.ProofRequestProbability = 0
-=======
 			// Require a proof 100% of the time probabilistically speaking.
 			proofParams.ProofRequestProbability = 1
 			// Require a proof of any claim amount (i.e. anything greater than 0).
@@ -566,7 +537,6 @@
 			// Never require a proof probabilistically speaking.
 			proofParams.ProofRequestProbability = 0
 			// Require a proof for MaxInt64 claim amount (i.e. should never trigger).
->>>>>>> 7bd60586
 			proofRequirementThreshold := cosmostypes.NewInt64Coin(volatile.DenomuPOKT, math.MaxInt64)
 			proofParams.ProofRequirementThreshold = &proofRequirementThreshold
 		}
