package keeper

import (
	"context"
	"testing"

	"cosmossdk.io/log"
	"cosmossdk.io/math"
	"cosmossdk.io/store"
	"cosmossdk.io/store/metrics"
	storetypes "cosmossdk.io/store/types"
	cmtproto "github.com/cometbft/cometbft/proto/tendermint/types"
	dbm "github.com/cosmos/cosmos-db"
	"github.com/cosmos/cosmos-sdk/codec"
	addresscodec "github.com/cosmos/cosmos-sdk/codec/address"
	codectypes "github.com/cosmos/cosmos-sdk/codec/types"
	cryptocodec "github.com/cosmos/cosmos-sdk/crypto/codec"
	"github.com/cosmos/cosmos-sdk/runtime"
	"github.com/cosmos/cosmos-sdk/testutil/integration"
	cosmostypes "github.com/cosmos/cosmos-sdk/types"
	sdk "github.com/cosmos/cosmos-sdk/types"
	authkeeper "github.com/cosmos/cosmos-sdk/x/auth/keeper"
	authtypes "github.com/cosmos/cosmos-sdk/x/auth/types"
	bankkeeper "github.com/cosmos/cosmos-sdk/x/bank/keeper"
	banktypes "github.com/cosmos/cosmos-sdk/x/bank/types"
	govtypes "github.com/cosmos/cosmos-sdk/x/gov/types"
	minttypes "github.com/cosmos/cosmos-sdk/x/mint/types"
	"github.com/golang/mock/gomock"
	"github.com/stretchr/testify/require"

	"github.com/pokt-network/poktroll/app"
	"github.com/pokt-network/poktroll/testutil/sample"
	"github.com/pokt-network/poktroll/testutil/tokenomics/mocks"
	appkeeper "github.com/pokt-network/poktroll/x/application/keeper"
	apptypes "github.com/pokt-network/poktroll/x/application/types"
	gatewaykeeper "github.com/pokt-network/poktroll/x/gateway/keeper"
	gatewaytypes "github.com/pokt-network/poktroll/x/gateway/types"
	proofkeeper "github.com/pokt-network/poktroll/x/proof/keeper"
	prooftypes "github.com/pokt-network/poktroll/x/proof/types"
	servicekeeper "github.com/pokt-network/poktroll/x/service/keeper"
	servicetypes "github.com/pokt-network/poktroll/x/service/types"
	sessionkeeper "github.com/pokt-network/poktroll/x/session/keeper"
	sessiontypes "github.com/pokt-network/poktroll/x/session/types"
	sharedkeeper "github.com/pokt-network/poktroll/x/shared/keeper"
	sharedtypes "github.com/pokt-network/poktroll/x/shared/types"
	supplierkeeper "github.com/pokt-network/poktroll/x/supplier/keeper"
	suppliertypes "github.com/pokt-network/poktroll/x/supplier/types"
	tokenomicskeeper "github.com/pokt-network/poktroll/x/tokenomics/keeper"
	tokenomicstypes "github.com/pokt-network/poktroll/x/tokenomics/types"
)

// TokenomicsModuleKeepers is an aggregation of the tokenomics keeper, all its dependency
// keepers, and the codec that they share. Each keeper is embedded such that the
// TokenomicsModuleKeepers implements all the interfaces of the keepers.
// To call a method which is common to multiple keepers (e.g. `#SetParams()`),
// the field corresponding to the desired keeper on which to call the method
// MUST be specified (e.g. `keepers.AccountKeeper#SetParams()`).
type TokenomicsModuleKeepers struct {
	*tokenomicskeeper.Keeper
	tokenomicstypes.AccountKeeper
	tokenomicstypes.BankKeeper
	tokenomicstypes.ApplicationKeeper
	tokenomicstypes.SupplierKeeper
	tokenomicstypes.ProofKeeper
	tokenomicstypes.SharedKeeper
	tokenomicstypes.SessionKeeper
	tokenomicstypes.ServiceKeeper

	Codec *codec.ProtoCodec
}

// TokenomicsKeepersOpt is a function which receives and potentially modifies the context
// and tokenomics keepers during construction of the aggregation.
type TokenomicsModuleKeepersOpt func(context.Context, *TokenomicsModuleKeepers) context.Context

func TokenomicsKeeper(t testing.TB) (tokenomicsKeeper tokenomicskeeper.Keeper, ctx context.Context) {
	t.Helper()
	k, ctx, _, _, _ := TokenomicsKeeperWithActorAddrs(t)
	return k, ctx
}

// TODO_TECHDEBT: Remove this and force everyone to use NewTokenomicsModuleKeepers.
// There is a difference in the method signatures and mocking, which was simply
// a result of the evolution of the testutil package.
// TODO_REFACTOR(@Olshansk): Rather than making `service`, `appAddr` and `supplierOperatorAddr`
// explicit params, make them passable by the caller as options.
func TokenomicsKeeperWithActorAddrs(t testing.TB) (
	tokenomicsKeeper tokenomicskeeper.Keeper,
	ctx context.Context,
	appAddr string,
	supplierOperatorAddr string,
	service *sharedtypes.Service,
) {
	t.Helper()
	storeKey := storetypes.NewKVStoreKey(tokenomicstypes.StoreKey)

	service = &sharedtypes.Service{
		Id:                   "svc1",
		Name:                 "svcName1",
		ComputeUnitsPerRelay: 1,
		OwnerAddress:         sample.AccAddress(),
	}

	// Initialize the in-memory database.
	db := dbm.NewMemDB()
	stateStore := store.NewCommitMultiStore(db, log.NewNopLogger(), metrics.NewNoOpMetrics())
	stateStore.MountStoreWithDB(storeKey, storetypes.StoreTypeIAVL, db)
	require.NoError(t, stateStore.LoadLatestVersion())

	// Initialize the codec and other necessary components.
	registry := codectypes.NewInterfaceRegistry()
	cdc := codec.NewProtoCodec(registry)

	// The on-chain governance address.
	authority := authtypes.NewModuleAddress(govtypes.ModuleName)

	// Prepare the test application.
	application := apptypes.Application{
		Address:        sample.AccAddress(),
		Stake:          &sdk.Coin{Denom: "upokt", Amount: math.NewInt(100000)},
		ServiceConfigs: []*sharedtypes.ApplicationServiceConfig{{Service: service}},
	}

	// Prepare the test supplier.
	supplierAddr = sample.AccAddress()
	supplier := sharedtypes.Supplier{
<<<<<<< HEAD
		OwnerAddress: supplierAddr,
		Address:      supplierAddr,
		Stake:        &sdk.Coin{Denom: "upokt", Amount: math.NewInt(100000)},
		Services: []*sharedtypes.SupplierServiceConfig{
			{
				Service: service,
				RevShare: []*sharedtypes.ServiceRevShare{
					{
						Address:            supplierAddr,
						RevSharePercentage: 100,
					},
				},
			},
		},
=======
		OwnerAddress:    sample.AccAddress(),
		OperatorAddress: sample.AccAddress(),
		Stake:           &sdk.Coin{Denom: "upokt", Amount: math.NewInt(100000)},
>>>>>>> 5a10fba6
	}

	ctrl := gomock.NewController(t)

	// Mock the application keeper.
	mockApplicationKeeper := mocks.NewMockApplicationKeeper(ctrl)
	// Get test application if the address matches.
	mockApplicationKeeper.EXPECT().
		GetApplication(gomock.Any(), gomock.Eq(application.Address)).
		Return(application, true).
		AnyTimes()
	// Get zero-value application if the address does not match.
	mockApplicationKeeper.EXPECT().
		GetApplication(gomock.Any(), gomock.Not(application.Address)).
		Return(apptypes.Application{}, false).
		AnyTimes()
	// Mock SetApplication.
	mockApplicationKeeper.EXPECT().
		SetApplication(gomock.Any(), gomock.Any()).
		AnyTimes()

	// Mock the supplier keeper.
	mockSupplierKeeper := mocks.NewMockSupplierKeeper(ctrl)
	// Mock SetSupplier.
	mockSupplierKeeper.EXPECT().
		SetSupplier(gomock.Any(), gomock.Any()).
		AnyTimes()

	// Get test supplier if the address matches.
	mockSupplierKeeper.EXPECT().
		GetSupplier(gomock.Any(), gomock.Eq(supplier.OperatorAddress)).
		Return(supplier, true).
		AnyTimes()

	// Mock the bank keeper.
	mockBankKeeper := mocks.NewMockBankKeeper(ctrl)
	mockBankKeeper.EXPECT().
		MintCoins(gomock.Any(), gomock.Any(), gomock.Any()).
		AnyTimes()
	mockBankKeeper.EXPECT().
		BurnCoins(gomock.Any(), gomock.Any(), gomock.Any()).
		AnyTimes()
	mockBankKeeper.EXPECT().
		SendCoinsFromModuleToAccount(gomock.Any(), suppliertypes.ModuleName, gomock.Any(), gomock.Any()).
		AnyTimes()
	mockBankKeeper.EXPECT().
		SendCoinsFromModuleToAccount(gomock.Any(), tokenomicstypes.ModuleName, gomock.Any(), gomock.Any()).
		AnyTimes()

	// Mock the account keeper
	mockAccountKeeper := mocks.NewMockAccountKeeper(ctrl)
	mockAccountKeeper.EXPECT().GetAccount(gomock.Any(), gomock.Any()).AnyTimes()

	// Mock the proof keeper
	mockProofKeeper := mocks.NewMockProofKeeper(ctrl)
	mockProofKeeper.EXPECT().GetAllClaims(gomock.Any()).AnyTimes()

	// Mock the shared keeper
	mockSharedKeeper := mocks.NewMockSharedKeeper(ctrl)
	mockSharedKeeper.EXPECT().GetProofWindowCloseHeight(gomock.Any(), gomock.Any()).AnyTimes()

	// Mock the session keeper
	mockSessionKeeper := mocks.NewMockSessionKeeper(ctrl)

	// Mock the service keeper
	mockServiceKeeper := mocks.NewMockServiceKeeper(ctrl)

	mockServiceKeeper.EXPECT().
		GetService(gomock.Any(), gomock.Eq(service.Id)).
		Return(*service, true).
		AnyTimes()
	mockServiceKeeper.EXPECT().
		GetService(gomock.Any(), gomock.Any()).
		Return(sharedtypes.Service{}, false).
		AnyTimes()

	k := tokenomicskeeper.NewKeeper(
		cdc,
		runtime.NewKVStoreService(storeKey),
		log.NewNopLogger(),
		authority.String(),
		mockBankKeeper,
		mockAccountKeeper,
		mockApplicationKeeper,
		mockSupplierKeeper,
		mockProofKeeper,
		mockSharedKeeper,
		mockSessionKeeper,
		mockServiceKeeper,
	)

	sdkCtx := sdk.NewContext(stateStore, cmtproto.Header{}, false, log.NewNopLogger())

	// Add a block proposer address to the context
	valAddr, err := cosmostypes.ValAddressFromBech32(sample.ConsAddress())
	require.NoError(t, err)
	consensusAddr := cosmostypes.ConsAddress(valAddr)
	sdkCtx = sdkCtx.WithProposer(consensusAddr)

	// Initialize params
	require.NoError(t, k.SetParams(sdkCtx, tokenomicstypes.DefaultParams()))

	return k, sdkCtx, application.Address, supplier.OperatorAddress, service
}

// NewTokenomicsModuleKeepers is a helper function to create a tokenomics keeper
// and a context. It uses real dependencies for all upstream keepers.
func NewTokenomicsModuleKeepers(
	t testing.TB,
	logger log.Logger,
	opts ...TokenomicsModuleKeepersOpt,
) (_ TokenomicsModuleKeepers, ctx context.Context) {
	t.Helper()

	// Collect store keys for all keepers which be constructed & interact with the state store.
	keys := storetypes.NewKVStoreKeys(
		tokenomicstypes.StoreKey,
		banktypes.StoreKey,
		gatewaytypes.StoreKey,
		authtypes.StoreKey,
		sessiontypes.StoreKey,
		apptypes.StoreKey,
		suppliertypes.StoreKey,
		prooftypes.StoreKey,
		sharedtypes.StoreKey,
		servicetypes.StoreKey,
	)

	// Construct a multistore & mount store keys for each keeper that will interact with the state store.
	stateStore := integration.CreateMultiStore(keys, log.NewNopLogger())

	// Use the test logger by default (i.e. if none is given).
	if logger == nil {
		logger = log.NewTestLogger(t)
	}

	// Prepare the context
	ctx = sdk.NewContext(stateStore, cmtproto.Header{}, false, logger)
	sdkCtx := sdk.UnwrapSDKContext(ctx)

	// Add a block proposer address to the context
	valAddr, err := cosmostypes.ValAddressFromBech32(sample.ConsAddress())
	require.NoError(t, err)
	consensusAddr := cosmostypes.ConsAddress(valAddr)
	sdkCtx = sdkCtx.WithProposer(consensusAddr)

	// ctx.SetAccount
	// Prepare the account keeper.
	registry := codectypes.NewInterfaceRegistry()
	authtypes.RegisterInterfaces(registry)
	cryptocodec.RegisterInterfaces(registry)

	// Prepare the chain's authority
	cdc := codec.NewProtoCodec(registry)
	authority := authtypes.NewModuleAddress(govtypes.ModuleName)

	// Construct a real account keeper so that public keys can be queried.
	addrCodec := addresscodec.NewBech32Codec(app.AccountAddressPrefix)
	accountKeeper := authkeeper.NewAccountKeeper(
		cdc,
		runtime.NewKVStoreService(keys[authtypes.StoreKey]),
		authtypes.ProtoBaseAccount,
		// These module accounts are necessary in order to settle balances
		// during claim expiration.
		map[string][]string{
			minttypes.ModuleName:       {authtypes.Minter},
			suppliertypes.ModuleName:   {authtypes.Minter, authtypes.Burner},
			apptypes.ModuleName:        {authtypes.Minter, authtypes.Burner},
			tokenomicstypes.ModuleName: {authtypes.Minter, authtypes.Burner},
		},
		addrCodec,
		app.AccountAddressPrefix,
		authority.String(),
	)

	// Construct a real bank keeper so that the balances can be updated & verified
	bankKeeper := bankkeeper.NewBaseKeeper(
		cdc,
		runtime.NewKVStoreService(keys[banktypes.StoreKey]),
		accountKeeper,
		make(map[string]bool),
		authority.String(),
		logger,
	)
	require.NoError(t, bankKeeper.SetParams(sdkCtx, banktypes.DefaultParams()))

	// Provide some initial funds to the suppliers & applications module accounts.
	err = bankKeeper.MintCoins(sdkCtx, suppliertypes.ModuleName, sdk.NewCoins(sdk.NewCoin("upokt", math.NewInt(1000000000000))))
	require.NoError(t, err)
	err = bankKeeper.MintCoins(sdkCtx, apptypes.ModuleName, sdk.NewCoins(sdk.NewCoin("upokt", math.NewInt(1000000000000))))
	require.NoError(t, err)

	// Construct a real shared keeper.
	sharedKeeper := sharedkeeper.NewKeeper(
		cdc,
		runtime.NewKVStoreService(keys[sharedtypes.StoreKey]),
		logger,
		authority.String(),
	)
	require.NoError(t, sharedKeeper.SetParams(sdkCtx, sharedtypes.DefaultParams()))

	// Construct gateway keeper with a mocked bank keeper.
	gatewayKeeper := gatewaykeeper.NewKeeper(
		cdc,
		runtime.NewKVStoreService(keys[gatewaytypes.StoreKey]),
		logger,
		authority.String(),
		bankKeeper,
	)
	require.NoError(t, gatewayKeeper.SetParams(sdkCtx, gatewaytypes.DefaultParams()))

	// Construct an application keeper to add apps to sessions.
	appKeeper := appkeeper.NewKeeper(
		cdc,
		runtime.NewKVStoreService(keys[apptypes.StoreKey]),
		logger,
		authority.String(),
		bankKeeper,
		accountKeeper,
		gatewayKeeper,
		sharedKeeper,
	)
	require.NoError(t, appKeeper.SetParams(sdkCtx, apptypes.DefaultParams()))

	// Construct a service keeper needed by the supplier keeper.
	serviceKeeper := servicekeeper.NewKeeper(
		cdc,
		runtime.NewKVStoreService(keys[servicetypes.StoreKey]),
		log.NewNopLogger(),
		authority.String(),
		bankKeeper,
	)

	// Construct a real supplier keeper to add suppliers to sessions.
	supplierKeeper := supplierkeeper.NewKeeper(
		cdc,
		runtime.NewKVStoreService(keys[suppliertypes.StoreKey]),
		log.NewNopLogger(),
		authority.String(),
		bankKeeper,
		sharedKeeper,
		serviceKeeper,
	)
	require.NoError(t, supplierKeeper.SetParams(sdkCtx, suppliertypes.DefaultParams()))

	// Construct a real session keeper so that sessions can be queried.
	sessionKeeper := sessionkeeper.NewKeeper(
		cdc,
		runtime.NewKVStoreService(keys[sessiontypes.StoreKey]),
		logger,
		authority.String(),
		accountKeeper,
		bankKeeper,
		appKeeper,
		supplierKeeper,
		sharedKeeper,
	)
	require.NoError(t, sessionKeeper.SetParams(sdkCtx, sessiontypes.DefaultParams()))

	// Construct a real proof keeper so that claims & proofs can be created.
	proofKeeper := proofkeeper.NewKeeper(
		cdc,
		runtime.NewKVStoreService(keys[prooftypes.StoreKey]),
		logger,
		authority.String(),
		sessionKeeper,
		appKeeper,
		accountKeeper,
		sharedKeeper,
	)
	require.NoError(t, proofKeeper.SetParams(sdkCtx, prooftypes.DefaultParams()))

	// Construct a real tokenomics keeper so that claims & tokenomics can be created.
	tokenomicsKeeper := tokenomicskeeper.NewKeeper(
		cdc,
		runtime.NewKVStoreService(keys[tokenomicstypes.StoreKey]),
		logger,
		authority.String(),
		bankKeeper,
		accountKeeper,
		appKeeper,
		supplierKeeper,
		proofKeeper,
		sharedKeeper,
		sessionKeeper,
		serviceKeeper,
	)

	require.NoError(t, tokenomicsKeeper.SetParams(sdkCtx, tokenomicstypes.DefaultParams()))

	keepers := TokenomicsModuleKeepers{
		Keeper:            &tokenomicsKeeper,
		AccountKeeper:     &accountKeeper,
		BankKeeper:        &bankKeeper,
		ApplicationKeeper: &appKeeper,
		SupplierKeeper:    &supplierKeeper,
		ProofKeeper:       &proofKeeper,
		SharedKeeper:      &sharedKeeper,
		SessionKeeper:     &sessionKeeper,
		ServiceKeeper:     &serviceKeeper,

		Codec: cdc,
	}

	// Apply any options to update the keepers or context prior to returning them.
	ctx = sdkCtx
	for _, opt := range opts {
		ctx = opt(ctx, &keepers)
	}

	return keepers, ctx
}

func WithService(service sharedtypes.Service) TokenomicsModuleKeepersOpt {
	return func(ctx context.Context, keepers *TokenomicsModuleKeepers) context.Context {
		keepers.SetService(ctx, service)
		return ctx
	}
}<|MERGE_RESOLUTION|>--- conflicted
+++ resolved
@@ -122,28 +122,22 @@
 	}
 
 	// Prepare the test supplier.
-	supplierAddr = sample.AccAddress()
+	supplierOwnerAddr := sample.AccAddress()
 	supplier := sharedtypes.Supplier{
-<<<<<<< HEAD
-		OwnerAddress: supplierAddr,
-		Address:      supplierAddr,
-		Stake:        &sdk.Coin{Denom: "upokt", Amount: math.NewInt(100000)},
+		OwnerAddress:    supplierOwnerAddr,
+		OperatorAddress: supplierOwnerAddr,
+		Stake:           &sdk.Coin{Denom: "upokt", Amount: math.NewInt(100000)},
 		Services: []*sharedtypes.SupplierServiceConfig{
 			{
 				Service: service,
 				RevShare: []*sharedtypes.ServiceRevShare{
 					{
-						Address:            supplierAddr,
+						Address:            supplierOwnerAddr,
 						RevSharePercentage: 100,
 					},
 				},
 			},
 		},
-=======
-		OwnerAddress:    sample.AccAddress(),
-		OperatorAddress: sample.AccAddress(),
-		Stake:           &sdk.Coin{Denom: "upokt", Amount: math.NewInt(100000)},
->>>>>>> 5a10fba6
 	}
 
 	ctrl := gomock.NewController(t)
