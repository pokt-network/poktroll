package keeper

import (
	"testing"

	tmdb "github.com/cometbft/cometbft-db"
	"github.com/cometbft/cometbft/libs/log"
	tmproto "github.com/cometbft/cometbft/proto/tendermint/types"
	"github.com/cosmos/cosmos-sdk/codec"
	codectypes "github.com/cosmos/cosmos-sdk/codec/types"
	"github.com/cosmos/cosmos-sdk/store"
	storetypes "github.com/cosmos/cosmos-sdk/store/types"
	sdk "github.com/cosmos/cosmos-sdk/types"
	authtypes "github.com/cosmos/cosmos-sdk/x/auth/types"
	typesparams "github.com/cosmos/cosmos-sdk/x/params/types"
	"github.com/golang/mock/gomock"
	"github.com/stretchr/testify/require"

	"github.com/pokt-network/poktroll/testutil/sample"
	mocks "github.com/pokt-network/poktroll/testutil/tokenomics/mocks"
	apptypes "github.com/pokt-network/poktroll/x/application/types"
	sharedtypes "github.com/pokt-network/poktroll/x/shared/types"
	suppliertypes "github.com/pokt-network/poktroll/x/supplier/types"
	"github.com/pokt-network/poktroll/x/tokenomics/keeper"
	"github.com/pokt-network/poktroll/x/tokenomics/types"
)

<<<<<<< HEAD
=======
// TODO_TECHDEBT: Replace `AnyTimes` w/ `Times/MinTimes/MaxTimes` as the tests
// mature to be explicit about the number of expected tests.

>>>>>>> 5a72be63
func TokenomicsKeeper(t testing.TB) (
	k *keeper.Keeper, s sdk.Context,
	appAddr, supplierAddr string,
) {
	storeKey := sdk.NewKVStoreKey(types.StoreKey)
	memStoreKey := storetypes.NewMemoryStoreKey(types.MemStoreKey)

	// Initialize the in-memory tendermint database
	db := tmdb.NewMemDB()
	stateStore := store.NewCommitMultiStore(db)
	stateStore.MountStoreWithDB(storeKey, storetypes.StoreTypeIAVL, db)
	stateStore.MountStoreWithDB(memStoreKey, storetypes.StoreTypeMemory, nil)
	require.NoError(t, stateStore.LoadLatestVersion())

	// Initialize the codec and other necessary components
	registry := codectypes.NewInterfaceRegistry()
	cdc := codec.NewProtoCodec(registry)
	ctrl := gomock.NewController(t)

	// The on-chain governance address
	authority := authtypes.NewModuleAddress("gov").String()

	// Prepare the test application
	application := apptypes.Application{
		Address: sample.AccAddress(),
		Stake:   &sdk.Coin{Denom: "upokt", Amount: sdk.NewInt(100000)},
	}

	// Prepare the test supplier
	supplier := sharedtypes.Supplier{
		Address: sample.AccAddress(),
		Stake:   &sdk.Coin{Denom: "upokt", Amount: sdk.NewInt(100000)},
	}

	// Mock the application keeper
	mockApplicationKeeper := mocks.NewMockApplicationKeeper(ctrl)
	mockApplicationKeeper.EXPECT().
		GetApplication(gomock.Any(), gomock.Eq(application.Address)).
		Return(application, true).
		AnyTimes()
	mockApplicationKeeper.EXPECT().
		GetApplication(gomock.Any(), gomock.Not(application.Address)).
		Return(apptypes.Application{}, false).
		AnyTimes()
	mockApplicationKeeper.EXPECT().
		SetApplication(gomock.Any(), gomock.Any()).
		AnyTimes()

	// Mock the supplier keeper
	mockSupplierKeeper := mocks.NewMockSupplierKeeper(ctrl)
	mockSupplierKeeper.EXPECT().
		GetSupplier(gomock.Any(), supplier.Address).
		Return(supplier, true).
		AnyTimes()

	// Mock the bank keeper
	mockBankKeeper := mocks.NewMockBankKeeper(ctrl)
	mockBankKeeper.EXPECT().
		MintCoins(gomock.Any(), gomock.Any(), gomock.Any()).
		AnyTimes()
	mockBankKeeper.EXPECT().
		BurnCoins(gomock.Any(), gomock.Any(), gomock.Any()).
		AnyTimes()
	mockBankKeeper.EXPECT().
		SendCoinsFromModuleToAccount(gomock.Any(), suppliertypes.ModuleName, gomock.Any(), gomock.Any()).
		AnyTimes()
	mockBankKeeper.EXPECT().
		SendCoinsFromAccountToModule(gomock.Any(), gomock.Any(), apptypes.ModuleName, gomock.Any()).
		AnyTimes()
	mockBankKeeper.EXPECT().
		UndelegateCoinsFromModuleToAccount(gomock.Any(), apptypes.ModuleName, gomock.Any(), gomock.Any()).
		AnyTimes()

	// Initialize the tokenomics keeper
	paramsSubspace := typesparams.NewSubspace(cdc,
		types.Amino,
		storeKey,
		memStoreKey,
		"TokenomicsParams",
	)
	tokenomicsKeeper := keeper.NewKeeper(
		cdc,
		storeKey,
		memStoreKey,
		paramsSubspace,

		mockBankKeeper,
		mockApplicationKeeper,
		mockSupplierKeeper,

		authority,
	)

	ctx := sdk.NewContext(stateStore, tmproto.Header{}, false, log.NewNopLogger())

	// Initialize params
	tokenomicsKeeper.SetParams(ctx, types.DefaultParams())

	return tokenomicsKeeper, ctx, application.Address, supplier.Address
}<|MERGE_RESOLUTION|>--- conflicted
+++ resolved
@@ -25,12 +25,8 @@
 	"github.com/pokt-network/poktroll/x/tokenomics/types"
 )
 
-<<<<<<< HEAD
-=======
 // TODO_TECHDEBT: Replace `AnyTimes` w/ `Times/MinTimes/MaxTimes` as the tests
 // mature to be explicit about the number of expected tests.
-
->>>>>>> 5a72be63
 func TokenomicsKeeper(t testing.TB) (
 	k *keeper.Keeper, s sdk.Context,
 	appAddr, supplierAddr string,
