package testqueryclients

import (
	"context"
	"encoding/hex"
	"fmt"
	"testing"

	"github.com/golang/mock/gomock"

	"github.com/pokt-network/poktroll/testutil/mockclient"
	testsession "github.com/pokt-network/poktroll/testutil/session"
	sessiontypes "github.com/pokt-network/poktroll/x/session/types"
	sharedtypes "github.com/pokt-network/poktroll/x/shared/types"
)

// blockHashBz is the []byte representation of the block hash used in the tests.
var blockHashBz []byte

// sessionsMap is a map of: sessionId -> Session.
// If a sessionId is not present in the map, it implies we have not encountered
// that session yet.
var sessionsMap map[string]*sessiontypes.Session

func init() {
	sessionsMap = make(map[string]*sessiontypes.Session)

	var err error
	if blockHashBz, err = hex.DecodeString("1B1051B7BF236FEA13EFA65B6BE678514FA5B6EA0AE9A7A4B68D45F95E4F18E0"); err != nil {
		panic(fmt.Errorf("error while trying to decode block hash: %w", err))
	}
}

// NewTestSessionQueryClient creates a mock of the SessionQueryClient
// which allows the caller to call GetSession any times and will return
// the session matching the app address, serviceID and the blockHeight passed.
func NewTestSessionQueryClient(
	t *testing.T,
) *mockclient.MockSessionQueryClient {
	ctrl := gomock.NewController(t)

	sessionQuerier := mockclient.NewMockSessionQueryClient(ctrl)
	sessionQuerier.EXPECT().GetSession(gomock.Any(), gomock.Any(), gomock.Any(), gomock.Any()).
		DoAndReturn(func(
			_ context.Context,
			address string,
			serviceId string,
			blockHeight int64,
		) (session *sessiontypes.Session, err error) {
<<<<<<< HEAD
			sessionId, _ := testsession.GetDefaultSessionId(address, serviceId, blockHashBz, blockHeight)
=======
			sessionId, _ := sessionkeeper.GetSessionIdWithDefaultParams(address, serviceId, blockHashBz, blockHeight)
>>>>>>> 36614d57

			session, ok := sessionsMap[sessionId]
			if !ok {
				return nil, fmt.Errorf("error while trying to retrieve a session")
			}

			return session, nil
		}).
		AnyTimes()

	return sessionQuerier
}

// AddToExistingSessions adds the given session to the sessionsMap to mock it "existing"
// on chain, it will also remove the sessions from the map when the test is cleaned up.
func AddToExistingSessions(
	t *testing.T,
	appAddress string,
	serviceId string,
	blockHeight int64,
	suppliersAddress []string,
) {
	t.Helper()

<<<<<<< HEAD
	sessionId, _ := testsession.GetDefaultSessionId(appAddress, serviceId, blockHashBz, blockHeight)
=======
	sessionId, _ := sessionkeeper.GetSessionIdWithDefaultParams(appAddress, serviceId, blockHashBz, blockHeight)
>>>>>>> 36614d57

	session := sessiontypes.Session{
		Header: &sessiontypes.SessionHeader{
			Service:                 &sharedtypes.Service{Id: serviceId},
			ApplicationAddress:      appAddress,
			SessionId:               sessionId,
<<<<<<< HEAD
			SessionStartBlockHeight: testsession.GetDefaultSessionStartHeight(blockHeight),
			SessionEndBlockHeight:   testsession.GetDefaultSessionEndHeight(blockHeight),
		},
		NumBlocksPerSession: sharedtypes.DefaultNumBlocksPerSession,
		SessionNumber:       testsession.GetDefaultSessionNumber(blockHeight),
=======
			SessionStartBlockHeight: shared.GetSessionStartHeightWithDefaultParams(blockHeight),
			SessionEndBlockHeight:   shared.GetSessionEndHeightWithDefaultParams(blockHeight),
		},
		NumBlocksPerSession: shared.NumBlocksPerSession,
		SessionNumber:       shared.GetSessionNumberWithDefaultParams(blockHeight),
>>>>>>> 36614d57
		SessionId:           sessionId,
		Suppliers:           []*sharedtypes.Supplier{},
	}

	for _, supplierAddress := range suppliersAddress {
		supplier := &sharedtypes.Supplier{Address: supplierAddress}
		session.Suppliers = append(session.Suppliers, supplier)
	}

	sessionsMap[sessionId] = &session

	t.Cleanup(func() {
		delete(sessionsMap, sessionId)
	})
}<|MERGE_RESOLUTION|>--- conflicted
+++ resolved
@@ -47,11 +47,7 @@
 			serviceId string,
 			blockHeight int64,
 		) (session *sessiontypes.Session, err error) {
-<<<<<<< HEAD
-			sessionId, _ := testsession.GetDefaultSessionId(address, serviceId, blockHashBz, blockHeight)
-=======
-			sessionId, _ := sessionkeeper.GetSessionIdWithDefaultParams(address, serviceId, blockHashBz, blockHeight)
->>>>>>> 36614d57
+			sessionId, _ := testsession.GetSessionIdWithDefaultParams(address, serviceId, blockHashBz, blockHeight)
 
 			session, ok := sessionsMap[sessionId]
 			if !ok {
@@ -76,30 +72,18 @@
 ) {
 	t.Helper()
 
-<<<<<<< HEAD
-	sessionId, _ := testsession.GetDefaultSessionId(appAddress, serviceId, blockHashBz, blockHeight)
-=======
-	sessionId, _ := sessionkeeper.GetSessionIdWithDefaultParams(appAddress, serviceId, blockHashBz, blockHeight)
->>>>>>> 36614d57
+	sessionId, _ := testsession.GetSessionIdWithDefaultParams(appAddress, serviceId, blockHashBz, blockHeight)
 
 	session := sessiontypes.Session{
 		Header: &sessiontypes.SessionHeader{
 			Service:                 &sharedtypes.Service{Id: serviceId},
 			ApplicationAddress:      appAddress,
 			SessionId:               sessionId,
-<<<<<<< HEAD
-			SessionStartBlockHeight: testsession.GetDefaultSessionStartHeight(blockHeight),
-			SessionEndBlockHeight:   testsession.GetDefaultSessionEndHeight(blockHeight),
+			SessionStartBlockHeight: testsession.GetSessionStartHeightWithDefaultParams(blockHeight),
+			SessionEndBlockHeight:   testsession.GetSessionEndHeightWithDefaultParams(blockHeight),
 		},
 		NumBlocksPerSession: sharedtypes.DefaultNumBlocksPerSession,
-		SessionNumber:       testsession.GetDefaultSessionNumber(blockHeight),
-=======
-			SessionStartBlockHeight: shared.GetSessionStartHeightWithDefaultParams(blockHeight),
-			SessionEndBlockHeight:   shared.GetSessionEndHeightWithDefaultParams(blockHeight),
-		},
-		NumBlocksPerSession: shared.NumBlocksPerSession,
-		SessionNumber:       shared.GetSessionNumberWithDefaultParams(blockHeight),
->>>>>>> 36614d57
+		SessionNumber:       testsession.GetSessionNumberWithDefaultParams(blockHeight),
 		SessionId:           sessionId,
 		Suppliers:           []*sharedtypes.Supplier{},
 	}
