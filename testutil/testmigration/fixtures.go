--- conflicted
+++ resolved
@@ -22,13 +22,10 @@
 	MorseUnstakedActor = MorseAccountActorType(iota)
 	MorseApplicationActor
 	MorseSupplierActor
-<<<<<<< HEAD
-=======
 
 	// NumMorseAccountActorTypes is the number of MorseAccountActorTypes.
 	// It takes advantage of the fact that the enum is zero-indexed.
 	NumMorseAccountActorTypes
->>>>>>> 5d8339f5
 )
 
 // MorseAccountActorTypeDistributionFn is a function which returns a MorseAccountActorType
@@ -37,21 +34,9 @@
 type MorseAccountActorTypeDistributionFn func(index uint64) MorseAccountActorType
 
 // RoundRobinAllMorseAccountActorTypes cyclically returns each MorseAccountActorType, one after the other, as the index increases.
-<<<<<<< HEAD
-func RoundRobinAllMorseAccountActorTypes(index uint64) MorseAccountActorType {
-	switch index % 3 {
-	case 0:
-		return MorseUnstakedActor
-	case 1:
-		return MorseApplicationActor
-	default:
-		return MorseSupplierActor
-	}
-=======
 // It is used to map a test account index to the test actor that's generated.
 func RoundRobinAllMorseAccountActorTypes(index uint64) MorseAccountActorType {
 	return MorseAccountActorType(index % uint64(NumMorseAccountActorTypes))
->>>>>>> 5d8339f5
 }
 
 // AllUnstakedMorseAccountActorType returns MorseUnstakedActor for every index.
@@ -125,11 +110,7 @@
 		morseAccountType := distributionFn(uint64(i))
 		switch morseAccountType {
 		case MorseUnstakedActor:
-<<<<<<< HEAD
-			// No-op.
-=======
 			// No-op; no staked actor to generate.
->>>>>>> 5d8339f5
 		case MorseApplicationActor:
 			// Add an application.
 			morseStateExport.AppState.Application.Applications = append(
@@ -138,13 +119,8 @@
 			)
 		case MorseSupplierActor:
 			// Add a supplier.
-<<<<<<< HEAD
-			// In Morse, a node (aka a Service) is a Shannon supplier.
-			// In Morse, Validators are, by default, the top 1000 staked nodes.
-=======
 			// In Morse, a Node (aka a Servicer) is a Shannon Supplier.
 			// In Morse, Validators are, by default, the top 1000 staked Nodes.
->>>>>>> 5d8339f5
 			morseStateExport.AppState.Pos.Validators = append(
 				morseStateExport.AppState.Pos.Validators,
 				GenMorseValidator(t, uint64(i)),
