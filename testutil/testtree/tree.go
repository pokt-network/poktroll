--- conflicted
+++ resolved
@@ -22,13 +22,8 @@
 // relay is signed by the supplier and application respectively.
 func NewFilledSessionTree(
 	ctx context.Context, t *testing.T,
-<<<<<<< HEAD
-	numRelays uint,
-	supplierOperatorKeyUid, supplierOperatorAddr string,
-=======
 	numRelays, computeUnitsPerRelay uint64,
-	supplierKeyUid, supplierAddr string,
->>>>>>> 85d84ec3
+	supplierKeyUid, supplierOperatorAddr string,
 	sessionTreeHeader, reqHeader, resHeader *sessiontypes.SessionHeader,
 	keyRing keyring.Keyring,
 	ringClient crypto.RingClient,
@@ -41,14 +36,9 @@
 	// Add numRelays of relays to the session tree.
 	FillSessionTree(
 		ctx, t,
-<<<<<<< HEAD
-		sessionTree, numRelays,
-		supplierOperatorKeyUid, supplierOperatorAddr,
-=======
 		sessionTree,
 		numRelays, computeUnitsPerRelay,
-		supplierKeyUid, supplierAddr,
->>>>>>> 85d84ec3
+		supplierKeyUid, supplierOperatorAddr,
 		reqHeader, resHeader,
 		keyRing,
 		ringClient,
@@ -93,13 +83,8 @@
 func FillSessionTree(
 	ctx context.Context, t *testing.T,
 	sessionTree relayer.SessionTree,
-<<<<<<< HEAD
-	numRelays uint,
+	numRelays, computeUnitsPerRelay uint64,
 	supplierOperatorKeyUid, supplierOperatorAddr string,
-=======
-	numRelays, computeUnitsPerRelay uint64,
-	supplierKeyUid, supplierAddr string,
->>>>>>> 85d84ec3
 	reqHeader, resHeader *sessiontypes.SessionHeader,
 	keyRing keyring.Keyring,
 	ringClient crypto.RingClient,
