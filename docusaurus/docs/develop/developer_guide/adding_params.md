--- conflicted
+++ resolved
@@ -15,24 +15,6 @@
     - [0.6 Update the Module's `msgServer#UpdateParam()` Handler](#06-update-the-modules-msgserverupdateparam-handler)
     - [0.7 Update Module's Params Test Suite `ModuleParamConfig`](#07-update-modules-params-test-suite-moduleparamconfig)
   - [1. Define the Parameter in the Protocol Buffers File](#1-define-the-parameter-in-the-protocol-buffers-file)
-<<<<<<< HEAD
-  - [2 Update the Parameter Integration Tests](#2-update-the-parameter-integration-tests)
-  - [3. Update the Default Parameter Values](#3-update-the-default-parameter-values)
-  - [4. Add Parameter Default to Genesis Configuration](#4-add-parameter-default-to-genesis-configuration)
-  - [5. Modify the Makefile](#5-modify-the-makefile)
-  - [6. Create a new JSON File for the Individual Parameter Update](#6-create-a-new-json-file-for-the-individual-parameter-update)
-  - [7. Update the JSON File for Updating All Parameters for the Module](#7-update-the-json-file-for-updating-all-parameters-for-the-module)
-  - [8. Parameter Validation](#8-parameter-validation)
-    - [8.1 New Parameter Validation](#81-new-parameter-validation)
-    - [8.2 Parameter Validation in Workflow](#82-parameter-validation-in-workflow)
-  - [9. Add the Parameter to `ParamSetPairs()`](#9-add-the-parameter-to-paramsetpairs)
-  - [10. Update Unit Tests](#10-update-unit-tests)
-    - [10.1 Parameter Validation Tests](#101-parameter-validation-tests)
-    - [10.2 Parameter Update Tests](#102-parameter-update-tests)
-  - [11. Implement individual parameter updates](#11-implement-individual-parameter-updates)
-    - [11.1 Add `ParamNameNewParameterName` to `MsgUpdateParam#ValidateBasic()` in `x/types/message_update_param.go`](#111-add-paramnamenewparametername-to-msgupdateparamvalidatebasic-in-xtypesmessage_update_paramgo)
-    - [11.2 Add `ParamNameNewParameterName` to `msgServer#UpdateParam()` in `x/keeper/msg_server_update_param.go`](#112-add-paramnamenewparametername-to-msgserverupdateparam-in-xkeepermsg_server_update_paramgo)
-=======
   - [2. Update the Default Parameter Values](#2-update-the-default-parameter-values)
     - [2.1 Go Source Defaults](#21-go-source-defaults)
     - [2.2 Genesis Configuration Parameter Defaults](#22-genesis-configuration-parameter-defaults)
@@ -50,11 +32,8 @@
     - [6.1 Add a valid param](#61-add-a-valid-param)
     - [6.2 Check for `as_<type>` on `MsgUpdateParam`](#62-check-for-as_type-on-msgupdateparam)
     - [6.3 Update the module's `ModuleParamConfig`](#63-update-the-modules-moduleparamconfig)
-  - [7. Update the Makefile and Supporting JSON Files](#7-update-the-makefile-and-supporting-json-files)
-    - [7.1 Update the Makefile](#71-update-the-makefile)
-    - [7.2 Create a new JSON File for the Individual Parameter Update](#72-create-a-new-json-file-for-the-individual-parameter-update)
-    - [7.3 Update the JSON File for Updating All Parameters for the Module](#73-update-the-json-file-for-updating-all-parameters-for-the-module)
->>>>>>> 7b94020c
+  - [7. Update the Makefile and Supporting JSON Files](#7-update-the-makefile-and-supporting-json-files) - [7.1 Update the Makefile](#71-update-the-makefile) - [7.2 Create a new JSON File for the Individual Parameter Update](#72-create-a-new-json-file-for-the-individual-parameter-update) - [7.3 Update the JSON File for Updating All Parameters for the Module](#73-update-the-json-file-for-updating-all-parameters-for-the-module)
+    > > > > > > > main
 
 Adding a new on-chain module parameter involves multiple steps to ensure that the
 parameter is properly integrated into the system. This guide will walk you through
@@ -304,33 +283,6 @@
 
 Add `MsgUpdateParam` & `MsgUpdateParamResponse` to the module's `ModuleParamConfig#ParamsMsg` in `testutil/integration/suites/param_config.go`:
 
-<<<<<<< HEAD
-```json
-{
-  "body": {
-    "messages": [
-      {
-        "@type": "/poktroll.proof.MsgUpdateParams",
-        "authority": "pokt10d07y265gmmuvt4z0w9aw880jnsr700j8yv32t",
-        "params": {
-          "proof_request_probability": "0.25",
-          "proof_requirement_threshold": {
-            "denom": "upokt",
-            "amount": "20000000"
-          },
-          "proof_missing_penalty": {
-            "amount": "320000000",
-            "denom": "upokt"
-          },
-          "proof_submission_fee": {
-            "amount": "1000000",
-            "denom": "upokt"
-          },
-          "new_parameter_name": "100" // Add this line
-        }
-      }
-    ]
-=======
 ```diff
   ExamplemodModuleParamConfig = ModuleParamConfig{
     ParamsMsgs: ModuleParamsMessages{
@@ -342,7 +294,6 @@
       QueryParamsResponse:     gatewaytypes.QueryParamsResponse{},
     },
     // ...
->>>>>>> 7b94020c
   }
 ```
 
