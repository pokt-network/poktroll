--- conflicted
+++ resolved
@@ -7,11 +7,7 @@
 
 This document describes how to recover from a chain halt. It assumes that the cause of
 the chain halt has been identified, and that the new release has been created and verified
-<<<<<<< HEAD
 to function correctly.
-=======
-function correctly.
->>>>>>> a18a1978
 
 :::tip
 See [Chain Halt Troubleshooting](./chain_halt_troubleshooting.md) for more information on identifying the cause of a chain halt.
@@ -121,7 +117,6 @@
 5. Ensure all validators rolled back to the same height and use the same snapshot - ([how to get the snapshot](#step-5-data-rollback---retrieving-snapshot-at-a-specific-height))
    - The snapshot should be imported into each Validator's data directory.
    - This is necessary to ensure data continuity and prevent forks.
-<<<<<<< HEAD
 6. Isolate the `validator set` from full nodes - ([why this is necessary](#step-6-validator-isolation---risks)).
    - This is necessary to avoid full nodes from gossiping blocks that have been rolled back.
    - This may require using a firewall or a private network.
@@ -134,17 +129,6 @@
      - Cosmovisor deployments automatically replace the binary.
      - Manual deployments will require a manual replacement at this point.
    - Start the node back up. 
-=======
-6. Isolate the validator set from full nodes - ([why this is necessary](#step-6-validator-isolation---risks)).
-   - This is necessary to avoid full nodes from gossiping blocks that have been rolled back.
-   - This may require using a firewall or a private network.
-   - Validators should only be permitted to gossip blocks amongst themselves.
-7. Start the validator set and perform the upgrade. For example, reiterating the process above:
-   - Start all Validators at height `100`.
-   - On block `101`, submit the `MsgSoftwareUpgrade` transaction with a `Plan.height` set to `102`.
-   - `x/upgrade` will perform the upgrade in the `EndBlocker` of block `102`.
-   - If using `cosmosvisor`, the node will wait to replace the binary.
->>>>>>> a18a1978
 8. Wait for the network to reach the height of the previous ledger (`104`+).
 9. Allow validators to open their network to full nodes again.
    - **Note**: full nodes will need to perform the rollback or use a snapshot as well.
@@ -180,15 +164,8 @@
    ```bash
    poktrolld rollback --hard
    ```
-<<<<<<< HEAD
    repeately, until the command responds with the desired block number.
 2. Use a snapshot from below the halt height (e.g. `100`) and start the node with `--halt-height=100` parameter so it only syncs up to certain height and then
-=======
-
-   repeately until the command responds with the desired block number.
-
-2. Use a snapshot and start the node with `--halt-height=100` parameter so it only syncs up to certain height and then
->>>>>>> a18a1978
    gracefully shuts down. Add this argument to `poktrolld start` like this:
 
    ```bash
@@ -199,12 +176,6 @@
 
 Having at least one node that has knowledge of the forking ledger can jeopardize the whole process. In particular, the
 following errors in logs are the sign of the nodes syncing blocks from the wrong fork:
-<<<<<<< HEAD
   - `found conflicting vote from ourselves; did you unsafe_reset a validator?`
   - `conflicting votes from validator`
-  
-=======
-
-- `found conflicting vote from ourselves; did you unsafe_reset a validator?`
-- `conflicting votes from validator`
->>>>>>> a18a1978
+  