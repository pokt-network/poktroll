---
title: Probabilistic Proofs (Shannon)
sidebar_position: 5
---

_tl;dr Probabilistic Proofs is a method to scale Pocket Network indefinitely._

## Abstract <!-- omit in toc -->

This document describes the mechanism of Probabilistic Proofs, which is what allows
Pocket Network to scale verifiable relay throughput to match an arbitrarily large demand.
Precisely, it allows an unlimited number of ["sessions"](./session.md) which pair (Applications and Suppliers for a given Service) by requiring the creation of a single on-chain Claim
for each such session, but only probabilistically requiring an on-chain proof if it's total reward amount is below a specific threshold.

External stakeholders (i.e. DAO/Foundation) need to be involved in adjusting the
`ProofRequirementThreshold` by statistically analyzing onchain data, along with selecting
an appropriate `ProofRequestProbability` that balances scalability and security. In turn, these values
are used to derive on-chain reward and penalty amounts for honest and dishonest Suppliers, respectively.
The penalty amount is then used to derive `SupplierMinStake`.
Reasonably selected values can be chosen to easily scale the network by `100x` without compromising
security.

The results show that choosing a value of `20 POKT` for `ProofRequirementThreshold`,
the `95th percentile` of all Claims, along with a `ProofRequestProbability` of `0.01`,
can enable `100x` scalability of the network if the `Slashing penalty` for invalid/missing
proofs is set to `2,000 POKT`. As long as the minimum required stake for Suppliers exceeds
this value, staked collateral will be available for slashing, if needed.

In future work, we will look at a potential attack vector that still needs to be considered,
along with further research on the topic.

## Table of Contents <!-- omit in toc -->

- [Relationship to Relay Mining](#relationship-to-relay-mining)
- [Problem Statement](#problem-statement)
- [Example Scenario](#example-scenario)
- [High Level Approach](#high-level-approach)
- [Key Question](#key-question)
- [Guarantees \& Expected Values](#guarantees--expected-values)
- [Modeling an Attack](#modeling-an-attack)
  - [Defining a Single (Bernoulli) Trial](#defining-a-single-bernoulli-trial)
  - [Conceptual Parameters: Onchain, Modeling, Governance, Etc](#conceptual-parameters-onchain-modeling-governance-etc)
  - [Dishonest Supplier: Calculating the Expected Value](#dishonest-supplier-calculating-the-expected-value)
    - [Modeling a Dishonest Supplier's Strategy using a Geometric PDF (Probability Distribution Function)](#modeling-a-dishonest-suppliers-strategy-using-a-geometric-pdf-probability-distribution-function)
    - [Expected Number of False Claims (Failures) Before Getting Caught (Success)](#expected-number-of-false-claims-failures-before-getting-caught-success)
    - [Modeling a Dishonest Supplier's Strategy using a Geometric CDF (Cumulative Distribution Function)](#modeling-a-dishonest-suppliers-strategy-using-a-geometric-cdf-cumulative-distribution-function)
    - [Total Rewards: Expected Value Calculation for Dishonest Supplier Before Penalty](#total-rewards-expected-value-calculation-for-dishonest-supplier-before-penalty)
    - [Expected Penalty: Slashing amount for Dishonest Supplier](#expected-penalty-slashing-amount-for-dishonest-supplier)
    - [Total Profit: Expected Value Calculation for Dishonest Supplier AFTER Penalty](#total-profit-expected-value-calculation-for-dishonest-supplier-after-penalty)
  - [Honest Supplier: Calculating the Expected Value](#honest-supplier-calculating-the-expected-value)
  - [Setting Parameters to Deter Dishonest Behavior](#setting-parameters-to-deter-dishonest-behavior)
    - [Solving for Penalty `S`](#solving-for-penalty-s)
  - [Example Calculation](#example-calculation)
  - [Generalizing the Penalty Formula](#generalizing-the-penalty-formula)
  - [Considering false Claim Variance](#considering-false-claim-variance)
- [Crypto-economic Analysis \& Incentives](#crypto-economic-analysis--incentives)
  - [Impact on Honest Suppliers](#impact-on-honest-suppliers)
  - [Impact on Dishonest Suppliers](#impact-on-dishonest-suppliers)
  - [Analogs between Model Parameters and onchain Governance Values](#analogs-between-model-parameters-and-onchain-governance-values)
  - [Parameter Analog for Penalty (`S`)](#parameter-analog-for-penalty-s)
  - [Parameter Analog for Reward (`R`)](#parameter-analog-for-reward-r)
  - [TODO_IN_THIS_PR: Explain `p`](#todo_in_this_pr-explain-p)
  - [Considerations during Parameter Adjustment](#considerations-during-parameter-adjustment)
    - [Selecting Optimal `p` and `S`](#selecting-optimal-p-and-s)
    - [Considerations for `Proof.ProofRequirementThreshold` an `ProofRequirementThreshold`](#considerations-for-proofproofrequirementthreshold-an-proofrequirementthreshold)
      - [Normal Distribution](#normal-distribution)
      - [Non-Normal Distribution](#non-normal-distribution)
    - [Considerations for `ProofRequestProbability` (`p`)](#considerations-for-proofrequestprobability-p)
      - [Maximizing `Pr(X<=k)` to ensure `k or less` failures (Supplier escapes without penalty)](#maximizing-prxk-to-ensure-k-or-less-failures-supplier-escapes-without-penalty)
- [Conclusions for Modeling](#conclusions-for-modeling)
- [Morse Based Value Selection](#morse-based-value-selection)
  - [Selecting `ProofRequirementThreshold`](#selecting-proofrequirementthreshold)
  - [Calculating `p`: `ProofRequestProbability`](#calculating-p-proofrequestprobability)
  - [Calculating `S`: `ProofMissingPenalty`](#calculating-s-proofmissingpenalty)
- [TODO_IN_THIS_PR: Above Threshold Attack Possibility](#todo_in_this_pr-above-threshold-attack-possibility)
- [Future Work](#future-work)

## Relationship to Relay Mining

I think it may be worth noting that while probabilistic proofs reduce the number of on-chain proofs (block size), it will drive up supplier min stake amount as it's scaled. I think relaymining helps to mitigate this by taking the scaling pressure off of probabilistic proofs by reducing the size of each proof. Additionally, relaymining has the effect of minimizing the "max claim persistence footprint size":

```mermaid
---
title: Scaling Up Relay Throughput (w/ respect to block size)
---
flowchart

subgraph pp[Probabilistic Proofs]
prob[proof requirement probability: **decreases**]
thres["threshold (limited by target percentile): **increases**"]
pen[penalty: **increases**]
end

prob <-."negative correlation yields constant security guarantees ⛓️".-> pen


thres --"**minmizes**"---> pn
pen --"**maximizes**"---> smin

subgraph rm[RelayMining]
diff[mining difficulty: **increases**]
end

%% Holding num relays constant:
pn[num on-chain proofs]
cn["num on-chain claims (pruned over time)"]
ps[size of on-chain proofs]

smin[Supplier min stake]

prob --"**minimizes**"--> pn
diff --"**minimizes**"--> cn
diff --"**minimizes**"--> ps
```

## Problem Statement

_tl;dr Too many on-chain Proofs do not scale due to state bloat and excessive CPU usage._

The core limiting factor to Pocket Network's scalability is the number of required on-chain Proofs.
For details on how Proofs are generated and validated, see the [Claim & Proof lifecycle](./Claim_and_Proof_lifecycle.md) section.

For every session (i.e. `(Application, Supplier, Service)` tuple), it is possible to construct a
Merkle Proof which proves the Claimed work done, which can be stored on-chain.

These Proofs are large and costly to both store and verify. Too many Proofs result in:

- **State Bloat**: Full Node disk space grows too quickly because blocks are large (i.e.,full of transactions containing large Proofs), increasing disk usage.
- **Verification Cost**: Block producers (i.e. Validators) MUST verify ALL Proofs (once), correlating average CPU usage with the average throughput of on-chain Proofs.

:::note

There is a lot of research around this type of problem, but our team is not actively
looking into `0`-knowledge as a solution at the time of writing (2024).

TODO_IN_THIS_PR: Reference the papers from justin taylor, Alin Tomescu, and axelar (avalanche?).

:::

## Example Scenario

Consider the hypothetical scenario below as an extremely rough approximation.

TODO_IN_THIS_PR: Turn this into a table.

Network parameters:

- **Session duration**: `1` hour
- **Number of suppliers per session (per app)**: `20`
- **Number of services per session (per app)**: `1`

Network state (conservative scenario):

- **Number of (active) services**: `10,000`
- **Number of (active) applications**: `100,000`
- **Number of (active) suppliers**: `100,000`

Assumptions for the purpose of an example:

- **Median Proof Size**: `1,000` bytes
- **Total time**: `1` day (`24` sessions)

Total disk growth per day:

```bash
10,000 apps * 1 Proof/(service,supplier) * 20 suppliers/app * 1 services/session * 24 sessions * 1,000 bytes/Proof = 4.8 GB ≈ 5 GB
```

**CRITICAL**: A very simple (conservative) scenario would result in `5 GB` of disk growth per day, amounting to almost `2 TB` of disk growth in a year.

This discounts CPU usage needed to verify the Proofs.

## High Level Approach

_tl;dr Require a Claim for every (App, Supplier, Service) tuple, but only require a Proof for a subset of these Claims and slash Suppliers that fail to provide a Proof when needed._

The diagram below makes reference to some of the on-chain [Governance Params](./../governance/params.md).

```mermaid
flowchart TD
    DR[Distribute Reward]
    SC[Submit Claim]
    PR[Proof Required]
    NP[Proof NOT Required]
    SLASH[Slash Supplier Stake]

    %% Is Claim Above Threshold
    ISCAT{ Is <br> Claim.ComputeUnits > <br>Gov.ProofRequirementThreshold ? }
    %% Is Probabilistic Proof Required
    ISPPR{"Is P(Gov.ProofRequestProbability) == 1 ? <br> (omitting rand seed details)"}
    %% Is Proof Available
    ISPA{"Is Proof Available AND Valid?"}

    SC --> ISCAT

    ISCAT --> |No| ISPPR
    ISCAT --> |Yes| PR

    ISPPR --> |No| NP
    ISPPR --> |Yes| PR

    ISPA --> |"Yes"| DR
    ISPA --> |No| SLASH

    PR --> ISPA
    NP --> DR

    style DR fill:#c2f0c2,stroke:#27ae60,stroke-width:2px,color:#000
    style SLASH fill:#f2a3a3,stroke:#e74c3c,stroke-width:2px,color:#000
    style NP fill:#f0f0c2,stroke:#f39c12,stroke-width:2px,color:#000
    style PR fill:#c2d1f0,stroke:#2980b9,stroke-width:2px,color:#000

    classDef decision fill:#B39CD0,stroke:#5D3FD3,color:#000;
    class ISCAT,ISPPR,ISPA decision;
```

## Key Question

**What onchain protocol governance parameters need to be selected or created to**
**deter a Supplier from submitting a false Claim? How can this be modeled?**

## Guarantees & Expected Values

Pocket Network's tokenomics do not provide a 100% guarantee against gaming the system.
Instead, there's a tradeoff between the network's security guarantees and factors
like scalability, cost, user experience, and acceptable gamability.

Our goal is to:

- Model the expected value (EV) of both honest and dishonest Suppliers.
- Adjust protocol parameters to ensure that the expected profit for dishonest behavior is less than that of honest behavior.

A Supplier's balance can change in the following ways:

1. ✅ **Earn rewards for valid Claims with Proofs** (Proof required).
2. ✅ **Earn rewards for valid Claims without Proofs** (Proof not required).
3. 🚨 **Earn rewards for invalid Claims without Proofs** (Proof not required).
4. ❌ **Get slashed for invalid Proofs** (Proof required but invalid).
5. ❌ **Get slashed for missing Proofs** (Proof required but not provided).

The goal of Probabilistic Proofs is to minimize the profitability of scenario (3🚨)
by adjusting protocol parameters such that dishonest Suppliers have a negative expected
value compared to honest Suppliers.

## Modeling an Attack

### Defining a Single (Bernoulli) Trial

We use a [Bernoulli distribution](https://en.wikipedia.org/wiki/Bernoulli_distribution)
to model the probability of a dishonest Supplier getting caught when submitting false Claims.

- **Trial Definition**: Each attempt by a Supplier to submit a Claim without being required to provide a Proof.
- **Success**:
  - A dishonest Supplier gets caught (i.e. is required to provide a Proof and fails, resulting in a penalty)
  - Taken from the network's perspective
- **Failure**:
  - A dishonest Supplier does not get caught (i.e. is not required to provide a Proof and receives rewards without providing actual service)
  - An honest Supplier is rewarded
  - All other outcomes
  - Does not include _short-circuited_ (i.e. Claim.ComputeUnits > ProofRequirementThreshold)

### Conceptual Parameters: Onchain, Modeling, Governance, Etc

- **ProofRequestProbability (p)**: The probability that a Claim will require a Proof.
- **Penalty (S)**: The amount of stake slashed when a Supplier fails to provide a required Proof.
- **Reward per Claim (R)**: The reward received for a successful Claim without Proof.
- **Maximum Claims Before Penalty (k)**: The expected number of false Claims a Supplier can make before getting caught.

:::note

Note that `k` is not an on-chain governance parameter, but rather a modeling parameter used
to model out the attack.

:::

We note that `R` is variable and that `SupplierMinStake` is not taken into account in the definition of the problem.
As will be demonstrated by the end of this document:

- Reward per Claim (`R`) will be equal to the `ProofRequirementThreshold` (POKT)
- Penalty (`S`) will be less than or equal to the `SupplierMinStake` (in POKT)

### Dishonest Supplier: Calculating the Expected Value

The dishonest Supplier's strategy:

- Submit false Claims repeatedly, hoping not to be selected for Proof submission.
- Accept that eventually, they will be caught and penalized.

#### Modeling a Dishonest Supplier's Strategy using a Geometric PDF (Probability Distribution Function)

The number of successful false Claims before getting caught follows a [Geometric distribution](https://en.wikipedia.org/wiki/Geometric_distribution):

**Probability of Not Getting Caught (q)**:
$$ q = 1 - p $$

**Probability of Getting Caught on the `(k+1)`th Claim**:
$$ P(X = k+1) = q^k \cdot p $$

#### Expected Number of False Claims (Failures) Before Getting Caught (Success)

$$ E[K] = \frac{q}{p} $$

:::note
Recall:

- **Success**: The network **does** catch a dishonest Supplier
- **Failure**: The network **does not** catch a dishonest Supplier
  :::

#### Modeling a Dishonest Supplier's Strategy using a Geometric CDF (Cumulative Distribution Function)

So far, we've considered the probability given by `Pr(X=k+1)`: the probability
of `k` "failures" (👆) until a single "success" (👆). This can be modeled using a Geometric PDF (Probability Distribution Function).

In practice, we need to track the likelihood of `k or less` "failures" `Pr(X<=k)`,
until a single "success". This can be modeled using a Geometric CDF.

TODO_IN_THIS_PR: Remove the paragraph below. From Bryan: `This paragraph confuses me a bit. The previous paragraph says that we need to use a CDF but then this paragraph seems to turn around and say that this actually don't? I feel like this and the above paragraph should be combined and rephrased a bit.`

To simplify the math, we'll be using the Expected Value of a Geometric PDF
due to its [simpler proof formulation](https://en.wikipedia.org/wiki/Geometric_distribution#Proof_of_expected_value), guaranteeing the results be **AT LEAST**
as secure when compared to the Geometric CDF.

Visual intuition of the two can be seen below:

![Geometric CDF for Different p Values](./probabilistic_proofs/geometric_pdf_vs_cdf.png)

:::tip

You can generate the graph above with `make geometric_pdf_vs_cdf.py`

:::

#### Total Rewards: Expected Value Calculation for Dishonest Supplier Before Penalty

$$ E[\text{Total Rewards}] = R \cdot E[K] = R \cdot \frac{q}{p} $$

This represents the Supplier's earnings before the penalty is applied.

If the Supplier chooses to leave the network at this point in time, it will
have successfully gamed the system.

#### Expected Penalty: Slashing amount for Dishonest Supplier

The penalty is a fixed amount `S` when caught.

#### Total Profit: Expected Value Calculation for Dishonest Supplier AFTER Penalty

$$ E[\text{Total Profit}] = E[\text{Total Rewards}] - S = R \cdot \frac{q}{p} - S $$

### Honest Supplier: Calculating the Expected Value

- **Expected Rewards per Claim**: $$ E[\text{Reward per Claim}] = R $$
- **No Penalties**: Since the honest Supplier always provides valid Proofs when required, they avoid penalties.
- **Expected Profit for Honest Supplier (1 Claim)**:

  $$ E[\text{Total Profit}] = R $$

### Setting Parameters to Deter Dishonest Behavior

To deter dishonest Suppliers, we need:

$$ E[\text{Total Profit}_{\text{Dishonest}}] \leq E[\text{Total Profit}_{\text{Honest}}] $$

Substituting the expected values:

$$ R \cdot \frac{q}{p} - S \leq R $$

Since `q = 1 -p`, we can simplify the inequality to:

$$ R \left( \frac{1 - 2p}{p} \right) \leq S $$

#### Solving for Penalty `S`

However, since `p` is between 0 and 1, `1 - 2p` can be negative if `p > 0.5`.
To ensure `S` is positive, we consider `p ≤ 0.5`.

Alternatively, to make the penalty effective, we can set:

$$ S = R \cdot \left( \frac{1 - p}{p} \right) $$

This ensures that the expected profit for dishonest Suppliers is `0` or negative:

$$ E[\text{Total Profit}_{\text{Dishonest}}] = R \cdot \frac{q}{p} - S = R \cdot \frac{q}{p} - R \cdot \frac{q}{p} = 0 $$

### Example Calculation

Assume:

- Reward Per Claim: `R = 10`
- ProofRequestProbability: `p = 0.2`
- Probability No Proof Requested: `q = 0.8`

Calculate the expected profit for a dishonest Supplier:

1. **Expected Number of False Claims Before Getting Caught**:

   $$ E[K] = \frac{q}{p} = \frac{0.8}{0.2} = 4 $$

2. **Expected Total Rewards**:

   $$ E[\text{Total Rewards}] = R \cdot E[K] = 10 \cdot 4 = 40 $$

3. **Penalty**:

   $$ S = R \cdot \left( \frac{1 - p}{p} \right) = 10 \cdot \left( \frac{0.8}{0.2} \right) = 40 $$

4. **Expected Profit**:

   $$ E[\text{Total Profit}] = E[\text{Total Rewards}] - S = 40 - 40 = 0 $$

The dishonest Supplier has an expected profit of `0`, making dishonest behavior unattractive compared to honest behavior, which yields a profit of `R = 10` units per Claim without risk of penalty.

### Generalizing the Penalty Formula

To ensure that dishonest Suppliers have no incentive to cheat, set the penalty `S` such that:

$$ S = R \cdot \frac{q}{p} = R \cdot \left( \frac{1 - p}{p} \right) $$

This makes the expected profit for dishonest behavior `0`:

$$ E[\text{Total Profit}_{\text{Dishonest}}] = R \cdot \frac{q}{p} - S = 0 $$

TODO_IN_THIS_PR, incorporate feedback from ramiro:

```
This value will provide the attacker no expected return, but also no penalty.
In fact, the expected cost of sending an attack is 0 POKT.
An attacker can keep sending claims to the network because at the end of the day s/he will not lose money. This enables spam in the network.

We can model this using the quantile function (or "percent point function"), the inverse of the CDF.
Sadly I found no closed form for the geometric function (because it is a step function), but we can calculate it easily (is a really small iterative process).

For example, to be sure that in 95% of all the attacks the attacker is punished (or breaks even in a marginal number of samples), we should set the slash amount (S) approx 3x from what you use here (~6K POKT for the numbers in this example).
Doing this will penalize the attacker/spammer with an average of 4K POKT per attack try.

If you want I can create small notebook with the procedure and simulation.


Some notes:

The CDF of the E(Geom(p=0.01)) is 63%, meaning that 37% of all attacks result in net profit (some very large).
I use 95% in the example but this can be less, like 75%, resulting in lower S and hence lower min stakes while adding net loss to the attacker). Any value above 63% will result in net loss for the attacker.
```

Source: https://gist.github.com/RawthiL/9ed65065b896d13e96dc2a5910f6a7ab

### Considering false Claim Variance

While the expected profit is `0`, the variance in the number of successful false
Claims can make dishonest behavior risky. The Supplier might get caught earlier than expected,
leading to a net loss.

TODO_IN_THIS_PR: Incorporate this from Ramiro: `Variance works both ways, hence my previous comment. This can be a justification for changing the calculation of S as I suggest. This is because the attacker might not be caught until much later and result in a net profit.`

## Crypto-economic Analysis & Incentives

### Impact on Honest Suppliers

Honest Suppliers are not affected by penalties since they always provide valid Proofs when required.
Their expected profit remains:

$$ E[\text{Total Profit}_{\text{Honest}}] = R $$

:::danger

TODO_IN_THIS_PR: Honest faulty suppliers will also be affectd and peanlized,
which was not an issue before.

What about non-malicious faults (e.g. network outage)? In this case, I would argue that there's definitely a potential for impact on honest suppliers.
Do you see it differently?
Is it worth mentioning that possibility here?

:::

### Impact on Dishonest Suppliers

Dishonest suppliers must contend with substantial penalties that erase their
anticipated profits, coupled with a heightened risk of early detection and ensuing net losses.

Furthermore, the inherently probabilistic nature of Proof requests introduces
additional uncertainty, making dishonest behavior both less predictable and more costly.

### Analogs between Model Parameters and onchain Governance Values

### Parameter Analog for Penalty (`S`)

_tl;dr `S` = `Supplier.MinStake`_

The penalty `S` is some amount that the protocol should be able to retrieve from the Supplier.

In practice, this is the `Supplier.MinStake` parameter, which is the amount a Supplier
always has in escrow. This amount can be slashed and/or taken from the Supplier for misbehavior.

### Parameter Analog for Reward (`R`)

_tl;dr `R` = `Proof.ProofRequirementThreshold`_

In practice, the reward for each onchain Claim is variable and a function of the amount
of work done.

For the purposes of Probabilistic Proofs, we assume a constant reward of `R` per Claim
because any reward greater than `ProofRequirementThreshold` requires a proof and
short-circuits this entire document.

Therefore, `R` can be assumed constant when determining the optimal `p` and `S`.

### TODO_IN_THIS_PR: Explain `p`

### Considerations during Parameter Adjustment

TODO_IN_THIS_PR: Add a mermaid diagram for this.

By tweaking `p` and `S`, the network can:

- Increase the deterrent against dishonest behavior.
- Balance the overhead of Proof verification with security needs.

**Considerations:**

- **Lower `p`** reduces the number of Proofs required --> improves scalability --> requires higher penalties.
- **Higher `S`** increases the risk for dishonest Suppliers --> lead to social adversity from network participants.

TODO_IN_THIS_PR: Explain how `How does a high slashing penalty increase the risk of dishonest suppliers?`

#### Selecting Optimal `p` and `S`

TODO_IN_THIS_PR: Add a mermaid diagram for this.

To select appropriate values:

1. **Determine Acceptable Proof Overhead (`p`)**:

   - Choose `p` based on the desired scalability.
   - Example: `p = 0.1` for 10% Proof submissions

2. **Calculate Required Penalty (`S`)**:

   - Ensure `S` is practical and enforceable.
   - Use the formula:
     $$ S = R \cdot \left( \frac{1 - p}{p} \right) $$

3. **Assess Economic Impact**:

   - Simulate scenarios to verify that dishonest Suppliers have a negative expected profit.
   - Ensure honest Suppliers remain profitable.

To illustrate the relationship between `p`, `S`, see the following chart:

![Penalty vs. ProofRequestProbability](./probabilistic_proofs/Peanlty_vs_ProofRequestProbability.png)

:::tip

You can generate the graph above with `penalty_vs_proof_request_prob.py`

:::

#### Considerations for `Proof.ProofRequirementThreshold` an `ProofRequirementThreshold`

- **Threshold Value**: Set the `ProofRequirementThreshold` low enough that most Claims are subject to probabilistic Proof requests, but high enough to prevent excessive Proof submissions.
- **Short-Circuiting**: Claims above the threshold always require Proofs, eliminating the risk of large false Claims slipping through.

`ProofRequirementThreshold` should be as small as possible so that most such that
most Claims for into the probabilistic bucket, while also balancing out penalties
that may be too large for faulty honest Suppliers.

##### Normal Distribution

Assume Claim rewards are normally distributed with a mean `μ` and standard deviation `σ`.

Ideally, we would choose `2σ` above the Claim `μ` such that `97.3%` fall of all Claims require a Proof.

##### Non-Normal Distribution

In practice, rewards are not normally distributed, so we can choose an arbitrary value (e.g. `p95`)
such that 95% of Claims fall into the category of requiring a proof.

#### Considerations for `ProofRequestProbability` (`p`)

:::note

See [Pocket_Network_Morse_Probabilistic_Proofs.ipynb](./Pocket_Network_Morse_Probabilistic_Proofs.ipynb) for more details from Morse, supporting the fact that the majority of the block space is taken up by Proofs.

:::


The number of on-chain relays (proofs) required by the network scales inversely to `ProofRequestProbability`. For example:

- `ProofRequestProbability` = 0.5 -> 2x scale
- `ProofRequestProbability` = 0.25 -> 4x scale
- `ProofRequestProbability` = 0.1 -> 10x scale
- `ProofRequestProbability` = 0.01 -> 100x scale
- `ProofRequestProbability` = 0.001 -> 1000x scale

##### Maximizing `Pr(X<=k)` to ensure `k or less` failures (Supplier escapes without penalty)

When selecting a value for `p`, our goal is not to maximize `Pr(X=k)`, but rather
maximize `Pr(X<=k)` to ensure `k or less` failures (Supplier escapes without penalty).

This does not affect the expected reward calculations above, but gives a different
perspective of what the probabilities of success and failure are.

## Conclusions for Modeling

By modeling the attack using a geometric distributions and calculating expected values, we can:

- Determine `R = ProofRequirementThreshold` using statical onchain data.
- Manually adjust `p = ProofRequestProbability` to adjust scalability.
- Compute `S ≤ SupplierMinStake` to deter dishonest behavior.
- Determine the necessary penalty `S` to deter dishonest behavior.
- Ensure that honest Suppliers remain profitable while dishonest Suppliers face negative expected profits.

This approach allows the network to scale by reducing the number of on-chain Proofs while maintaining economic (dis)incentives that deter dishonest behavior.

## Morse Based Value Selection

As of writing (October 2024), Shannon MainNet is not live; therefore, data from Morse must be used to approximate realistic values.

### Selecting `ProofRequirementThreshold`

Choose `R = 20` since it is greater than `p95` of all Claims collected in Morse.

:::info
Units are in `POKT`.
:::

See the original proposal from Morse available in [probabilistic_proofs_morse.md](./probabilistic_proofs_morse.md)
and [Pocket_Network_Morse_Probabilistic_Proofs.ipynb](./Pocket_Network_Morse_Probabilistic_Proofs.ipynb) for supporting data.

$$ R = 20 $$

### Calculating `p`: `ProofRequestProbability`

Choose `p = 0.01` to ensure high scalability.

$$ E[K] = \frac{q}{p} = \frac{0.99}{0.01} = 99 $$

### Calculating `S`: `ProofMissingPenalty`

$$ S = R \cdot E[K] = 20 \cdot 99 = 1980 ≈ 2,000 $$

## TODO_IN_THIS_PR: Above Threshold Attack Possibility

above threshold attacks possibilities.

We should investigate above threshold attacks possibilities.

Supplier adds fake serviced relays to the SMT.
Submits the claim.
If the closest proof corresponds to a:
a. Fake relay -> Do not submit the proof and face slashing.
b. Legit relay -> Submit the proof and be rewarded for fake relays.

This is interesting, you talk about inflating the tree with fake relays. I think that the effect will be a reduction of the catch probability that is proportional to the fake relays ratio.
Supose that you inflate your tree by a X%, then you have a a chance of being requested a proof given by ProofRequestProbability and a X/100 chance that the requested proof is a fake relay.
I think that in practice this can be modeled as a reduced ProofRequestProbability, so we can add a security factor there.

## Future Work

1. **Attack Vector**: Account for the fact that a Supplier could be in multiple sessions at the same, so either:

   - The number of sessions a supplier is in will need to be limited
   - The minimum stake amount will need to be significantly higher than the penalty to enable slashing across multiple sessions at once
   - It could be a multiple of its provided services count.

<<<<<<< HEAD
2. **Optimal Reward Value**: Evaluating onchain Shannon data to determine the optimal value for `R`
3. **Closed Feedback Loop**: Having `p` dynamically adjust onchain as a function of onchain data without intervention from the DAO / PNF.
4. Reviewing, comparing & contributing to **external literature** such as:
=======
Probabilistic Proofs is the solution to solving for the long tail of low relay
sessions that can cause onchain bloat.
>>>>>>> 3345bd29

   - https://research.facebook.com/publications/distributed-auditing-proofs-of-liabilities/
   - https://eprint.iacr.org/2020/1568.pdf<|MERGE_RESOLUTION|>--- conflicted
+++ resolved
@@ -583,7 +583,6 @@
 
 :::
 
-
 The number of on-chain relays (proofs) required by the network scales inversely to `ProofRequestProbability`. For example:
 
 - `ProofRequestProbability` = 0.5 -> 2x scale
@@ -663,14 +662,9 @@
    - The minimum stake amount will need to be significantly higher than the penalty to enable slashing across multiple sessions at once
    - It could be a multiple of its provided services count.
 
-<<<<<<< HEAD
 2. **Optimal Reward Value**: Evaluating onchain Shannon data to determine the optimal value for `R`
 3. **Closed Feedback Loop**: Having `p` dynamically adjust onchain as a function of onchain data without intervention from the DAO / PNF.
 4. Reviewing, comparing & contributing to **external literature** such as:
-=======
-Probabilistic Proofs is the solution to solving for the long tail of low relay
-sessions that can cause onchain bloat.
->>>>>>> 3345bd29
 
    - https://research.facebook.com/publications/distributed-auditing-proofs-of-liabilities/
    - https://eprint.iacr.org/2020/1568.pdf