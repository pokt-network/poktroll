--- conflicted
+++ resolved
@@ -24,20 +24,14 @@
 This table is currently incomplete and does not include all protocol upgrades. Our recent TestNet upgrades, which were performed via a regenesis, are not listed here.
 :::
 
-<<<<<<< HEAD
-| Version                                                                  | Planned | Breaking | Requires Manual Intervention | Upgrade Height |
-| ------------------------------------------------------------------------ | :-----: | :------: | :--------------------------: | -------------- |
-| [`v0.0.4`](https://github.com/pokt-network/poktroll/releases/tag/v0.0.4) |   ❓    |    ❓    |              ❌              | ❓             |
-=======
 <!-- DEVELOPER: if important information about the release is changing (e.g. upgrade hight is changed) - make sure to update the information in GitHub relase as well. -->
 
-| Version                                                                  | Planned | Breaking |     Requires Manual Intervention     | Upgrade Height |
-| ------------------------------------------------------------------------ | :-----: | :------: | :----------------------------------: | -------------- |
-| [`v0.0.7`](https://github.com/pokt-network/poktroll/releases/tag/v0.0.7) |   ❓    |    ❓    | ✅ (Alpha TestNet Participants Only) | ❓             |
-| [`v0.0.6`](https://github.com/pokt-network/poktroll/releases/tag/v0.0.6) |   ❓    |    ❓    | ✅ (Alpha TestNet Participants Only) | ❓             |
-| [`v0.0.5`](https://github.com/pokt-network/poktroll/releases/tag/v0.0.5) |   ❓    |    ❓    | ✅ (Alpha TestNet Participants Only) | ❓             |
-| [`v0.0.4`](https://github.com/pokt-network/poktroll/releases/tag/v0.0.4) |   ❓    |    ❓    | ✅ (Alpha TestNet Participants Only) | ❓             |
->>>>>>> dc0b35fd
+| Version                                                                  | Planned | Breaking |    Requires Manual Intervention     | Upgrade Height |
+| ------------------------------------------------------------------------ | :-----: | :------: | :---------------------------------: | -------------- |
+| [`v0.0.7`](https://github.com/pokt-network/poktroll/releases/tag/v0.0.7) |    ❓    |    ❓     | ✅ (Alpha TestNet Participants Only) | ❓              |
+| [`v0.0.6`](https://github.com/pokt-network/poktroll/releases/tag/v0.0.6) |    ❓    |    ❓     | ✅ (Alpha TestNet Participants Only) | ❓              |
+| [`v0.0.5`](https://github.com/pokt-network/poktroll/releases/tag/v0.0.5) |    ❓    |    ❓     | ✅ (Alpha TestNet Participants Only) | ❓              |
+| [`v0.0.4`](https://github.com/pokt-network/poktroll/releases/tag/v0.0.4) |    ❓    |    ❓     | ✅ (Alpha TestNet Participants Only) | ❓              |
 
 ## MainNet
 
