---
title: Upgrade procedure
sidebar_position: 2
---

# Upgrade procedure <!-- omit in toc -->

:::warning

This page describes the protocol upgrade process, intended for the protocol team's internal use.

If you're interested in upgrading your Pocket Network node, please check our [releases page](https://github.com/pokt-network/poktroll/releases) for upgrade instructions and changelogs.

:::

- [When is an Upgrade Warranted?](#when-is-an-upgrade-warranted)
- [Implementing the Upgrade](#implementing-the-upgrade)
- [Writing an Upgrade Transaction](#writing-an-upgrade-transaction)
<<<<<<< HEAD
  - [Validate the URLs (live network only)](#validate-the-urls-live-network-only)
- [Submitting the upgrade on-chain](#submitting-the-upgrade-on-chain)
- [Cancelling the upgrade plan](#cancelling-the-upgrade-plan)
=======
- [Submitting the upgrade onchain](#submitting-the-upgrade-onchain)
>>>>>>> ddf1371d
- [Testing the Upgrade](#testing-the-upgrade)
  - [LocalNet Upgrades](#localnet-upgrades)
    - [LocalNet Upgrade Cheat Sheet](#localnet-upgrade-cheat-sheet)
  - [DevNet Upgrades](#devnet-upgrades)
  - [TestNet Upgrades](#testnet-upgrades)
  - [Mainnet Upgrades](#mainnet-upgrades)

## Overview <!-- omit in toc -->

When a consensus-breaking change is made to the protocol, we must carefully evaluate and implement an upgrade path that
allows existing nodes to transition safely from one software version to another without disruption.

This process involves several key steps:

1. **Proposal**: The DAO drafts an upgrade proposal using our offchain governance system.
2. **Implementation**: The proposed changes are implemented in the codebase.
3. **Testing**: Thorough testing of the proposed changes is conducted in devnet and testnet environments before mainnet deployment.
4. **Announcement**: Upon successful testing, we announce the upgrade through our social media channels and community forums.
5. **Deployment**: An upgrade transaction is sent to the network, allowing node operators using [Cosmovisor](../../operate/run_a_node/full_node_walkthrough.md) to automatically upgrade their nodes at the specified block height.
6. **Monitoring**: Post-deployment, we closely monitor the network to ensure everything functions as expected.

## When is an Upgrade Warranted?

An upgrade is necessary whenever there's an API, State Machine, or other Consensus breaking change in the version we're about to release.

## Implementing the Upgrade

1. When a new version includes a `consensus-breaking` change, plan for the next protocol upgrade:

   - If there's a change to a specific module -> bump that module's consensus version.
   - Note any potential parameter changes to include in the upgrade.

2. Create a new upgrade in `app/upgrades`:
   - Refer to `historical.go` for past upgrades and examples.
   - Consult Cosmos-sdk documentation on upgrades for additional guidance on [building-apps/app-upgrade](https://docs.cosmos.network/main/build/building-apps/app-upgrade) and [modules/upgrade](https://docs.cosmos.network/main/build/modules/upgrade).

:::info

Creating a new upgrade plan **MUST BE DONE** even if there are no state changes.

:::

## Writing an Upgrade Transaction

An upgrade transaction includes a [Plan](https://github.com/cosmos/cosmos-sdk/blob/0fda53f265de4bcf4be1a13ea9fad450fc2e66d4/x/upgrade/proto/cosmos/upgrade/v1beta1/upgrade.proto#L14) with specific details about the upgrade.

This information helps schedule the upgrade on the network and provides necessary data for automatic upgrades via `Cosmovisor`.

A typical upgrade transaction includes:

- `name`: Name of the upgrade. It should match the `VersionName` of `upgrades.Upgrade`.
- `height`: The height at which an upgrade should be executed and the node will be restarted.
- `info`: Can be empty. **Only needed for live networks where we want cosmovisor to upgrade nodes automatically**.

And looks like the following as an example:

```json
{
  "body": {
    "messages": [
      {
        "@type": "/cosmos.upgrade.v1beta1.MsgSoftwareUpgrade",
        "authority": "pokt10d07y265gmmuvt4z0w9aw880jnsr700j8yv32t",
        "plan": {
          "name": "v0.0.4",
          "height": "30",
          "info": "{\"binaries\":{\"linux/amd64\":\"https://github.com/pokt-network/poktroll/releases/download/v0.0.4/poktroll_linux_amd64.tar.gz?checksum=sha256:49d2bcea02702f3dcb082054dc4e7fdd93c89fcd6ff04f2bf50227dacc455638\",\"linux/arm64\":\"https://github.com/pokt-network/poktroll/releases/download/v0.0.4/poktroll_linux_arm64.tar.gz?checksum=sha256:698f3fa8fa577795e330763f1dbb89a8081b552724aa154f5029d16a34baa7d8\",\"darwin/amd64\":\"https://github.com/pokt-network/poktroll/releases/download/v0.0.4/poktroll_darwin_amd64.tar.gz?checksum=sha256:5ecb351fb2f1fc06013e328e5c0f245ac5e815c0b82fb6ceed61bc71b18bf8e9\",\"darwin/arm64\":\"https://github.com/pokt-network/poktroll/releases/download/v0.0.4/poktroll_darwin_arm64.tar.gz?checksum=sha256:a935ab83cd770880b62d6aded3fc8dd37a30bfd15b30022e473e8387304e1c70\"}}"
        }
      }
    ]
  }
}
```

:::tip

When `cosmovisor` is configured to automatically download binaries, it will pull the binary from the link provided in
the object about and perform a hash verification (which is also optional).

**NOTE THAT** we only know the hashes **AFTER** the release has been cut and CI created artifacts for this version.

:::

### Validate the URLs (live network only)

The URLs of the binaries contain checksums. It is critical to ensure they are correct.
Otherwise Cosmovisor won't be able to download the binaries and go through the upgrade.

The command below (using tools build by the authors of Cosmosvisor) can be used to achieve the above:

```bash
jq -r '.body.messages[0].plan.info | fromjson | .binaries[]' $PATH_TO_UPGRADE_TRANSACTION_JSON | while IFS= read -r url; do
  go-getter "$url" .
done
```

The output should look like this:

```text
2024/09/24 12:40:40 success!
2024/09/24 12:40:42 success!
2024/09/24 12:40:44 success!
2024/09/24 12:40:46 success!
```

:::tip

`go-getter` can be installed using the following command:

```bash
go install github.com/hashicorp/go-getter/cmd/go-getter@latest
```

:::

## Submitting the upgrade onchain

The `MsgSoftwareUpgrade` can be submitted using the following command:

```bash
poktrolld tx authz exec $PATH_TO_UPGRADE_TRANSACTION_JSON --from=pnf
```

If the transaction has been accepted, the upgrade plan can be viewed with this command:

```bash
poktrolld query upgrade plan
```

## Cancelling the upgrade plan

It is possible to cancel the upgrade before the upgrade plan height is reached. To do so, execute the following make target:

```bash
make localnet_cancel_upgrade
```

## Testing the Upgrade

:::warning
Note that for local testing, `cosmovisor` won't pull the binary from the upgrade Plan's info field.
:::

### LocalNet Upgrades

LocalNet **DOES NOT** support `cosmovisor` and automatic upgrades at the moment.

However, **IT IS NOT NEEDED** to simulate and test the upgrade procedure.

#### LocalNet Upgrade Cheat Sheet

For a hypothetical scenario to upgrade from `0.1` to `0.2`:

1. **Stop LocalNet** to prevent interference. Pull the `poktroll` repo into two separate directories. Let's name them `old` and `new`. It is recommended to open at least two tabs/shell panels in each directory for easier switching between directories.

2. **(`old` repo)** - Check out the old version. For the test to be accurate, we need to upgrade from the correct version.

   ```bash
   git checkout v0.1
   ```

3. **(`new` repo)**

   ```bash
   git checkout -b branch_to_test
   ```

   Replace `branch_to_test` with the actual branch you want to test.

   :::note
   This branch should have an upgrade implemented per the docs in [Implementing the Upgrade](#implementing-the-upgrade).
   Here, the upgrade should be named `v0.2`.
   :::

4. **(BOTH repos)** - We'll use binaries from both versions - old and new.

   ```bash
   make go_develop ignite_release ignite_release_extract_binaries
   ```

   :::note
   The binary produced by these commands in the old repo should result in the same binary as it was downloaded from [production releases](https://github.com/pokt-network/poktroll/releases). You can use them as an alternative to building the binary from source.
   :::

<<<<<<< HEAD
5. **(`old` repo)** - Clean up and generate an empty genesis using the old version.
=======
4. Execute the transaction as shown in [Submitting the upgrade onchain](#submitting-the-upgrade-onchain) section above.
>>>>>>> ddf1371d

   ```bash
   rm -rf ~/.poktroll && ./release_binaries/poktroll_darwin_arm64 comet unsafe-reset-all && make localnet_regenesis
   ```

6. **(`old` repo)** Write and save [an upgrade transaction](#writing-an-upgrade-transaction) for `v0.2`. The upgrade plan should be named after the version to which you're upgrading.

7. **(`old` repo)** Start the node:

   ```bash
   ./release_binaries/poktroll_darwin_arm64 start
   ```

   The validator node should run and produce blocks as expected.

8. **(`old` repo)** Submit the upgrade transaction. **NOTE THAT** the upgrade height in the transaction should be higher than the current block height. Adjust and submit if necessary:

   ```bash
   ./release_binaries/poktroll_darwin_arm64 tx authz exec tools/scripts/upgrades/local_test_v0.2.json --from=pnf
   ```

   Replace the path to the JSON transaction with your prepared upgrade transaction. Verify the upgrade plan was submitted and accepted:

   ```bash
   ./release_binaries/poktroll_darwin_arm64 query upgrade plan
   ```

9. Wait for the upgrade height to be reached on the old version. The old version should stop working since it has no knowledge of the `v0.2` upgrade. This simulates a real-world scenario. Stop the old node, and switch to the new version.

10. **(`new` repo)**

    ```bash
    ./release_binaries/poktroll_darwin_arm64 start
    ```

11. **Observe the output:**

    - A successful upgrade should output `applying upgrade "v0.2" at height: 20 module=x/upgrade`.
    - The node on the new version should continue producing blocks.
    - If there were errors during the upgrade, investigate and address them.

12. **(`new` repo, optional**) - If parameters were changed during the upgrade, test if these changes were applied. For example:

    ```bash
    ./release_binaries/poktroll_darwin_arm64 q application params
    ```

### DevNet Upgrades

DevNets currently do not support `cosmovisor`.

We use Kubernetes to manage software versions, including validators. Introducing another component to manage versions would be complex, requiring a re-architecture of our current solution to accommodate this change.

### TestNet Upgrades

We currently deploy TestNet validators using Kubernetes with helm charts, which prevents us from managing the validator with `cosmovisor`. We do not control what other TestNet participants are running. However, if participants have deployed their nodes using the [cosmovisor guide](../../operate/run_a_node/full_node_walkthrough.md), their nodes will upgrade automatically.

Until we transition to [cosmos-operator](https://github.com/strangelove-ventures/cosmos-operator), which supports scheduled upgrades (although not fully automatic like `cosmovisor`), we need to manually manage the process:

1. Estimate when the upgrade height will be reached.
2. When validator node(s) stop due to an upgrade, manually perform an ArgoCD apply and clean up old resources.
3. Monitor validator node(s) as they start and begin producing blocks.

:::tip

If you are a member of Grove, you can find the instructions to access the infrastructure [on notion](https://www.notion.so/buildwithgrove/How-to-re-genesis-a-Shannon-TestNet-a6230dd8869149c3a4c21613e3cfad15?pvs=4).

:::

### Mainnet Upgrades

The Mainnet upgrade process is to be determined. We aim to develop and implement improved tooling for this environment.<|MERGE_RESOLUTION|>--- conflicted
+++ resolved
@@ -16,13 +16,9 @@
 - [When is an Upgrade Warranted?](#when-is-an-upgrade-warranted)
 - [Implementing the Upgrade](#implementing-the-upgrade)
 - [Writing an Upgrade Transaction](#writing-an-upgrade-transaction)
-<<<<<<< HEAD
   - [Validate the URLs (live network only)](#validate-the-urls-live-network-only)
-- [Submitting the upgrade on-chain](#submitting-the-upgrade-on-chain)
+- [Submitting the upgrade onchain](#submitting-the-upgrade-onchain)
 - [Cancelling the upgrade plan](#cancelling-the-upgrade-plan)
-=======
-- [Submitting the upgrade onchain](#submitting-the-upgrade-onchain)
->>>>>>> ddf1371d
 - [Testing the Upgrade](#testing-the-upgrade)
   - [LocalNet Upgrades](#localnet-upgrades)
     - [LocalNet Upgrade Cheat Sheet](#localnet-upgrade-cheat-sheet)
@@ -207,11 +203,7 @@
    The binary produced by these commands in the old repo should result in the same binary as it was downloaded from [production releases](https://github.com/pokt-network/poktroll/releases). You can use them as an alternative to building the binary from source.
    :::
 
-<<<<<<< HEAD
 5. **(`old` repo)** - Clean up and generate an empty genesis using the old version.
-=======
-4. Execute the transaction as shown in [Submitting the upgrade onchain](#submitting-the-upgrade-onchain) section above.
->>>>>>> ddf1371d
 
    ```bash
    rm -rf ~/.poktroll && ./release_binaries/poktroll_darwin_arm64 comet unsafe-reset-all && make localnet_regenesis
