--- conflicted
+++ resolved
@@ -15,11 +15,7 @@
   - [Retrieve the Vultr Instance Configuration](#retrieve-the-vultr-instance-configuration)
   - [Environment Setup](#environment-setup)
   - [Connect to Your Instance](#connect-to-your-instance)
-<<<<<<< HEAD
-  - [Setup password-less ssh](#setup-password-less-ssh)
-=======
   - [\[Optional\] Streamline your configs](#optional-streamline-your-configs)
->>>>>>> 68e92081
   - [Delete Instance](#delete-instance)
 - [\[Optional\] Prepare your instance for Pocket](#optional-prepare-your-instance-for-pocket)
   - [Install `pocketd`](#install-pocketd)
@@ -138,14 +134,6 @@
 cat vultr_create.json | jq -r '.instance.default_password' | pbcopy
 ```
 
-<<<<<<< HEAD
-### Setup password-less ssh
-
-```bash
-ssh-copy-id root@$VULTR_INSTANCE_IP
-```
-
-=======
 :::tip Setup password-less ssh
 
 ssh-copy-id root@$VULTR_INSTANCE_IP
@@ -193,7 +181,6 @@
 
 </details>
 
->>>>>>> 68e92081
 ### Delete Instance
 
 ```bash
