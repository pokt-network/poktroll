--- conflicted
+++ resolved
@@ -187,23 +187,22 @@
 - `:memory:` - Uses SimpleMap (pure Go map) for in-memory storage. **Recommended**.
 - `:memory_pebble:` - Uses Pebble database with in-memory VFS. Experimental option with more overhead.
 
-<<<<<<< HEAD
-In-memory storage provides optimal performance by avoiding disk I/O, but session state 
+:::warning TODO(#1734) Experimentation in flight
+
+In-memory enables relay miners to be a lot more performant, but it also means that
+the session state will be lost when the relay miner is restarted.
+
+In-memory storage enables relay miners to be significantly more performant. For this reason, `:memory:` is the recommended option.
+
+**Warning:** Prior to #1734, RelayMiner restarts will result in loss of session state.
+
+**Consideration**: Once experimentation is complete, there will either only be one in-memory storage option or a proper enum will be created (disk, memory_simple, memory_pebble).
+
+In-memory storage provides optimal performance by avoiding disk I/O, but session state
 will be lost when the relay miner restarts unless backup is configured.
 
-Configure the `smt_backup` section to enable automatic backup and restoration of 
+Configure the `smt_backup` section to enable automatic backup and restoration of
 in-memory session trees. See the SMT Backup Configuration section below.
-=======
-:::warning TODO(#1734) Experimentation in flight
-
-**This update is as of 08/2025.**
-
-In-memory storage enables relay miners to be significantly more performant. For this reason, `:memory:` is the recommended option.
-
-**Warning:** Prior to #1734, RelayMiner restarts will result in loss of session state.
-
-**Consideration**: Once experimentation is complete, there will either only be one in-memory storage option or a proper enum will be created (disk, memory_simple, memory_pebble).
->>>>>>> 923b6805
 
 :::
 
@@ -213,9 +212,8 @@
 
 :::info Only for In-Memory Storage
 
-This configuration is only relevant when `smt_store_path` is set to `:memory:`. 
+This configuration is only relevant when `smt_store_path` is set to `:memory:`.
 For disk-based storage, session data is already persisted and backup is not needed.
-
 :::
 
 #### `smt_backup.enabled`
