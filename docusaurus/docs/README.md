---
sidebar_position: 1
title: Poktroll
id: home-doc
slug: /
---

<!-- markdownlint-disable MD033 -->
<!-- markdownlint-disable MD045 -->

<div align="center">
  <a href="https://www.pokt.network">
    <img src="https://github.com/user-attachments/assets/01ddfcac-3b64-42ab-8e83-e87a5e9b36a6" alt="Pocket Network logo" width="340"/>
  </a>
</div>

:::note Pocket Network Project Documentation

This is the living technical documentation for the protocol design, implementation,
and operation. If you're looking for general documentation related to Pocket Network,
please visit [docs.pokt.network](https://docs.pokt.network).

:::

<div>
  <a href="https://discord.gg/pokt"><img src="https://img.shields.io/discord/553741558869131266"/></a>
  <a  href="https://github.com/pokt-network/poktroll/releases"><img src="https://img.shields.io/github/release-pre/pokt-network/poktroll.svg"/></a>
  <a  href="https://github.com/pokt-network/poktroll/pulse"><img src="https://img.shields.io/github/contributors/pokt-network/poktroll.svg"/></a>
  <a href="https://opensource.org/licenses/MIT"><img src="https://img.shields.io/badge/License-MIT-blue.svg"/></a>
  <a href="https://github.com/pokt-network/poktroll/pulse"><img src="https://img.shields.io/github/last-commit/pokt-network/poktroll.svg"/></a>
  <a href="https://github.com/pokt-network/poktroll/pulls"><img src="https://img.shields.io/github/issues-pr/pokt-network/poktroll.svg"/></a>
  <a href="https://github.com/pokt-network/poktroll/releases"><img src="https://img.shields.io/badge/platform-linux%20%7C%20macos-pink.svg"/></a>
  <a href="https://github.com/pokt-network/poktroll/issues"><img src="https://img.shields.io/github/issues/pokt-network/poktroll.svg"/></a>
  <a href="https://github.com/pokt-network/poktroll/issues"><img src="https://img.shields.io/github/issues-closed/pokt-network/poktroll.svg"/></a>
  <a href="https://godoc.org/github.com/pokt-network/poktroll"><img src="https://img.shields.io/badge/godoc-reference-blue.svg"/></a>
  <a href="https://goreportcard.com/report/github.com/pokt-network/poktroll"><img src="https://goreportcard.com/badge/github.com/pokt-network/poktroll"/></a>
  <a href="https://golang.org"><img  src="https://img.shields.io/badge/golang-v1.23-green.svg"/></a>
  <a href="https://github.com/tools/godep" ><img src="https://img.shields.io/badge/godep-dependency-71a3d9.svg"/></a>
</div>

## Pocket Network Shannon Technical Docs (aka poktroll) <!-- omit in toc -->

**poktroll** is the source code and core implementation of the [Shannon upgrade](https://docs.pokt.network/pokt-protocol/the-shannon-upgrade) for [Pocket Network](https://pokt.network/).

`poktroll` is built using the [Cosmos SDK](https://docs.cosmos.network), [CometBFT](https://cometbft.com/) and [Ignite CLI](https://ignite.com/cli).

## What is Pocket Network? <!-- omit in toc -->
<<<<<<< HEAD

:::note 🚧 Under Construction 🚧

This documentation is not intended to answer this question as of 02/2025

=======

:::note 🚧 Under Construction 🚧

This documentation is not intended to answer this question as of 02/2025

>>>>>>> 2011ab63
Consider reading [this post from 02/2025](https://medium.com/decentralized-infrastructure/an-update-from-grove-on-shannon-beta-testnet-path-the-past-the-future-5bf7ec2a9acf) by @olshansk
to get some understanding of why you need Pocket & Grove.

:::

---

## Table of Contents <!-- omit in toc -->

- [Where do I start?](#where-do-i-start)
- [Shannon Roadmap](#shannon-roadmap)
- [PATH for Gateways](#path-for-gateways)
- [GoDoc Documentation](#godoc-documentation)
- [License](#license)

## Where do I start?
<<<<<<< HEAD

1. [Guides & Deployment](./operate/): Deployment cheat sheets and config overviews for node runners, infrastructure operators and CLI users.
2. [Tools & Explorers](tools): Explorers, wallets, faucets and other resources to interact with the network.
3. [Core Developers](./develop/): Guides & walkthroughs for core or external developers looking to contribute to the core protocol or SDK.
4. [Protocol Design](./protocol/): Learn more about tokenomics design & protocol architecture.

:::note 🚧 Under Construction 🚧

As of 02/2025, this documentation is under construction and does not have a clear
user journey. Different parts are intended to serve as references one can link to
or jump to/from to when needed.

:::

## Shannon Roadmap

The Shannon Roadmap, along with all past, active and future work is tracked via [this Github project](https://github.com/orgs/pokt-network/projects/144).

## PATH for Gateways

[Grove](https://grove.city/) is developing [PATH](https://path.grove.city/) for
anyone who aims to deploy a Pocket Network gateway. Visit the [docs](https://path.grove.city/)
to get started.

The PATH Roadmap, along with all past, active and future work is tracked via [this Github project](https://github.com/orgs/buildwithgrove/projects/1).

## GoDoc Documentation

The Godoc for the source code in this can be found at [pkg.go.dev/github.com/pokt-network/poktroll](https://pkg.go.dev/github.com/pokt-network/poktroll).
=======

1. [Guides & Deployment](./operate/cheat_sheets/full_node_cheatsheet.md): Deployment cheat sheets and config overviews for node runners, infrastructure operators and CLI users.
2. [Tools & Explorers](./tools/user_guide/poktrolld_cli.md): Explorers, wallets, faucets and other resources to interact with the network.
3. [Core Developers](./develop/developer_guide/walkthrough.md): Guides & walkthroughs for core or external developers looking to contribute to the core protocol or SDK.
4. [Protocol Design](./protocol/actors/actors.md): Learn more about tokenomics design & protocol architecture.

:::note 🚧 Under Construction 🚧

As of 02/2025, this documentation is under construction and does not have a clear
user journey. Different parts are intended to serve as references one can link to
or jump to/from when needed.

:::

## Shannon Roadmap

The Shannon Roadmap, along with all past, active and future work is tracked via [this Github project](https://github.com/orgs/pokt-network/projects/144).

## PATH for Gateways

[Grove](https://grove.city/) is developing [PATH](https://path.grove.city/) for
anyone who aims to deploy a Pocket Network gateway. Visit the docs to get started.

The PATH Roadmap, along with all past, active and future work is tracked via [this Github project](https://github.com/orgs/buildwithgrove/projects/1).

## GoDoc Documentation

The Godoc for the source code can be found at [pkg.go.dev/github.com/pokt-network/poktroll](https://pkg.go.dev/github.com/pokt-network/poktroll).
>>>>>>> 2011ab63

---

## License

This project is licensed under the MIT License; see the [LICENSE](https://github.com/pokt-network/poktroll/blob/main/LICENSE) file for details.<|MERGE_RESOLUTION|>--- conflicted
+++ resolved
@@ -45,19 +45,11 @@
 `poktroll` is built using the [Cosmos SDK](https://docs.cosmos.network), [CometBFT](https://cometbft.com/) and [Ignite CLI](https://ignite.com/cli).
 
 ## What is Pocket Network? <!-- omit in toc -->
-<<<<<<< HEAD
 
 :::note 🚧 Under Construction 🚧
 
 This documentation is not intended to answer this question as of 02/2025
 
-=======
-
-:::note 🚧 Under Construction 🚧
-
-This documentation is not intended to answer this question as of 02/2025
-
->>>>>>> 2011ab63
 Consider reading [this post from 02/2025](https://medium.com/decentralized-infrastructure/an-update-from-grove-on-shannon-beta-testnet-path-the-past-the-future-5bf7ec2a9acf) by @olshansk
 to get some understanding of why you need Pocket & Grove.
 
@@ -74,37 +66,6 @@
 - [License](#license)
 
 ## Where do I start?
-<<<<<<< HEAD
-
-1. [Guides & Deployment](./operate/): Deployment cheat sheets and config overviews for node runners, infrastructure operators and CLI users.
-2. [Tools & Explorers](tools): Explorers, wallets, faucets and other resources to interact with the network.
-3. [Core Developers](./develop/): Guides & walkthroughs for core or external developers looking to contribute to the core protocol or SDK.
-4. [Protocol Design](./protocol/): Learn more about tokenomics design & protocol architecture.
-
-:::note 🚧 Under Construction 🚧
-
-As of 02/2025, this documentation is under construction and does not have a clear
-user journey. Different parts are intended to serve as references one can link to
-or jump to/from to when needed.
-
-:::
-
-## Shannon Roadmap
-
-The Shannon Roadmap, along with all past, active and future work is tracked via [this Github project](https://github.com/orgs/pokt-network/projects/144).
-
-## PATH for Gateways
-
-[Grove](https://grove.city/) is developing [PATH](https://path.grove.city/) for
-anyone who aims to deploy a Pocket Network gateway. Visit the [docs](https://path.grove.city/)
-to get started.
-
-The PATH Roadmap, along with all past, active and future work is tracked via [this Github project](https://github.com/orgs/buildwithgrove/projects/1).
-
-## GoDoc Documentation
-
-The Godoc for the source code in this can be found at [pkg.go.dev/github.com/pokt-network/poktroll](https://pkg.go.dev/github.com/pokt-network/poktroll).
-=======
 
 1. [Guides & Deployment](./operate/cheat_sheets/full_node_cheatsheet.md): Deployment cheat sheets and config overviews for node runners, infrastructure operators and CLI users.
 2. [Tools & Explorers](./tools/user_guide/poktrolld_cli.md): Explorers, wallets, faucets and other resources to interact with the network.
@@ -133,7 +94,6 @@
 ## GoDoc Documentation
 
 The Godoc for the source code can be found at [pkg.go.dev/github.com/pokt-network/poktroll](https://pkg.go.dev/github.com/pokt-network/poktroll).
->>>>>>> 2011ab63
 
 ---
 
