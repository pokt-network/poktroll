--- conflicted
+++ resolved
@@ -22,21 +22,7 @@
 Available commands:
   shannon_query_unique_tx_msgs_and_events  - Get unique message and event types
   shannon_query_unique_block_events        - Get unique block events
-<<<<<<< HEAD
-  shannon_query_tx_messages                - Query transactions by message type
-  shannon_query_tx_events                  - Query transactions by event type
-  shannon_query_block_events               - Query block events
-  query_blocks                             - Query and save individual blocks to files
-  shannon_query_unique_claim_suppliers     - Get unique claim supplier addresses
-  shannon_query_supplier_tx_events         - Get supplier-specific transaction events
-  shannon_query_supplier_block_events      - Get supplier-specific block events
-  shannon_query_application_block_events   - Get application-specific block events
-  shannon_query_validator_reward_share     - Calculate validator's reward share based on stake
-  shannon_monitor_validator_rewards        - Monitor validator outstanding rewards over time
-  shannon_check_recent_settlements         - Check recent tokenomics claim settlements
-=======
   ...
->>>>>>> 215afa44
 ```
 
 ## `pocketd` CLI queries
