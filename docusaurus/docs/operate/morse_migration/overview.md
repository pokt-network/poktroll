---
title: Authoritative Migration Overview
sidebar_position: 2
---

:::note

If you are a member of the migration working group, you can visit the [Notion docs](https://www.notion.so/buildwithgrove/Morse-to-Shannon-Migration-173a36edfff6809cb1cbe10827c040de?pvs=4) for more detail.

:::

## Table of Contents <!-- omit in toc -->

- [Disambiguation / Definitions](#disambiguation--definitions)
- [E2E User Flow](#e2e-user-flow)
  - [Complete E2E User Sequence](#complete-e2e-user-sequence)
- [State ETVL: Export -\> Transform -\> Validate -\> Load](#state-etvl-export---transform---validate---load)
  - [ETVL Technical Design Considerations \& Constraints](#etvl-technical-design-considerations--constraints)
  - [ETVL High-Level Flow](#etvl-high-level-flow)
  - [High-Level Account State Transfer Playbook for Authority (i.e. Foundation)](#high-level-account-state-transfer-playbook-for-authority-ie-foundation)
  - [High-Level State Validation Playbook for Morse Account holders](#high-level-state-validation-playbook-for-morse-account-holders)

## Overview <!-- omit in toc -->

### Purpose

The purpose of this overview is to define the approach, flow, steps necessary to
migrate POKT stakeholders from Morse to Shannon.

### Context

The migration described here aims to migrate account state from the Morse to Shannon Pocket Networks.

Specifically, this document describes the `Migration & Cutover` -> `Judgement Day` sections as it relates to this
migration of account state as seen in the [Migration Roadmap](./roadmap)

Due to the nature of this account state migration (i.e. "Constraints" below), this account state migration functionality
can be supported indefinitely from a technical perspective, but can be deprecated through a protocol update when
the foundation deems it appropriate.

### Constraints

#### "Why can't this be done in Shannon genesis?"

Since the Morse and Shannon accounts rely on different signing key algorithms, a new private key **MUST** be generated for use with the Shannon network.

This new (Shannon) key can then be used to "claim" the identity and any balance (staked and unstaked) of an existing Morse account (or actor).

:::tip Background on key schemes

If you consider yourself to be "**advanced**" in cryptography and are curious to learn more,
reach out to the team at **Grove** to get access to the [Background on Key Schemes](https://www.notion.so/buildwithgrove/Background-Addresses-Key-Schemes-175a36edfff680ff8f23fc7599fd9107?pvs=25) document.

:::

## Disambiguation / Definitions

Some terminology has been refined and update from Morse to Shannon.

The following disambiguation should be applied in the scope of this section (Morse -> Shannon Migration) of documentation.

| Morse Term           | Shannon Term | Disambiguation                                                                                                                                                                                                                                                                                                                                                                                                                                                                                                                                    |
| -------------------- | ------------ | ------------------------------------------------------------------------------------------------------------------------------------------------------------------------------------------------------------------------------------------------------------------------------------------------------------------------------------------------------------------------------------------------------------------------------------------------------------------------------------------------------------------------------------------------- |
| Servicer             | Supplier     | Refers to the onchain actor that provides services (e.g. data), as well as the APIs (i.e. RPCs) to the corresponding service provides. In Morse, this involves running the Tendermint stack alongside the Morse API. In Shannon, this MUST include the ["Relayminer"](/operate/walkthroughs/supplier_walkthrough) alongside a Full CometBFT Node that could be owned by the RelayMiner (preferable) or delegated to an external RPC provider.                                                                                                     |
| Node                 | Full Node    | In Morse, this refers to a Tendermint full node running the Pocket Network Morse AppChain. In Shannon, this refers to a CometBFT full node running the Pocket Network Shannon AppChain. It is important to note that in Morse, in some instances, Servicers are sometimes referred to as Nodes which reflect the naming in the underlying implementation.                                                                                                                                                                                         |
| Validator / Servicer | Validator    | In Morse, staked Servicers are also Validators (in onchain data structure terms), where only the top 1000 (by stake) make up the active consensus set (potential block proposers). In Shannon, it is an independent actor that must explicitly stake and join the network as a Validator. Their role as a Supplier (if present) in Shannon is completely decoupled. Both leverage the Tendermint consensus mechanism to secure the network and propose blocks. The number of Validators in Morse is 1,000 and the number in Shannon is still TBD. |

## E2E User Flow

Given that Morse account claiming will be facilitated via "re-keying", the canonical "Morse migration state" need not be coordinated with Shannon MainNet lifecycle, other than to require that Shannon MainNet has launched.

Full details of the Shannon launch process can be found in [the overview](./roadmap.md), but the token migration process can be split into four steps:

1. **Snapshot Selection**: The "authority" (i.e. Foundation / PNF) coordinates with Morse account/stake-holders **offchain** choose a height at which a snapshot will be taken.
2. **MorseAccountState proposal**: The "authority" retrieves the Morse snapshot and uses it to derive the "canonical" MorseAccountState for offchain validation by Morse account/stake-holders.
3. **MorseAccountState validation**: Morse account/stake-holders retrieve the Morse snapshot and use it to validate the proposed "canonical" MorseAccountState, providing offchain feedback (TODO_MAINNET_MIGRATION(@Olshansk): where/how?) if necessary.
4. **MorseAccountState import**: The "authority" imports the "canonical" MorseAccountState onchain (on Shannon).

### Complete E2E User Sequence

The following is a visual user story of the complete end-to-end migration process:

```mermaid
sequenceDiagram
    autonumber
    actor A as Authority (Foundation)
    actor MA as Morse Account Holders
    participant MN as Morse Network
    participant SN as Shannon Network

    loop (Re-)Generate morse_account_state.json
        A ->>+ MN: $ pocket util export-geneis-for-reset
        MN ->>- A: return morse_state_export.json
        A ->> A: $ pocketd migrate collect-morse-accounts
        note over A: morse_account_state.json generated
        A ->>+ MA: distribute for verification <br> morse_account_state.json

        opt Morse Stakeholders optionally do local verification
            MA ->>+ MN: $ pocket util export-geneis-for-reset
            MN ->>- MA: return for local verification <br> morse_state_export.json
            MA ->> MA: $ pocketd migrate collect-morse-accounts
            note over MA: morse_account_state.json generated
            MA ->> MA: manual comparison of <br> morse_account_state.json hashes
            MA ->>- A: ** (off-chain feedback) **
        end

    end

    A ->>+ SN: upload morse state<br/>(MsgCreateMorseAccountState)
    SN ->> SN: verify morse_account_state_hash field
    SN -->- A: valid / invalid
    MA ->> SN: $ pocketd migrate claim-...<br/>claim morse POKT balance and any actor stake<br/>(MsgClaimMorse...)
```

## State ETVL: Export -> Transform -> Validate -> Load

Given that this migration involves representing the state of one network (Morse) in another (Shannon), and that the migration process is ongoing (i.e. not a re-genesis; see [constraints](#constraints)),
there is an opportunity to optimize the exported Morse state with respect to its (very long-term) impact on Shannon.

### ETVL Technical Design Considerations & Constraints

In order to streamline the migration process for end users, as well as expedite a high quality implementation, the following design considerations were applied:

1. **Re-use existing Morse tooling**:

   - Using the Morse CLI to export the canonical `MorseStateExport` from the Morse network (`pocket util export-genesis-for-reset`).
   - Using the Morse CLI to export (armored) Morse account keys for use with the Shannon claiming CLI (`pocketd migrate claim-...`).

2. **Facilitate offchain social consensus on MorseAccountState**:

   - Using social consensus and cryptographic hash verification
   - Offchain agreement (i.e. feedback loop) on the "canonical" `MorseAccountState`

3. Minimize Shannon onchain state bloat

   - Minimize the size & optimize performance of (Shannon) persisted onchain data
   - Transform (offchain) the `MorseStateExport` into a `MorseAccountState`
   - Persist minimal Morse account representations as individual `MorseClaimableAccount`s

### ETVL High-Level Flow

```mermaid
  flowchart
    subgraph OncMorse[Morse On-Chain]
        MorseState
    end
    MorseState --> |<b>Export</b>| MorseStateExport
    subgraph OffC[Off-Chain]
        subgraph MorseStateExport
            tf[/<b>Transform</b>/]:::grey
            tf -.-> MorseAppState
            MorseAppState --> MorseApplications:::application
            MorseAppState --> MorseAuth:::account
            MorseAppState --> MorsePos:::supplier
            MorseApplications:::application --> MorseApplication:::application
            MorseAuth:::account --> MorseAuthAccount:::account
            MorseAuthAccount:::account --> MAccOff[MorseAccount]:::account
            MorsePos:::supplier --> MorseValidator:::supplier
        end
        subgraph MASOff[MorseAccountState]
            MAOff[MorseClaimableAccount]:::general
        end
        MAOnHA["MorseAccountStateHash (Authority Derived)"]:::general
        MAOnHU["MorseAccountStateHash (User Derived)"]:::general
        MAOnHU --> |"<b>Validate</b> (identical)"| MAOnHA
        MAOnHU --> |"<b>Validate</b> (SHA256)"| MASOff
    end
    subgraph OnC[Shannon On-Chain]
        subgraph MI[MsgImportMorseClaimableAccounts]
            subgraph MASOn[MorseAccountState]
                MAOn2[MorseClaimableAccount]:::general
            end
            MAOnH[MorseAccountStateHash]:::general
            MAOnH --> |"<b>Validate</b> (SHA256)"| MASOn
        end
        subgraph MM[Migration Module State]
            MAOn3[MorseClaimableAccount]:::general
            MAOn2 --> |"<b>Load</b> (Onchain Persistence)"| MAOn3
        end
    end
    MASOff -..-> |"<b>Load</b> (Authorized Tx)"| MASOn
    MAOnHA -.-> MAOnH
    MAccOff -.-> |Track exported <br> account unstaked balance| MAOff
    MorseValidator:::supplier -.-> |Track exported <br> Supplier stake| MAOff
    MorseApplication:::application -.-> |Track exported <br> Application stake| MAOff
    classDef account fill:#90EE90,color:#000
    classDef supplier fill:#FFA500,color:#000
    classDef application fill:#FFB6C6,color:#000
    classDef general fill:#87CEEB,color:#000
    classDef grey fill:#EAEAE7,color:#000
```

### High-Level Account State Transfer Playbook for Authority (i.e. Foundation)

:::warning TODO_MAINNET: This playbook is a WIP

This playbook is an early WIP and will be updated and moved elsewhere once the process is finalized.

:::

1. **Export** the canonical `MorseStateExport` from the Morse network:

   ```bash
   pocket util export-genesis-for-reset <published canonical export height> pocket > morse_state_export.json
   ```

2. **Transform** the `MorseStateExport` into the proposed canonical `MorseAccountState`:

   ```bash
   pocketd migrate collect-morse-accounts morse_state_export.json morse_account_state.json
   ```

3. **Distribute** the `MorseAccountState` and its hash for verification by Morse account/stake-holders.
4. **Wait for consensus** after an offchain time-bounded period on the `MorseAccountState`, reacting to any offchain feedback, as necessary.
5. **Load** (i.e. import) the canonical `MorseAccountState` on Shanno

   ```bash
   pocketd tx migrate import-morse-accounts morse_account_state.json --from <authorized-key-name> --grpc-addr=<shannon-network-grpc-endpoint>
   ```

   :::important
   The `--grpc-addr` flag expects the gRPC endpoint for the Shannon network you intend to import the Morse accounts into (e.g. DevNet, TestNet, etc.). See: Shannon RPC Endpoints for more info.
   :::

:::danger TODO_MAINNET: Select snapshot height

Replace `<published canonical export height>` with the actual height once known.

:::

### High-Level State Validation Playbook for Morse Account holders

:::info Fun Analogy 👯

It's like making sure you and your friends (your accounts) are on "the list" before it gets printed out and handed to the crypto-club bouncer.

You'd be wise to double-check that all the names are on the list and are spelled correctly; **the bouncer at crypto-club is brutally strict**.

:::

Since the result of the ETVL process effectively determines the canonical set of claimable Morse accounts (and their balances/stakes) on Shannon,
it is critical that Morse account/stake-holders confirm that the proposed `MsgImportMorseClaimableAccounts` includes an accurate representation of their account(s).

Morse account/stake-holders who wish to participate in the social consensus process for the "canonical" `MorseAccountState` can do so by:

1. **Downloading the proposed `MsgImportMorseClaimableAccounts`**: this encapsulates both the `MorseAccountState` and its hash

   :::warning TODO_MAINNET
   Link to latest published [`MsgImportMorseClaimableAccounts`](https://github.com/pokt-network/poktroll/blob/main/proto/pocket/migration/tx.proto#L50) proposal.
   :::

2. **Use the Shannon CLI to validate the proposed `MsgImportMorseClaimableAccounts`**: See `./msg_import_morse_claimable_accounts.json` as an example.

   ```bash
<<<<<<< HEAD
   # TODO_MAINNET_MIGRATION(@bryanchriswhite, #1034): Complete this example once the CLI is available.
=======
   # TODO_MAINNET_CRITICAL(@bryanchriswhite, #1034): Complete this example once the CLI is available.
>>>>>>> 049c6460
   pocketd tx migration validate-morse-accounts ./msg_import_morse_claimable_accounts.json [morse_hex_address1, ...]
   ```

   :::note

   Multiple Morse addresses MAY be passed to the `validate-morse-accounts` command.
   For each, the corresponding `MorseClaimableAccount` is printed for the purpose of manual inspection and validation.

   :::<|MERGE_RESOLUTION|>--- conflicted
+++ resolved
@@ -252,11 +252,7 @@
 2. **Use the Shannon CLI to validate the proposed `MsgImportMorseClaimableAccounts`**: See `./msg_import_morse_claimable_accounts.json` as an example.
 
    ```bash
-<<<<<<< HEAD
-   # TODO_MAINNET_MIGRATION(@bryanchriswhite, #1034): Complete this example once the CLI is available.
-=======
    # TODO_MAINNET_CRITICAL(@bryanchriswhite, #1034): Complete this example once the CLI is available.
->>>>>>> 049c6460
    pocketd tx migration validate-morse-accounts ./msg_import_morse_claimable_accounts.json [morse_hex_address1, ...]
    ```
 
