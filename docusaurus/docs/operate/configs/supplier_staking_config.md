---
title: Supplier staking config
sidebar_position: 3
---

# Supplier staking config <!-- omit in toc -->

_This document describes the configuration file used by the `Supplier` to submit
a stake transaction required to provide RPC services on Pocket Network._

- [Reference Example](#reference-example)
- [Usage](#usage)
- [Staking types](#staking-types)
  - [Custodial Staking](#custodial-staking)
  - [Non-Custodial Staking](#non-custodial-staking)
- [Configuration](#configuration)
  - [`owner_address`](#owner_address)
<<<<<<< HEAD
  - [`operator_address`](#operator_address)
=======
>>>>>>> 7219cc22
  - [`stake_amount`](#stake_amount)
  - [`default_rev_share_percent`](#default_rev_share_percent)
  - [`services`](#services)
    - [`service_id`](#service_id)
    - [`endpoints`](#endpoints)
      - [`publicly_exposed_url`](#publicly_exposed_url)
      - [`rpc_type`](#rpc_type)
    - [`rev_share_percent`](#rev_share_percent)

## Reference Example

A full example of the configuration file could be found at [supplier_staking_config.yaml](https://github.com/pokt-network/poktroll/tree/main/localnet/poktrolld/config/supplier1_stake_config.yaml).

## Usage

The `stake-supplier` transaction submission command accepts a `--config` flag
that points to a `yaml` configuration file that defines their staking
configuration. This includes, but is not limited to, things like `stake_amount`,
provided `service`s, their respective advertised `endpoints`, etc.

The following is an example command of how to stake a supplier
in a LocalNet environment.

```bash
poktrolld tx supplier stake-supplier \
  --home=./poktroll \
  --config ./stake_config.yaml \
  --keyring-backend test \
  --from supplier1 \
  --node tcp://poktroll-node:26657
```

## Staking types

The `Supplier` staking command supports two types of staking:

### Custodial Staking

The owner of the `Supplier` is the same as the operator.
This means the account that receives the rewards is the same as the one that
signs the `RelayResponse`s and submits claims and proofs.

Custodial staking is the simplest to set up and manage, as there is no need to
manage multiple accounts. It is suitable for `Supplier`s that do not have concerns
about using the private key of the staking or the rewarded account to operate the
`RelayMiner` or update the `Supplier`'s stake and services.

### Non-Custodial Staking

The owner of the `Supplier` is different from the operator.
This means the account that receives the rewards is different from the one signing
the `RelayResponse`s and submitting claims and proofs.

Non-custodial staking is suitable for `Supplier`s that want to separate the staking
or the rewarded account (i.e., the account that holds the `upokt` stake or rewards)
from the account operates the `RelayMiner`.

:::note

When staking a `Supplier`, the signing account specified with the `--from` flag
(which may differ from the `Supplier`'s owner or operator) will have its `upokt`
balance deducted to stake the `Supplier`.

When unstaking a `Supplier`, the staked `upokt` will be returned to the `owner_address`
account.

:::

## Configuration

### `owner_address`

_`Required`_, _`Non-empty`_

```yaml
owner_address: <address>
```

<<<<<<< HEAD
The `owner_address` is the address of the account that owns the `Supplier`s staked
funds which will be returned to this account when the `Supplier` unstakes and finishes
unbonding.

For custodial staking, the `owner_address` is the same as the `operator_address`.

For non-custodial staking, the `owner_address` must be different from the `operator_address`.
This address can only be used to stake a new `Supplier` or unstake an existing one.

The `owner_address` can only be changed with a stake message signed by the owner
account corresponding to the `operator_address` of the `Supplier`.

The owner account can also be used to unstake the `Supplier` and receive the staked
`upokt` back.

:::note

The `owner_address` does not identify a `Supplier`; multiple `Supplier`s can have
the same `owner_address`.

:::

### `operator_address`

_`Optional`_, _`Non-empty`_

```yaml
operator_address: <address>
```

The `operator_address` is the address that identifies the `Supplier`.
Its corresponding account is used for operational tasks such as signing `RelayResponse`s,
submitting `Claims` and `Proofs` as well as updating the `Supplier`'s info
(i.e. Adding or removing services, increasing the stake amount, etc).

The operator account can also be used to unstake the `Supplier` and send the staked
`upokt` back to the `owner_address`.

If the `operator_address` is not specified, the `owner_address` is used as the
`operator_address`.

If the `operator_address` is the same as the `owner_address`, then the staking
is custodial.

:::warning

Since the `operator_address` is the unique identifier of a `Supplier`, it cannot
be changed once the `Supplier` is created. If it needs to be changed, then the
corresponding `Supplier` has to be unstaked and a new one staked with the new
`operator_address`.

:::
=======
The `owner_address` is used as the unique shareholder address for the `Supplier`
if none of `default_rev_share_percent` or `rev_share_percent` is defined in the
configuration file.
>>>>>>> 7219cc22

### `stake_amount`

_`Required`_, _`Non-empty`_

```yaml
stake_amount: <number>upokt
```

Defines the amount of `upokt` to stake for the `Supplier` account.
This amount covers all the `service`s defined in the `services` section.

:::note

If the `Supplier` account already has a stake and wishes to change or add
to the `service`s that it provides, then it MUST increase the current
`stake_amount` by at least `1upokt`.

For example, if the current stake is `1000upokt` and the `Supplier` wants to add
a new `service`, then `stake_amount: 1001upokt` should be specified in the
configuration file. This will increase the stake by `1upokt` and deduct `1upokt`
from the `Supplier`'s account balance.

The upstaking requirement is to ensure that a `Supplier` incurs a cost for
changing the services they provide too frequently, which could lead to a poor user
experience for `Gateways` and `Applications`. It is also necessary to dissuade
sybil or flooding attacks on the network.

:::

### `default_rev_share_percent`

_`Optional`_, _`Non-empty`_

```yaml
default_rev_share_percent:
  <shareholder_address>: <float>
```

`default_rev_share_percent` is an optional map that defines the default the revenue
share percentage for all the `service`s that do not have their specific `rev_share_percent`
entry defined.

This field is useful if the `Supplier` owner wants to set a default revenue share
for all the `service`s entries that do not provide one. This way, the operator
does not have to repeat the same values for each `service` in the `services` section.

This map cannot be empty but can be omitted, in which case the default revenue
share falls back to `100%` of the rewards allocated to the `Supplier`'s `owner_address`.

:::note

The `shareholder_address`s MUST be valid Pocket addresses.

The revenue share values MUST be strictly positive floats with a maximum value of
100 and a total sum of 100 across all the `shareholder_address`es.

:::

:::warning

If `default_rev_share_percent` is defined, then the `owner_address` of the `Supplier`
MUST be **explicitly** defined in the map if they are to receive a share on the
`service`s that fall back to the default.

:::

### `services`

_`Required`_, _`Non-empty`_

```yaml
services:
  - service_id: <string>
    endpoints:
      - publicly_exposed_url: <protocol>://<hostname>:<port>
        rpc_type: <string>
    rev_share_percent:
      <shareholder_address>: <float>
```

`services` define the list of services that the `Supplier` wants to provide.
It takes the form of a list of `service` objects. Each `service` object
consists of a `service_id` and a list of `endpoints` that the `Supplier` will
advertise on Pocket Network.

#### `service_id`

_`Required`_

`service_id` is a string that uniquely identifies the service that the `Supplier`
is providing. It MUST 8 characters or less and composed of alphanumeric characters,
underscores, and dashes only.

For example, it must match the regex `^[a-zA-Z0-9_-]{1,8}$`, and spaces are disallowed.

#### `endpoints`

_`Required`_, _`Non-empty`_

`endpoints` is a list of `endpoint` objects that the `Supplier` will advertise
to the Pocket Network. Each `endpoint` object consists of a `publicly_exposed_url`
and a `rpc_type`.

##### `publicly_exposed_url`

_`Required`_

The `publicly_exposed_url` defines the endpoint for sending `RelayRequests` from
the Pocket Network's `Gateways` and `Applications`. This endpoint is provided by
the `Supplier` when staking, and is meant to point to (or route requests to)
the `Supplier`'s `RelayMiner` which in turn forwards these requests to the service node.

- **Example**: When a `Supplier` stakes with a config file that contains
  `https://ethereum-relayminer1.relayminers.com:443` as a `publicly_exposed_url`,
  this endpoint will be discoverable on the Pocket Network by `Gateways` and
  `Applications`, which can send it Ethereum `RelayRequests` to be processed by the
  `Supplier`'s `RelayMiner`.

##### `rpc_type`

_`Required`_

`rpc_type` is a string that defines the type of RPC service that the `Supplier`
is providing.

Since services may support multiple types of RPCs (e.g., Ethereum has both
JSON-RPC and WebSocket), a `Supplier` needs to specify which one it provides.

This allows `Gateways` and `Applications` to know which ones are supported by
a given `Supplier` and select the appropriate one to send `RelayRequest`s to.

:::note

The same url can be used for different `rpc_type`s and it is up to the `Gateway`
or `Application` to build the `RelayRequest` with the desired `rpc_type`.

For example, a `Supplier` can provide `JSON_RPC` and `GRPC` `rpc_type`s to be
served from the same endpoint:

```yaml
endpoints:
  - publicly_exposed_url: http://service-host
    rpc_type: JSON_RPC
  - publicly_exposed_url: http://service-host
    rpc_type: GRPC
```

:::

The `rpc_type` MUST be one of the [supported types found here](https://github.com/pokt-network/poktroll/tree/main/pkg/relayer/config/types.go#L8).

#### `rev_share_percent`

`rev_share_percent` is an optional map that defines the `service`'s specific revenue
share percentage.

It overrides the `default_rev_share_percent` if defined for the `service`.

This map cannot be empty but can be omitted, in which case it falls back to the
`default_rev_share_percent` top-level configuration entry.

:::note

The `shareholder_address`s MUST be valid Pocket addresses.

The revenue share values MUST be strictly positive decimals with a maximum value
of 100 and a total sum of 100 across all the `shareholder_address`es.

:::

:::warning

If `rev_share_percent` is defined for a `service`, then the `owner_address` of the
`Supplier` MUST be **explicitly** defined in the map if they are to receive a share.

:::<|MERGE_RESOLUTION|>--- conflicted
+++ resolved
@@ -15,10 +15,7 @@
   - [Non-Custodial Staking](#non-custodial-staking)
 - [Configuration](#configuration)
   - [`owner_address`](#owner_address)
-<<<<<<< HEAD
   - [`operator_address`](#operator_address)
-=======
->>>>>>> 7219cc22
   - [`stake_amount`](#stake_amount)
   - [`default_rev_share_percent`](#default_rev_share_percent)
   - [`services`](#services)
@@ -97,7 +94,6 @@
 owner_address: <address>
 ```
 
-<<<<<<< HEAD
 The `owner_address` is the address of the account that owns the `Supplier`s staked
 funds which will be returned to this account when the `Supplier` unstakes and finishes
 unbonding.
@@ -112,6 +108,10 @@
 
 The owner account can also be used to unstake the `Supplier` and receive the staked
 `upokt` back.
+
+It is also used as the unique shareholder address for the `Supplier`
+if none of `default_rev_share_percent` or `rev_share_percent` is defined in the
+configuration file.
 
 :::note
 
@@ -150,11 +150,6 @@
 `operator_address`.
 
 :::
-=======
-The `owner_address` is used as the unique shareholder address for the `Supplier`
-if none of `default_rev_share_percent` or `rev_share_percent` is defined in the
-configuration file.
->>>>>>> 7219cc22
 
 ### `stake_amount`
 
