--- conflicted
+++ resolved
@@ -656,21 +656,13 @@
 :::
 
 ```bash
-<<<<<<< HEAD
-docker-compose up -d pathgw
-=======
 docker-compose up -d gateway
->>>>>>> ff369fe2
 ```
 
 Check logs and confirm the node works as expected:
 
 ```bash
-<<<<<<< HEAD
-docker-compose logs -f --tail 100 pathgw
-=======
 docker-compose logs -f --tail 100 gateway
->>>>>>> ff369fe2
 ```
 
 ### Delegate your Application to the Gateway <!-- omit in toc -->
