--- conflicted
+++ resolved
@@ -182,11 +182,7 @@
 
 ```bash
 # Optionally avoid needing to provide a password
-<<<<<<< HEAD
-sudo /etc/sudoers
-=======
 sudo vi /etc/sudoers
->>>>>>> afa7c864
 
 # Add the following line to the end of the file
 olshansky ALL=(ALL) NOPASSWD:ALL
