--- conflicted
+++ resolved
@@ -162,13 +162,8 @@
 You can create a new user (e.g. poktroll), provide sudo permissions and switch users like so:
 
 ```bash
-<<<<<<< HEAD
-sudo adduser poktroll
-sudo usermod -aG sudo poktroll
-=======
 adduser poktroll
 sudo usermod -aG docker,sudo poktroll
->>>>>>> 48652783
 su - poktroll
 ```
 
