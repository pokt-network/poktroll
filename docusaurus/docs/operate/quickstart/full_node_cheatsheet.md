--- conflicted
+++ resolved
@@ -6,21 +6,12 @@
 ## Full Node Cheat Sheet Using Systemd & Cosmovisor <!-- omit in toc -->
 
 This cheat sheet provides quick copy-pasta like instructions for installing and
-<<<<<<< HEAD
-running a Full Node using an automated scripts.
-
-:::tip
-
-If you're interesting in understanding everything, or having full control of every
-step, check out the [Full Node Walkthrough](../run_a_node/full_node_walkthrough.md).
-=======
 running a Full Node using an automated script.
 
 :::tip
 
 If you're interested in understanding the underlying details, or having full control over every
 step of the process, check out the [Full Node Walkthrough](../run_a_node/full_node_walkthrough.md).
->>>>>>> 48652783
 
 :::
 
@@ -95,11 +86,7 @@
 This section is optional and for informational purposes only.
 :::
 
-<<<<<<< HEAD
-If you're interest in understand what just got installed, keep reading...
-=======
 If you're interested in understanding what just got installed, keep reading...
->>>>>>> 48652783
 
 1. **System User**: A dedicated user (default: `poktroll`) is created to run the node securely.
 
