---
sidebar_position: 2
title: Docker Compose Cheat Sheet
---

import ReactPlayer from "react-player";

# Docker Compose Cheat Sheet <!-- omit in toc -->

- [Results](#results)
- [Deploy your server](#deploy-your-server)
- [Install Dependencies](#install-dependencies)
- [Retrieve the source code](#retrieve-the-source-code)
- [Update your environment](#update-your-environment)
- [Start up the full node](#start-up-the-full-node)
- [Create new addresses for all your accounts and update .env](#create-new-addresses-for-all-your-accounts-and-update-env)
- [Fund your accounts](#fund-your-accounts)
- [Stake a Supplier \& Deploy a RelayMiner](#stake-a-supplier--deploy-a-relayminer)
- [Stake an Application and Gateway](#stake-an-application-and-gateway)
- [Deploy a PATH Gateway](#deploy-a-path-gateway)
- [Send a Relay](#send-a-relay)
  - [Ensure you get a response](#ensure-you-get-a-response)
- [Managing a re-genesis](#managing-a-re-genesis)
  - [Full Nodes](#full-nodes)
  - [Fund the same accounts](#fund-the-same-accounts)
    - [Faucet is not ready and you need to fund the accounts manually](#faucet-is-not-ready-and-you-need-to-fund-the-accounts-manually)
  - [Start the RelayMiner](#start-the-relayminer)
  - [Start the PATH Gateway](#start-the-path-gateway)

## Results

This is a text heavy walkthrough, but if all goes well, you should have something like the following:

<ReactPlayer
  playing={false}
  controls
  url="https://github.com/user-attachments/assets/11f5ae68-f8c1-4e12-99ec-641495c2dfb7"
/>

## Deploy your server

1. Go to [vultr's console](https://my.vultr.com/deploy)
2. Choose `Cloud Compute - Shared CPU`
3. Choose `Debian 12 x64`
4. Select `AMD High Performance`
5. Choose the `100GB NVMe` storage w/ `4GB` memory and `2 vCPU`
6. Disable `Auto Backups`
7. Deploy

## Install Dependencies

See [docker's official instructions here](https://docs.docker.com/engine/install/debian/).

Prepare the system:

```bash
# Add Docker's official GPG key:
sudo apt-get update
sudo apt-get install ca-certificates curl
sudo install -m 0755 -d /etc/apt/keyrings
sudo curl -fsSL https://download.docker.com/linux/debian/gpg -o /etc/apt/keyrings/docker.asc
sudo chmod a+r /etc/apt/keyrings/docker.asc

# Add the repository to Apt sources:
echo \
  "deb [arch=$(dpkg --print-architecture) signed-by=/etc/apt/keyrings/docker.asc] https://download.docker.com/linux/debian \
  $(. /etc/os-release && echo "$VERSION_CODENAME") stable" | \
  sudo tee /etc/apt/sources.list.d/docker.list > /dev/null
sudo apt-get update

# Check if UFW is installed and add rules if it is
if command -v ufw > /dev/null 2>&1; then
    sudo ufw allow from 172.16.0.0/12
    sudo ufw allow from 192.168.0.0/16
    echo "UFW rules added for Docker networks and validator endpoint"
else
    echo "UFW is not installed, skipping firewall configuration"
fi
```

And then install docker:

```bash
sudo apt-get install docker-ce docker-ce-cli containerd.io docker-buildx-plugin docker-compose-plugin
```

### [Optional] Create a new user <!-- omit in toc -->

You can optionally create a new user and give it sudo permissions instead of using `root`.

```bash
<<<<<<< HEAD
export USERNAME=olshansky
adduser $USERNAME
usermod -aG sudo,docker $USERNAME
```

You can also avoid needing to pass in the password each time by running the following:

```bash
# Optionally avoid needing to provide a password
vi /etc/sudoers

# Add the following line to the end of the file
olshansky ALL=(ALL) NOPASSWD:ALL
```

Then, switch to the new user:

```bash
su - $USERNAME
=======
adduser poktroll
usermod -aG docker,sudo poktroll
su - poktroll
>>>>>>> dc9cf550
```

## Retrieve the source code

Then pull the github repo

```bash
mkdir ~/workspace && cd ~/workspace
git clone https://github.com/pokt-network/poktroll-docker-compose-example.git
cd poktroll-docker-compose-example
```

## Update your environment

First, copy the sample environment file:

```bash
cp .env.sample .env
```

By default, the `.env` file uses `testnet-beta`. If you want to use a different network, update the `NETWORK_NAME` in your `.env` file to one of:

- `testnet-alpha`: Unstable testnet (use at your own risk)
- `testnet-beta`: Stable testnet (default)
- `mainnet`: Production network (not launched yet)

Then set your external IP and source the environment:

```bash
EXTERNAL_IP=$(curl -4 ifconfig.me/ip)
sed -i -e s/NODE_HOSTNAME=/NODE_HOSTNAME=$EXTERNAL_IP/g .env

echo "source $(pwd)/helpers.sh" >> ~/.bashrc
echo "source $(pwd)/.env" >> ~/.bashrc
source ~/.bashrc
```

Setup tx parameters:

```bash
export TX_PARAM_FLAGS="--gas=auto --gas-prices=1upokt --gas-adjustment=1.5 --chain-id=pocket-beta --yes"
```

## Start up the full node

:::warning
The Alpha TestNet currently requires manual steps to sync the node to the latest block. Please find the affected block(s)
in [this document](../../protocol/upgrades/upgrade_list.md), which leads to the manual upgrade instructions.
:::

```bash
docker compose up -d full-node
# Optional: watch the block height sync up & logs
docker logs -f --tail 100 full-node
watch_height
```

## Create new addresses for all your accounts and update .env

Supplier:

```bash
poktrolld keys add supplier > /tmp/supplier

mnemonic=$(tail -n 1 /tmp/supplier | tr -d '\r'); sed -i "s|SUPPLIER_MNEMONIC=\".*\"|SUPPLIER_MNEMONIC=\"$mnemonic\"|" .env

address=$(awk '/address:/{print $3; exit}' /tmp/supplier | tr -d '\r'); sed -i "s|SUPPLIER_ADDR=\".*\"|SUPPLIER_ADDR=\"$address\"|g" .env
```

Application:

```bash
poktrolld keys add application

privKey=$(export_priv_key_hex application); sed -i "s|APPLICATION_PRIV_KEY_HEX=\".*\"|APPLICATION_PRIV_KEY_HEX=\"$privKey\"|" .env

address=$(poktrolld keys show application -a | tr -d '\r'); sed -i "s|APPLICATION_ADDR=\".*\"|APPLICATION_ADDR=\"$address\"|g" .env
```

Gateway:

```bash
poktrolld keys add gateway

privKey=$(export_priv_key_hex gateway); sed -i "s|GATEWAY_PRIV_KEY_HEX=\".*\"|GATEWAY_PRIV_KEY_HEX=\"$privKey\"|" .env

address=$(poktrolld keys show gateway -a | tr -d '\r'); sed -i "s|GATEWAY_ADDR=\".*\"|GATEWAY_ADDR=\"$address\"|g" .env
```

FINALLY, update the environment variables:
```bash
source .env
```

## Fund your accounts

Run the following helper command to see your addresses:

```bash
show_actor_addresses
```

Get the faucet URL for your network:

```bash
show_faucet_url
```

Fund each address using the faucet URL shown above.
Then run this helper to find each account on the explorer:

```bash
show_explorer_urls
```

## Stake a Supplier & Deploy a RelayMiner

Stake the supplier:

```bash
sed -i -e s/YOUR_NODE_IP_OR_HOST/$NODE_HOSTNAME/g ./stake_configs/supplier_stake_config_example.yaml
sed -i -e s/YOUR_OWNER_ADDRESS/$SUPPLIER_ADDR/g ./stake_configs/supplier_stake_config_example.yaml
poktrolld tx supplier stake-supplier --config=/poktroll/stake_configs/supplier_stake_config_example.yaml --from=supplier $TX_PARAM_FLAGS

# OPTIONALLY check the supplier's status
poktrolld query supplier show-supplier $SUPPLIER_ADDR

# Start the relay miner (please update the grove app ID if you can)
sudo sed -i -e s/YOUR_NODE_IP_OR_HOST/$NODE_HOSTNAME/g relayminer/config/relayminer_config.yaml
sudo sed -i -e "s|backend_url: \".*\"|backend_url: \"https://eth-mainnet.rpc.grove.city/v1/c7f14c60\"|g" relayminer/config/relayminer_config.yaml
```

Start the supplier

```bash
docker compose up -d relayminer
# OPTIONALLY view the logs
docker logs -f --tail 100 relayminer
```

## Stake an Application and Gateway

Stake the application:

```bash
poktrolld tx application stake-application --config=/poktroll/stake_configs/application_stake_config_example.yaml --from=application $TX_PARAM_FLAGS

# OPTIONALLY check the application's status
poktrolld query application show-application $APPLICATION_ADDR
```

Stake the gateway:

```bash
poktrolld tx gateway stake-gateway --config=/poktroll/stake_configs/gateway_stake_config_example.yaml --from=gateway $TX_PARAM_FLAGS

# OPTIONALLY check the application's status
poktrolld query gateway show-gateway $GATEWAY_ADDR
```

Delegate the application to the gateway:

```bash
poktrolld tx application delegate-to-gateway $GATEWAY_ADDR --from=application $TX_PARAM_FLAGS

# OPTIONALLY check the application's delegation status
poktrolld query application show-application $APPLICATION_ADDR
```

## Deploy a PATH Gateway

Configure the PATH gateway:

```bash
sudo sed -i -e s/YOUR_PATH_GATEWAY_ADDRESS/$GATEWAY_ADDR/g gateway/config/gateway_config.yaml
sudo sed -i -e s/YOUR_PATH_GATEWAY_PRIVATE_KEY/$GATEWAY_PRIV_KEY_HEX/g gateway/config/gateway_config.yaml
sudo sed -i -e s/YOUR_OWNED_APP_PRIVATE_KEY/$APPLICATION_PRIV_KEY_HEX/g gateway/config/gateway_config.yaml
```

Start the PATH gateway:

```bash
docker compose up -d gateway
# OPTIONALLY view the logs
docker logs -f --tail 100 gateway
```

## Send a Relay

```bash
curl http://eth.localhost:3000/v1 \
  -X POST \
  -H "Content-Type: application/json" \
  --data '{"method":"eth_blockNumber","params":[],"id":1,"jsonrpc":"2.0"}'
```

### Ensure you get a response

To ensure you get a response, run the request a few times.

```bash
for i in {1..10}; do
  curl http://eth.localhost:3000/v1 \
    -X POST \
    -H "Content-Type: application/json" \
    --data '{"method":"eth_blockNumber","params":[],"id":1,"jsonrpc":"2.0"}' \
    --max-time 1
  echo ""
done
```

## Managing a re-genesis

Assuming you already had everything functioning following the steps above, this
is a quick way to reset everything (without recreating keys) after a re-genesis.

### Full Nodes

```bash
# Stop all containers
docker compose down
docker rm $(docker ps -aq) -f

# Remove existing data
rm -rf poktrolld-data/config/addrbook.json poktrolld-data/config/genesis.json poktrolld-data/config/genesis.seeds poktrolld-data/data/ poktrolld-data/cosmovisor/ poktrolld-data/config/node_key.json poktrolld-data/config/priv_validator_key.json
```

Update `POKTROLLD_IMAGE_TAG` in `.env` based on the releases [here](https://github.com/pokt-network/poktroll/releases).

```bash
# Start the full
docker compose up -d full-node

# Sanity check the logs
docker logs full-node -f --tail 100
```

### Fund the same accounts

Go to the [faucet](https://faucet.testnet.pokt.network/) and fund the same accounts:

```bash
echo $APPLICATION_ADDR
echo $GATEWAY_ADDR
echo $SUPPLIER_ADDR
```

#### Faucet is not ready and you need to fund the accounts manually

```bash
# Import the faucet using the mnemonic
poktrolld keys add --recover -i faucet
poktrolld tx bank multi-send faucet $APPLICATION_ADDR $GATEWAY_ADDR $SUPPLIER_ADDR 100000upokt $TX_PARAM_FLAGS
```

### Start the RelayMiner

```bash
# Stake
poktrolld tx supplier stake-supplier --config=/poktroll/stake_configs/supplier_stake_config_example.yaml --from=supplier $TX_PARAM_FLAGS
# Check
poktrolld query supplier show-supplier $SUPPLIER_ADDR
# Start
docker compose up -d relayminer
# View
docker logs -f --tail 100 relayminer
```

### Start the PATH Gateway

```bash
# Stake
poktrolld tx application stake-application --config=/poktroll/stake_configs/application_stake_config_example.yaml --from=application $TX_PARAM_FLAGS
# Check
poktrolld query application show-application $APPLICATION_ADDR
# Start
docker compose up -d gateway
# View
docker logs -f --tail 100 gateway
```<|MERGE_RESOLUTION|>--- conflicted
+++ resolved
@@ -89,31 +89,9 @@
 You can optionally create a new user and give it sudo permissions instead of using `root`.
 
 ```bash
-<<<<<<< HEAD
-export USERNAME=olshansky
-adduser $USERNAME
-usermod -aG sudo,docker $USERNAME
-```
-
-You can also avoid needing to pass in the password each time by running the following:
-
-```bash
-# Optionally avoid needing to provide a password
-vi /etc/sudoers
-
-# Add the following line to the end of the file
-olshansky ALL=(ALL) NOPASSWD:ALL
-```
-
-Then, switch to the new user:
-
-```bash
-su - $USERNAME
-=======
 adduser poktroll
 usermod -aG docker,sudo poktroll
 su - poktroll
->>>>>>> dc9cf550
 ```
 
 ## Retrieve the source code
@@ -204,6 +182,7 @@
 ```
 
 FINALLY, update the environment variables:
+
 ```bash
 source .env
 ```
