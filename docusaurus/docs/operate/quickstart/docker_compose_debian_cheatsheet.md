---
sidebar_position: 2
title: Docker Compose Cheat Sheet
---

import ReactPlayer from "react-player";

# Docker Compose Cheat Sheet <!-- omit in toc --> <!-- omit in toc -->

- [Results](#results)
- [Deploy your server](#deploy-your-server)
- [Install Dependencies](#install-dependencies)
- [Retrieve the source code](#retrieve-the-source-code)
- [Update your environment](#update-your-environment)
- [Start up the full node](#start-up-the-full-node)
- [Create new addresses for all your accounts and update .env](#create-new-addresses-for-all-your-accounts-and-update-env)
- [Fund your accounts](#fund-your-accounts)
- [Stake a Supplier \& Deploy a RelayMiner](#stake-a-supplier--deploy-a-relayminer)
- [Stake an Application \& Deploy a PATH Gateway](#stake-an-application--deploy-a-path-gateway)
- [Send a Relay](#send-a-relay)
  - [Ensure you get a response](#ensure-you-get-a-response)
- [\[BONUS\] Deploy a PATH Gateway](#bonus-deploy-a-path-gateway)
- [Managing a re-genesis](#managing-a-re-genesis)
  - [Full Nodes](#full-nodes)
  - [Fund the same accounts](#fund-the-same-accounts)
    - [Faucet is not ready and you need to fund the accounts manually](#faucet-is-not-ready-and-you-need-to-fund-the-accounts-manually)
  - [Start the RelayMiner](#start-the-relayminer)
<<<<<<< HEAD
  - [Start the PATH Gateway](#start-the-path-gateway)
  - [Re-stake the gateway](#re-stake-the-gateway)
=======
  - [Start the AppGate Server](#start-the-appgate-server)
>>>>>>> afa7c864

## Results

This is a text heavy walkthrough, but if all goes well, you should have something like the following:

<ReactPlayer
  playing={false}
  controls
  url="https://github.com/user-attachments/assets/11f5ae68-f8c1-4e12-99ec-641495c2dfb7"
/>

## Deploy your server

1. Go to [vultr's console](https://my.vultr.com/deploy)
2. Choose `Cloud Compute - Shared CPU`
3. Choose `Debian 12 x64`
4. Select `AMD High Performance`
5. Choose the `100GB NVMe` storage w/ `4GB` memory and `2 vCPU`
6. Disable `Auto Backups`
7. Deploy

## Install Dependencies

See [docker's official instructions here](https://docs.docker.com/engine/install/debian/).

Prepare the system:

```bash
# Add Docker's official GPG key:
sudo apt-get update
sudo apt-get install ca-certificates curl
sudo install -m 0755 -d /etc/apt/keyrings
sudo curl -fsSL https://download.docker.com/linux/debian/gpg -o /etc/apt/keyrings/docker.asc
sudo chmod a+r /etc/apt/keyrings/docker.asc

# Add the repository to Apt sources:
echo \
  "deb [arch=$(dpkg --print-architecture) signed-by=/etc/apt/keyrings/docker.asc] https://download.docker.com/linux/debian \
  $(. /etc/os-release && echo "$VERSION_CODENAME") stable" | \
  sudo tee /etc/apt/sources.list.d/docker.list > /dev/null
sudo apt-get update

# Check if UFW is installed and add rules if it is
if command -v ufw > /dev/null 2>&1; then
    sudo ufw allow from 172.16.0.0/12
    sudo ufw allow from 192.168.0.0/16
    echo "UFW rules added for Docker networks"
else
    echo "UFW is not installed, skipping firewall configuration"
fi
```

And then install docker:

```bash
sudo apt-get install docker-ce docker-ce-cli containerd.io docker-buildx-plugin docker-compose-plugin
```

### [Optional] Create a new user <!-- omit in toc -->

You can optionally create a new user and give it sudo permissions instead of using `root`.

```bash
export USERNAME=olshansky
sudo adduser $USERNAME
sudo usermod -aG sudo $USERNAME
```

## Retrieve the source code

Then pull the github repo

```bash
mkdir ~/workspace && cd ~/workspace
git clone https://github.com/pokt-network/poktroll-docker-compose-example.git
cd poktroll-docker-compose-example
```

## Update your environment

```bash
cp .env.sample .env

EXTERNAL_IP=$(curl -4 ifconfig.me/ip)
sed -i -e s/NODE_HOSTNAME=/NODE_HOSTNAME=$EXTERNAL_IP/g .env

echo "source $(pwd)/helpers.sh" >> ~/.bashrc
echo "source $(pwd)/.env" >> ~/.bashrc
source ~/.bashrc
```

## Start up the full node

```bash
docker compose up -d full-node
# Optional: watch the block height sync up & logs
docker logs -f --tail 100 full-node
watch_height
```

## Create new addresses for all your accounts and update .env

Supplier:

```bash
poktrolld keys add supplier > /tmp/supplier

mnemonic=$(tail -n 1 /tmp/supplier | tr -d '\r'); sed -i "s|SUPPLIER_MNEMONIC=\".*\"|SUPPLIER_MNEMONIC=\"$mnemonic\"|" .env

address=$(awk '/address:/{print $3; exit}' /tmp/supplier | tr -d '\r'); sed -i "s|SUPPLIER_ADDR=\".*\"|SUPPLIER_ADDR=\"$address\"|g" .env
```

Application:

```bash
poktrolld keys add application > /tmp/application

mnemonic=$(tail -n 1 /tmp/application | tr -d '\r'); sed -i "s|APPLICATION_MNEMONIC=\".*\"|APPLICATION_MNEMONIC=\"$mnemonic\"|" .env

address=$(awk '/address:/{print $3; exit}' /tmp/application | tr -d '\r'); sed -i "s|APPLICATION_ADDR=\".*\"|APPLICATION_ADDR=\"$address\"|g" .env
```

Gateway:

```bash
poktrolld keys add gateway > /tmp/gateway

mnemonic=$(tail -n 1 /tmp/gateway | tr -d '\r'); sed -i "s|GATEWAY_MNEMONIC=\".*\"|GATEWAY_MNEMONIC=\"$mnemonic\"|" .env

address=$(awk '/address:/{print $3; exit}' /tmp/gateway | tr -d '\r'); sed -i "s|GATEWAY_ADDR=\".*\"|GATEWAY_ADDR=\"$address\"|g" .env
```

FINALLY, `source .env` to update the environment variables.

## Fund your accounts

Run the following:

```bash
show_actor_addresses
```

For each one, fund the accounts using the [faucet](https://faucet.testnet.pokt.network/)

Next, run this helper (it's part of `helpers.sh`) to find each of them on the explorer:

```bash
show_explorer_urls
```

## Stake a Supplier & Deploy a RelayMiner

Stake the supplier:

```bash
sed -i -e s/YOUR_NODE_IP_OR_HOST/$NODE_HOSTNAME/g ./stake_configs/supplier_stake_config_example.yaml
sed -i -e s/YOUR_OWNER_ADDRESS/$SUPPLIER_ADDR/g ./stake_configs/supplier_stake_config_example.yaml
poktrolld tx supplier stake-supplier --config=/poktroll/stake_configs/supplier_stake_config_example.yaml --from=supplier --chain-id=poktroll --yes

# OPTIONALLY check the supplier's status
poktrolld query supplier show-supplier $SUPPLIER_ADDR

# Start the relay miner (please update the grove app ID if you can)
sed -i -e s/YOUR_NODE_IP_OR_HOST/$NODE_HOSTNAME/g relayminer/config/relayminer_config.yaml
sed -i -e "s|backend_url: \".*\"|backend_url: \"https://eth-mainnet.rpc.grove.city/v1/c7f14c60\"|g" relayminer/config/relayminer_config.yaml
```

Start the supplier

```bash
docker compose up -d relayminer
# OPTIONALLY view the logs
docker logs -f --tail 100 relayminer
```

## Stake an Application & Deploy a PATH Gateway

Stake the application:

```bash
poktrolld tx application stake-application --config=/poktroll/stake_configs/application_stake_config_example.yaml --from=application --chain-id=poktroll --yes

# OPTIONALLY check the application's status
poktrolld query application show-application $APPLICATION_ADDR
```

Start the PATH gateway:

```bash
docker compose up -d pathgw
# OPTIONALLY view the logs
docker logs -f --tail 100 pathgw
```

## Send a Relay

```bash
curl http://eth-mainnet.$NODE_HOSTNAME:3000/v1 \
  -X POST \
  -H "Content-Type: application/json" \
  --data '{"method":"eth_blockNumber","params":[],"id":1,"jsonrpc":"2.0"}'
```

### Ensure you get a response

To ensure you get a response, run the request a few times.

```bash
for i in {1..10}; do
  curl http://$NODE_HOSTNAME:85/0021 \
    -X POST \
    -H "Content-Type: application/json" \
    --data '{"method":"eth_blockNumber","params":[],"id":1,"jsonrpc":"2.0"}' \
    --max-time 1
  echo ""
done
```

## [BONUS] Deploy a PATH Gateway

If you want to deploy a real Gateway, you can use [Grove's PATH](https://github.com/buildwithgrove/path)
after running the following commands:

```bash
# Stake the gateway
poktrolld tx gateway stake-gateway --config=/poktroll/stake_configs/gateway_stake_config_example.yaml --from=gateway --chain-id=poktroll --yes
# Delegate from the application to the gateway
poktrolld tx application delegate-to-gateway $GATEWAY_ADDR --from=application --chain-id=poktroll --chain-id=poktroll --yes

# OPTIONALLY check the gateway's and application's status
poktrolld query gateway show-gateway $GATEWAY_ADDR
poktrolld query application show-application $APPLICATION_ADDR
```

## Managing a re-genesis

Assuming you already had everything functioning following the steps above, this
is a quick way to reset everything (without recreating keys) after a re-genesis.

### Full Nodes

```bash
# Stop all containers
docker compose down
docker rm $(docker ps -aq) -f

# Remove existing data
rm -rf poktrolld-data/config/addrbook.json poktrolld-data/config/genesis.json poktrolld-data/config/genesis.seeds poktrolld-data/data/ poktrolld-data/cosmovisor/ poktrolld-data/config/node_key.json poktrolld-data/config/priv_validator_key.json
```

Update `POKTROLLD_IMAGE_TAG` in `.env` based on the releases [here](https://github.com/pokt-network/poktroll/releases).

```bash
# Start the full
docker compose up -d full-node

# Sanity check the logs
docker logs full-node -f --tail 100
```

### Fund the same accounts

Go to the [faucet](https://faucet.testnet.pokt.network/) and fund the same accounts:

```bash
echo $APPLICATION_ADDR
echo $GATEWAY_ADDR
echo $SUPPLIER_ADDR
```

#### Faucet is not ready and you need to fund the accounts manually

```bash
# Import the faucet using the mnemonic
poktrolld keys add --recover -i faucet
poktrolld tx bank multi-send faucet $APPLICATION_ADDR $GATEWAY_ADDR $SUPPLIER_ADDR 100000upokt --chain-id=poktroll --yes
```

### Start the RelayMiner

```bash
# Stake
poktrolld tx supplier stake-supplier --config=/poktroll/stake_configs/supplier_stake_config_example.yaml --from=supplier --chain-id=poktroll --yes
# Check
poktrolld query supplier show-supplier $SUPPLIER_ADDR
# Start
docker compose up -d relayminer
# View
docker logs -f --tail 100 relayminer
```

### Start the PATH Gateway

```bash
# Stake
poktrolld tx application stake-application --config=/poktroll/stake_configs/application_stake_config_example.yaml --from=application --chain-id=poktroll --yes
# Check
poktrolld query application show-application $APPLICATION_ADDR
# Start
docker compose up -d pathgw
# View
<<<<<<< HEAD
docker logs -f --tail 100 pathgw
```

### Re-stake the gateway
=======
docker logs -f --tail 100 appgate
```
>>>>>>> afa7c864
<|MERGE_RESOLUTION|>--- conflicted
+++ resolved
@@ -5,7 +5,7 @@
 
 import ReactPlayer from "react-player";
 
-# Docker Compose Cheat Sheet <!-- omit in toc --> <!-- omit in toc -->
+# Docker Compose Cheat Sheet <!-- omit in toc -->
 
 - [Results](#results)
 - [Deploy your server](#deploy-your-server)
@@ -25,12 +25,7 @@
   - [Fund the same accounts](#fund-the-same-accounts)
     - [Faucet is not ready and you need to fund the accounts manually](#faucet-is-not-ready-and-you-need-to-fund-the-accounts-manually)
   - [Start the RelayMiner](#start-the-relayminer)
-<<<<<<< HEAD
   - [Start the PATH Gateway](#start-the-path-gateway)
-  - [Re-stake the gateway](#re-stake-the-gateway)
-=======
-  - [Start the AppGate Server](#start-the-appgate-server)
->>>>>>> afa7c864
 
 ## Results
 
@@ -332,12 +327,5 @@
 # Start
 docker compose up -d pathgw
 # View
-<<<<<<< HEAD
 docker logs -f --tail 100 pathgw
-```
-
-### Re-stake the gateway
-=======
-docker logs -f --tail 100 appgate
-```
->>>>>>> afa7c864
+```