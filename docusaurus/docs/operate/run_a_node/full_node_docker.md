---
title: Full Node (Docker)
sidebar_position: 3
---

# Run a Full Node using Docker <!-- omit in toc -->

- [What is a Full Node](#what-is-a-full-node)
- [Roles \& Responsibilities](#roles--responsibilities)
- [Types of Full Nodes](#types-of-full-nodes)
- [Pocket Network Full Nodes](#pocket-network-full-nodes)
- [Hardware requirements](#hardware-requirements)
- [Docker Compose Example](#docker-compose-example)
- [Kubernetes Example](#kubernetes-example)

## What is a Full Node

In blockchain networks, a Full Node retains a complete copy of the ledger.

You can visit the [Cosmos SDK documentation](https://docs.cosmos.network/main/user/run-node/run-node)
for more information on Full Nodes.

## Roles & Responsibilities

It is usually responsible for:

1. Verifying all committed transactions and blocks
2. Increase network security through data redundancy
3. Fostering decentralization
4. Gossiping blocks & transactions to other nodes

It is not responsible for:

1. Proposing new blocks
2. Participating in consensus

## Types of Full Nodes

There are two types of Full Nodes:

1. **Archive Nodes**: These nodes store the entire history of the blockchain.
2. **Pruning Nodes**: These nodes store only the most recent blocks and transactions.

## Pocket Network Full Nodes

Within Pocket Network, the role of Full Nodes is pivotal for Node Runners. These
<<<<<<< HEAD
nodes needed for off-chain entities like [RelayMiners](./relay_miner.md) and
[PATH Gateways](./path_gateway.md), which rely on interaction with the Pocket Network
=======
nodes needed for off-chain entities like [RelayMiners (Suppliers)](./supplier_walkthrough.md) and
[Gateways](./gateway_walkthrough.md), which rely on interaction with the Pocket Network
>>>>>>> afa7c864
blockchain for full functionality.

This guide outlines how to configure, deploy and maintain Full Nodes.

## Hardware requirements

Please see the [Hardware Requirements](./hardware_requirements.md#validator--full-node) page.

## Docker Compose Example

Please refer to the `Deploying a Full Node` section in [Docker Compose Walkthrough](../quickstart/docker_compose_walkthrough.md)
on how to deploy a Full Node using `docker-compose`.

## Kubernetes Example

_TODO_DOCUMENT: Provide an example using [strangelove-ventures/cosmos-operator](https://github.com/strangelove-ventures/cosmos-operator)._<|MERGE_RESOLUTION|>--- conflicted
+++ resolved
@@ -44,13 +44,8 @@
 ## Pocket Network Full Nodes
 
 Within Pocket Network, the role of Full Nodes is pivotal for Node Runners. These
-<<<<<<< HEAD
-nodes needed for off-chain entities like [RelayMiners](./relay_miner.md) and
-[PATH Gateways](./path_gateway.md), which rely on interaction with the Pocket Network
-=======
 nodes needed for off-chain entities like [RelayMiners (Suppliers)](./supplier_walkthrough.md) and
 [Gateways](./gateway_walkthrough.md), which rely on interaction with the Pocket Network
->>>>>>> afa7c864
 blockchain for full functionality.
 
 This guide outlines how to configure, deploy and maintain Full Nodes.
