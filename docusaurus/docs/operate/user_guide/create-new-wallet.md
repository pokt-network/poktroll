--- conflicted
+++ resolved
@@ -10,12 +10,6 @@
 tl;dr IFF you know what you're doing.
 
 ```bash
-<<<<<<< HEAD
-poktrolld keys add $USER
-```
-
-Retrieve the `address` and go to the [Beta TestNet Faucet](https://faucet.beta.testnet.pokt.network/) to fund your account.
-=======
 # Add a new wallet
 poktrolld keys add $USER
 # Retrieve the address
@@ -23,7 +17,6 @@
 ```
 
 Use the `address` and go to the [Beta TestNet Faucet](https://faucet.beta.testnet.pokt.network/) to fund your account.
->>>>>>> afa7c864
 
 :::
 
