--- conflicted
+++ resolved
@@ -20,13 +20,9 @@
     "@easyops-cn/docusaurus-search-local": "^0.46.1",
     "@mdx-js/react": "^3.0.0",
     "clsx": "^2.0.0",
-<<<<<<< HEAD
-    "docusaurus-plugin-chat-page": "github:buildwithgrove/docusaurus-plugin-chat-page#main",
+    "docusaurus-plugin-chat-page": "github:olshansk/docusaurus-plugin-chat-page#main",
     "docusaurus-plugin-openapi-docs": "^4.4.0",
     "docusaurus-theme-openapi-docs": "^4.4.0",
-=======
-    "docusaurus-plugin-chat-page": "github:olshansk/docusaurus-plugin-chat-page#main",
->>>>>>> b11a199f
     "katex": "^0.16.22",
     "prism-react-renderer": "^2.3.0",
     "react": "^18.0.0",
