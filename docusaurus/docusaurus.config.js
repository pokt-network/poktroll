// @ts-check
// `@type` JSDoc annotations allow editor autocompletion and type checking
// (when paired with `@ts-check`).
// There are various equivalent ways to declare your Docusaurus config.
// See: https://docusaurus.io/docs/api/docusaurus-config

import { themes as prismThemes } from "prism-react-renderer";
import rehypeKatex from "rehype-katex";
import remarkMath from "remark-math";

/** @type {import('@docusaurus/types').Config} */
const config = {
  title: "Pocket",
  tagline: "Permissionless APIs",
  favicon: "img/logo.png",

  markdown: {
    mermaid: true,
  },

  themes: [
    "@docusaurus/theme-mermaid",
    [
      require.resolve("@easyops-cn/docusaurus-search-local"),
      /** @type {import('@easyops-cn/docusaurus-search-local').PluginOptions} **/
      {
        docsRouteBasePath: "/",
        hashed: false,
        indexBlog: false,
        highlightSearchTermsOnTargetPage: true,
        explicitSearchResultPath: true,
      },
    ],
  ],

  // GitHub pages deployment config.
  url: "https://pocket.com/",
  baseUrl: "/",

  // Custom domain config.
  // url: "https://docs.poktroll.com",
  // baseUrl: "/",

  // GitHub pages deployment config.
  // If you aren't using GitHub pages, you don't need these.
  organizationName: "pokt-network", // Usually your GitHub org/user name (ORGANIZATION_NAME)
  projectName: "pocket", // Usually your repo name. (PROJECT_NAME)
  deploymentBranch: "gh-pages", // Deployment branch (DEPLOYMENT_BRANCH)
  trailingSlash: false,

  onBrokenLinks: "throw",
  onBrokenMarkdownLinks: "warn",

  // Even if you don't use internationalization, you can use this field to set
  // useful metadata like html lang. For example, if your site is Chinese, you
  // may want to replace "en" with "zh-Hans".
  i18n: {
    defaultLocale: "en",
    locales: ["en"],
  },

  presets: [
    [
      "classic",
      /** @type {import('@docusaurus/preset-classic').Options} */
      ({
        docs: {
          routeBasePath: "/",
          sidebarPath: "./sidebars.js",
          sidebarCollapsible: false,
<<<<<<< HEAD
          remarkPlugins: [remarkMath],
          rehypePlugins: [rehypeKatex],
=======
          editUrl:
            "https://github.com/pokt-network/poktroll/edit/main/docusaurus",
>>>>>>> 7b81356a
        },
        theme: {
          customCss: [
            require.resolve("./src/css/custom.css"),
            require.resolve("./src/css/header-icons.css"),
          ],
        },
      }),
    ],
  ],

  themeConfig:
    /** @type {import('@docusaurus/preset-classic').ThemeConfig} */
    ({
      docs: {
        sidebar: {
          hideable: true,
          autoCollapseCategories: true,
        },
      },
      style: "dark",
      navbar: {
        // title: "Pocket Network",
        logo: {
          alt: "Pocket Network Logo",
          src: "img/logo.png",
        },
        items: [
          {
            type: "docSidebar",
            position: "left",
            sidebarId: "operateSidebar",
            label: "⚙️ Infra Operators",
            to: "/1_operate/",
          },
          {
            type: "docSidebar",
            position: "left",
            sidebarId: "toolsSidebar",
            label: "🗺 Users & Explorers",
            to: "/2_explore/user_guide/create-new-wallet",
          },
          {
            type: "docSidebar",
            position: "left",
            sidebarId: "protocolSidebar",
            label: "🧠 Protocol Specifications",
            to: "/3_protocol/",
          },
          {
            type: "docSidebar",
            position: "left",
            sidebarId: "developSidebar",
            label: "🧑‍💻️ Core Developers",
            to: "/4_develop/",
          },
        ],
      },
      footer: {
        style: "dark",
        links: [
          {
            title: "Documentation",
            items: [
              {
                label: "Pocket",
                to: "/",
              },
              {
                label: "Pocket Network",
                href: "https://docs.pokt.network/",
              },
            ],
          },
          {
            title: "Community",
            items: [
              {
                label: "Discord - Pocket",
                href: "https://discord.gg/6cKbYA2X",
              },
              {
                label: "Twitter",
                href: "https://twitter.com/poktnetwork",
              },
            ],
          },
          {
            title: "More",
            items: [
              {
                label: "GitHub",
                href: "https://github.com/pokt-network/pocket",
              },
            ],
          },
        ],
        copyright: `MIT License © Pocket Network`,
      },
      prism: {
        theme: prismThemes.github,
        darkTheme: prismThemes.dracula,
        additionalLanguages: [
          "gherkin",
          "protobuf",
          "json",
          "makefile",
          "diff",
          "bash",
        ],
      },
    }),
};

export default config;<|MERGE_RESOLUTION|>--- conflicted
+++ resolved
@@ -68,13 +68,10 @@
           routeBasePath: "/",
           sidebarPath: "./sidebars.js",
           sidebarCollapsible: false,
-<<<<<<< HEAD
           remarkPlugins: [remarkMath],
           rehypePlugins: [rehypeKatex],
-=======
           editUrl:
             "https://github.com/pokt-network/poktroll/edit/main/docusaurus",
->>>>>>> 7b81356a
         },
         theme: {
           customCss: [
