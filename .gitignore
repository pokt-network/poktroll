# If you prefer the allow list template instead of the deny list, see community template:
# https://github.com/github/gitignore/blob/main/community/Golang/Go.AllowList.gitignore
#
# Binaries for programs and plugins
*.exe
*.exe~
*.dll
*.so
*.dylib

# Test binary, built with `go test -c`
*.test

# Output of the go coverage tool, specifically when used with LiteIDE
*.out

# Dependency directories (remove the comment below to include it)
vendor/

# Go workspace file
go.work

# Don't commit binaries
bin

# Before we provision the localnet, `ignite` creates the accounts, genesis, etc. for us
# As many of the files are dynamic, we only preserve the config files in git history.
localnet/poktrolld/*
localnet/*/config/*.json
!localnet/poktrolld/config/
!localnet/poktrolld/config/app.toml
!localnet/poktrolld/config/client.toml
!localnet/poktrolld/config/config.toml

# Macos
.DS_Store
**/.DS_Store

# Development
.vscode
.env
.idea/

# Compiled protos
**/*.pb.go
**/*.pb.gw.go

# Frontend utils
ts-client/

# Proto artifacts
**/*.pb.go
**/*.pb.gw.go

# Mock
**/*_mock.go

# Localnet config
localnet_config.yaml

# Relase artifacts produced by `ignite chain build --release`
release

# SMT KVStore files
<<<<<<< HEAD
=======
# TODO_TECHDEBT(#126, @red-0ne):  Rename `smt` to `smt_stores` and make it configurable so it can be stored anywhere on this
>>>>>>> dd343411
smt

# Do not allow a multi-moduled projected
go.work.sum

<<<<<<< HEAD
# TODO_IN_THIS_COMMIT: Why did we start generating .dot files?
# **/*.dot

=======
# TODO_TECHDEBT: It seems that .dot files come and go so we need to figure out the root cause: https://github.com/pokt-network/poktroll/pull/177/files#r1392521547
# **/*.dot
>>>>>>> dd343411
<|MERGE_RESOLUTION|>--- conflicted
+++ resolved
@@ -62,20 +62,11 @@
 release
 
 # SMT KVStore files
-<<<<<<< HEAD
-=======
 # TODO_TECHDEBT(#126, @red-0ne):  Rename `smt` to `smt_stores` and make it configurable so it can be stored anywhere on this
->>>>>>> dd343411
 smt
 
 # Do not allow a multi-moduled projected
 go.work.sum
 
-<<<<<<< HEAD
-# TODO_IN_THIS_COMMIT: Why did we start generating .dot files?
-# **/*.dot
-
-=======
 # TODO_TECHDEBT: It seems that .dot files come and go so we need to figure out the root cause: https://github.com/pokt-network/poktroll/pull/177/files#r1392521547
-# **/*.dot
->>>>>>> dd343411
+# **/*.dot