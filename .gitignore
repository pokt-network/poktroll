--- conflicted
+++ resolved
@@ -84,11 +84,9 @@
 # TODO_TECHDEBT: It seems that .dot files come and go so we need to figure out the root cause: https://github.com/pokt-network/poktroll/pull/177/files#r1392521547
 # **/*.dot
 
-<<<<<<< HEAD
 # Load-test summary report, mentioning in gitignore to avoid accidentally committing it
 summary.html
-=======
+
 # Quickstart helpers
 shannon_appgate_config.yaml
-shannon_app_config.yaml
->>>>>>> 07e1aaff
+shannon_app_config.yaml