--- conflicted
+++ resolved
@@ -115,15 +115,11 @@
 # GitHub
 .secrets
 
-<<<<<<< HEAD
+# Local pocketd build
+# ignite chain build --skip-proto --debug -v -o .
 pocketd
 
 # Used in 4_morse_migration/11_localnet_testing.md
 pocket_test
 pocket-account-*.json
-testing_state_export.json
-=======
-# Local pocketd build
-# ignite chain build --skip-proto --debug -v -o .
-pocketd
->>>>>>> 612e56d2
+testing_state_export.json