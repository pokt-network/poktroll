--- conflicted
+++ resolved
@@ -115,10 +115,6 @@
 # GitHub
 .secrets
 
-<<<<<<< HEAD
 # Local pocketd build
 # ignite chain build --skip-proto --debug -v -o .
-pocketd
-=======
-pocketd
->>>>>>> c1ee8227
+pocketd