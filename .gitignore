--- conflicted
+++ resolved
@@ -107,10 +107,8 @@
 gateway_config.yaml
 path_config.yaml
 
-<<<<<<< HEAD
-# Ignore generated files
-tools/scripts/migrate/*.json
-=======
 # vultr files created during creation and deletion of new instances that may contain sensitive information
 vultr_*.json
->>>>>>> 7cf21e6c
+
+# Ignore generated files
+tools/scripts/migrate/*.json