# If you prefer the allow list template instead of the deny list, see community template:
# https://github.com/github/gitignore/blob/main/community/Golang/Go.AllowList.gitignore
#
# Binaries for programs and plugins
*.exe
*.exe~
*.dll
*.so
*.dylib

# Test binary, built with `go test -c`
*.test

# Output of the go coverage tool, specifically when used with LiteIDE
*.out

# Dependency directories (remove the comment below to include it)
vendor/

# Go workspace file
go.work

# Don't commit binaries
bin

# Before we provision the localnet, `ignite` creates the accounts, genesis, etc. for us
# As many of the files are dynamic, we only preserve the config files in git history.
localnet/poktrolld/*
localnet/*/config/*.json
!localnet/poktrolld/config/
!localnet/poktrolld/config/app.toml
!localnet/poktrolld/config/client.toml
!localnet/poktrolld/config/config.toml

# Macos
.DS_Store
**/.DS_Store

# Development
.vscode
.env
.idea/

# Compiled protos
**/*.pb.go
**/*.pb.gw.go

# Frontend utils
ts-client/

# Proto artifacts
**/*.pb.go
**/*.pb.gw.go

# Mock
**/*_mock.go

# Localnet config
localnet_config.yaml

# Relase artifacts produced by `ignite chain build --release`
release

<<<<<<< HEAD
# Only keep one go module in our codebase
go.work.sum

# Avoid accidentally committing gomock artifacts
**/gomock_reflect_*
=======
# SMT KVStore files
# TODO_TECHDEBT(#126, @red-0ne):  Rename `smt` to `smt_stores` and make it configurable so it can be stored anywhere on this
smt

# Do not allow a multi-moduled projected
go.work.sum

# TODO_TECHDEBT: It seems that .dot files come and go so we need to figure out the root cause: https://github.com/pokt-network/poktroll/pull/177/files#r1392521547
# **/*.dot
>>>>>>> a07fd64e
<|MERGE_RESOLUTION|>--- conflicted
+++ resolved
@@ -61,13 +61,12 @@
 # Relase artifacts produced by `ignite chain build --release`
 release
 
-<<<<<<< HEAD
 # Only keep one go module in our codebase
 go.work.sum
 
 # Avoid accidentally committing gomock artifacts
 **/gomock_reflect_*
-=======
+
 # SMT KVStore files
 # TODO_TECHDEBT(#126, @red-0ne):  Rename `smt` to `smt_stores` and make it configurable so it can be stored anywhere on this
 smt
@@ -76,5 +75,4 @@
 go.work.sum
 
 # TODO_TECHDEBT: It seems that .dot files come and go so we need to figure out the root cause: https://github.com/pokt-network/poktroll/pull/177/files#r1392521547
-# **/*.dot
->>>>>>> a07fd64e
+# **/*.dot