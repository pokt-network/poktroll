--- conflicted
+++ resolved
@@ -38,11 +38,6 @@
 	"github.com/spf13/cast"
 	"github.com/spf13/cobra"
 	"github.com/spf13/pflag"
-<<<<<<< HEAD
-
-	// this line is used by starport scaffolding # root/moduleImport
-=======
->>>>>>> b5cb88d3
 
 	"pocket/app"
 	appparams "pocket/app/params"
