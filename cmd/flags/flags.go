--- conflicted
+++ resolved
@@ -1,13 +1,11 @@
 package flags
 
-<<<<<<< HEAD
-import "time"
-=======
 import (
+	"time"
+
 	"github.com/spf13/cobra"
 	"github.com/spf13/pflag"
 )
->>>>>>> e5c3d9bb
 
 const (
 	// OmittedDefaultFlagValue is used whenever a flag is required but no reasonable default value can be provided.
@@ -64,7 +62,6 @@
 	BetaNetworkName  = "beta"
 	MainNetworkName  = "main"
 
-<<<<<<< HEAD
 	FlagPacketForwardMiddlewareMaxRetries      = "pfm-max-retries"
 	FlagPacketForwardMiddlewareMaxRetriesUsage = "Maximum number of retries for packet forward middleware operations"
 	DefaultPacketForwardMiddlewareMaxRetries   = 3
@@ -72,16 +69,7 @@
 	FlagPacketForwardMiddlewareRetryTimeoutDuration      = "pfm-retry-timeout"
 	FlagPacketForwardMiddlewareRetryTimeoutDurationUsage = "Timeout duration for packet forward middleware retry attempts (e.g. 30s, 5m, 1h)"
 	DefaultPacketForwardMiddlewareRetryTimeoutDuration   = time.Minute
-)
 
-// DEV_NOTE: Defining runtime variables for PFM flag values because their usage
-// scope (app/ibc.go) does not contain a reference to the cobra command, which
-// would otherwise be necessary
-var (
-	PacketForwardMiddlewareMaxRetries           uint8
-	PacketForwardMiddlewareRetryTimeoutDuration time.Duration
-)
-=======
 	BooleanTrueValue  = "true"
 	BooleanFalseValue = "false"
 
@@ -91,10 +79,18 @@
 	DefaultFlagQueryCaching = true
 
 	// DefaultNodeRPCURL is the cosmos-sdk default --node flag value:
-	// • Hard-coded in cosmos-sdk CLI and cannot be changed since registered by cosmos-sdk
-	// • Used only for comparison, not flag registration
+	// - Hard-coded in cosmos-sdk CLI and cannot be changed since registered by cosmos-sdk
+	// - Used only for comparison, not flag registration
 	// See: https://github.com/cosmos/cosmos-sdk/blob/v0.53.2/client/flags/flags.go#L108
 	DefaultNodeRPCURL = "tcp://localhost:26657"
+)
+
+// DEV_NOTE: Defining runtime variables for PFM flag values because their usage
+// scope (app/ibc.go) does not contain a reference to the cobra command, which
+// would otherwise be necessary
+var (
+	PacketForwardMiddlewareMaxRetries           uint8
+	PacketForwardMiddlewareRetryTimeoutDuration time.Duration
 )
 
 // GetFlagValueString retrieves the string value of a registered flag.
@@ -135,5 +131,4 @@
 	}
 
 	return flag, nil
-}
->>>>>>> e5c3d9bb
+}