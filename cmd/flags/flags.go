package flags

const (
	// OmittedDefaultFlagValue is used whenever a flag is required but no reasonable default value can be provided.
	// In most cases, this forces the user to specify the flag value to avoid unintended behavior.
	OmittedDefaultFlagValue = "intentionally omitting default"

	FlagLogLevel      = "log-level"
	FlagLogLevelUsage = "The logging level (debug|info|warn|error)"
	DefaultLogLevel   = "info"

	FlagLogOutput      = "log-output"
	FlagLogOutputUsage = "The logging output (file path); defaults to stdout"
	DefaultLogOutput   = "-"

	FlagPassphrase      = "passphrase"
	FlagPassphraseShort = "p"
	FlagPassphraseUsage = "the passphrase used to decrypt the exported Morse key file for signing; the user will be prompted if empty (UNLESS --no-passphrase is used)"

	FlagNoPassphrase      = "no-passphrase"
	FlagNoPassphraseUsage = "attempt to use an empty passphrase to decrypt the exported Morse key file for signing"

<<<<<<< HEAD
	FlagNetwork      = "network"
	FlagNetworkUsage = "Sets the --node, --grpc-addr, and --chain-id flags (if applicable) based on the given network moniker (e.g. alpha, beta, main)"
	DefaultNetwork   = ""

	LocalNetworkName = "local"
	AlphaNetworkName = "alpha"
	BetaNetworkName  = "beta"
	MainNetworkName  = "main"
=======
	FlagInputFile      = "input-file"
	FlagInputFileShort = "" // TODO_TECHDEBT: Add short flag
	FlagInputFileUsage = "An absolute or relative path to an input file that can be used to read data from. This will not be overwritten."

	FlagOutputFile      = "output-file"
	FlagOutputFileShort = "" // TODO_TECHDEBT: Add short flag
	FlagOutputFileUsage = "An absolute or relative path to an output file that can be used to write data to. Caution that this file may be updated or overwritten if it already exists."
>>>>>>> b978276d
)<|MERGE_RESOLUTION|>--- conflicted
+++ resolved
@@ -20,7 +20,14 @@
 	FlagNoPassphrase      = "no-passphrase"
 	FlagNoPassphraseUsage = "attempt to use an empty passphrase to decrypt the exported Morse key file for signing"
 
-<<<<<<< HEAD
+	FlagInputFile      = "input-file"
+	FlagInputFileShort = "" // TODO_TECHDEBT: Add short flag
+	FlagInputFileUsage = "An absolute or relative path to an input file that can be used to read data from. This will not be overwritten."
+
+	FlagOutputFile      = "output-file"
+	FlagOutputFileShort = "" // TODO_TECHDEBT: Add short flag
+	FlagOutputFileUsage = "An absolute or relative path to an output file that can be used to write data to. Caution that this file may be updated or overwritten if it already exists."
+
 	FlagNetwork      = "network"
 	FlagNetworkUsage = "Sets the --node, --grpc-addr, and --chain-id flags (if applicable) based on the given network moniker (e.g. alpha, beta, main)"
 	DefaultNetwork   = ""
@@ -29,13 +36,4 @@
 	AlphaNetworkName = "alpha"
 	BetaNetworkName  = "beta"
 	MainNetworkName  = "main"
-=======
-	FlagInputFile      = "input-file"
-	FlagInputFileShort = "" // TODO_TECHDEBT: Add short flag
-	FlagInputFileUsage = "An absolute or relative path to an input file that can be used to read data from. This will not be overwritten."
-
-	FlagOutputFile      = "output-file"
-	FlagOutputFileShort = "" // TODO_TECHDEBT: Add short flag
-	FlagOutputFileUsage = "An absolute or relative path to an output file that can be used to write data to. Caution that this file may be updated or overwritten if it already exists."
->>>>>>> b978276d
 )