--- conflicted
+++ resolved
@@ -11,12 +11,8 @@
 	cmtjson "github.com/cometbft/cometbft/libs/json"
 	"github.com/stretchr/testify/require"
 
-<<<<<<< HEAD
+	"github.com/pokt-network/poktroll/pkg/polylog/polyzero"
 	"github.com/pokt-network/poktroll/testutil/testmigration"
-=======
-	"github.com/pokt-network/poktroll/app/volatile"
-	"github.com/pokt-network/poktroll/pkg/polylog/polyzero"
->>>>>>> d28e0786
 	migrationtypes "github.com/pokt-network/poktroll/x/migration/types"
 )
 
@@ -97,4 +93,92 @@
 			}
 		})
 	}
+}
+
+// TODO_CONSIDERATION: Test/benchmark execution speed can be optimized by refactoring this to a pre-generate fixture.
+func newMorseStateExportAndAccountState(
+	t gocuke.TestingT,
+	numAccounts int,
+) (morseStateExportBz []byte, morseAccountStateBz []byte) {
+	morseStateExport := &migrationtypes.MorseStateExport{
+		AppHash: "",
+		AppState: &migrationtypes.MorseAppState{
+			Application: &migrationtypes.MorseApplications{},
+			Auth:        &migrationtypes.MorseAuth{},
+			Pos:         &migrationtypes.MorsePos{},
+		},
+	}
+
+	morseAccountState := &migrationtypes.MorseAccountState{
+		Accounts: make([]*migrationtypes.MorseAccount, numAccounts),
+	}
+
+	for i := 1; i < numAccounts+1; i++ {
+		seedUint := rand.Uint64()
+		seedBz := make([]byte, 8)
+		binary.LittleEndian.PutUint64(seedBz, seedUint)
+		privKey := cometcrypto.GenPrivKeyFromSecret(seedBz)
+		pubKey := privKey.PubKey()
+		balanceAmount := int64(1e6*i + i)                                 // i_000_00i
+		appStakeAmount := int64(1e5*i + (i * 10))                         //   i00_0i0
+		supplierStakeAmount := int64(1e4*i + (i * 100))                   //    i0_i00
+		sumAmount := balanceAmount + appStakeAmount + supplierStakeAmount // i_ii0_iii
+
+		// Add an account.
+		morseStateExport.AppState.Auth.Accounts = append(
+			morseStateExport.AppState.Auth.Accounts,
+			&migrationtypes.MorseAuthAccount{
+				Type: "posmint/Account",
+				Value: &migrationtypes.MorseAccount{
+					Address: pubKey.Address(),
+					Coins:   cosmostypes.NewCoins(cosmostypes.NewInt64Coin(volatile.DenomuPOKT, balanceAmount)),
+					PubKey: &migrationtypes.MorsePublicKey{
+						Value: pubKey.Bytes(),
+					},
+				},
+			},
+		)
+
+		// Add an application.
+		morseStateExport.AppState.Application.Applications = append(
+			morseStateExport.AppState.Application.Applications,
+			&migrationtypes.MorseApplication{
+				Address:      pubKey.Address(),
+				PublicKey:    pubKey.Bytes(),
+				Jailed:       false,
+				Status:       2,
+				StakedTokens: fmt.Sprintf("%d", appStakeAmount),
+			},
+		)
+
+		// Add a supplier.
+		morseStateExport.AppState.Pos.Validators = append(
+			morseStateExport.AppState.Pos.Validators,
+			&migrationtypes.MorseValidator{
+				Address:      pubKey.Address(),
+				PublicKey:    pubKey.Bytes(),
+				Jailed:       false,
+				Status:       2,
+				StakedTokens: fmt.Sprintf("%d", supplierStakeAmount),
+			},
+		)
+
+		// Add the account to the morseAccountState.
+		morseAccountState.Accounts[i-1] = &migrationtypes.MorseAccount{
+			Address: pubKey.Address(),
+			Coins:   cosmostypes.NewCoins(cosmostypes.NewInt64Coin(volatile.DenomuPOKT, sumAmount)),
+			PubKey: &migrationtypes.MorsePublicKey{
+				Value: pubKey.Bytes(),
+			},
+		}
+	}
+
+	var err error
+	morseStateExportBz, err = cmtjson.Marshal(morseStateExport)
+	require.NoError(t, err)
+
+	morseAccountStateBz, err = cmtjson.Marshal(morseAccountState)
+	require.NoError(t, err)
+
+	return morseStateExportBz, morseAccountStateBz
 }