package migrate

import (
	"fmt"

	cosmosmath "cosmossdk.io/math"
	cosmostypes "github.com/cosmos/cosmos-sdk/types"

	"github.com/pokt-network/poktroll/app/volatile"
	migrationtypes "github.com/pokt-network/poktroll/x/migration/types"
)

// newMorseImportWorkspace returns a new morseImportWorkspace with fields initialized to their zero values.
func newMorseImportWorkspace() *morseImportWorkspace {
	return &morseImportWorkspace{
		addressToIdx: make(map[string]uint64),
		accountState: &migrationtypes.MorseAccountState{
			Accounts: make([]*migrationtypes.MorseAccount, 0),
		},
<<<<<<< HEAD
		lastAccTotalBalance:       cosmosmath.ZeroInt(),
		lastAccTotalAppStake:      cosmosmath.ZeroInt(),
		lastAccTotalSupplierStake: cosmosmath.ZeroInt(),
=======
		accumulatedTotalBalance:       cosmosmath.ZeroInt(),
		accumulatedTotalAppStake:      cosmosmath.ZeroInt(),
		accumulatedTotalSupplierStake: cosmosmath.ZeroInt(),
>>>>>>> 21e63aa2
	}
}

// morseImportWorkspace is a helper struct that is used to consolidate the Morse account balance,
// application stake, and supplier stake for each account as an entry in the resulting MorseAccountState.
type morseImportWorkspace struct {
	// addressToIdx is a map from the Shannon bech32 address to the index of the
	// corresponding MorseAccount in the accounts slice.
	addressToIdx map[string]uint64
	// accountState is the final MorseAccountState that will be imported into Shannon.
	// It includes a slice of MorseAccount objects which are populated, by transforming
	// the input MorseStateExport into the output MorseAccountState.
	accountState *migrationtypes.MorseAccountState

<<<<<<< HEAD
	// lastAccTotalBalance is the most recently accumulated balances of all Morse
=======
	// accumulatedTotalBalance is the most recently accumulated balances of all Morse
>>>>>>> 21e63aa2
	// accounts which have been processed.
	accumulatedTotalBalance cosmosmath.Int
	// accumulatedTotalAppStake is the most recently accumulated application stakes of
	// all Morse accounts which have been processed.
	accumulatedTotalAppStake cosmosmath.Int
	// accumulatedTotalSupplierStake is the most recently accumulated supplier stakes of
	// all Morse accounts which have been processed.
	accumulatedTotalSupplierStake cosmosmath.Int
	// numAccounts is the number of accounts that have been processed.
	numAccounts uint64
	// numApplications is the number of applications that have been processed.
	numApplications uint64
	// numSuppliers is the number of suppliers that have been processed.
	numSuppliers uint64
}

// nextIdx returns the next index to be used when appending a new account to the accounts slice.
func (miw *morseImportWorkspace) nextIdx() uint64 {
	return uint64(len(miw.accountState.Accounts))
}

// hasAccount returns true if the given address is present in the accounts slice.
func (miw *morseImportWorkspace) hasAccount(addr string) bool {
	_, ok := miw.addressToIdx[addr]
	return ok
}

// debugLogProgress prints debug level logs indicating the progress of the import,
// according to flagDebugAccountsPerLog.
func (miw *morseImportWorkspace) debugLogProgress(accountIdx int) {
	logger.Debug().
		Int("account_idx", accountIdx).
		Uint64("num_accounts", miw.numAccounts).
		Uint64("num_applications", miw.numApplications).
		Uint64("num_suppliers", miw.numSuppliers).
<<<<<<< HEAD
		Str("total_balance", miw.lastAccTotalBalance.String()).
		Str("total_app_stake", miw.lastAccTotalAppStake.String()).
		Str("total_supplier_stake", miw.lastAccTotalSupplierStake.String()).
		Str("grand_total", miw.lastAccGrandTotal().String()).
=======
		Str("total_balance", miw.accumulatedTotalBalance.String()).
		Str("total_app_stake", miw.accumulatedTotalAppStake.String()).
		Str("total_supplier_stake", miw.accumulatedTotalSupplierStake.String()).
		Str("grand_total", miw.accumulatedTotalsSum().String()).
>>>>>>> 21e63aa2
		Msg("processing accounts...")
}

// infoLogComplete prints info level logs indicating the completion of the import.
func (miw *morseImportWorkspace) infoLogComplete() error {
	accountStateHash, err := miw.accountState.GetHash()
	if err != nil {
		return err
	}

	logger.Info().
		Uint64("num_accounts", miw.numAccounts).
		Uint64("num_applications", miw.numApplications).
		Uint64("num_suppliers", miw.numSuppliers).
<<<<<<< HEAD
		Str("total_balance", miw.lastAccTotalBalance.String()).
		Str("total_app_stake", miw.lastAccTotalAppStake.String()).
		Str("total_supplier_stake", miw.lastAccTotalSupplierStake.String()).
		Str("grand_total", miw.lastAccGrandTotal().String()).
=======
		Str("total_balance", miw.accumulatedTotalBalance.String()).
		Str("total_app_stake", miw.accumulatedTotalAppStake.String()).
		Str("total_supplier_stake", miw.accumulatedTotalSupplierStake.String()).
		Str("grand_total", miw.accumulatedTotalsSum().String()).
>>>>>>> 21e63aa2
		Str("morse_account_state_hash", fmt.Sprintf("%x", accountStateHash)).
		Msg("processing accounts complete")
	return nil
}

<<<<<<< HEAD
// lastAccGrandTotal returns the sum of the lastAccTotalBalance, lastAccTotalAppStake,
// and lastAccTotalSupplierStake.
func (miw *morseImportWorkspace) lastAccGrandTotal() cosmosmath.Int {
	return miw.lastAccTotalBalance.
		Add(miw.lastAccTotalAppStake).
		Add(miw.lastAccTotalSupplierStake)
}

// ensureAccount ensures that the given address is present in the accounts slice
// and that its corresponding address is in the addressToIdx map. If the address
// is not present, it is added to the accounts slice and the addressToIdx map.
func (miw *morseImportWorkspace) ensureAccount(
=======
// accumulatedTotalsSum returns the sum of the accumulatedTotalBalance,
// accumulatedTotalAppStake, and accumulatedTotalSupplierStake.
func (miw *morseImportWorkspace) accumulatedTotalsSum() cosmosmath.Int {
	return miw.accumulatedTotalBalance.
		Add(miw.accumulatedTotalAppStake).
		Add(miw.accumulatedTotalSupplierStake)
}

// addAccount adds the account with the given address to the accounts slice and
// its corresponding address is in the addressToIdx map.
// If the address is already present, an error is returned.
func (miw *morseImportWorkspace) addAccount(
>>>>>>> 21e63aa2
	addr string,
	exportAccount *migrationtypes.MorseAuthAccount,
) (accountIdx uint64, balance cosmostypes.Coin, err error) {
	// Initialize balance to zero
	balance = cosmostypes.NewCoin(volatile.DenomuPOKT, cosmosmath.ZeroInt())

<<<<<<< HEAD
	if accountIdx, ok = miw.addressToIdx[addr]; ok {
		logger.Warn().Str("address", addr).Msg("unexpected workspace state: account already exists")

		importAccount := miw.accountState.Accounts[accountIdx]
		// Each account should have EXACTLY one token denomination.
		if len(importAccount.Coins) != 1 {
			err := ErrMorseStateTransform.Wrapf("account %q has multiple token denominations: %s", addr, importAccount.Coins)
			return 0, cosmostypes.Coin{}, err
		}
		balance = importAccount.Coins[0]
=======
	if _, ok := miw.addressToIdx[addr]; ok {
		return 0, cosmostypes.Coin{}, ErrMorseStateTransform.Wrapf(
			"unexpected workspace state: account already exists (%s)", addr,
		)
>>>>>>> 21e63aa2
	} else {
		accountIdx = miw.nextIdx()
		importAccount := &migrationtypes.MorseAccount{
			Address: exportAccount.Value.Address,
			PubKey:  exportAccount.Value.PubKey,
			Coins:   cosmostypes.Coins{balance},
		}
		miw.accountState.Accounts = append(miw.accountState.Accounts, importAccount)
		miw.addressToIdx[addr] = accountIdx
	}

	return accountIdx, balance, nil
}

// addUpokt adds the given amount to the corresponding account balances in the morseWorkspace.
func (miw *morseImportWorkspace) addUpokt(addr string, amount cosmosmath.Int) error {
	importAccountIdx, hasAccountAddr := miw.addressToIdx[addr]
	if !hasAccountAddr {
		return ErrMorseStateTransform.Wrapf("account %q not found", addr)
	}

	account := miw.accountState.Accounts[importAccountIdx]
	if len(account.Coins) != 1 {
		return ErrMorseStateTransform.Wrapf(
			"account %q has %d token denominations, expected upokt only: %s",
			addr, len(account.Coins), account.Coins,
		)
	}

	upoktCoins := account.Coins[0]
	if upoktCoins.Denom != volatile.DenomuPOKT {
		return fmt.Errorf(
			"account %q has %s token denomination, expected upokt only: %s",
			addr, upoktCoins.Denom, account.Coins,
		)
	}

	account.Coins[0].Amount = account.Coins[0].Amount.Add(amount)
	return nil
}<|MERGE_RESOLUTION|>--- conflicted
+++ resolved
@@ -17,15 +17,9 @@
 		accountState: &migrationtypes.MorseAccountState{
 			Accounts: make([]*migrationtypes.MorseAccount, 0),
 		},
-<<<<<<< HEAD
-		lastAccTotalBalance:       cosmosmath.ZeroInt(),
-		lastAccTotalAppStake:      cosmosmath.ZeroInt(),
-		lastAccTotalSupplierStake: cosmosmath.ZeroInt(),
-=======
 		accumulatedTotalBalance:       cosmosmath.ZeroInt(),
 		accumulatedTotalAppStake:      cosmosmath.ZeroInt(),
 		accumulatedTotalSupplierStake: cosmosmath.ZeroInt(),
->>>>>>> 21e63aa2
 	}
 }
 
@@ -40,11 +34,7 @@
 	// the input MorseStateExport into the output MorseAccountState.
 	accountState *migrationtypes.MorseAccountState
 
-<<<<<<< HEAD
-	// lastAccTotalBalance is the most recently accumulated balances of all Morse
-=======
 	// accumulatedTotalBalance is the most recently accumulated balances of all Morse
->>>>>>> 21e63aa2
 	// accounts which have been processed.
 	accumulatedTotalBalance cosmosmath.Int
 	// accumulatedTotalAppStake is the most recently accumulated application stakes of
@@ -80,17 +70,10 @@
 		Uint64("num_accounts", miw.numAccounts).
 		Uint64("num_applications", miw.numApplications).
 		Uint64("num_suppliers", miw.numSuppliers).
-<<<<<<< HEAD
-		Str("total_balance", miw.lastAccTotalBalance.String()).
-		Str("total_app_stake", miw.lastAccTotalAppStake.String()).
-		Str("total_supplier_stake", miw.lastAccTotalSupplierStake.String()).
-		Str("grand_total", miw.lastAccGrandTotal().String()).
-=======
 		Str("total_balance", miw.accumulatedTotalBalance.String()).
 		Str("total_app_stake", miw.accumulatedTotalAppStake.String()).
 		Str("total_supplier_stake", miw.accumulatedTotalSupplierStake.String()).
 		Str("grand_total", miw.accumulatedTotalsSum().String()).
->>>>>>> 21e63aa2
 		Msg("processing accounts...")
 }
 
@@ -105,36 +88,15 @@
 		Uint64("num_accounts", miw.numAccounts).
 		Uint64("num_applications", miw.numApplications).
 		Uint64("num_suppliers", miw.numSuppliers).
-<<<<<<< HEAD
-		Str("total_balance", miw.lastAccTotalBalance.String()).
-		Str("total_app_stake", miw.lastAccTotalAppStake.String()).
-		Str("total_supplier_stake", miw.lastAccTotalSupplierStake.String()).
-		Str("grand_total", miw.lastAccGrandTotal().String()).
-=======
 		Str("total_balance", miw.accumulatedTotalBalance.String()).
 		Str("total_app_stake", miw.accumulatedTotalAppStake.String()).
 		Str("total_supplier_stake", miw.accumulatedTotalSupplierStake.String()).
 		Str("grand_total", miw.accumulatedTotalsSum().String()).
->>>>>>> 21e63aa2
 		Str("morse_account_state_hash", fmt.Sprintf("%x", accountStateHash)).
 		Msg("processing accounts complete")
 	return nil
 }
 
-<<<<<<< HEAD
-// lastAccGrandTotal returns the sum of the lastAccTotalBalance, lastAccTotalAppStake,
-// and lastAccTotalSupplierStake.
-func (miw *morseImportWorkspace) lastAccGrandTotal() cosmosmath.Int {
-	return miw.lastAccTotalBalance.
-		Add(miw.lastAccTotalAppStake).
-		Add(miw.lastAccTotalSupplierStake)
-}
-
-// ensureAccount ensures that the given address is present in the accounts slice
-// and that its corresponding address is in the addressToIdx map. If the address
-// is not present, it is added to the accounts slice and the addressToIdx map.
-func (miw *morseImportWorkspace) ensureAccount(
-=======
 // accumulatedTotalsSum returns the sum of the accumulatedTotalBalance,
 // accumulatedTotalAppStake, and accumulatedTotalSupplierStake.
 func (miw *morseImportWorkspace) accumulatedTotalsSum() cosmosmath.Int {
@@ -147,30 +109,16 @@
 // its corresponding address is in the addressToIdx map.
 // If the address is already present, an error is returned.
 func (miw *morseImportWorkspace) addAccount(
->>>>>>> 21e63aa2
 	addr string,
 	exportAccount *migrationtypes.MorseAuthAccount,
 ) (accountIdx uint64, balance cosmostypes.Coin, err error) {
 	// Initialize balance to zero
 	balance = cosmostypes.NewCoin(volatile.DenomuPOKT, cosmosmath.ZeroInt())
 
-<<<<<<< HEAD
-	if accountIdx, ok = miw.addressToIdx[addr]; ok {
-		logger.Warn().Str("address", addr).Msg("unexpected workspace state: account already exists")
-
-		importAccount := miw.accountState.Accounts[accountIdx]
-		// Each account should have EXACTLY one token denomination.
-		if len(importAccount.Coins) != 1 {
-			err := ErrMorseStateTransform.Wrapf("account %q has multiple token denominations: %s", addr, importAccount.Coins)
-			return 0, cosmostypes.Coin{}, err
-		}
-		balance = importAccount.Coins[0]
-=======
 	if _, ok := miw.addressToIdx[addr]; ok {
 		return 0, cosmostypes.Coin{}, ErrMorseStateTransform.Wrapf(
 			"unexpected workspace state: account already exists (%s)", addr,
 		)
->>>>>>> 21e63aa2
 	} else {
 		accountIdx = miw.nextIdx()
 		importAccount := &migrationtypes.MorseAccount{
