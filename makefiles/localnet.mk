--- conflicted
+++ resolved
@@ -15,32 +15,22 @@
 	tilt down
 
 .PHONY: dev_up
-<<<<<<< HEAD
-dev_up: check_kind # Internal helper: Spins up Kind cluster if it doesn't already exist
+# Internal helper: Spins up Kind cluster if it doesn't already exist
+dev_up: check_kind
 	@if ! kind get clusters | grep -q "^kind$$"; then \
-		echo "[INFO] Creating kind cluster...";
-		kind create cluster --config ./localnet/kubernetes/kind-config.yaml;
-		@kubectl config use-context kind-kind;
-# DEV_NOTE: These namespaces are here to satisfy the requirements of the `path` helm charts.
-# 			The requirement for these namespaces to exist may be removed in the future.
-# 			For reference see repo:
-# 				https://github.com/buildwithgrove/helm-charts/tree/main/charts/path
-		@kubectl create namespace path;
-		@kubectl create namespace monitoring;
-		@kubectl create namespace middleware;
+		echo "[INFO] Creating kind cluster..."; \
+		kind create cluster --config ./localnet/kubernetes/kind-config.yaml; \
+		kubectl config use-context kind-kind; \
+		# DEV_NOTE: These namespaces are here to satisfy the requirements of the `path` helm charts.
+		# 			The requirement for these namespaces to exist may be removed in the future.
+		# 			For reference see repo:
+		# 				https://github.com/buildwithgrove/helm-charts/tree/main/charts/path
+		kubectl create namespace path; \
+		kubectl create namespace monitoring; \
+		kubectl create namespace middleware; \
 	else \
 		echo "[INFO] Kind cluster already exists. Skipping creation."; \
 	fi
-=======
-# Internal helper: Spins up Kind cluster if it doesn't already exist
-dev_up: check_kind
-	echo "[INFO] Creating kind cluster..."; \
-	kind create cluster --config ./localnet/kubernetes/kind-config.yaml; \
-	kubectl config use-context kind-kind; \
-	kubectl create namespace path; \
-	kubectl create namespace monitoring; \
-	kubectl create namespace middleware; \
->>>>>>> d2330bd9
 
 # Optional context for 'move_poktroll_to_pocket' to answer this question:
 # https://github.com/pokt-network/poktroll/pull/1151#discussion_r2013801486 
