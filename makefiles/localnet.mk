########################
### Localnet Helpers ###
########################

.PHONY: localnet_up
localnet_up: check_docker_ps check_kind_context proto_regen localnet_regenesis ## Starts up a clean localnet
	tilt up

.PHONY: localnet_up_quick
localnet_up_quick: check_docker_ps check_kind_context ## Starts up a localnet without regenerating fixtures
	tilt up

.PHONY: localnet_down
localnet_down: ## Delete resources created by localnet
	tilt down

.PHONY: localnet_regenesis
localnet_regenesis: check_yq warn_message_acc_initialize_pubkeys ## Regenerate the localnet genesis file
# NOTE: intentionally not using --home <dir> flag to avoid overwriting the test keyring
	@echo "Initializing chain..."
	@set -e
	@ignite chain init --skip-proto
	AUTH_CONTENT=$$(cat ./tools/scripts/authz/dao_genesis_authorizations.json | jq -r tostring); \
	$(SED) -i -E 's!^(\s*)"authorization": (\[\]|null)!\1"authorization": '$$AUTH_CONTENT'!' ${HOME}/.poktroll/config/genesis.json;

	@cp -r ${HOME}/.poktroll/keyring-test $(POKTROLLD_HOME)
	@cp -r ${HOME}/.poktroll/config $(POKTROLLD_HOME)/

.PHONY: cosmovisor_start_node
<<<<<<< HEAD
cosmovisor_start_node: # Starts the node using cosmovisor that waits for an upgrade plan
	bash tools/scripts/upgrades/cosmovisor-start-node.sh

.PHONY: localnet_cancel_upgrade
localnet_cancel_upgrade: ## Cancels the planed upgrade on local node
	poktrolld tx authz exec tools/scripts/upgrades/authz_cancel_upgrade_tx.json --gas=auto --from=pnf

.PHONY: localnet_show_upgrade_plan
localnet_show_upgrade_plan: ## Shows the upgrade plan on local node
	poktrolld query upgrade plan
=======
cosmovisor_start_node: ## Starts the node using cosmovisor that waits for an upgrade plan
	bash tools/scripts/upgrades/cosmovisor-start-node.sh
>>>>>>> 5d8c6dcb
<|MERGE_RESOLUTION|>--- conflicted
+++ resolved
@@ -27,8 +27,7 @@
 	@cp -r ${HOME}/.poktroll/config $(POKTROLLD_HOME)/
 
 .PHONY: cosmovisor_start_node
-<<<<<<< HEAD
-cosmovisor_start_node: # Starts the node using cosmovisor that waits for an upgrade plan
+cosmovisor_start_node: ## Starts the node using cosmovisor that waits for an upgrade plan
 	bash tools/scripts/upgrades/cosmovisor-start-node.sh
 
 .PHONY: localnet_cancel_upgrade
@@ -37,8 +36,4 @@
 
 .PHONY: localnet_show_upgrade_plan
 localnet_show_upgrade_plan: ## Shows the upgrade plan on local node
-	poktrolld query upgrade plan
-=======
-cosmovisor_start_node: ## Starts the node using cosmovisor that waits for an upgrade plan
-	bash tools/scripts/upgrades/cosmovisor-start-node.sh
->>>>>>> 5d8c6dcb
+	poktrolld query upgrade plan