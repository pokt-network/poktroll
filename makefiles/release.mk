--- conflicted
+++ resolved
@@ -42,7 +42,6 @@
 	fi
 	@echo "✅ act installed successfully"
 
-<<<<<<< HEAD
 ###########################
 ###   Release Helpers   ###
 ###########################
@@ -122,11 +121,6 @@
 	@echo "  git push origin $(NEW_TAG)"
 	@echo "And draft a new release at https://github.com/pokt-network/poktroll/releases/new"
 
-=======
-##################################
-###   Ignite Release Helpers   ###
-##################################
->>>>>>> 25a1cc01
 
 .PHONY: ignite_update_ldflags
 ## Artifact release helper - sets version/datetime of the build
