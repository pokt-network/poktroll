--- conflicted
+++ resolved
@@ -150,15 +150,10 @@
 	mkdir -p release_binaries
 	for archive in release/*.tar.gz; do \
 		binary_name=$$(basename "$$archive" .tar.gz); \
-<<<<<<< HEAD
-		tar -zxvf "$$archive" --strip-components=2 -C release_binaries "*/pocketd"; \
-		mv release_binaries/pocketd "release_binaries/$$binary_name"; \
-=======
 		temp_dir=$$(mktemp -d); \
 		tar -zxf "$$archive" -C "$$temp_dir"; \
 		find "$$temp_dir" -name "pocketd" -type f -exec cp {} "release_binaries/$$binary_name" \; ; \
 		rm -rf "$$temp_dir"; \
->>>>>>> 056757f2
 	done
 
 ########################
