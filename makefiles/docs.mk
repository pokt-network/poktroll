#####################
### Documentation ###
#####################

.PHONY: go_docs
go_docs: check_godoc ## Generate documentation for the project
	echo "Visit http://localhost:6060/pkg/github.com/pokt-network/poktroll/"
	godoc -http=:6060

.PHONY: docusaurus_start
docusaurus_start: check_yarn check_node ## Start the Docusaurus server
	(cd docusaurus && yarn install && yarn start --port 4000)

.PHONY: docs_update_gov_params_page
docs_update_gov_params_page: ## Update the page in Docusaurus documenting all the governance parameters
	go run tools/scripts/docusaurus/generate_docs_params.go

# Uses https://github.com/PaloAltoNetworks/docusaurus-openapi-docs to generate OpenAPI docs.
# This is a custom plugin for Docusaurus that allows us to embed the OpenAPI spec into the docs.
# Outputs docs files to docusaurus/docs/5_api/*.mdx
.PHONY: docusaurus_gen_api_docs
docusaurus_gen_api_docs: ## Generate docusaurus OpenAPI docs
	(cd docusaurus && yarn install && yarn docusaurus clean-api-docs pocket && yarn docusaurus gen-api-docs pocket)

<<<<<<< HEAD
# High-level entrypoint to (re)generate OpenAPI spec and Docusaurus pages
.PHONY: docs_build
docs_build: ## Generate OpenAPI spec (Docker) and Docusaurus API docs
	$(MAKE) openapi_ignite_gen_docker
	$(MAKE) docusaurus_gen_api_docs

.PHONY: openapi_ignite_gen
openapi_ignite_gen: ignite_check_version ## Generate the OpenAPI spec natively and process the output
	# Ensure Buf deps (incl. grpc-gateway) are available for imports like openapiv2 annotations
	buf dep update
	ignite generate openapi --yes
	$(MAKE) openapi_process

.PHONY: openapi_ignite_gen_docker
openapi_ignite_gen_docker: ## Generate the OpenAPI spec using Docker and process the output; workaround due to https://github.com/ignite/cli/issues/4495
	docker build -f ./proto/Dockerfile.ignite -t ignite-openapi .
	docker run --rm -v "$(PWD):/workspace" ignite-openapi
	$(MAKE) openapi_process


.PHONY: openapi_process
# Internal helper target - Ensure OpenAPI JSON and YAML files are properly formatted
openapi_process: check_yq
# Ignite currently writes JSON content to docs/static/openapi.yml. Create canonical JSON, then YAML from it.
	yq -o=json '.' docs/static/openapi.yml -I=4 > docs/static/openapi.json
	yq -P -o=yaml '.' docs/static/openapi.json > docs/static/openapi.yml
=======
################
### OpenAPI ###
################

.PHONY: openapi_ignite_gen
openapi_ignite_gen: ignite_check_version ## Generate OpenAPI spec natively and process output
	@ignite generate openapi --yes
	@$(MAKE) process_openapi

.PHONY: openapi_ignite_gen_docker
openapi_ignite_gen_docker: ## Generate OpenAPI spec using Docker (workaround for ignite/cli#4495)
	@docker build -f ./proto/Dockerfile.ignite -t ignite-openapi .
	@docker run --rm -v "$(PWD):/workspace" ignite-openapi
	@$(MAKE) process_openapi

.PHONY: process_openapi
# Internal helper: Process OpenAPI output to proper JSON/YAML format
process_openapi:
	@# Fix incorrectly named .yml file that contains JSON
	@mv docs/static/openapi.yml docs/static/openapi.json
	@yq -o=json '.' docs/static/openapi.json -I=4 > docs/static/openapi.json.tmp && mv docs/static/openapi.json.tmp docs/static/openapi.json
	@yq -P -o=yaml '.' docs/static/openapi.json > docs/static/openapi.yml
>>>>>>> bbdcc706
<|MERGE_RESOLUTION|>--- conflicted
+++ resolved
@@ -22,7 +22,6 @@
 docusaurus_gen_api_docs: ## Generate docusaurus OpenAPI docs
 	(cd docusaurus && yarn install && yarn docusaurus clean-api-docs pocket && yarn docusaurus gen-api-docs pocket)
 
-<<<<<<< HEAD
 # High-level entrypoint to (re)generate OpenAPI spec and Docusaurus pages
 .PHONY: docs_build
 docs_build: ## Generate OpenAPI spec (Docker) and Docusaurus API docs
@@ -49,7 +48,7 @@
 # Ignite currently writes JSON content to docs/static/openapi.yml. Create canonical JSON, then YAML from it.
 	yq -o=json '.' docs/static/openapi.yml -I=4 > docs/static/openapi.json
 	yq -P -o=yaml '.' docs/static/openapi.json > docs/static/openapi.yml
-=======
+
 ################
 ### OpenAPI ###
 ################
@@ -71,5 +70,4 @@
 	@# Fix incorrectly named .yml file that contains JSON
 	@mv docs/static/openapi.yml docs/static/openapi.json
 	@yq -o=json '.' docs/static/openapi.json -I=4 > docs/static/openapi.json.tmp && mv docs/static/openapi.json.tmp docs/static/openapi.json
-	@yq -P -o=yaml '.' docs/static/openapi.json > docs/static/openapi.yml
->>>>>>> bbdcc706
+	@yq -P -o=yaml '.' docs/static/openapi.json > docs/static/openapi.yml