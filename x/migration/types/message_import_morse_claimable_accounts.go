--- conflicted
+++ resolved
@@ -42,17 +42,6 @@
 		return err
 	}
 
-<<<<<<< HEAD
-	expectedHash := msg.GetMorseAccountStateHash()
-	if len(expectedHash) == 0 {
-		return ErrMorseAccountsImport.Wrapf("expected hash is empty")
-	}
-
-	if !bytes.Equal(actualHash, expectedHash) {
-		return ErrMorseAccountsImport.Wrapf(
-			"Morse account state hash (%x) doesn't match expected: (%x)",
-			actualHash, expectedHash,
-=======
 	// givenHash is computed off-chain and included as part of MsgImportMorseClaimableAccounts;
 	// the rationale being, that this consensus of the correctness of this hash will have been
 	// established off-chain. It is included here to simplify the validation of the MorseAccountState
@@ -61,15 +50,14 @@
 
 	// Validate the given hash (i.e. the MorseAccountStateHash field) length.
 	if len(givenHash) != sha256.Size {
-		return ErrMorseAccountState.Wrapf("invalid MorseAccountStateHash size")
+		return ErrMorseAccountsImport.Wrapf("invalid MorseAccountStateHash size")
 	}
 
 	// Validate the given hash matches the computed hash.
 	if !bytes.Equal(computedHash, givenHash) {
-		return ErrMorseAccountState.Wrapf(
+		return ErrMorseAccountsImport.Wrapf(
 			"computed MorseAccountState hash (%s) doesn't match the given MorseAccountStateHash (%s)",
 			computedHash, givenHash,
->>>>>>> 958bdac3
 		)
 	}
 	return nil
