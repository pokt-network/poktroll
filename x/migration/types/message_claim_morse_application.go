package types

import (
	cometcrypto "github.com/cometbft/cometbft/crypto/ed25519"
	sdk "github.com/cosmos/cosmos-sdk/types"
	sdkerrors "github.com/cosmos/cosmos-sdk/types/errors"
	"github.com/cosmos/gogoproto/proto"

	sharedtypes "github.com/pokt-network/poktroll/x/shared/types"
)

var (
	_ sdk.Msg           = (*MsgClaimMorseApplication)(nil)
	_ morseClaimMessage = (*MsgClaimMorseApplication)(nil)
)

// NewMsgClaimMorseApplication creates a new MsgClaimMorseApplication.
// If morsePrivateKey is provided (i.e. not nil), it is used to sign the message.
func NewMsgClaimMorseApplication(
	shannonDestAddress string,
	morsePrivateKey cometcrypto.PrivKey,
	serviceConfig *sharedtypes.ApplicationServiceConfig,
	shannonSigningAddr string,
) (*MsgClaimMorseApplication, error) {
	msg := &MsgClaimMorseApplication{
<<<<<<< HEAD
		ShannonDestAddress: shannonDestAddress,
		ServiceConfig:      serviceConfig,
=======
		ShannonDestAddress:    shannonDestAddress,
		MorseSrcAddress:       morseSrcAddress,
		ServiceConfig:         serviceConfig,
		ShannonSigningAddress: shannonSigningAddr,
>>>>>>> f75200f8
	}

	if morsePrivateKey != nil {
		msg.MorseSrcAddress = morsePrivateKey.PubKey().Address().String()
		msg.MorsePublicKey = morsePrivateKey.PubKey().Bytes()

		if err := msg.SignMorseSignature(morsePrivateKey); err != nil {
			return nil, err
		}
	}

	return msg, nil
}

// ValidateBasic ensures that:
// - The shannonDestAddress is valid (i.e. it is a valid bech32 address).
// - The application service config is valid.
// - The morsePublicKey is valid.
// - The morseSrcAddress matches the public key.
// - The morseSignature is valid.
func (msg *MsgClaimMorseApplication) ValidateBasic() error {
	// Validate the shannonDestAddress is a valid bech32 address.
	if _, err := sdk.AccAddressFromBech32(msg.GetShannonDestAddress()); err != nil {
		return sdkerrors.ErrInvalidAddress.Wrapf(
			"invalid shannonDestAddress address (%s): %s",
			msg.GetShannonDestAddress(), err,
		)
	}

	// Validate the application service config.
	if err := sharedtypes.ValidateAppServiceConfigs([]*sharedtypes.ApplicationServiceConfig{
		msg.ServiceConfig,
	}); err != nil {
		return ErrMorseApplicationClaim.Wrapf("invalid service config: %s", err)
	}

	// Validate the Morse source address matches the public key
	if err := msg.ValidateMorseAddress(); err != nil {
		return err
	}

	// Validate the Morse signature.
	if err := msg.ValidateMorseSignature(); err != nil {
		return err
	}
	return nil
}

// SignMorseSignature signs the given MsgClaimMorseApplication with the given Morse private key.
func (msg *MsgClaimMorseApplication) SignMorseSignature(morsePrivKey cometcrypto.PrivKey) (err error) {
	signingMsgBz, err := msg.getSigningBytes()
	if err != nil {
		return ErrMorseSignature.Wrapf("unable to get signing bytes: %s", err)
	}

	msg.MorseSignature, err = morsePrivKey.Sign(signingMsgBz)
	if err != nil {
		return ErrMorseSignature.Wrapf("unable to sign message: %s", err)
	}
	return nil
}

// ValidateMorseAddress validates that the Morse source address matches the public key.
func (msg *MsgClaimMorseApplication) ValidateMorseAddress() error {
	return validateMorseAddress(msg)
}

// ValidateMorseSignature validates the signature of the given MsgClaimMorseApplication
// matches the given Morse public key.
func (msg *MsgClaimMorseApplication) ValidateMorseSignature() error {
	return validateMorseSignature(msg)
}

// getSigningBytes returns the canonical byte representation of the MsgClaimMorseApplication
// which is used for signing and/or signature validation.
func (msg *MsgClaimMorseApplication) getSigningBytes() ([]byte, error) {
	// Copy msg and clear the morse signature field (ONLY on the copy) to prevent
	// it from being included in the signature validation.
	signingMsg := *msg
	signingMsg.MorseSignature = nil

	return proto.Marshal(&signingMsg)
}<|MERGE_RESOLUTION|>--- conflicted
+++ resolved
@@ -23,15 +23,9 @@
 	shannonSigningAddr string,
 ) (*MsgClaimMorseApplication, error) {
 	msg := &MsgClaimMorseApplication{
-<<<<<<< HEAD
-		ShannonDestAddress: shannonDestAddress,
-		ServiceConfig:      serviceConfig,
-=======
 		ShannonDestAddress:    shannonDestAddress,
-		MorseSrcAddress:       morseSrcAddress,
 		ServiceConfig:         serviceConfig,
 		ShannonSigningAddress: shannonSigningAddr,
->>>>>>> f75200f8
 	}
 
 	if morsePrivateKey != nil {
