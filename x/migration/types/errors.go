package types

// DONTCOVER

import (
	sdkerrors "cosmossdk.io/errors"
)

// x/migration module sentinel errors
var (
<<<<<<< HEAD
	ErrInvalidSigner       = sdkerrors.Register(ModuleName, 1100, "expected gov account as only signer for proposal message")
	ErrMorseAccountsImport = sdkerrors.Register(ModuleName, 1101, "unable to import morse claimable accounts")
	ErrUnauthorized        = sdkerrors.Register(ModuleName, 1102, "unauthorized")
	ErrMorseAccountClaim   = sdkerrors.Register(ModuleName, 1103, "unable to claim morse account")
=======
	ErrInvalidSigner     = sdkerrors.Register(ModuleName, 1100, "expected x/gov module account as the only signer for migration state import messages")
	ErrMorseAccountState = sdkerrors.Register(ModuleName, 1101, "morse account state is invalid")
>>>>>>> 958bdac3
)<|MERGE_RESOLUTION|>--- conflicted
+++ resolved
@@ -8,13 +8,7 @@
 
 // x/migration module sentinel errors
 var (
-<<<<<<< HEAD
-	ErrInvalidSigner       = sdkerrors.Register(ModuleName, 1100, "expected gov account as only signer for proposal message")
+	ErrInvalidSigner     = sdkerrors.Register(ModuleName, 1100, "expected x/gov module account as the only signer for migration state import messages")
 	ErrMorseAccountsImport = sdkerrors.Register(ModuleName, 1101, "unable to import morse claimable accounts")
-	ErrUnauthorized        = sdkerrors.Register(ModuleName, 1102, "unauthorized")
-	ErrMorseAccountClaim   = sdkerrors.Register(ModuleName, 1103, "unable to claim morse account")
-=======
-	ErrInvalidSigner     = sdkerrors.Register(ModuleName, 1100, "expected x/gov module account as the only signer for migration state import messages")
-	ErrMorseAccountState = sdkerrors.Register(ModuleName, 1101, "morse account state is invalid")
->>>>>>> 958bdac3
+	ErrMorseAccountClaim   = sdkerrors.Register(ModuleName, 1102, "unable to claim morse account")
 )