package types

// DONTCOVER

import (
	sdkerrors "cosmossdk.io/errors"
)

// x/migration module sentinel errors
var (
	ErrInvalidSigner         = sdkerrors.Register(ModuleName, 1100, "expected x/gov module account as the only signer for migration state import messages")
	ErrMorseAccountsImport   = sdkerrors.Register(ModuleName, 1101, "unable to import morse claimable accounts")
	ErrMorseAccountClaim     = sdkerrors.Register(ModuleName, 1102, "unable to claim morse account")
	ErrMorseApplicationClaim = sdkerrors.Register(ModuleName, 1104, "unable to claim morse account as a staked application")
	ErrMorseSupplierClaim    = sdkerrors.Register(ModuleName, 1105, "unable to claim morse account as a staked supplier")
<<<<<<< HEAD
	ErrMorseSrcAddress       = sdkerrors.Register(ModuleName, 1106, "invalid Morse source account address")
	ErrMorseSignature        = sdkerrors.Register(ModuleName, 1107, "invalid morse signature")
=======
	ErrMigrationParamInvalid = sdkerrors.Register(ModuleName, 1106, "the provided param is invalid")
>>>>>>> f1d354d9
)<|MERGE_RESOLUTION|>--- conflicted
+++ resolved
@@ -13,10 +13,7 @@
 	ErrMorseAccountClaim     = sdkerrors.Register(ModuleName, 1102, "unable to claim morse account")
 	ErrMorseApplicationClaim = sdkerrors.Register(ModuleName, 1104, "unable to claim morse account as a staked application")
 	ErrMorseSupplierClaim    = sdkerrors.Register(ModuleName, 1105, "unable to claim morse account as a staked supplier")
-<<<<<<< HEAD
-	ErrMorseSrcAddress       = sdkerrors.Register(ModuleName, 1106, "invalid Morse source account address")
-	ErrMorseSignature        = sdkerrors.Register(ModuleName, 1107, "invalid morse signature")
-=======
 	ErrMigrationParamInvalid = sdkerrors.Register(ModuleName, 1106, "the provided param is invalid")
->>>>>>> f1d354d9
+	ErrMorseSrcAddress       = sdkerrors.Register(ModuleName, 1107, "invalid Morse source account address")
+	ErrMorseSignature        = sdkerrors.Register(ModuleName, 1108, "invalid morse signature")
 )