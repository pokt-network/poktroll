package cmd

import (
	"fmt"

	cosmosmath "cosmossdk.io/math"
	cometcrypto "github.com/cometbft/cometbft/crypto"
	cosmostypes "github.com/cosmos/cosmos-sdk/types"

	"github.com/pokt-network/poktroll/app/volatile"
	"github.com/pokt-network/poktroll/cmd/logger"
	migrationtypes "github.com/pokt-network/poktroll/x/migration/types"
)

// newMorseImportWorkspace returns a new morseImportWorkspace with fields initialized to their zero values.
func newMorseImportWorkspace() *morseImportWorkspace {
	return &morseImportWorkspace{
		accountIdxByAddress: make(map[string]uint64),
		accountState: &migrationtypes.MorseAccountState{
			Accounts: make([]*migrationtypes.MorseClaimableAccount, 0),
		},
		accumulatedTotalBalance:       cosmosmath.ZeroInt(),
		accumulatedTotalAppStake:      cosmosmath.ZeroInt(),
		accumulatedTotalSupplierStake: cosmosmath.ZeroInt(),
	}
}

// morseImportWorkspace is a helper struct that is used to consolidate the Morse account balance,
// application stake, and supplier stake for each account as an entry in the resulting MorseAccountState.
type morseImportWorkspace struct {
	// accountIdxByAddress is a map from the hex-encoded Morse address to the index
	// of the corresponding MorseAccount in the accounts slice.
	accountIdxByAddress map[string]uint64
	// accountState is the final MorseAccountState that will be imported into Shannon.
	// It includes a slice of MorseAccount objects which are populated, by transforming
	// the input MorseStateExport into the output MorseAccountState.
	accountState *migrationtypes.MorseAccountState

	// accumulatedTotalBalance is the most recently accumulated balances of all Morse
	// accounts which have been processed.
	accumulatedTotalBalance cosmosmath.Int
	// accumulatedTotalAppStake is the most recently accumulated application stakes of
	// all Morse accounts which have been processed.
	accumulatedTotalAppStake cosmosmath.Int
	// accumulatedTotalSupplierStake is the most recently accumulated supplier stakes of
	// all Morse accounts which have been processed.
	accumulatedTotalSupplierStake cosmosmath.Int
	// numApplications is the number of applications that have been processed.
	numApplications uint64
	// numSuppliers is the number of suppliers that have been processed.
	numSuppliers uint64
}

// nextIdx returns the next index to be used when appending a new account to the accounts slice.
func (miw *morseImportWorkspace) nextIdx() int64 {
	return int64(len(miw.accountState.GetAccounts()))
}

// getAccount returns the MorseAccount for the given address and its index,
// if present, in the accountState accounts slice.
// If the given address is not present, it returns nil, -1.
func (miw *morseImportWorkspace) getAccount(morseAddress string) (*migrationtypes.MorseClaimableAccount, error) {
	accountIdx, ok := miw.accountIdxByAddress[morseAddress]
	if !ok {
		return nil, ErrMorseStateTransform.Wrapf("account %q not found", morseAddress)
	}

	account := miw.accountState.GetAccounts()[accountIdx]
	return account, nil
}

// hasAccount returns true if the given address is present in the accounts slice.
func (miw *morseImportWorkspace) hasAccount(morseAddress string) bool {
	_, err := miw.getAccount(morseAddress)
	return err == nil
}

// getNumAccounts returns the number of Morse accounts in the accountState accounts map.
func (miw *morseImportWorkspace) getNumAccounts() uint64 {
	return uint64(len(miw.accountState.GetAccounts()))
}

// infoLogComplete prints info level logs indicating the completion of the import.
func (miw *morseImportWorkspace) infoLogComplete() error {
	accountStateHash, err := miw.accountState.GetHash()
	if err != nil {
		return err
	}

	logger.Logger.Info().
		Uint64("num_accounts", miw.getNumAccounts()).
		Uint64("num_applications", miw.numApplications).
		Uint64("num_suppliers", miw.numSuppliers).
		Str("total_balance", miw.accumulatedTotalBalance.String()).
		Str("total_app_stake", miw.accumulatedTotalAppStake.String()).
		Str("total_supplier_stake", miw.accumulatedTotalSupplierStake.String()).
		Str("grand_total", miw.accumulatedTotalsSum().String()).
		Str("morse_account_state_hash", fmt.Sprintf("%x", accountStateHash)).
		Msg("processing accounts complete")
	return nil
}

// accumulatedTotalsSum returns the sum of the accumulatedTotalBalance,
// accumulatedTotalAppStake, and accumulatedTotalSupplierStake.
func (miw *morseImportWorkspace) accumulatedTotalsSum() cosmosmath.Int {
	return miw.accumulatedTotalBalance.
		Add(miw.accumulatedTotalAppStake).
		Add(miw.accumulatedTotalSupplierStake)
}

// addAccount adds the Morse account with the given Morse address to the accounts
// slice and its corresponding address is in the accountIdxByAddress map.
// - If the Morse account is a module account, the module account name is used as the MorseClaimableAccount address
// - If the address is already present, an error is returned
func (miw *morseImportWorkspace) addAccount(addr string) error {
	if _, err := miw.getAccount(addr); err == nil {
		logger.Logger.Warn().
			Str("address", addr).
			Msg("account already exists, stakes and balances will be summed")
		return nil
	}

	accountIdx := miw.nextIdx()
	importAccount := &migrationtypes.MorseClaimableAccount{
		MorseSrcAddress:  addr,
		UnstakedBalance:  cosmostypes.NewInt64Coin(volatile.DenomuPOKT, 0),
		SupplierStake:    cosmostypes.NewInt64Coin(volatile.DenomuPOKT, 0),
		ApplicationStake: cosmostypes.NewInt64Coin(volatile.DenomuPOKT, 0),
	}
	miw.accountState.Accounts = append(miw.accountState.Accounts, importAccount)
	miw.accountIdxByAddress[addr] = uint64(accountIdx)

	return nil
}

// addUnstakedBalance adds the given amount to the corresponding Morse account balances in the morseWorkspace.
func (miw *morseImportWorkspace) addUnstakedBalance(addr string, amount cosmosmath.Int) error {
	account, err := miw.getAccount(addr)
	if err != nil {
		return err
	}

	account.UnstakedBalance.Amount = account.UnstakedBalance.Amount.Add(amount)
	return nil
}

<<<<<<< HEAD
// addSupplierStake adds the given amount to the corresponding Morse account balances in the morseWorkspace.
=======
// addSupplierStake does two things:
// - Adds the given amount to the corresponding Morse account balances in the morseWorkspace
// - Sets the MorseOutputAddress if the given outputAddr is not nil
>>>>>>> 769ce802
func (miw *morseImportWorkspace) addSupplierStake(
	addr string,
	amount cosmosmath.Int,
	outputAddr cometcrypto.Address,
) error {
<<<<<<< HEAD
	account, err := miw.getAccount(addr)
=======
	// Retrieve the Morse supplier (aka Service/Node) account
	morseAccount, err := miw.getAccount(addr)
>>>>>>> 769ce802
	if err != nil {
		return err
	}

<<<<<<< HEAD
	account.MorseOutputAddress = outputAddr.String()
	account.SupplierStake.Amount = account.SupplierStake.Amount.Add(amount)
=======
	// Update the supplier stake amount
	morseAccount.SupplierStake.Amount = morseAccount.SupplierStake.Amount.Add(amount)

	// Custodial address (i.e. output, a.k.a. owner) is optional.
	if outputAddr != nil {
		morseAccount.MorseOutputAddress = outputAddr.String()
	}

>>>>>>> 769ce802
	return nil
}

// addAppStake adds the given amount to the corresponding Morse account balances in the morseWorkspace.
func (miw *morseImportWorkspace) addAppStake(
	addr string,
	amount cosmosmath.Int,
) error {
	// Retrieve the Morse application (aka Validator) account
	morseAccount, err := miw.getAccount(addr)
	if err != nil {
		return err
	}

	morseAccount.ApplicationStake.Amount = morseAccount.ApplicationStake.Amount.Add(amount)
	return nil
}<|MERGE_RESOLUTION|>--- conflicted
+++ resolved
@@ -144,33 +144,21 @@
 	return nil
 }
 
-<<<<<<< HEAD
-// addSupplierStake adds the given amount to the corresponding Morse account balances in the morseWorkspace.
-=======
 // addSupplierStake does two things:
 // - Adds the given amount to the corresponding Morse account balances in the morseWorkspace
 // - Sets the MorseOutputAddress if the given outputAddr is not nil
->>>>>>> 769ce802
 func (miw *morseImportWorkspace) addSupplierStake(
 	addr string,
 	amount cosmosmath.Int,
 	outputAddr cometcrypto.Address,
 ) error {
-<<<<<<< HEAD
-	account, err := miw.getAccount(addr)
-=======
 	// Retrieve the Morse supplier (aka Service/Node) account
 	morseAccount, err := miw.getAccount(addr)
->>>>>>> 769ce802
 	if err != nil {
 		return err
 	}
 
-<<<<<<< HEAD
-	account.MorseOutputAddress = outputAddr.String()
-	account.SupplierStake.Amount = account.SupplierStake.Amount.Add(amount)
-=======
-	// Update the supplier stake amount
+	morseAccount.MorseOutputAddress = outputAddr.String()
 	morseAccount.SupplierStake.Amount = morseAccount.SupplierStake.Amount.Add(amount)
 
 	// Custodial address (i.e. output, a.k.a. owner) is optional.
@@ -178,7 +166,6 @@
 		morseAccount.MorseOutputAddress = outputAddr.String()
 	}
 
->>>>>>> 769ce802
 	return nil
 }
 
