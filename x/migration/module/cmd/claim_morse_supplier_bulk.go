--- conflicted
+++ resolved
@@ -434,12 +434,8 @@
 	}
 
 	// Construct a tx client.
-<<<<<<< HEAD
+	logger.Logger.Info().Msg("Preparing transaction client")
 	txClient, err := config.GetTxClientFromFlags(ctx, cmd)
-=======
-	logger.Logger.Info().Msg("Preparing transaction client")
-	txClient, err := flags.GetTxClientFromFlags(ctx, cmd)
->>>>>>> 2af4084d
 	if err != nil {
 		return err
 	}
@@ -609,18 +605,12 @@
 func buildSupplierStakeConfig(
 	ownerAddress string,
 	operatorAddress string,
-<<<<<<< HEAD
 	templateSupplierStakeConfig *supplierconfig.YAMLStakeConfig,
 ) (*supplierconfig.SupplierStakeConfig, error) {
-=======
-	templateSupplierStakeConfig *config.YAMLStakeConfig,
-) (*config.SupplierStakeConfig, error) {
 	logger.Logger.Info().
 		Str("owner", ownerAddress).
 		Str("operator", operatorAddress).
 		Msg("Building stake config")
-
->>>>>>> 2af4084d
 	if ownerAddress == "" {
 		return nil, fmt.Errorf("owner address must be non-empty")
 	}
@@ -631,11 +621,11 @@
 	// clone the provided template.
 	// DefaultRevSharePercent is a map which is a reference if assign to the new one
 	// Services are pointers so clone them too
-	yamlStakeConfig := &config.YAMLStakeConfig{
+	yamlStakeConfig := &supplierconfig.YAMLStakeConfig{
 		OwnerAddress:    ownerAddress,
 		OperatorAddress: operatorAddress,
 		StakeAmount:     "", // intentionally empty
-		Services:        make([]*config.YAMLStakeService, 0),
+		Services:        make([]*supplierconfig.YAMLStakeService, 0),
 		DefaultRevSharePercent: func() map[string]uint64 {
 			m := make(map[string]uint64, len(templateSupplierStakeConfig.DefaultRevSharePercent))
 			for k, v := range templateSupplierStakeConfig.DefaultRevSharePercent {
@@ -647,7 +637,7 @@
 
 	for _, service := range templateSupplierStakeConfig.Services {
 		// clone to avoid modify the template on multiple iterations
-		yamlStakeConfig.Services = append(yamlStakeConfig.Services, &config.YAMLStakeService{
+		yamlStakeConfig.Services = append(yamlStakeConfig.Services, &supplierconfig.YAMLStakeService{
 			ServiceId:       service.ServiceId,
 			RevSharePercent: service.RevSharePercent,
 			Endpoints:       service.Endpoints,
