package migration

import (
	"context"
	"encoding/json"
	"fmt"

	"cosmossdk.io/core/appmodule"
	"cosmossdk.io/core/store"
	"cosmossdk.io/depinject"
	"cosmossdk.io/log"
	"github.com/cosmos/cosmos-sdk/client"
	"github.com/cosmos/cosmos-sdk/codec"
	cdctypes "github.com/cosmos/cosmos-sdk/codec/types"
	sdk "github.com/cosmos/cosmos-sdk/types"
	"github.com/cosmos/cosmos-sdk/types/module"
	authtypes "github.com/cosmos/cosmos-sdk/x/auth/types"
	govtypes "github.com/cosmos/cosmos-sdk/x/gov/types"
	"github.com/grpc-ecosystem/grpc-gateway/runtime"

	// this line is used by starport scaffolding # 1

	modulev1 "github.com/pokt-network/poktroll/api/poktroll/migration/module"
	"github.com/pokt-network/poktroll/x/migration/keeper"
	"github.com/pokt-network/poktroll/x/migration/types"
)

var (
	_ module.AppModuleBasic      = (*AppModule)(nil)
	_ module.AppModuleSimulation = (*AppModule)(nil)
	_ module.HasGenesis          = (*AppModule)(nil)
	_ module.HasInvariants       = (*AppModule)(nil)
	_ module.HasConsensusVersion = (*AppModule)(nil)

	_ appmodule.AppModule       = (*AppModule)(nil)
	_ appmodule.HasBeginBlocker = (*AppModule)(nil)
	_ appmodule.HasEndBlocker   = (*AppModule)(nil)
)

// ----------------------------------------------------------------------------
// AppModuleBasic
// ----------------------------------------------------------------------------

// AppModuleBasic implements the AppModuleBasic interface that defines the
// independent methods a Cosmos SDK module needs to implement.
type AppModuleBasic struct {
	cdc codec.BinaryCodec
}

func NewAppModuleBasic(cdc codec.BinaryCodec) AppModuleBasic {
	return AppModuleBasic{cdc: cdc}
}

// Name returns the name of the module as a string.
func (AppModuleBasic) Name() string {
	return types.ModuleName
}

// RegisterLegacyAminoCodec registers the amino codec for the module, which is used
// to marshal and unmarshal structs to/from []byte in order to persist them in the module's KVStore.
func (AppModuleBasic) RegisterLegacyAminoCodec(cdc *codec.LegacyAmino) {}

// RegisterInterfaces registers a module's interface types and their concrete implementations as proto.Message.
func (a AppModuleBasic) RegisterInterfaces(reg cdctypes.InterfaceRegistry) {
	types.RegisterInterfaces(reg)
}

// DefaultGenesis returns a default GenesisState for the module, marshalled to json.RawMessage.
// The default GenesisState need to be defined by the module developer and is primarily used for testing.
func (AppModuleBasic) DefaultGenesis(cdc codec.JSONCodec) json.RawMessage {
	return cdc.MustMarshalJSON(types.DefaultGenesis())
}

// ValidateGenesis used to validate the GenesisState, given in its json.RawMessage form.
func (AppModuleBasic) ValidateGenesis(cdc codec.JSONCodec, config client.TxEncodingConfig, bz json.RawMessage) error {
	var genState types.GenesisState
	if err := cdc.UnmarshalJSON(bz, &genState); err != nil {
		return fmt.Errorf("failed to unmarshal %s genesis state: %w", types.ModuleName, err)
	}
	return genState.Validate()
}

// RegisterGRPCGatewayRoutes registers the gRPC Gateway routes for the module.
func (AppModuleBasic) RegisterGRPCGatewayRoutes(clientCtx client.Context, mux *runtime.ServeMux) {
	if err := types.RegisterQueryHandlerClient(context.Background(), mux, types.NewQueryClient(clientCtx)); err != nil {
		panic(err)
	}
}

// ----------------------------------------------------------------------------
// AppModule
// ----------------------------------------------------------------------------

// AppModule implements the AppModule interface that defines the inter-dependent methods that modules need to implement
type AppModule struct {
	AppModuleBasic

<<<<<<< HEAD
	keeper         keeper.Keeper
	accountKeeper  types.AccountKeeper
	bankKeeper     types.BankKeeper
	appKeeper      types.ApplicationKeeper
	supplierKeeper types.SupplierKeeper
=======
	keeper        keeper.Keeper
	accountKeeper types.AccountKeeper
	bankKeeper    types.BankKeeper
	sharedKeeper  types.SharedKeeper
>>>>>>> 9a06f0d8
}

func NewAppModule(
	cdc codec.Codec,
	keeper keeper.Keeper,
	accountKeeper types.AccountKeeper,
	bankKeeper types.BankKeeper,
<<<<<<< HEAD
	appKeeper types.ApplicationKeeper,
	supplierKeeper types.SupplierKeeper,
=======
	sharedKeeper types.SharedKeeper,
>>>>>>> 9a06f0d8
) AppModule {
	return AppModule{
		AppModuleBasic: NewAppModuleBasic(cdc),
		keeper:         keeper,
		accountKeeper:  accountKeeper,
		bankKeeper:     bankKeeper,
<<<<<<< HEAD
		appKeeper:      appKeeper,
		supplierKeeper: supplierKeeper,
=======
		sharedKeeper:   sharedKeeper,
>>>>>>> 9a06f0d8
	}
}

// RegisterServices registers a gRPC query service to respond to the module-specific gRPC queries
func (am AppModule) RegisterServices(cfg module.Configurator) {
	types.RegisterMsgServer(cfg.MsgServer(), keeper.NewMsgServerImpl(am.keeper))
	types.RegisterQueryServer(cfg.QueryServer(), am.keeper)
}

// RegisterInvariants registers the invariants of the module. If an invariant deviates from its predicted value, the InvariantRegistry triggers appropriate logic (most often the chain will be halted)
func (am AppModule) RegisterInvariants(_ sdk.InvariantRegistry) {}

// InitGenesis performs the module's genesis initialization. It returns no validator updates.
func (am AppModule) InitGenesis(ctx sdk.Context, cdc codec.JSONCodec, gs json.RawMessage) {
	var genState types.GenesisState
	// Initialize global index to index in genesis state
	cdc.MustUnmarshalJSON(gs, &genState)

	InitGenesis(ctx, am.keeper, genState)
}

// ExportGenesis returns the module's exported genesis state as raw JSON bytes.
func (am AppModule) ExportGenesis(ctx sdk.Context, cdc codec.JSONCodec) json.RawMessage {
	genState := ExportGenesis(ctx, am.keeper)
	return cdc.MustMarshalJSON(genState)
}

// ConsensusVersion is a sequence number for state-breaking change of the module.
// It should be incremented on each consensus-breaking change introduced by the module.
// To avoid wrong/empty versions, the initial version should be set to 1.
func (AppModule) ConsensusVersion() uint64 { return 1 }

// BeginBlock contains the logic that is automatically triggered at the beginning of each block.
// The begin block implementation is optional.
func (am AppModule) BeginBlock(_ context.Context) error {
	return nil
}

// EndBlock contains the logic that is automatically triggered at the end of each block.
// The end block implementation is optional.
func (am AppModule) EndBlock(_ context.Context) error {
	return nil
}

// IsOnePerModuleType implements the depinject.OnePerModuleType interface.
func (am AppModule) IsOnePerModuleType() {}

// IsAppModule implements the appmodule.AppModule interface.
func (am AppModule) IsAppModule() {}

// ----------------------------------------------------------------------------
// App Wiring Setup
// ----------------------------------------------------------------------------

func init() {
	appmodule.Register(
		&modulev1.Module{},
		appmodule.Provide(ProvideModule),
	)
}

type ModuleInputs struct {
	depinject.In

	StoreService store.KVStoreService
	Cdc          codec.Codec
	Config       *modulev1.Module
	Logger       log.Logger

<<<<<<< HEAD
	AccountKeeper     types.AccountKeeper
	BankKeeper        types.BankKeeper
	GatewayKeeper     types.GatewayKeeper
	ApplicationKeeper types.ApplicationKeeper
	SupplierKeeper    types.SupplierKeeper
=======
	AccountKeeper types.AccountKeeper
	BankKeeper    types.BankKeeper
	SharedKeeper  types.SharedKeeper
>>>>>>> 9a06f0d8
}

type ModuleOutputs struct {
	depinject.Out

	MigrationKeeper keeper.Keeper
	Module          appmodule.AppModule
}

func ProvideModule(in ModuleInputs) ModuleOutputs {
	// default to governance authority if not provided
	authority := authtypes.NewModuleAddress(govtypes.ModuleName)
	if in.Config.Authority != "" {
		authority = authtypes.NewModuleAddressOrBech32Address(in.Config.Authority)
	}
	k := keeper.NewKeeper(
		in.Cdc,
		in.StoreService,
		in.Logger,
		authority.String(),
		in.AccountKeeper,
		in.BankKeeper,
<<<<<<< HEAD
		in.GatewayKeeper,
		in.ApplicationKeeper,
		in.SupplierKeeper,
=======
		in.SharedKeeper,
>>>>>>> 9a06f0d8
	)
	m := NewAppModule(
		in.Cdc,
		k,
		in.AccountKeeper,
		in.BankKeeper,
<<<<<<< HEAD
		in.ApplicationKeeper,
		in.SupplierKeeper,
=======
		in.SharedKeeper,
>>>>>>> 9a06f0d8
	)

	return ModuleOutputs{MigrationKeeper: k, Module: m}
}<|MERGE_RESOLUTION|>--- conflicted
+++ resolved
@@ -95,18 +95,12 @@
 type AppModule struct {
 	AppModuleBasic
 
-<<<<<<< HEAD
 	keeper         keeper.Keeper
 	accountKeeper  types.AccountKeeper
 	bankKeeper     types.BankKeeper
+	sharedKeeper   types.SharedKeeper
 	appKeeper      types.ApplicationKeeper
 	supplierKeeper types.SupplierKeeper
-=======
-	keeper        keeper.Keeper
-	accountKeeper types.AccountKeeper
-	bankKeeper    types.BankKeeper
-	sharedKeeper  types.SharedKeeper
->>>>>>> 9a06f0d8
 }
 
 func NewAppModule(
@@ -114,24 +108,18 @@
 	keeper keeper.Keeper,
 	accountKeeper types.AccountKeeper,
 	bankKeeper types.BankKeeper,
-<<<<<<< HEAD
+	sharedKeeper types.SharedKeeper,
 	appKeeper types.ApplicationKeeper,
 	supplierKeeper types.SupplierKeeper,
-=======
-	sharedKeeper types.SharedKeeper,
->>>>>>> 9a06f0d8
 ) AppModule {
 	return AppModule{
 		AppModuleBasic: NewAppModuleBasic(cdc),
 		keeper:         keeper,
 		accountKeeper:  accountKeeper,
 		bankKeeper:     bankKeeper,
-<<<<<<< HEAD
+		sharedKeeper:   sharedKeeper,
 		appKeeper:      appKeeper,
 		supplierKeeper: supplierKeeper,
-=======
-		sharedKeeper:   sharedKeeper,
->>>>>>> 9a06f0d8
 	}
 }
 
@@ -201,17 +189,12 @@
 	Config       *modulev1.Module
 	Logger       log.Logger
 
-<<<<<<< HEAD
 	AccountKeeper     types.AccountKeeper
 	BankKeeper        types.BankKeeper
+	SharedKeeper      types.SharedKeeper
 	GatewayKeeper     types.GatewayKeeper
 	ApplicationKeeper types.ApplicationKeeper
 	SupplierKeeper    types.SupplierKeeper
-=======
-	AccountKeeper types.AccountKeeper
-	BankKeeper    types.BankKeeper
-	SharedKeeper  types.SharedKeeper
->>>>>>> 9a06f0d8
 }
 
 type ModuleOutputs struct {
@@ -234,25 +217,19 @@
 		authority.String(),
 		in.AccountKeeper,
 		in.BankKeeper,
-<<<<<<< HEAD
+		in.SharedKeeper,
 		in.GatewayKeeper,
 		in.ApplicationKeeper,
 		in.SupplierKeeper,
-=======
-		in.SharedKeeper,
->>>>>>> 9a06f0d8
 	)
 	m := NewAppModule(
 		in.Cdc,
 		k,
 		in.AccountKeeper,
 		in.BankKeeper,
-<<<<<<< HEAD
+		in.SharedKeeper,
 		in.ApplicationKeeper,
 		in.SupplierKeeper,
-=======
-		in.SharedKeeper,
->>>>>>> 9a06f0d8
 	)
 
 	return ModuleOutputs{MigrationKeeper: k, Module: m}
