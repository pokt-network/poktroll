--- conflicted
+++ resolved
@@ -46,14 +46,6 @@
 	return morseClaimableAccount, true
 }
 
-<<<<<<< HEAD
-// resetMorseClaimableAccounts removes ALL morseClaimableAccount from the store.
-func (k Keeper) resetMorseClaimableAccounts(
-	ctx context.Context,
-) {
-	mcaStore := k.getMorseClaimableAccountStore(ctx)
-	iterator := storetypes.KVStorePrefixIterator(mcaStore, []byte{})
-=======
 // Remove ALL MorseClaimableAccounts from the store
 // - ONLY call during (re-)import/overwrite
 // - Overwrite import should ONLY be enabled on Alpha/Beta TestNets
@@ -61,24 +53,17 @@
 func (k Keeper) resetMorseClaimableAccounts(
 	ctx context.Context,
 ) {
-	storeAdapter := runtime.KVStoreAdapter(k.storeService.OpenKVStore(ctx))
-	store := prefix.NewStore(storeAdapter, migrationtypes.KeyPrefix(migrationtypes.MorseClaimableAccountKeyPrefix))
-	iterator := storetypes.KVStorePrefixIterator(store, []byte{})
->>>>>>> 769ce802
+	mcaStore := k.getMorseClaimableAccountStore(ctx)
+	iterator := storetypes.KVStorePrefixIterator(mcaStore, []byte{})
 	defer iterator.Close()
 
 	for ; iterator.Valid(); iterator.Next() {
 		morseSrcAddressKey := iterator.Value()
-<<<<<<< HEAD
 		mcaStore.Delete(morseSrcAddressKey)
 	}
 
 	k.resetMorseClaimableAccountMorseOutputAddressIndex(ctx)
 	k.resetMorseClaimableAccountShannonDestAddressIndex(ctx)
-=======
-		store.Delete(morseSrcAddressKey)
-	}
->>>>>>> 769ce802
 }
 
 // Get all MorseClaimableAccounts in the store
