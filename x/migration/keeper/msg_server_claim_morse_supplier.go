package keeper

import (
	"context"

	"cosmossdk.io/errors"
	"cosmossdk.io/math"
	cosmostypes "github.com/cosmos/cosmos-sdk/types"
	sdk "github.com/cosmos/cosmos-sdk/types"
	"google.golang.org/grpc/codes"
	"google.golang.org/grpc/status"

	"github.com/pokt-network/poktroll/app/pocket"
	migrationtypes "github.com/pokt-network/poktroll/x/migration/types"
	sharedtypes "github.com/pokt-network/poktroll/x/shared/types"
	suppliertypes "github.com/pokt-network/poktroll/x/supplier/types"
)

// ClaimMorseSupplier processes a Morse supplier claim migration.
//
// Preconditions:
// - The message is valid.
// - A MorseClaimableAccount exists for the given morse_src_address.
//
// Steps performed:
// - Mint and transfer all tokens (unstaked balance plus supplier stake) from the MorseClaimableAccount to the shannonDestAddress.
// - Mark the MorseClaimableAccount as claimed (i.e., set the shannon_dest_address and claimed_at_height).
// - Stake a supplier for the amount and services specified in the MorseClaimableAccount and the message.
//
// Short Circuits (these cause early exit):
// - Short circuit #1: If the Morse Supplier started unstaking before the state shift and fully unstaked after the state shift at the time of claim, mint the staked balance to the Shannon owner and exit after event emission.
// - Short circuit #2: If the Morse Supplier's stake is below the minimum required, auto-unstake, mint to owner, emit events, and exit.
//
// The function does not alter business logic and preserves all original comment content, but comments have been clarified and reformatted for improved readability.
func (k msgServer) ClaimMorseSupplier(
	ctx context.Context,
	msg *migrationtypes.MsgClaimMorseSupplier,
) (*migrationtypes.MsgClaimMorseSupplierResponse, error) {
	sdkCtx := cosmostypes.UnwrapSDKContext(ctx)
	logger := k.Logger().With("method", "ClaimMorseSupplier")

	var (
		morseNodeClaimableAccount *migrationtypes.MorseClaimableAccount
		isFound, isAlreadyClaimed bool
		err                       error
	)
	defer k.deferAdjustWaivedGasFees(ctx, &isFound, &isAlreadyClaimed)()

	// Ensure that morse account claiming is enabled.
	morseAccountClaimingIsEnabled := k.GetParams(sdkCtx).MorseAccountClaimingEnabled
	if !morseAccountClaimingIsEnabled {
		return nil, status.Error(
			codes.FailedPrecondition,
			migrationtypes.ErrMorseAccountClaim.Wrapf(
				"morse account claiming is currently disabled; please contact the Pocket Network team",
			).Error(),
		)
	}

	if err = msg.ValidateBasic(); err != nil {
		return nil, status.Error(codes.InvalidArgument, err.Error())
	}

	// DEV_NOTE: It is safe to use MustAccAddressFromBech32 here because the
	// shannonOwnerAddress and shannonOperatorAddress are validated in MsgClaimMorseSupplier#ValidateBasic().
	shannonOwnerAddr := cosmostypes.MustAccAddressFromBech32(msg.ShannonOwnerAddress)

	// Default to the shannonOwnerAddr as the shannonOperatorAddr if not provided.
	// The shannonOperatorAddr is where the Morse node/supplier unstaked balance will be minted to.
	shannonOperatorAddr := shannonOwnerAddr
	if msg.ShannonOperatorAddress != "" {
		shannonOperatorAddr = cosmostypes.MustAccAddressFromBech32(msg.ShannonOperatorAddress)
	}

	// Retrieve the MorseClaimableAccount for the given morseSrcAddress.
	morseNodeClaimableAccount, err = k.checkMorseClaimableSupplierAccount(ctx, msg.GetMorseNodeAddress())
	if err != nil {
		return nil, err
	}

	// Ensure the signer is ONE OF THE FOLLOWING:
	// - The Morse node address (i.e. operator)
	// - The Morse output address (i.e. owner)
	claimSignerType, err := checkClaimSigner(msg, morseNodeClaimableAccount)
	if err != nil {
		return nil, status.Error(
			codes.InvalidArgument,
			err.Error(),
		)
	}

	// Default shannonSigningAddress to shannonOperatorAddr because the Shannon owner defaults to the operator.
	// The shannonSigningAddress is where the node/supplier stake will be minted to and then escrowed from.
	shannonSigningAddress := shannonOperatorAddr
	switch claimSignerType {

	// ## NON-CUSTODIAL OWNER CLAIM ##
	// The Morse owner/output account is signing the claim.
	case migrationtypes.MorseSupplierClaimSignerType_MORSE_SUPPLIER_CLAIM_SIGNER_TYPE_NON_CUSTODIAL_SIGNED_BY_OWNER:
		shannonSigningAddress = shannonOwnerAddr

	// ## NON-CUSTODIAL OPERATOR CLAIM ##
	// The Morse node/operator account is signing the claim.
	// This requires (i.e. pre-requisite) that:
	// 1. The Morse owner/output account has already been claimed.
	// 2. The claimed onchain Morse owner Shannon address matches the supplier claim Shannon owner address.
	case migrationtypes.MorseSupplierClaimSignerType_MORSE_SUPPLIER_CLAIM_SIGNER_TYPE_NON_CUSTODIAL_SIGNED_BY_NODE_ADDR:
		// Retrieve the Morse owner claimable account for the Morse owner address.
		morseOwnerAddress := morseNodeClaimableAccount.GetMorseOutputAddress()

		// Retrieve the Morse owner claimable account.
		morseOwnerClaimableAccount, isMorseOwnerFound := k.GetMorseClaimableAccount(ctx, morseOwnerAddress)
		if !isMorseOwnerFound {
			// DEV_NOTE: THIS SHOULD NEVER HAPPEN.
			// If this occurs, it indicates that either:
			// 1. The Morse owner account was not included in the list of imported Morse claimable accounts.
			// 2. The Morse owner account was somehow removed from the list of imported Morse claimable accounts.
			return nil, status.Error(
				codes.Internal,
				migrationtypes.ErrMorseSupplierClaim.Wrapf(
					"(SHOULD NEVER HAPPEN) could not find morse claimable account for owner address (%s)",
					morseOwnerAddress,
				).Error(),
			)
		}

		// Ensure that the Morse owner account has already been claimed before migrating the Morse node/supplier to a Shannon account.
		if !morseOwnerClaimableAccount.IsClaimed() {
			return nil, status.Error(
				codes.FailedPrecondition,
				migrationtypes.ErrMorseSupplierClaim.Wrapf(
					"morse owner address (%s) MUST be claimed BEFORE migrating the Morse node/supplier to a Shannon Supplier account",
					morseOwnerAddress,
				).Error(),
			)
		}

		// Ensure that the Shannon owner address on the Morse supplier claim
		// matches the Shannon dest address of the claimed Morse owner account.
		if morseOwnerClaimableAccount.GetShannonDestAddress() != msg.GetShannonOwnerAddress() {
			return nil, status.Error(
				codes.FailedPrecondition,
				migrationtypes.ErrMorseSupplierClaim.Wrapf(
					"the Shannon owner address on the Morse supplier (%s) claim MUST match the Shannon dest address of the already claimed Morse owner account (%s)",
					msg.GetShannonOwnerAddress(),
					morseOwnerClaimableAccount.GetShannonDestAddress(),
				).Error(),
			)
		}
	}

	// Supplier Claim - Short circuit #1
	// If both of the following are true:
	// 1. The Morse Supplier started unstaking before the state shift
	// 2. The Morse Supplier fully unstaked after the state shift at the time of claim
	// Then the Shannon owner address is where the staked balance needs to be minted to.
	morseUnbondingPeriodElapsed := morseNodeClaimableAccount.HasUnbonded(ctx)

	// Supplier Claim - Short circuit #2
	// If the Morse Supplier's stake is less than the minimum stake, then the Morse Supplier should be auto-unstaked.
	minStake := k.supplierKeeper.GetParams(ctx).MinStake
	claimableSupplierStake := morseNodeClaimableAccount.GetSupplierStake()
	shouldAutoUnstake := claimableSupplierStake.Amount.LT(minStake.Amount)

	// Determine the staked tokens destination address based on the short circuit conditions above.
	var stakedTokensDestAddr sdk.AccAddress
	if morseUnbondingPeriodElapsed || shouldAutoUnstake {
		stakedTokensDestAddr = shannonOwnerAddr
	} else {
		stakedTokensDestAddr = shannonSigningAddress
	}

	// Mint the Morse node/supplier's stake to the stakedTokensDestAddr account balance.
	// The Supplier stake is subsequently escrowed from the stakedTokensDestAddr account balance
	// UNLESS it has already unbonded during the migration.
	// NOTE: The supplier module's staking fee parameter will be deducted from the claimed balance below.
	if err = k.MintClaimedMorseTokens(ctx, stakedTokensDestAddr, morseNodeClaimableAccount.GetSupplierStake()); err != nil {
		return nil, status.Error(codes.Internal, err.Error())
	}

	// Mint the Morse node/supplier's unstaked balance to the shannonOperatorAddress account balance.
	// The operator will always received the unstaked balance of the Morse Supplier.
	if err = k.MintClaimedMorseTokens(ctx, shannonOperatorAddr, morseNodeClaimableAccount.GetUnstakedBalance()); err != nil {
		return nil, status.Error(codes.Internal, err.Error())
	}

	// Set ShannonDestAddress & ClaimedAtHeight (claim).
	morseNodeClaimableAccount.ShannonDestAddress = stakedTokensDestAddr.String()
	morseNodeClaimableAccount.ClaimedAtHeight = sdkCtx.BlockHeight()

	// Update the MorseClaimableAccount.
	k.SetMorseClaimableAccount(sdkCtx, *morseNodeClaimableAccount)

	// Retrieve the shared module parameters and calculate the session end height.
	sharedParams := k.sharedKeeper.GetParams(sdkCtx)
	sessionEndHeight := sharedtypes.GetSessionEndHeight(&sharedParams, sdkCtx.BlockHeight())
	currentSessionStartHeight := sharedtypes.GetSessionStartHeight(&sharedParams, sdkCtx.BlockHeight())
	previousSessionEndHeight := sharedtypes.GetSessionEndHeight(&sharedParams, currentSessionStartHeight-1)

	// Retrieve the claimed supplier stake and unstaked balance.
	claimedSupplierStake := morseNodeClaimableAccount.GetSupplierStake()
	claimedUnstakedBalance := morseNodeClaimableAccount.GetUnstakedBalance()

	// Collect all events for emission.
	// Always emitted:
	// - EventMorseSupplierClaimed
	// Conditionally emitted:
	// - EventSupplierUnbondingBegin
	// - EventSupplierUnbondingEnd
	// Events are appended prior to emission to allow for conditional modification prior to emission.
	events := make([]cosmostypes.Msg, 0)

	// Construct unbonded supplier for cases where it is already or will become unbonded
	// immediately (i.e. below min stake, or if unbonding period has already elapsed).
	unbondedSupplier := &sharedtypes.Supplier{
		OwnerAddress:            shannonOwnerAddr.String(),
		OperatorAddress:         shannonOperatorAddr.String(),
		Stake:                   &claimedSupplierStake,
		UnstakeSessionEndHeight: uint64(previousSessionEndHeight),
		// Services:             (intentionally omitted, no services were staked),
		// ServiceConfigHistory: (intentionally omitted, no services were staked),
	}

	// Construct the base response. It will be modified, as necessary, prior to returning.
	claimMorseSupplierResponse := &migrationtypes.MsgClaimMorseSupplierResponse{
		MorseNodeAddress:     msg.GetMorseNodeAddress(),
		MorseOutputAddress:   morseNodeClaimableAccount.GetMorseOutputAddress(),
		ClaimSignerType:      claimSignerType,
		ClaimedBalance:       claimedUnstakedBalance,
		ClaimedSupplierStake: claimedSupplierStake,
		SessionEndHeight:     sessionEndHeight,
		Supplier:             unbondedSupplier,
	}

	// Construct the base supplier claim event. It will be modified, as necessary, prior to emission.
	// ALWAYS emit an event which signals that the morse supplier has been claimed.
	morseSupplierClaimedEvent := &migrationtypes.EventMorseSupplierClaimed{
		MorseNodeAddress:     msg.GetMorseNodeAddress(),
		MorseOutputAddress:   morseNodeClaimableAccount.GetMorseOutputAddress(),
		ClaimSignerType:      claimSignerType,
		ClaimedBalance:       claimedUnstakedBalance,
		ClaimedSupplierStake: claimedSupplierStake,
		SessionEndHeight:     sessionEndHeight,
		Supplier:             unbondedSupplier,
	}

	// Conditionally emit an event which signals that the claimed Morse supplier's unbonding
	// period began on Morse, and ended while waiting to be claimed.
	morseSupplierUnbondingEndEvent := &suppliertypes.EventSupplierUnbondingEnd{
		Supplier:           unbondedSupplier,
		Reason:             suppliertypes.SupplierUnbondingReason_SUPPLIER_UNBONDING_REASON_MIGRATION,
		SessionEndHeight:   sessionEndHeight,
		UnbondingEndHeight: previousSessionEndHeight,
	}

	// Short circuit #1
	// If unbonding is complete:
	// - No further minting is needed
	// - Block time is estimated and used to set the unstake session end height
	// - Emit event to signal unbonding start
	if morseUnbondingPeriodElapsed {
		events = append(events, morseSupplierClaimedEvent)
		events = append(events, morseSupplierUnbondingEndEvent)
		if err = emitEvents(ctx, events); err != nil {
			return nil, err
		}

		return claimMorseSupplierResponse, nil
	}

	// Short circuit #2
	// If the claimed supplier stake is less than the minimum stake, the supplier is immediately unstaked.
	// - All staked tokens have already been minted to stakedTokensDestAddr account
	// - All unstaked tokens have already been minted to shannonOperatorAddr account
	if shouldAutoUnstake {
		events = append(events, morseSupplierClaimedEvent)
		events = append(events, morseSupplierUnbondingEndEvent)
		if err = emitEvents(ctx, events); err != nil {
			return nil, err
		}

		return claimMorseSupplierResponse, nil
	}

	// Aggregate (i.e. upstake) the Shannon supplier stake if we are consolidating stakes on an existing Shannon supplier.
	// Query for any existing supplier stake prior to staking.
	preClaimSupplierStake := cosmostypes.NewCoin(pocket.DenomuPOKT, math.ZeroInt())
	foundSupplier, isFound := k.supplierKeeper.GetSupplier(ctx, shannonOperatorAddr.String())
	if isFound {
		preClaimSupplierStake = *foundSupplier.Stake
	}
	postClaimSupplierStake := preClaimSupplierStake.Add(morseNodeClaimableAccount.GetSupplierStake())

	// Sanity check the service configs.
	// Quick workaround upon encountering this issue: https://gist.github.com/okdas/3328c0c507b5dba8b31ab871589f34b0
	if err = sharedtypes.ValidateSupplierServiceConfigs(msg.Services); err != nil {
		return nil, err
	}

	// Stake (or update) the supplier.
	msgStakeSupplier := suppliertypes.NewMsgStakeSupplier(
		shannonSigningAddress.String(),
		shannonOwnerAddr.String(),
		shannonOperatorAddr.String(),
		postClaimSupplierStake,
		msg.Services,
	)

<<<<<<< HEAD
=======
	// Stake the supplier
>>>>>>> 1d42069a
	supplier, err := k.supplierKeeper.StakeSupplier(ctx, logger, msgStakeSupplier)
	if err != nil {
		return nil, err
	}

	// Update the supplier claim response.
	claimMorseSupplierResponse.ClaimedBalance = morseNodeClaimableAccount.GetUnstakedBalance()
	claimMorseSupplierResponse.ClaimedSupplierStake = morseNodeClaimableAccount.GetSupplierStake()
	claimMorseSupplierResponse.Supplier = supplier

	// Update the supplier claim event.
	morseSupplierClaimedEvent.ClaimedBalance = morseNodeClaimableAccount.GetUnstakedBalance()
	morseSupplierClaimedEvent.ClaimedSupplierStake = morseNodeClaimableAccount.GetSupplierStake()
	morseSupplierClaimedEvent.Supplier = supplier

	// Emit the supplier claim event first, an unbonding begin event MAY follow.
	events = append(events, morseSupplierClaimedEvent)

	// If the claimed supplier is still unbonding:
	// - Set the unstake session end height on the supplier
	// - Emit an unbonding begin event
	if morseNodeClaimableAccount.IsUnbonding() {
		estimatedUnstakeSessionEndHeight, isUnbonded := morseNodeClaimableAccount.GetEstimatedUnbondingEndHeight(ctx, sharedParams)

		// DEV_NOTE: SHOULD NEVER happen, the check above (using #SecondsUntilUnbonded()) is the same, but in terms of time instead of block height.
		if isUnbonded {
			return nil, status.Error(
				codes.Internal,
				migrationtypes.ErrMorseSupplierClaim.Wrapf(
					"(SHOULD NEVER HAPPEN) estimated unbonding height is negative (%d)",
					estimatedUnstakeSessionEndHeight,
				).Error(),
			)
		}

		// Set the supplier's unstake session end height.
		supplier.UnstakeSessionEndHeight = uint64(estimatedUnstakeSessionEndHeight)
		k.supplierKeeper.SetAndIndexDehydratedSupplier(ctx, *supplier)

		// Emit an event which signals that the claimed Morse supplier's unbonding
		// period began on Morse and will end on Shannon at unbonding_end_height
		// (i.e. estimatedUnstakeSessionEndHeight).
		morseSupplierUnbondingBeginEvent := &suppliertypes.EventSupplierUnbondingBegin{
			Supplier:           supplier,
			Reason:             suppliertypes.SupplierUnbondingReason_SUPPLIER_UNBONDING_REASON_MIGRATION,
			SessionEndHeight:   sessionEndHeight,
			UnbondingEndHeight: estimatedUnstakeSessionEndHeight,
		}

		// Emit the supplier unbonding begin event
		// AFTER the supplier claim event.
		events = append(events, morseSupplierUnbondingBeginEvent)
	}

	if err = emitEvents(ctx, events); err != nil {
		return nil, err
	}

	// Return the response.
	return claimMorseSupplierResponse, nil
}

// checkMorseClaimableSupplierAccount attempts to retrieve a MorseClaimableAccount for the given morseSrcAddress.
// It ensures the MorseClaimableAccount meets the following criteria:
// - It exists on-chain
// - It not already been claimed
// - It has a non-zero supplier stake
// - It has zero application stake
// If the MorseClaimableAccount does not exist, it returns an error.
// If the MorseClaimableAccount has already been claimed, any waived gas fees are charged and an error is returned.
func (k msgServer) checkMorseClaimableSupplierAccount(
	ctx context.Context,
	morseSrcAddress string,
) (*migrationtypes.MorseClaimableAccount, error) {
	// Ensure that a MorseClaimableAccount exists and has not been claimed for the given morseSrcAddress.
	morseClaimableAccount, err := k.CheckMorseClaimableAccount(ctx, morseSrcAddress, migrationtypes.ErrMorseSupplierClaim)
	if err != nil {
		return nil, err
	}

	// ONLY allow claiming as a supplier account if the MorseClaimableAccount
	// WAS staked as a supplier AND NOT as an application. A claim of staked POKT
	// from Morse to Shannon SHOULD NOT allow applications or suppliers to bypass
	// the onchain unbonding period.
	if !morseClaimableAccount.ApplicationStake.IsZero() {
		return nil, status.Error(
			codes.FailedPrecondition,
			migrationtypes.ErrMorseSupplierClaim.Wrapf(
				"Morse account %q is staked as an application, please use `pocketd tx migration claim-application` instead",
				morseClaimableAccount.GetMorseSrcAddress(),
			).Error(),
		)
	}

	if !morseClaimableAccount.SupplierStake.IsPositive() {
		return nil, status.Error(
			codes.FailedPrecondition,
			migrationtypes.ErrMorseSupplierClaim.Wrapf(
				"Morse account %q is not staked as a supplier or application, please use `pocketd tx migration claim-account` instead",
				morseClaimableAccount.GetMorseSrcAddress(),
			).Error(),
		)
	}

	return morseClaimableAccount, nil
}

// CheckMorseClaimableAccount attempts to retrieve a MorseClaimableAccount for the given morseSrcAddress.
// It ensures the MorseClaimableAccount meets the following criteria:
// - It exists on-chain
// - It not already been claimed
// - It has a non-zero supplier stake
// - It has zero application stake
// If the MorseClaimableAccount does not exist, it returns an error.
// If the MorseClaimableAccount has already been claimed, any waived gas fees are charged and an error is returned.
func (k msgServer) CheckMorseClaimableAccount(
	ctx context.Context,
	morseSrcAddress string,
	claimError *errors.Error,
) (*migrationtypes.MorseClaimableAccount, error) {
	sdkCtx := cosmostypes.UnwrapSDKContext(ctx)

	// Ensure that a MorseClaimableAccount exists for the given morseSrcAddress.
	morseClaimableAccount, isFound := k.GetMorseClaimableAccount(
		sdkCtx,
		morseSrcAddress,
	)
	if !isFound {
		return nil, status.Error(
			codes.NotFound,
			claimError.Wrapf(
				"no morse claimable account exists with address %q",
				morseSrcAddress,
			).Error(),
		)
	}

	// Ensure that the given MorseClaimableAccount has not already been claimed.
	if morseClaimableAccount.IsClaimed() {
		return nil, status.Error(
			codes.FailedPrecondition,
			claimError.Wrapf(
				"morse address %q has already been claimed at height %d by shannon address %q",
				morseClaimableAccount.GetMorseSrcAddress(),
				morseClaimableAccount.ClaimedAtHeight,
				morseClaimableAccount.ShannonDestAddress,
			).Error(),
		)
	}

	return &morseClaimableAccount, nil
}

// checkClaimSigner verifies that the msg was signed by an authorized Morse private key.
//
// It compares the msg's signer address to the morseClaimableAccount's addresses.

// The signers can be found of:
// - morse_node_address (operator; owner IFF output/owner is nil)
// - morse_output_address (owner; operator is most likely a different offchain identity)
//
// morse_node_address:
// - Morse node account is claiming itself (i.e. the operator)
// - Account remains custodial (if output/owner is nil)
// - Account remains non-custodial (if output/owner is non-nil)
//
// morse_output_address:
// - Morse output/owner account is claiming the Morse node account
// - Account remains non-custodial (under output/owner account control)
//
// If the Morse node is claiming itself, checks whether a Morse output address exists to distinguish:
//   - Operator claiming a custodial account
//   - Operator claiming a non-custodial account
//
// Returns:
//   - claimSignerType: Enum describing the signer type
//   - err: Error if signer is not authorized
func checkClaimSigner(
	msg *migrationtypes.MsgClaimMorseSupplier,
	morseClaimableAccount *migrationtypes.MorseClaimableAccount,
) (claimSignerType migrationtypes.MorseSupplierClaimSignerType, err error) {
	// node addr === operator
	nodeAddr := morseClaimableAccount.GetMorseSrcAddress()
	// output addr === owner (MAY be empty)
	outputAddr := morseClaimableAccount.GetMorseOutputAddress()

	// Check the message signer address
	switch msg.GetMorseSignerAddress() {

	// signer === owner && owner !== operator
	// Owner claim (a.k.a non-custodial claim)
	// This is the owner claiming the Morse node/servicer/supplier account
	case outputAddr:
		claimSignerType = migrationtypes.MorseSupplierClaimSignerType_MORSE_SUPPLIER_CLAIM_SIGNER_TYPE_NON_CUSTODIAL_SIGNED_BY_OWNER

	// Operator claim
	// I.e., the signer of the message IS NOT the output/owner account.
	// May be custodial or non-custodial depending on whether the output (i.e. owner) is set.
	case nodeAddr:
		switch outputAddr {

		// signer === node addr === operator === owner
		// Custodial claim: No output address is set so the operator === owner === signer
		case "":
			claimSignerType = migrationtypes.MorseSupplierClaimSignerType_MORSE_SUPPLIER_CLAIM_SIGNER_TYPE_CUSTODIAL_SIGNED_BY_NODE_ADDR

		// signer === operator === node addr && owner !== operator
		// Non-custodial claim: Output address exists so the operator is claiming the account on behalf of the owner.
		default:
			claimSignerType = migrationtypes.MorseSupplierClaimSignerType_MORSE_SUPPLIER_CLAIM_SIGNER_TYPE_NON_CUSTODIAL_SIGNED_BY_NODE_ADDR
		}

	// Signer does not match either the operator or owner address
	default:
		return migrationtypes.MorseSupplierClaimSignerType_MORSE_SUPPLIER_CLAIM_SIGNER_TYPE_UNSPECIFIED,
			migrationtypes.ErrMorseSupplierClaim.Wrapf(
				"morse signer address (%s) doesn't match the operator (%s) or owner (%s) address",
				msg.GetMorseSignerAddress(),
				nodeAddr,
				outputAddr,
			)
	}

	return claimSignerType, nil
}<|MERGE_RESOLUTION|>--- conflicted
+++ resolved
@@ -306,10 +306,7 @@
 		msg.Services,
 	)
 
-<<<<<<< HEAD
-=======
 	// Stake the supplier
->>>>>>> 1d42069a
 	supplier, err := k.supplierKeeper.StakeSupplier(ctx, logger, msgStakeSupplier)
 	if err != nil {
 		return nil, err
