package keeper_test

import (
	"strconv"
	"testing"

	sdk "github.com/cosmos/cosmos-sdk/types"
	authtypes "github.com/cosmos/cosmos-sdk/x/auth/types"
	govtypes "github.com/cosmos/cosmos-sdk/x/gov/types"
	"github.com/stretchr/testify/require"
	"go.uber.org/mock/gomock"
	"google.golang.org/grpc/codes"
	"google.golang.org/grpc/status"

	"github.com/pokt-network/poktroll/app/volatile"
	"github.com/pokt-network/poktroll/testutil/events"
	keepertest "github.com/pokt-network/poktroll/testutil/keeper"
	"github.com/pokt-network/poktroll/testutil/migration/mocks"
	"github.com/pokt-network/poktroll/testutil/sample"
	"github.com/pokt-network/poktroll/testutil/testmigration"
	apptypes "github.com/pokt-network/poktroll/x/application/types"
	"github.com/pokt-network/poktroll/x/migration/keeper"
	migrationtypes "github.com/pokt-network/poktroll/x/migration/types"
	sharedtypes "github.com/pokt-network/poktroll/x/shared/types"
)

// Prevent strconv unused error
var (
	_                    = strconv.IntSize
	testAppServiceConfig = sharedtypes.ApplicationServiceConfig{ServiceId: "svc1"}
)

func TestMsgServer_ClaimMorseApplication_SuccessNewApplication(t *testing.T) {
	shannonDestAddr := sample.AccAddress()
	shannonDestAccAddr, err := sdk.AccAddressFromBech32(shannonDestAddr)
	require.NoError(t, err)

	expectedClaimedAtHeight := int64(10)
	unstakedBalance := sdk.NewInt64Coin(volatile.DenomuPOKT, 1000)
	applicationStake := sdk.NewInt64Coin(volatile.DenomuPOKT, 200)
	expectedMintCoin := unstakedBalance.Add(applicationStake)
	expectedClaimedUnstakedTokens := expectedMintCoin.Sub(applicationStake)
	expectedMsgStakeApp := &apptypes.MsgStakeApplication{
		Address:  shannonDestAddr,
		Stake:    &applicationStake,
		Services: []*sharedtypes.ApplicationServiceConfig{&testAppServiceConfig},
	}
	expectedApp := apptypes.Application{
<<<<<<< HEAD
		Address:        shannonDestAddr,
		Stake:          &applicationStake,
		ServiceConfigs: []*sharedtypes.ApplicationServiceConfig{&testAppServiceConfig},
=======
		Address:                   shannonDestAddr,
		Stake:                     &applicationStake,
		ServiceConfigs:            []*sharedtypes.ApplicationServiceConfig{&testServiceConfig},
		DelegateeGatewayAddresses: make([]string, 0),
		PendingUndelegations:      make(map[uint64]apptypes.UndelegatingGatewayList),
>>>>>>> b92bd733
	}

	ctrl := gomock.NewController(t)
	bankKeeper := mocks.NewMockBankKeeper(ctrl)
	appKeeper := mocks.NewMockApplicationKeeper(ctrl)

	// Assert that the unstakedBalance was minted to the migration module account.
	bankKeeper.EXPECT().MintCoins(
		gomock.Any(),
		gomock.Eq(migrationtypes.ModuleName),
		gomock.Eq(sdk.NewCoins(expectedMintCoin)),
	).Return(nil).Times(1)

	// Assert that the unstakedBalance was transferred to the shannonDestAddr account.
	bankKeeper.EXPECT().SendCoinsFromModuleToAccount(
		gomock.Any(),
		gomock.Eq(migrationtypes.ModuleName),
		gomock.Eq(shannonDestAccAddr),
		gomock.Eq(sdk.NewCoins(expectedMintCoin)),
	).Return(nil).Times(1)

	// Simulate the application not existing.
	appKeeper.EXPECT().GetApplication(
		gomock.Any(),
		gomock.Eq(shannonDestAddr),
	).Return(apptypes.Application{}, false).AnyTimes()

	// Assert that the application was staked.
	appKeeper.EXPECT().StakeApplication(
		gomock.Any(),
		gomock.Any(),
		gomock.Eq(expectedMsgStakeApp),
	).Return(&expectedApp, nil).Times(1)

	opts := []keepertest.MigrationKeeperOptionFn{
		keepertest.WithBankKeeper(bankKeeper),
		keepertest.WithApplicationKeeper(appKeeper),
	}

	k, ctx := keepertest.MigrationKeeper(t, opts...)
	ctx = ctx.WithBlockHeight(expectedClaimedAtHeight)
	srv := keeper.NewMsgServerImpl(k)

	morsePrivKey := testmigration.NewMorsePrivateKey(t, 0)
	morseClaimableAccount := &migrationtypes.MorseClaimableAccount{
		MorseSrcAddress:  sample.MorseAddressHex(),
		PublicKey:        morsePrivKey.PubKey().Bytes(),
		UnstakedBalance:  unstakedBalance,
		ApplicationStake: applicationStake,
		SupplierStake:    sdk.NewInt64Coin(volatile.DenomuPOKT, 0),
		// ShannonDestAddress: (intentionally omitted),
		// ClaimedAtHeight:    (intentionally omitted),
	}

	accountState := &migrationtypes.MorseAccountState{
		Accounts: []*migrationtypes.MorseClaimableAccount{
			morseClaimableAccount,
		},
	}
	accountStateHash, err := accountState.GetHash()
	require.NoError(t, err)

	// Import the MorseClaimableAccount.
	_, err = srv.ImportMorseClaimableAccounts(ctx, &migrationtypes.MsgImportMorseClaimableAccounts{
		Authority:             authtypes.NewModuleAddress(govtypes.ModuleName).String(),
		MorseAccountState:     *accountState,
		MorseAccountStateHash: accountStateHash,
	})
	require.NoError(t, err)

	// Claim the MorseClaimableAccount.
	morseAppStake := morseClaimableAccount.GetApplicationStake()
	msgClaim, err := migrationtypes.NewMsgClaimMorseApplication(
		shannonDestAddr,
		morseClaimableAccount.GetMorseSrcAddress(),
		morsePrivKey,
		&morseAppStake,
		&testAppServiceConfig,
	)
	require.NoError(t, err)

	msgClaimRes, err := srv.ClaimMorseApplication(ctx, msgClaim)
	require.NoError(t, err)

	// Construct and assert the expected response.
	expectedRes := &migrationtypes.MsgClaimMorseApplicationResponse{
		MorseSrcAddress:         msgClaim.MorseSrcAddress,
		ClaimedApplicationStake: morseClaimableAccount.GetApplicationStake(),
		ClaimedBalance: expectedClaimedUnstakedTokens.
			Add(morseClaimableAccount.GetSupplierStake()),
		ClaimedAtHeight: expectedClaimedAtHeight,
<<<<<<< HEAD
		ServiceId:       testAppServiceConfig.GetServiceId(),
=======
		ServiceId:       testServiceConfig.GetServiceId(),
		Application:     &expectedApp,
>>>>>>> b92bd733
	}
	require.Equal(t, expectedRes, msgClaimRes)

	// Assert that the persisted MorseClaimableAccount is updated.
	expectedMorseAccount := morseClaimableAccount
	expectedMorseAccount.ShannonDestAddress = shannonDestAddr
	expectedMorseAccount.ClaimedAtHeight = ctx.BlockHeight()
	foundMorseAccount, found := k.GetMorseClaimableAccount(ctx, msgClaim.MorseSrcAddress)
	require.True(t, found)
	require.Equal(t, *expectedMorseAccount, foundMorseAccount)

	// Assert that an event is emitted for each claim.
	expectedEvent := &migrationtypes.EventMorseApplicationClaimed{
		ShannonDestAddress:      msgClaim.ShannonDestAddress,
		MorseSrcAddress:         msgClaim.MorseSrcAddress,
		ServiceId:               testAppServiceConfig.GetServiceId(),
		ClaimedBalance:          expectedClaimedUnstakedTokens,
		ClaimedApplicationStake: applicationStake,
		ClaimedAtHeight:         ctx.BlockHeight(),
		Application:             &expectedApp,
	}
	claimEvents := events.FilterEvents[*migrationtypes.EventMorseApplicationClaimed](t, ctx.EventManager().Events())
	require.Equal(t, 1, len(claimEvents))
	require.Equal(t, expectedEvent, claimEvents[0])
}

func TestMsgServer_ClaimMorseApplication_Error(t *testing.T) {
	claimableUnstakedBalance := sdk.NewInt64Coin(volatile.DenomuPOKT, 1000)
	claimableApplicationStake := sdk.NewInt64Coin(volatile.DenomuPOKT, 200)
	expectedAppServiceConfig := &sharedtypes.ApplicationServiceConfig{ServiceId: "svc1"}

	k, ctx := keepertest.MigrationKeeper(t)
	srv := keeper.NewMsgServerImpl(k)

	morsePrivKey := testmigration.NewMorsePrivateKey(t, 0)
	morseClaimableAccount := &migrationtypes.MorseClaimableAccount{
		MorseSrcAddress:  sample.MorseAddressHex(),
		PublicKey:        morsePrivKey.PubKey().Bytes(),
		UnstakedBalance:  claimableUnstakedBalance,
		ApplicationStake: claimableApplicationStake,
		SupplierStake:    sdk.NewInt64Coin(volatile.DenomuPOKT, 0),
		// ShannonDestAddress: (intentionally omitted),
		// ClaimedAtHeight:    (intentionally omitted),
	}

	accountState := &migrationtypes.MorseAccountState{
		Accounts: []*migrationtypes.MorseClaimableAccount{
			morseClaimableAccount,
		},
	}
	accountStateHash, err := accountState.GetHash()
	require.NoError(t, err)

	_, err = srv.ImportMorseClaimableAccounts(ctx, &migrationtypes.MsgImportMorseClaimableAccounts{
		Authority:             authtypes.NewModuleAddress(govtypes.ModuleName).String(),
		MorseAccountState:     *accountState,
		MorseAccountStateHash: accountStateHash,
	})
	require.NoError(t, err)

	// Claim the MorseClaimableAccount with a random Shannon address.
	msgClaim, err := migrationtypes.NewMsgClaimMorseApplication(
		sample.AccAddress(),
		accountState.Accounts[0].GetMorseSrcAddress(),
		morsePrivKey,
		&claimableApplicationStake,
		expectedAppServiceConfig,
	)
	require.NoError(t, err)

	t.Run("invalid claim msg", func(t *testing.T) {
		// Copy the message and set the morse signature to nil.
		invalidMsgClaim := *msgClaim
		invalidMsgClaim.MorseSignature = nil

		expectedErr := status.Error(
			codes.InvalidArgument,
			migrationtypes.ErrMorseApplicationClaim.Wrapf(
				"invalid morse signature length; expected %d, got %d",
				migrationtypes.MorseSignatureLengthBytes, 0,
			).Error(),
		)

		_, err := srv.ClaimMorseApplication(ctx, &invalidMsgClaim)
		require.EqualError(t, err, expectedErr.Error())
	})

	t.Run("account not found", func(t *testing.T) {
		// Copy the message and set the morse src address to a valid but incorrect address.
		invalidMsgClaim := *msgClaim
		invalidMsgClaim.MorseSrcAddress = sample.MorseAddressHex()

		expectedErr := status.Error(
			codes.NotFound,
			migrationtypes.ErrMorseApplicationClaim.Wrapf(
				"no morse claimable account exists with address %q",
				invalidMsgClaim.GetMorseSrcAddress(),
			).Error(),
		)

		_, err := srv.ClaimMorseApplication(ctx, &invalidMsgClaim)
		require.EqualError(t, err, expectedErr.Error())
	})

	t.Run("account already claimed (non-zero claimed_at_height)", func(t *testing.T) {
		// Set the claimed at height BUT NOT the Shannon destination address.
		morseClaimableAccount.ClaimedAtHeight = 10
		k.SetMorseClaimableAccount(ctx, *morseClaimableAccount)

		expectedErr := status.Error(
			codes.FailedPrecondition,
			migrationtypes.ErrMorseApplicationClaim.Wrapf(
				"morse address %q has already been claimed at height %d by shannon address %q",
				accountState.Accounts[0].GetMorseSrcAddress(),
				10,
				accountState.Accounts[0].GetShannonDestAddress(),
			).Error(),
		)

		_, err := srv.ClaimMorseApplication(ctx, msgClaim)
		require.EqualError(t, err, expectedErr.Error())
	})

	t.Run("account already claimed (non-empty shannon_dest_address)", func(t *testing.T) {
		// Set the Shannon destination address BUT NOT the claimed at height.
		morseClaimableAccount.ClaimedAtHeight = 0
		morseClaimableAccount.ShannonDestAddress = sample.AccAddress()
		k.SetMorseClaimableAccount(ctx, *morseClaimableAccount)

		expectedErr := status.Error(
			codes.FailedPrecondition,
			migrationtypes.ErrMorseApplicationClaim.Wrapf(
				"morse address %q has already been claimed at height %d by shannon address %q",
				accountState.Accounts[0].GetMorseSrcAddress(),
				0,
				morseClaimableAccount.ShannonDestAddress,
			).Error(),
		)

		_, err := srv.ClaimMorseApplication(ctx, msgClaim)
		require.EqualError(t, err, expectedErr.Error())
	})
}<|MERGE_RESOLUTION|>--- conflicted
+++ resolved
@@ -46,17 +46,11 @@
 		Services: []*sharedtypes.ApplicationServiceConfig{&testAppServiceConfig},
 	}
 	expectedApp := apptypes.Application{
-<<<<<<< HEAD
-		Address:        shannonDestAddr,
-		Stake:          &applicationStake,
-		ServiceConfigs: []*sharedtypes.ApplicationServiceConfig{&testAppServiceConfig},
-=======
 		Address:                   shannonDestAddr,
 		Stake:                     &applicationStake,
-		ServiceConfigs:            []*sharedtypes.ApplicationServiceConfig{&testServiceConfig},
+		ServiceConfigs:            []*sharedtypes.ApplicationServiceConfig{&testAppServiceConfig},
 		DelegateeGatewayAddresses: make([]string, 0),
 		PendingUndelegations:      make(map[uint64]apptypes.UndelegatingGatewayList),
->>>>>>> b92bd733
 	}
 
 	ctrl := gomock.NewController(t)
@@ -148,12 +142,8 @@
 		ClaimedBalance: expectedClaimedUnstakedTokens.
 			Add(morseClaimableAccount.GetSupplierStake()),
 		ClaimedAtHeight: expectedClaimedAtHeight,
-<<<<<<< HEAD
 		ServiceId:       testAppServiceConfig.GetServiceId(),
-=======
-		ServiceId:       testServiceConfig.GetServiceId(),
 		Application:     &expectedApp,
->>>>>>> b92bd733
 	}
 	require.Equal(t, expectedRes, msgClaimRes)
 
