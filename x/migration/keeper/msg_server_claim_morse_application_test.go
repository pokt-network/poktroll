--- conflicted
+++ resolved
@@ -126,12 +126,7 @@
 		shannonDestAddr,
 		morseClaimableAccount.GetMorseSrcAddress(),
 		morsePrivKey,
-<<<<<<< HEAD
-		&morseAppStake,
-		&testAppServiceConfig,
-=======
 		&testServiceConfig,
->>>>>>> e68006c5
 	)
 	require.NoError(t, err)
 
@@ -146,14 +141,8 @@
 		ClaimedApplicationStake: morseClaimableAccount.GetApplicationStake(),
 		ClaimedBalance: expectedClaimedUnstakedTokens.
 			Add(morseClaimableAccount.GetSupplierStake()),
-<<<<<<< HEAD
-		ClaimedAtHeight: expectedClaimedAtHeight,
-		ServiceId:       testAppServiceConfig.GetServiceId(),
-		Application:     &expectedApp,
-=======
 		SessionEndHeight: expectedSessionEndHeight,
 		Application:      &expectedApp,
->>>>>>> e68006c5
 	}
 	require.Equal(t, expectedRes, msgClaimRes)
 
@@ -169,10 +158,6 @@
 	expectedEvent := &migrationtypes.EventMorseApplicationClaimed{
 		ShannonDestAddress:      msgClaim.ShannonDestAddress,
 		MorseSrcAddress:         msgClaim.MorseSrcAddress,
-<<<<<<< HEAD
-		ServiceId:               testAppServiceConfig.GetServiceId(),
-=======
->>>>>>> e68006c5
 		ClaimedBalance:          expectedClaimedUnstakedTokens,
 		ClaimedApplicationStake: applicationStake,
 		SessionEndHeight:        expectedSessionEndHeight,
