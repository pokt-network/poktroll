package keeper_test

import (
	"testing"

	authtypes "github.com/cosmos/cosmos-sdk/x/auth/types"
	govtypes "github.com/cosmos/cosmos-sdk/x/gov/types"
	"github.com/stretchr/testify/require"
	"google.golang.org/grpc/codes"
	"google.golang.org/grpc/status"

	"github.com/pokt-network/poktroll/testutil/events"
	keepertest "github.com/pokt-network/poktroll/testutil/keeper"
	"github.com/pokt-network/poktroll/testutil/testmigration"
	"github.com/pokt-network/poktroll/x/migration/keeper"
	migrationtypes "github.com/pokt-network/poktroll/x/migration/types"
)

func TestMsgServer_ImportMorseClaimableAccounts_Success(t *testing.T) {
	k, ctx := keepertest.MigrationKeeper(t)
	srv := keeper.NewMsgServerImpl(k)

	numAccounts := 10
	_, accountState := testmigration.NewMorseStateExportAndAccountState(t, numAccounts)

	// Assert that the MorseAccountState is not set initially.
	morseClaimableAccounts := k.GetAllMorseClaimableAccounts(ctx)
	require.Equal(t, 0, len(morseClaimableAccounts))

	// Create the on-chain MorseAccountState.
	msgImportMorseClaimableAccounts, err := migrationtypes.NewMsgImportMorseClaimableAccounts(
		authtypes.NewModuleAddress(govtypes.ModuleName).String(),
		*accountState,
	)
	require.NoError(t, err)

	res, err := srv.ImportMorseClaimableAccounts(ctx, msgImportMorseClaimableAccounts)
	require.NoError(t, err)

	// Assert that the response matches expectations.
	expectedUploadMsg := &migrationtypes.MsgImportMorseClaimableAccounts{
		Authority:         authtypes.NewModuleAddress(govtypes.ModuleName).String(),
		MorseAccountState: *accountState,
	}
	expectedStateHash, err := expectedUploadMsg.MorseAccountState.GetHash()
	require.NoError(t, err)
	require.NotEmpty(t, expectedStateHash)
	require.Len(t, expectedStateHash, 32)

	expectedRes := &migrationtypes.MsgImportMorseClaimableAccountsResponse{
		StateHash:   expectedStateHash,
		NumAccounts: uint64(numAccounts),
	}
	require.Equal(t, expectedRes, res)

	// Assert that the MorseAccountState was created and matches expectations.
	morseClaimableAccounts = k.GetAllMorseClaimableAccounts(ctx)
	require.Equal(t, len(morseClaimableAccounts), numAccounts)
	require.NoError(t, err)

	// Assert that the EventCreateMorseAccountState event was emitted.
	evts := ctx.EventManager().Events()
	filteredEvts := events.FilterEvents[*migrationtypes.EventImportMorseClaimableAccounts](t, evts)
	require.Equal(t, 1, len(filteredEvts))

	expectedEvent := &migrationtypes.EventImportMorseClaimableAccounts{
		CreatedAtHeight:       ctx.BlockHeight(),
		MorseAccountStateHash: expectedStateHash,
		NumAccounts:           uint64(numAccounts),
	}
	require.Equal(t, expectedEvent, filteredEvts[0])
}

func TestMsgServer_ImportMorseClaimableAccounts_ErrorAlreadySet(t *testing.T) {
	k, ctx := keepertest.MigrationKeeper(t)
	srv := keeper.NewMsgServerImpl(k)

<<<<<<< HEAD
	// Assert that the MorseAccountState is not set initially.
	morseClaimableAccounts := k.GetAllMorseClaimableAccounts(ctx)
	require.Equal(t, 0, len(morseClaimableAccounts))

	numAccounts := 10
	_, accountState := testmigration.NewMorseStateExportAndAccountState(t, numAccounts)
	k.ImportFromMorseAccountState(ctx, accountState)

	// Assert that the MorseClaimableAccounts are persisted AND unclaimed.
	morseClaimableAccounts = k.GetAllMorseClaimableAccounts(ctx)
	require.Equal(t, numAccounts, len(morseClaimableAccounts))
	for _, morseClaimableAccount := range morseClaimableAccounts {
		require.Equal(t, int64(0), morseClaimableAccount.ClaimedAtHeight)
		require.Equal(t, "", morseClaimableAccount.ShannonDestAddress)
	}
=======
	// Set at least one MorseAccountState initially.
	_, accountState := testmigration.NewMorseStateExportAndAccountState(t, 1)
	k.SetMorseClaimableAccount(ctx, *accountState.Accounts[0])
>>>>>>> 958bdac3

	// Assert that the MsgImportMorseClaimableAccounts fails.
	msgImportMorseClaimableAccounts, err := migrationtypes.NewMsgImportMorseClaimableAccounts(
		authtypes.NewModuleAddress(govtypes.ModuleName).String(),
		*accountState,
	)
	require.NoError(t, err)

	_, err = srv.ImportMorseClaimableAccounts(ctx, msgImportMorseClaimableAccounts)
	stat := status.Convert(err)
	require.Equal(t, codes.FailedPrecondition, stat.Code())
	require.ErrorContains(t, err, "Morse claimable accounts already imported")
}

func TestMsgServer_ImportMorseClaimableAccounts_ErrorInvalidAuthority(t *testing.T) {
	k, ctx := keepertest.MigrationKeeper(t)
	srv := keeper.NewMsgServerImpl(k)

	numAccounts := 10
	_, accountState := testmigration.NewMorseStateExportAndAccountState(t, numAccounts)

	msgImportMorseClaimableAccounts, err := migrationtypes.NewMsgImportMorseClaimableAccounts(
		authtypes.NewModuleAddress("invalid_authority").String(),
		*accountState,
	)
	require.NoError(t, err)

	_, err = srv.ImportMorseClaimableAccounts(ctx, msgImportMorseClaimableAccounts)
	stat := status.Convert(err)
	require.Equal(t, codes.PermissionDenied, stat.Code())
	require.ErrorContains(t, err, "invalid authority address")
}<|MERGE_RESOLUTION|>--- conflicted
+++ resolved
@@ -75,29 +75,19 @@
 	k, ctx := keepertest.MigrationKeeper(t)
 	srv := keeper.NewMsgServerImpl(k)
 
-<<<<<<< HEAD
-	// Assert that the MorseAccountState is not set initially.
-	morseClaimableAccounts := k.GetAllMorseClaimableAccounts(ctx)
-	require.Equal(t, 0, len(morseClaimableAccounts))
+	// Set at least one MorseAccountState initially.
+	_, accountState := testmigration.NewMorseStateExportAndAccountState(t, 1)
+	k.SetMorseClaimableAccount(ctx, *accountState.Accounts[0])
 
-	numAccounts := 10
-	_, accountState := testmigration.NewMorseStateExportAndAccountState(t, numAccounts)
-	k.ImportFromMorseAccountState(ctx, accountState)
-
-	// Assert that the MorseClaimableAccounts are persisted AND unclaimed.
+	// Set up the MsgImportMorseClaimableAccounts to fail.
 	morseClaimableAccounts = k.GetAllMorseClaimableAccounts(ctx)
 	require.Equal(t, numAccounts, len(morseClaimableAccounts))
 	for _, morseClaimableAccount := range morseClaimableAccounts {
 		require.Equal(t, int64(0), morseClaimableAccount.ClaimedAtHeight)
 		require.Equal(t, "", morseClaimableAccount.ShannonDestAddress)
 	}
-=======
-	// Set at least one MorseAccountState initially.
-	_, accountState := testmigration.NewMorseStateExportAndAccountState(t, 1)
-	k.SetMorseClaimableAccount(ctx, *accountState.Accounts[0])
->>>>>>> 958bdac3
 
-	// Assert that the MsgImportMorseClaimableAccounts fails.
+	// Assert that the MorseAccountState can ONLY be set once.
 	msgImportMorseClaimableAccounts, err := migrationtypes.NewMsgImportMorseClaimableAccounts(
 		authtypes.NewModuleAddress(govtypes.ModuleName).String(),
 		*accountState,
