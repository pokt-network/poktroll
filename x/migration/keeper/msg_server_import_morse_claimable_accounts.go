package keeper

import (
	"context"

	sdk "github.com/cosmos/cosmos-sdk/types"
	"google.golang.org/grpc/codes"
	"google.golang.org/grpc/status"

	migrationtypes "github.com/pokt-network/poktroll/x/migration/types"
)

// ImportMorseClaimableAccounts
// - Persists all MorseClaimableAccounts in the provided MorseAccountState to the KVStore.
// - This operation MUST be performed EXACTLY ONCE per network/re-genesis.
// - ONLY an authorized account (e.g., PNF) may execute this operation.
// - Overwriting is only allowed if explicitly enabled in onchain governance params.
func (k msgServer) ImportMorseClaimableAccounts(
	ctx context.Context,
	msg *migrationtypes.MsgImportMorseClaimableAccounts,
) (*migrationtypes.MsgImportMorseClaimableAccountsResponse, error) {
	sdkCtx := sdk.UnwrapSDKContext(ctx)
	logger := sdkCtx.Logger().With("method", "ImportMorseClaimableAccounts")

	// Validate authority
	// - Ensure the message is signed by the correct authority (e.g., PNF).
	if msg.GetAuthority() != k.GetAuthority() {
		err := migrationtypes.ErrInvalidSigner.Wrapf("invalid authority address (%s)", msg.GetAuthority())
		return nil, status.Error(codes.PermissionDenied, err.Error())
	}

	// Validate import message
	// - Run basic validation for the import message.
	if err := msg.ValidateBasic(); err != nil {
		logger.Info(err.Error())
		return nil, status.Error(codes.InvalidArgument, err.Error())
	}

	// Check if MorseClaimableAccounts have already been imported
	if k.HasAnyMorseClaimableAccounts(sdkCtx) {
		// If already imported:
		// - Check if allow_morse_accounts_import_overwrite is enabled
		// - If not enabled, return an error
		shouldOverwrite := k.GetParams(sdkCtx).AllowMorseAccountImportOverwrite
		if !shouldOverwrite {
			err := migrationtypes.ErrMorseAccountsImport.Wrap("Morse claimable accounts already imported and import overwrite is disabled")
			logger.Info(err.Error())
			return nil, status.Error(codes.FailedPrecondition, err.Error())
		}
<<<<<<< HEAD

		// Delete all existing MorseClaimableAccounts (and indices).
=======
		// Overwrites are enabled. Overwrite logic:
		// - Delete all existing MorseClaimableAccounts (and indices)
		// - Continue to re-import from msg
>>>>>>> 769ce802
		k.resetMorseClaimableAccounts(sdkCtx)
	}
	// DEV_NOTE: This code path is reached only if ONE OF THE FOLLOWING is true:
	// - This is the first time MorseClaimableAccounts are being imported
	// - This is not the first time MorseClaimableAccounts are being imported, but overwriting is enabled

	// Only log during DeliverTx (not CheckTx) to reduce noise/confusion
	if !sdkCtx.IsCheckTx() {
		logger.Info("beginning importing morse claimable accounts...")
	}

	// Import MorseClaimableAccounts from the provided MorseAccountState
	k.ImportFromMorseAccountState(sdkCtx, &msg.MorseAccountState)

	// Only log during DeliverTx (not CheckTx) to reduce noise/confusion
	if !sdkCtx.IsCheckTx() {
		logger.Info("done importing morse claimable accounts!")
	}

	// Emit event for Morse claimable accounts import
	// - Includes: block height, MorseAccountStateHash, and number of accounts
	if err := sdkCtx.EventManager().EmitTypedEvent(
		&migrationtypes.EventImportMorseClaimableAccounts{
			CreatedAtHeight: sdkCtx.BlockHeight(),
			// DEV_NOTE: The MorseAccountStateHash is validated in msg#ValidateBasic().
			MorseAccountStateHash: msg.MorseAccountStateHash,
			NumAccounts:           uint64(len(msg.MorseAccountState.Accounts)),
		},
	); err != nil {
		logger.Error(err.Error())
		return nil, status.Error(codes.Internal, err.Error())
	}

	// Return response
	// - Includes: MorseAccountStateHash and number of imported accounts
	return &migrationtypes.MsgImportMorseClaimableAccountsResponse{
		// DEV_NOTE: The MorseAccountStateHash is validated in msg#ValidateBasic().
		StateHash:   msg.MorseAccountStateHash,
		NumAccounts: uint64(len(msg.MorseAccountState.Accounts)),
	}, nil
}<|MERGE_RESOLUTION|>--- conflicted
+++ resolved
@@ -47,14 +47,9 @@
 			logger.Info(err.Error())
 			return nil, status.Error(codes.FailedPrecondition, err.Error())
 		}
-<<<<<<< HEAD
-
-		// Delete all existing MorseClaimableAccounts (and indices).
-=======
 		// Overwrites are enabled. Overwrite logic:
 		// - Delete all existing MorseClaimableAccounts (and indices)
 		// - Continue to re-import from msg
->>>>>>> 769ce802
 		k.resetMorseClaimableAccounts(sdkCtx)
 	}
 	// DEV_NOTE: This code path is reached only if ONE OF THE FOLLOWING is true:
