package keeper

import (
	"fmt"

	"cosmossdk.io/core/store"
	"cosmossdk.io/log"
	"github.com/cosmos/cosmos-sdk/codec"
	sdk "github.com/cosmos/cosmos-sdk/types"

	"github.com/pokt-network/poktroll/x/migration/types"
)

type (
	Keeper struct {
		cdc          codec.BinaryCodec
		storeService store.KVStoreService
		logger       log.Logger

		// the address capable of executing a MsgUpdateParams message. Typically, this
		// should be the x/gov module account.
		authority string

<<<<<<< HEAD
		accountKeeper  types.AccountKeeper
		bankKeeper     types.BankKeeper
		gatewayKeeper  types.GatewayKeeper
		appKeeper      types.ApplicationKeeper
		supplierKeeper types.SupplierKeeper
=======
		accountKeeper types.AccountKeeper
		bankKeeper    types.BankKeeper
		sharedKeeper  types.SharedKeeper
>>>>>>> 9a06f0d8
	}
)

func NewKeeper(
	cdc codec.BinaryCodec,
	storeService store.KVStoreService,
	logger log.Logger,
	authority string,
	accountKeeper types.AccountKeeper,
	bankKeeper types.BankKeeper,
<<<<<<< HEAD
	gatewayKeeper types.GatewayKeeper,
	appKeeper types.ApplicationKeeper,
	supplierKeeper types.SupplierKeeper,
=======
	sharedKeeper types.SharedKeeper,

>>>>>>> 9a06f0d8
) Keeper {
	if _, err := sdk.AccAddressFromBech32(authority); err != nil {
		panic(fmt.Sprintf("invalid authority address: %s", authority))
	}

	return Keeper{
<<<<<<< HEAD
		cdc:            cdc,
		storeService:   storeService,
		authority:      authority,
		logger:         logger,
		accountKeeper:  accountKeeper,
		bankKeeper:     bankKeeper,
		gatewayKeeper:  gatewayKeeper,
		appKeeper:      appKeeper,
		supplierKeeper: supplierKeeper,
=======
		cdc:           cdc,
		storeService:  storeService,
		authority:     authority,
		logger:        logger,
		accountKeeper: accountKeeper,
		bankKeeper:    bankKeeper,
		sharedKeeper:  sharedKeeper,
>>>>>>> 9a06f0d8
	}
}

// GetAuthority returns the module's authority.
func (k Keeper) GetAuthority() string {
	return k.authority
}

// Logger returns a module-specific logger.
func (k Keeper) Logger() log.Logger {
	return k.logger.With("module", fmt.Sprintf("x/%s", types.ModuleName))
}<|MERGE_RESOLUTION|>--- conflicted
+++ resolved
@@ -21,17 +21,12 @@
 		// should be the x/gov module account.
 		authority string
 
-<<<<<<< HEAD
 		accountKeeper  types.AccountKeeper
 		bankKeeper     types.BankKeeper
+		sharedKeeper   types.SharedKeeper
 		gatewayKeeper  types.GatewayKeeper
 		appKeeper      types.ApplicationKeeper
 		supplierKeeper types.SupplierKeeper
-=======
-		accountKeeper types.AccountKeeper
-		bankKeeper    types.BankKeeper
-		sharedKeeper  types.SharedKeeper
->>>>>>> 9a06f0d8
 	}
 )
 
@@ -42,39 +37,26 @@
 	authority string,
 	accountKeeper types.AccountKeeper,
 	bankKeeper types.BankKeeper,
-<<<<<<< HEAD
+	sharedKeeper types.SharedKeeper,
 	gatewayKeeper types.GatewayKeeper,
 	appKeeper types.ApplicationKeeper,
 	supplierKeeper types.SupplierKeeper,
-=======
-	sharedKeeper types.SharedKeeper,
-
->>>>>>> 9a06f0d8
 ) Keeper {
 	if _, err := sdk.AccAddressFromBech32(authority); err != nil {
 		panic(fmt.Sprintf("invalid authority address: %s", authority))
 	}
 
 	return Keeper{
-<<<<<<< HEAD
 		cdc:            cdc,
 		storeService:   storeService,
 		authority:      authority,
 		logger:         logger,
 		accountKeeper:  accountKeeper,
 		bankKeeper:     bankKeeper,
+		sharedKeeper:   sharedKeeper,
 		gatewayKeeper:  gatewayKeeper,
 		appKeeper:      appKeeper,
 		supplierKeeper: supplierKeeper,
-=======
-		cdc:           cdc,
-		storeService:  storeService,
-		authority:     authority,
-		logger:        logger,
-		accountKeeper: accountKeeper,
-		bankKeeper:    bankKeeper,
-		sharedKeeper:  sharedKeeper,
->>>>>>> 9a06f0d8
 	}
 }
 
