package keeper

import (
	"context"

	sdk "github.com/cosmos/cosmos-sdk/types"
	sdkerrors "github.com/cosmos/cosmos-sdk/types/errors"
	"google.golang.org/grpc/codes"
	"google.golang.org/grpc/status"

	"github.com/pokt-network/poktroll/x/migration/types"
)

<<<<<<< HEAD
func (k msgServer) CreateMorseAccountState(ctx context.Context, msg *types.MsgCreateMorseAccountState) (*types.MsgCreateMorseAccountStateResponse, error) {
	sdkCtx := sdk.UnwrapSDKContext(ctx)

	if err := msg.ValidateBasic(); err != nil {
		return nil, err
	}
=======
// CreateMorseAccountState creates the on-chain MorseAccountState ONLY ONCE (per network / re-genesis).
func (k msgServer) CreateMorseAccountState(goCtx context.Context, msg *types.MsgCreateMorseAccountState) (*types.MsgCreateMorseAccountStateResponse, error) {
	ctx := sdk.UnwrapSDKContext(goCtx)
>>>>>>> d28e0786

	// Check if the value already exists
	_, isFound := k.GetMorseAccountState(sdkCtx)
	if isFound {
		return nil, status.Error(
			codes.FailedPrecondition,
			sdkerrors.ErrInvalidRequest.Wrap("already set").Error(),
		)
	}

	if err := msg.ValidateBasic(); err != nil {
		return nil, err
	}

	k.SetMorseAccountState(
		sdkCtx,
		msg.MorseAccountState,
	)

	stateHash, err := msg.MorseAccountState.GetHash()
	if err != nil {
		return nil, err
	}

	if err = sdkCtx.EventManager().EmitTypedEvent(
		&types.EventCreateMorseAccountState{
			Height:    sdkCtx.BlockHeight(),
			StateHash: stateHash,
		},
	); err != nil {
		return nil, err
	}

	return &types.MsgCreateMorseAccountStateResponse{
		StateHash:   stateHash,
		NumAccounts: uint64(len(msg.MorseAccountState.Accounts)),
	}, nil
}<|MERGE_RESOLUTION|>--- conflicted
+++ resolved
@@ -11,30 +11,20 @@
 	"github.com/pokt-network/poktroll/x/migration/types"
 )
 
-<<<<<<< HEAD
+// CreateMorseAccountState creates the on-chain MorseAccountState ONLY ONCE (per network / re-genesis).
 func (k msgServer) CreateMorseAccountState(ctx context.Context, msg *types.MsgCreateMorseAccountState) (*types.MsgCreateMorseAccountStateResponse, error) {
 	sdkCtx := sdk.UnwrapSDKContext(ctx)
 
 	if err := msg.ValidateBasic(); err != nil {
 		return nil, err
 	}
-=======
-// CreateMorseAccountState creates the on-chain MorseAccountState ONLY ONCE (per network / re-genesis).
-func (k msgServer) CreateMorseAccountState(goCtx context.Context, msg *types.MsgCreateMorseAccountState) (*types.MsgCreateMorseAccountStateResponse, error) {
-	ctx := sdk.UnwrapSDKContext(goCtx)
->>>>>>> d28e0786
 
 	// Check if the value already exists
-	_, isFound := k.GetMorseAccountState(sdkCtx)
-	if isFound {
+	if _, isFound := k.GetMorseAccountState(sdkCtx); isFound {
 		return nil, status.Error(
 			codes.FailedPrecondition,
 			sdkerrors.ErrInvalidRequest.Wrap("already set").Error(),
 		)
-	}
-
-	if err := msg.ValidateBasic(); err != nil {
-		return nil, err
 	}
 
 	k.SetMorseAccountState(
