package keeper

import (
	"context"
	"fmt"

	cosmostypes "github.com/cosmos/cosmos-sdk/types"

	gatewaytypes "github.com/pokt-network/poktroll/x/gateway/types"
	sharedtypes "github.com/pokt-network/poktroll/x/shared/types"
)

// EndBlockerUnbondGateways unbonds gateways whose unbonding period has elapsed.
func (k Keeper) EndBlockerUnbondGateways(ctx context.Context) (numUnbondedGateways int, err error) {
	logger := k.Logger().With("method", "EndBlockerUnbondGateways")

	sdkCtx := cosmostypes.UnwrapSDKContext(ctx)
	sharedParams := k.sharedKeeper.GetParams(sdkCtx)
	currentHeight := sdkCtx.BlockHeight()

<<<<<<< HEAD
    // Only process unbonding gateways at the end of the session.
    if !sharedtypes.IsSessionEndHeight(&sharedParams, currentHeight) {
        return numUnbondedGateways, nil
    }
=======
	// Only process unbonding gateways at the end of the session.
	if !sharedtypes.IsSessionEndHeight(&sharedParams, currentHeight) {
		return numUnbondedGateways, nil
	}
>>>>>>> 451cf63b

	// Iterate over all gateways and unbond the ones that have finished the unbonding period.
	// TODO_POST_MAINNET: Use an index to iterate over the gateways that have initiated
	// the unbonding action instead of iterating over all of them.
	for _, gateway := range k.GetAllGateways(ctx) {
		// Skip over gateways that have not initiated the unbonding action since it's a no-op.
		if !gateway.IsUnbonding() {
			continue
		}

		unbondingEndHeight := gatewaytypes.GetGatewayUnbondingHeight(&sharedParams, &gateway)

		// If the unbonding height is ahead of the current height, the gateway
		// stays in the unbonding state.
		if unbondingEndHeight > currentHeight {
			continue
		}

		// DEV_NOTE: Auto-undelegating applications from unbonding gateways is taken care
		// of by the application module's EndBlockerAutoUndelegateFromUnbondingGateways.
		if err := k.UnbondGateway(ctx, &gateway); err != nil {
			return numUnbondedGateways, err
		}

		sessionEndHeight := sharedtypes.GetSessionEndHeight(&sharedParams, currentHeight)
		unbondingEndEvent := &gatewaytypes.EventGatewayUnbondingEnd{
			Gateway:            &gateway,
			SessionEndHeight:   sessionEndHeight,
			UnbondingEndHeight: unbondingEndHeight,
		}
		if err := sdkCtx.EventManager().EmitTypedEvent(unbondingEndEvent); err != nil {
			err = gatewaytypes.ErrGatewayEmitEvent.Wrapf("(%+v): %s", unbondingEndEvent, err)
			logger.Error(err.Error())
			return numUnbondedGateways, err
		}

		numUnbondedGateways += 1
	}

	return numUnbondedGateways, nil
}

// UnbondGateway transfers the gateway stake to the bank module balance for the
// corresponding account and removes the gateway from the gateway module state.
func (k Keeper) UnbondGateway(ctx context.Context, gateway *gatewaytypes.Gateway) error {
	logger := k.Logger().With("method", "UnbondGateway")

	// Retrieve the account address of the gateway.
	gatewayAddr, err := cosmostypes.AccAddressFromBech32(gateway.Address)
	if err != nil {
		logger.Error(fmt.Sprintf("could not parse address %s", gateway.Address))
		return err
	}

	// Send the coins from the gateway pool back to the gateway.
	err = k.bankKeeper.SendCoinsFromModuleToAccount(
		ctx, gatewaytypes.ModuleName, gatewayAddr, []cosmostypes.Coin{*gateway.Stake},
	)
	if err != nil {
		logger.Error(fmt.Sprintf(
			"could not send %v coins from module %s to gateway account %s due to %v",
			gateway.Stake, gatewayAddr, gatewaytypes.ModuleName, err,
		))
		return err
	}

	// Remove the Gateway from the store.
	k.RemoveGateway(ctx, gateway.GetAddress())
	logger.Info(fmt.Sprintf("Successfully removed the gateway: %+v", gateway))

	return nil
}<|MERGE_RESOLUTION|>--- conflicted
+++ resolved
@@ -18,17 +18,10 @@
 	sharedParams := k.sharedKeeper.GetParams(sdkCtx)
 	currentHeight := sdkCtx.BlockHeight()
 
-<<<<<<< HEAD
-    // Only process unbonding gateways at the end of the session.
-    if !sharedtypes.IsSessionEndHeight(&sharedParams, currentHeight) {
-        return numUnbondedGateways, nil
-    }
-=======
 	// Only process unbonding gateways at the end of the session.
 	if !sharedtypes.IsSessionEndHeight(&sharedParams, currentHeight) {
 		return numUnbondedGateways, nil
 	}
->>>>>>> 451cf63b
 
 	// Iterate over all gateways and unbond the ones that have finished the unbonding period.
 	// TODO_POST_MAINNET: Use an index to iterate over the gateways that have initiated
