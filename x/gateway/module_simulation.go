package gateway

import (
	"math/rand"

	"github.com/cosmos/cosmos-sdk/baseapp"
	sdk "github.com/cosmos/cosmos-sdk/types"
	"github.com/cosmos/cosmos-sdk/types/module"
	simtypes "github.com/cosmos/cosmos-sdk/types/simulation"
	"github.com/cosmos/cosmos-sdk/x/simulation"
	"pocket/testutil/sample"
	gatewaysimulation "pocket/x/gateway/simulation"
	"pocket/x/gateway/types"
)

// avoid unused import issue
var (
	_ = sample.AccAddress
	_ = gatewaysimulation.FindAccount
	_ = simulation.MsgEntryKind
	_ = baseapp.Paramspace
	_ = rand.Rand{}
)

const (
	opWeightMsgStakeGateway = "op_weight_msg_stake_gateway"
	// TODO: Determine the simulation weight value
	defaultWeightMsgStakeGateway int = 100

<<<<<<< HEAD
	opWeightMsgUnstakeGateway = "op_weight_msg_unstake_gateway"
	// TODO: Determine the simulation weight value
	defaultWeightMsgUnstakeGateway int = 100

=======
>>>>>>> e4037771
	// this line is used by starport scaffolding # simapp/module/const
)

// GenerateGenesisState creates a randomized GenState of the module.
func (AppModule) GenerateGenesisState(simState *module.SimulationState) {
	accs := make([]string, len(simState.Accounts))
	for i, acc := range simState.Accounts {
		accs[i] = acc.Address.String()
	}
	gatewayGenesis := types.GenesisState{
		Params: types.DefaultParams(),
		// this line is used by starport scaffolding # simapp/module/genesisState
	}
	simState.GenState[types.ModuleName] = simState.Cdc.MustMarshalJSON(&gatewayGenesis)
}

// RegisterStoreDecoder registers a decoder.
func (am AppModule) RegisterStoreDecoder(_ sdk.StoreDecoderRegistry) {}

// ProposalContents doesn't return any content functions for governance proposals.
func (AppModule) ProposalContents(_ module.SimulationState) []simtypes.WeightedProposalContent {
	return nil
}

// WeightedOperations returns the all the gov module operations with their respective weights.
func (am AppModule) WeightedOperations(simState module.SimulationState) []simtypes.WeightedOperation {
	operations := make([]simtypes.WeightedOperation, 0)

	var weightMsgStakeGateway int
	simState.AppParams.GetOrGenerate(simState.Cdc, opWeightMsgStakeGateway, &weightMsgStakeGateway, nil,
		func(_ *rand.Rand) {
			weightMsgStakeGateway = defaultWeightMsgStakeGateway
		},
	)
	operations = append(operations, simulation.NewWeightedOperation(
		weightMsgStakeGateway,
		gatewaysimulation.SimulateMsgStakeGateway(am.accountKeeper, am.bankKeeper, am.keeper),
	))

<<<<<<< HEAD
	var weightMsgUnstakeGateway int
	simState.AppParams.GetOrGenerate(simState.Cdc, opWeightMsgUnstakeGateway, &weightMsgUnstakeGateway, nil,
		func(_ *rand.Rand) {
			weightMsgUnstakeGateway = defaultWeightMsgUnstakeGateway
		},
	)
	operations = append(operations, simulation.NewWeightedOperation(
		weightMsgUnstakeGateway,
		gatewaysimulation.SimulateMsgUnstakeGateway(am.accountKeeper, am.bankKeeper, am.keeper),
	))

=======
>>>>>>> e4037771
	// this line is used by starport scaffolding # simapp/module/operation

	return operations
}

// ProposalMsgs returns msgs used for governance proposals for simulations.
func (am AppModule) ProposalMsgs(simState module.SimulationState) []simtypes.WeightedProposalMsg {
	return []simtypes.WeightedProposalMsg{
		simulation.NewWeightedProposalMsg(
			opWeightMsgStakeGateway,
			defaultWeightMsgStakeGateway,
			func(r *rand.Rand, ctx sdk.Context, accs []simtypes.Account) sdk.Msg {
				gatewaysimulation.SimulateMsgStakeGateway(am.accountKeeper, am.bankKeeper, am.keeper)
				return nil
			},
		),
<<<<<<< HEAD
		simulation.NewWeightedProposalMsg(
			opWeightMsgUnstakeGateway,
			defaultWeightMsgUnstakeGateway,
			func(r *rand.Rand, ctx sdk.Context, accs []simtypes.Account) sdk.Msg {
				gatewaysimulation.SimulateMsgUnstakeGateway(am.accountKeeper, am.bankKeeper, am.keeper)
				return nil
			},
		),
=======
>>>>>>> e4037771
		// this line is used by starport scaffolding # simapp/module/OpMsg
	}
}<|MERGE_RESOLUTION|>--- conflicted
+++ resolved
@@ -2,15 +2,16 @@
 
 import (
 	"math/rand"
+
+	"pocket/testutil/sample"
+	gatewaysimulation "pocket/x/gateway/simulation"
+	"pocket/x/gateway/types"
 
 	"github.com/cosmos/cosmos-sdk/baseapp"
 	sdk "github.com/cosmos/cosmos-sdk/types"
 	"github.com/cosmos/cosmos-sdk/types/module"
 	simtypes "github.com/cosmos/cosmos-sdk/types/simulation"
 	"github.com/cosmos/cosmos-sdk/x/simulation"
-	"pocket/testutil/sample"
-	gatewaysimulation "pocket/x/gateway/simulation"
-	"pocket/x/gateway/types"
 )
 
 // avoid unused import issue
@@ -27,13 +28,10 @@
 	// TODO: Determine the simulation weight value
 	defaultWeightMsgStakeGateway int = 100
 
-<<<<<<< HEAD
 	opWeightMsgUnstakeGateway = "op_weight_msg_unstake_gateway"
 	// TODO: Determine the simulation weight value
 	defaultWeightMsgUnstakeGateway int = 100
 
-=======
->>>>>>> e4037771
 	// this line is used by starport scaffolding # simapp/module/const
 )
 
@@ -73,7 +71,6 @@
 		gatewaysimulation.SimulateMsgStakeGateway(am.accountKeeper, am.bankKeeper, am.keeper),
 	))
 
-<<<<<<< HEAD
 	var weightMsgUnstakeGateway int
 	simState.AppParams.GetOrGenerate(simState.Cdc, opWeightMsgUnstakeGateway, &weightMsgUnstakeGateway, nil,
 		func(_ *rand.Rand) {
@@ -85,8 +82,6 @@
 		gatewaysimulation.SimulateMsgUnstakeGateway(am.accountKeeper, am.bankKeeper, am.keeper),
 	))
 
-=======
->>>>>>> e4037771
 	// this line is used by starport scaffolding # simapp/module/operation
 
 	return operations
@@ -103,7 +98,6 @@
 				return nil
 			},
 		),
-<<<<<<< HEAD
 		simulation.NewWeightedProposalMsg(
 			opWeightMsgUnstakeGateway,
 			defaultWeightMsgUnstakeGateway,
@@ -112,8 +106,6 @@
 				return nil
 			},
 		),
-=======
->>>>>>> e4037771
 		// this line is used by starport scaffolding # simapp/module/OpMsg
 	}
 }