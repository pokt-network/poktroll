package types

import (
	"testing"

<<<<<<< HEAD
	"github.com/stretchr/testify/require"

=======
>>>>>>> 6b5f3008
	"pocket/testutil/sample"

	sdk "github.com/cosmos/cosmos-sdk/types"
	"github.com/stretchr/testify/require"
)

func TestMsgStakeGateway_ValidateBasic(t *testing.T) {
	coins := sdk.NewCoin("upokt", sdk.NewInt(100))
	tests := []struct {
		name string
		msg  MsgStakeGateway
		err  error
	}{
		{
			name: "invalid address - no stake",
			msg: MsgStakeGateway{
				Address: "invalid_address",
				// Stake explicitly nil
			},
			err: ErrGatewayInvalidAddress,
		}, {
			name: "valid address - nil stake",
			msg: MsgStakeGateway{
				Address: sample.AccAddress(),
				// Stake explicitly nil
			},
			err: ErrGatewayInvalidStake,
		}, {
			name: "valid address - zero stake",
			msg: MsgStakeGateway{
				Address: sample.AccAddress(),
				Stake:   &sdk.Coin{Denom: "upokt", Amount: sdk.NewInt(0)},
			},
			err: ErrGatewayInvalidStake,
		}, {
			name: "valid address - negative stake",
			msg: MsgStakeGateway{
				Address: sample.AccAddress(),
				Stake:   &sdk.Coin{Denom: "upokt", Amount: sdk.NewInt(-100)},
			},
			err: ErrGatewayInvalidStake,
		}, {
			name: "valid address - invalid stake denom",
			msg: MsgStakeGateway{
				Address: sample.AccAddress(),
				Stake:   &sdk.Coin{Denom: "invalid", Amount: sdk.NewInt(100)},
			},
			err: ErrGatewayInvalidStake,
		}, {
			name: "valid address - invalid stake missing denom",
			msg: MsgStakeGateway{
				Address: sample.AccAddress(),
				Stake:   &sdk.Coin{Denom: "", Amount: sdk.NewInt(100)},
			},
<<<<<<< HEAD
			err: ErrSample,
=======
			err: ErrGatewayInvalidStake,
>>>>>>> 6b5f3008
		}, {
			name: "valid address - valid stake",
			msg: MsgStakeGateway{
				Address: sample.AccAddress(),
				Stake:   &coins,
			},
		},
	}

	for _, tt := range tests {
		t.Run(tt.name, func(t *testing.T) {
			err := tt.msg.ValidateBasic()
			if tt.err != nil {
				require.ErrorIs(t, err, tt.err)
				return
			}
			require.NoError(t, err)
		})
	}
}<|MERGE_RESOLUTION|>--- conflicted
+++ resolved
@@ -3,15 +3,10 @@
 import (
 	"testing"
 
-<<<<<<< HEAD
+	sdk "github.com/cosmos/cosmos-sdk/types"
 	"github.com/stretchr/testify/require"
 
-=======
->>>>>>> 6b5f3008
 	"pocket/testutil/sample"
-
-	sdk "github.com/cosmos/cosmos-sdk/types"
-	"github.com/stretchr/testify/require"
 )
 
 func TestMsgStakeGateway_ValidateBasic(t *testing.T) {
@@ -62,11 +57,7 @@
 				Address: sample.AccAddress(),
 				Stake:   &sdk.Coin{Denom: "", Amount: sdk.NewInt(100)},
 			},
-<<<<<<< HEAD
-			err: ErrSample,
-=======
 			err: ErrGatewayInvalidStake,
->>>>>>> 6b5f3008
 		}, {
 			name: "valid address - valid stake",
 			msg: MsgStakeGateway{
