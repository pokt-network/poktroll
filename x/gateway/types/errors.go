--- conflicted
+++ resolved
@@ -8,14 +8,8 @@
 
 // x/gateway module sentinel errors
 var (
-<<<<<<< HEAD
 	ErrGatewayInvalidAddress = sdkerrors.Register(ModuleName, 1, "invalid gateway address")
 	ErrGatewayInvalidStake   = sdkerrors.Register(ModuleName, 2, "invalid gateway stake")
 	ErrGatewayUnauthorized   = sdkerrors.Register(ModuleName, 3, "unauthorized signer")
-=======
-	ErrGatewayInvalidAddress = errors.Register(ModuleName, 1, "invalid gateway address")
-	ErrGatewayInvalidStake   = errors.Register(ModuleName, 2, "invalid gateway stake")
-	ErrGatewayUnauthorized   = errors.Register(ModuleName, 3, "unauthorized signer")
-	ErrGatewayNotFound       = errors.Register(ModuleName, 4, "gateway not found")
->>>>>>> 42fca72a
+	ErrGatewayNotFound       = sdkerrors.Register(ModuleName, 4, "gateway not found")
 )