--- conflicted
+++ resolved
@@ -11,9 +11,7 @@
 	"pocket/x/gateway/types"
 )
 
-var (
-	DefaultRelativePacketTimeoutTimestamp = uint64((time.Duration(10) * time.Minute).Nanoseconds())
-)
+var DefaultRelativePacketTimeoutTimestamp = uint64((time.Duration(10) * time.Minute).Nanoseconds())
 
 const (
 	flagPacketTimeoutTimestamp = "packet-timeout-timestamp"
@@ -31,10 +29,7 @@
 	}
 
 	cmd.AddCommand(CmdStakeGateway())
-<<<<<<< HEAD
 	cmd.AddCommand(CmdUnstakeGateway())
-=======
->>>>>>> e4037771
 	// this line is used by starport scaffolding # 1
 
 	return cmd
