--- conflicted
+++ resolved
@@ -50,25 +50,16 @@
 			genState: &types.GenesisState{
 				ApplicationList: []types.Application{
 					{
-<<<<<<< HEAD
-						Address:                 addr1,
-						Stake:                   &stake1,
+						Address:                 addr1,
+						Stake:                   &stake1,
+						ServiceConfigs:          []*sharedtypes.ApplicationServiceConfig{svc1AppConfig},
 						DelegateeGatewayPubKeys: []codectypes.Any{*anyPubKey1, *anyPubKey2},
 					},
 					{
 						Address:                 addr2,
 						Stake:                   &stake2,
+						ServiceConfigs:          []*sharedtypes.ApplicationServiceConfig{svc2AppConfig},
 						DelegateeGatewayPubKeys: []codectypes.Any{*anyPubKey2, *anyPubKey1},
-=======
-						Address:        addr1,
-						Stake:          &stake1,
-						ServiceConfigs: []*sharedtypes.ApplicationServiceConfig{svc1AppConfig},
-					},
-					{
-						Address:        addr2,
-						Stake:          &stake2,
-						ServiceConfigs: []*sharedtypes.ApplicationServiceConfig{svc2AppConfig},
->>>>>>> f91bb788
 					},
 				},
 				// this line is used by starport scaffolding # types/genesis/validField
@@ -80,25 +71,16 @@
 			genState: &types.GenesisState{
 				ApplicationList: []types.Application{
 					{
-<<<<<<< HEAD
-						Address:                 addr1,
-						Stake:                   &stake1,
+						Address:                 addr1,
+						Stake:                   &stake1,
+						ServiceConfigs:          []*sharedtypes.ApplicationServiceConfig{svc1AppConfig},
 						DelegateeGatewayPubKeys: emptyDelegatees,
 					},
 					{
 						Address:                 addr2,
 						Stake:                   &sdk.Coin{Denom: "upokt", Amount: sdk.NewInt(0)},
-						DelegateeGatewayPubKeys: emptyDelegatees,
-=======
-						Address:        addr1,
-						Stake:          &stake1,
-						ServiceConfigs: []*sharedtypes.ApplicationServiceConfig{svc1AppConfig},
-					},
-					{
-						Address:        addr2,
-						Stake:          &sdk.Coin{Denom: "upokt", Amount: sdk.NewInt(0)},
-						ServiceConfigs: []*sharedtypes.ApplicationServiceConfig{svc2AppConfig},
->>>>>>> f91bb788
+						ServiceConfigs:          []*sharedtypes.ApplicationServiceConfig{svc2AppConfig},
+						DelegateeGatewayPubKeys: emptyDelegatees,
 					},
 				},
 			},
@@ -109,25 +91,16 @@
 			genState: &types.GenesisState{
 				ApplicationList: []types.Application{
 					{
-<<<<<<< HEAD
-						Address:                 addr1,
-						Stake:                   &stake1,
+						Address:                 addr1,
+						Stake:                   &stake1,
+						ServiceConfigs:          []*sharedtypes.ApplicationServiceConfig{svc1AppConfig},
 						DelegateeGatewayPubKeys: emptyDelegatees,
 					},
 					{
 						Address:                 addr2,
 						Stake:                   &sdk.Coin{Denom: "upokt", Amount: sdk.NewInt(-100)},
-						DelegateeGatewayPubKeys: emptyDelegatees,
-=======
-						Address:        addr1,
-						Stake:          &stake1,
-						ServiceConfigs: []*sharedtypes.ApplicationServiceConfig{svc1AppConfig},
-					},
-					{
-						Address:        addr2,
-						Stake:          &sdk.Coin{Denom: "upokt", Amount: sdk.NewInt(-100)},
-						ServiceConfigs: []*sharedtypes.ApplicationServiceConfig{svc2AppConfig},
->>>>>>> f91bb788
+						ServiceConfigs:          []*sharedtypes.ApplicationServiceConfig{svc2AppConfig},
+						DelegateeGatewayPubKeys: emptyDelegatees,
 					},
 				},
 			},
@@ -138,25 +111,16 @@
 			genState: &types.GenesisState{
 				ApplicationList: []types.Application{
 					{
-<<<<<<< HEAD
-						Address:                 addr1,
-						Stake:                   &stake1,
+						Address:                 addr1,
+						Stake:                   &stake1,
+						ServiceConfigs:          []*sharedtypes.ApplicationServiceConfig{svc1AppConfig},
 						DelegateeGatewayPubKeys: emptyDelegatees,
 					},
 					{
 						Address:                 addr2,
 						Stake:                   &sdk.Coin{Denom: "invalid", Amount: sdk.NewInt(100)},
-						DelegateeGatewayPubKeys: emptyDelegatees,
-=======
-						Address:        addr1,
-						Stake:          &stake1,
-						ServiceConfigs: []*sharedtypes.ApplicationServiceConfig{svc1AppConfig},
-					},
-					{
-						Address:        addr2,
-						Stake:          &sdk.Coin{Denom: "invalid", Amount: sdk.NewInt(100)},
-						ServiceConfigs: []*sharedtypes.ApplicationServiceConfig{svc2AppConfig},
->>>>>>> f91bb788
+						ServiceConfigs:          []*sharedtypes.ApplicationServiceConfig{svc2AppConfig},
+						DelegateeGatewayPubKeys: emptyDelegatees,
 					},
 				},
 			},
@@ -167,25 +131,16 @@
 			genState: &types.GenesisState{
 				ApplicationList: []types.Application{
 					{
-<<<<<<< HEAD
-						Address:                 addr1,
-						Stake:                   &stake1,
+						Address:                 addr1,
+						Stake:                   &stake1,
+						ServiceConfigs:          []*sharedtypes.ApplicationServiceConfig{svc1AppConfig},
 						DelegateeGatewayPubKeys: emptyDelegatees,
 					},
 					{
 						Address:                 addr2,
 						Stake:                   &sdk.Coin{Denom: "", Amount: sdk.NewInt(100)},
-						DelegateeGatewayPubKeys: emptyDelegatees,
-=======
-						Address:        addr1,
-						Stake:          &stake1,
-						ServiceConfigs: []*sharedtypes.ApplicationServiceConfig{svc1AppConfig},
-					},
-					{
-						Address:        addr2,
-						Stake:          &sdk.Coin{Denom: "", Amount: sdk.NewInt(100)},
-						ServiceConfigs: []*sharedtypes.ApplicationServiceConfig{svc2AppConfig},
->>>>>>> f91bb788
+						ServiceConfigs:          []*sharedtypes.ApplicationServiceConfig{svc2AppConfig},
+						DelegateeGatewayPubKeys: emptyDelegatees,
 					},
 				},
 			},
@@ -196,25 +151,16 @@
 			genState: &types.GenesisState{
 				ApplicationList: []types.Application{
 					{
-<<<<<<< HEAD
-						Address:                 addr1,
-						Stake:                   &stake1,
+						Address:                 addr1,
+						Stake:                   &stake1,
+						ServiceConfigs:          []*sharedtypes.ApplicationServiceConfig{svc1AppConfig},
 						DelegateeGatewayPubKeys: emptyDelegatees,
 					},
 					{
 						Address:                 addr1,
 						Stake:                   &stake2,
-						DelegateeGatewayPubKeys: emptyDelegatees,
-=======
-						Address:        addr1,
-						Stake:          &stake1,
-						ServiceConfigs: []*sharedtypes.ApplicationServiceConfig{svc1AppConfig},
-					},
-					{
-						Address:        addr1,
-						Stake:          &stake2,
-						ServiceConfigs: []*sharedtypes.ApplicationServiceConfig{svc2AppConfig},
->>>>>>> f91bb788
+						ServiceConfigs:          []*sharedtypes.ApplicationServiceConfig{svc2AppConfig},
+						DelegateeGatewayPubKeys: emptyDelegatees,
 					},
 				},
 			},
@@ -225,19 +171,16 @@
 			genState: &types.GenesisState{
 				ApplicationList: []types.Application{
 					{
-<<<<<<< HEAD
-						Address:                 addr1,
-						Stake:                   &stake1,
-						DelegateeGatewayPubKeys: emptyDelegatees,
-=======
-						Address:        addr1,
-						Stake:          &stake1,
-						ServiceConfigs: []*sharedtypes.ApplicationServiceConfig{svc1AppConfig},
-					},
-					{
-						Address:        addr2,
-						Stake:          nil,
-						ServiceConfigs: []*sharedtypes.ApplicationServiceConfig{svc2AppConfig},
+						Address:                 addr1,
+						Stake:                   &stake1,
+						ServiceConfigs:          []*sharedtypes.ApplicationServiceConfig{svc1AppConfig},
+						DelegateeGatewayPubKeys: emptyDelegatees,
+					},
+					{
+						Address:                 addr2,
+						Stake:                   nil,
+						ServiceConfigs:          []*sharedtypes.ApplicationServiceConfig{svc2AppConfig},
+						DelegateeGatewayPubKeys: emptyDelegatees,
 					},
 				},
 			},
@@ -248,14 +191,56 @@
 			genState: &types.GenesisState{
 				ApplicationList: []types.Application{
 					{
-						Address:        addr1,
-						Stake:          &stake1,
-						ServiceConfigs: []*sharedtypes.ApplicationServiceConfig{svc1AppConfig},
+						Address:                 addr1,
+						Stake:                   &stake1,
+						ServiceConfigs:          []*sharedtypes.ApplicationServiceConfig{svc1AppConfig},
+						DelegateeGatewayPubKeys: emptyDelegatees,
 					},
 					{
 						Address: addr2,
 						// Explicitly missing stake
-						ServiceConfigs: []*sharedtypes.ApplicationServiceConfig{svc2AppConfig},
+						ServiceConfigs:          []*sharedtypes.ApplicationServiceConfig{svc2AppConfig},
+						DelegateeGatewayPubKeys: emptyDelegatees,
+					},
+				},
+			},
+			valid: false,
+		},
+		{
+			desc: "invalid - due to invalid delegatee pub key",
+			genState: &types.GenesisState{
+				ApplicationList: []types.Application{
+					{
+						Address:                 addr1,
+						Stake:                   &stake1,
+						ServiceConfigs:          []*sharedtypes.ApplicationServiceConfig{svc1AppConfig},
+						DelegateeGatewayPubKeys: emptyDelegatees,
+					},
+					{
+						Address:                 addr2,
+						Stake:                   &stake2,
+						ServiceConfigs:          []*sharedtypes.ApplicationServiceConfig{svc2AppConfig},
+						DelegateeGatewayPubKeys: []codectypes.Any{*invalidPubKey},
+					},
+				},
+			},
+			valid: false,
+		},
+		{
+			desc: "invalid - due to invalid delegatee pub keys",
+			genState: &types.GenesisState{
+				ApplicationList: []types.Application{
+					{
+						Address:                 addr1,
+						Stake:                   &stake1,
+						ServiceConfigs:          []*sharedtypes.ApplicationServiceConfig{svc1AppConfig},
+						DelegateeGatewayPubKeys: []codectypes.Any{*anyPubKey1},
+					},
+					{
+						Address:                 addr2,
+						Stake:                   &stake2,
+						ServiceConfigs:          []*sharedtypes.ApplicationServiceConfig{svc2AppConfig},
+						DelegateeGatewayPubKeys: []codectypes.Any{*invalidPubKey, *anyPubKey2},
 					},
 				},
 			},
@@ -269,7 +254,7 @@
 						Address: addr1,
 						Stake:   &stake1,
 						// ServiceConfigs: omitted
->>>>>>> f91bb788
+						DelegateeGatewayPubKeys: emptyDelegatees,
 					},
 				},
 			},
@@ -280,15 +265,10 @@
 			genState: &types.GenesisState{
 				ApplicationList: []types.Application{
 					{
-<<<<<<< HEAD
-						Address:                 addr2,
-						Stake:                   nil,
-						DelegateeGatewayPubKeys: emptyDelegatees,
-=======
-						Address:        addr1,
-						Stake:          &stake1,
-						ServiceConfigs: []*sharedtypes.ApplicationServiceConfig{},
->>>>>>> f91bb788
+						Address:                 addr1,
+						Stake:                   &stake1,
+						ServiceConfigs:          []*sharedtypes.ApplicationServiceConfig{},
+						DelegateeGatewayPubKeys: emptyDelegatees,
 					},
 				},
 			},
@@ -300,10 +280,11 @@
 				ApplicationList: []types.Application{
 					{
 						Address: addr1,
-						Stake:   &stake1,		
+						Stake:   &stake1,
 						ServiceConfigs: []*sharedtypes.ApplicationServiceConfig{
 							{ServiceId: &sharedtypes.ServiceId{Id: "12345678901"}},
 						},
+						DelegateeGatewayPubKeys: emptyDelegatees,
 					},
 				},
 			},
@@ -314,11 +295,6 @@
 			genState: &types.GenesisState{
 				ApplicationList: []types.Application{
 					{
-<<<<<<< HEAD
-						Address:                 addr1,
-						Stake:                   &stake1,
-						DelegateeGatewayPubKeys: emptyDelegatees,
-=======
 						Address: addr1,
 						Stake:   &stake1,
 						ServiceConfigs: []*sharedtypes.ApplicationServiceConfig{
@@ -327,7 +303,7 @@
 								Name: "abcdefghijklmnopqrstuvwxyzab-abcdefghijklmnopqrstuvwxyzab",
 							}},
 						},
->>>>>>> f91bb788
+						DelegateeGatewayPubKeys: emptyDelegatees,
 					},
 				},
 			},
@@ -338,53 +314,12 @@
 			genState: &types.GenesisState{
 				ApplicationList: []types.Application{
 					{
-<<<<<<< HEAD
-						Address: addr2,
-						// Explicitly missing stake
-						DelegateeGatewayPubKeys: emptyDelegatees,
-					},
-				},
-			},
-			valid: false,
-		},
-		{
-			desc: "invalid - due to invalid delegatee pub key",
-			genState: &types.GenesisState{
-				ApplicationList: []types.Application{
-					{
-						Address:                 addr1,
-						Stake:                   &stake1,
-						DelegateeGatewayPubKeys: emptyDelegatees,
-					},
-					{
-						Address:                 addr2,
-						Stake:                   &stake2,
-						DelegateeGatewayPubKeys: []codectypes.Any{*invalidPubKey},
-					},
-				},
-			},
-			valid: false,
-		},
-		{
-			desc: "invalid - due to invalid delegatee pub keys",
-			genState: &types.GenesisState{
-				ApplicationList: []types.Application{
-					{
-						Address:                 addr1,
-						Stake:                   &stake1,
-						DelegateeGatewayPubKeys: []codectypes.Any{*anyPubKey1},
-					},
-					{
-						Address:                 addr2,
-						Stake:                   &stake2,
-						DelegateeGatewayPubKeys: []codectypes.Any{*invalidPubKey, *anyPubKey2},
-=======
 						Address: addr1,
 						Stake:   &stake1,
 						ServiceConfigs: []*sharedtypes.ApplicationServiceConfig{
 							{ServiceId: &sharedtypes.ServiceId{Id: "12 45 !"}},
 						},
->>>>>>> f91bb788
+						DelegateeGatewayPubKeys: emptyDelegatees,
 					},
 				},
 			},
