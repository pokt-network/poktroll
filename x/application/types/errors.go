--- conflicted
+++ resolved
@@ -18,9 +18,6 @@
 	ErrAppMaxDelegatedGateways        = sdkerrors.Register(ModuleName, 1110, "maximum number of delegated gateways reached")
 	ErrAppInvalidMaxDelegatedGateways = sdkerrors.Register(ModuleName, 1111, "invalid MaxDelegatedGateways parameter")
 	ErrAppNotDelegated                = sdkerrors.Register(ModuleName, 1112, "application not delegated to gateway")
-<<<<<<< HEAD
+	ErrAppIsUnstaking                 = sdkerrors.Register(ModuleName, 1113, "application is in unbonding period")
 	ErrAppDuplicateAddress            = sdkerrors.Register(ModuleName, 1113, "duplicate application address")
-=======
-	ErrAppIsUnstaking                 = sdkerrors.Register(ModuleName, 1113, "application is in unbonding period")
->>>>>>> 5042312b
 )