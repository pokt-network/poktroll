package types

// DONTCOVER

import (
	sdkerrors "cosmossdk.io/errors"
)

// x/application module sentinel errors
var (
	ErrAppInvalidStake          = sdkerrors.Register(ModuleName, 1, "invalid application stake")
	ErrAppInvalidAddress        = sdkerrors.Register(ModuleName, 2, "invalid application address")
	ErrAppUnauthorized          = sdkerrors.Register(ModuleName, 3, "unauthorized application signer")
	ErrAppNotFound              = sdkerrors.Register(ModuleName, 4, "application not found")
<<<<<<< HEAD
	ErrAppGatewayNotFound       = sdkerrors.Register(ModuleName, 5, "gateway not found")
	ErrAppInvalidGatewayAddress = sdkerrors.Register(ModuleName, 6, "invalid gateway address")
	ErrAppAnyIsNotPubKey        = sdkerrors.Register(ModuleName, 7, "any type is not cryptotypes.PubKey")
	ErrAppAnyConversion         = sdkerrors.Register(ModuleName, 8, "unable to convert to any type")
	ErrAppAlreadyDelegated      = sdkerrors.Register(ModuleName, 9, "application already delegated to gateway")
=======
	ErrAppInvalidServiceConfigs = sdkerrors.Register(ModuleName, 5, "invalid service configs")
>>>>>>> f91bb788
)<|MERGE_RESOLUTION|>--- conflicted
+++ resolved
@@ -12,13 +12,10 @@
 	ErrAppInvalidAddress        = sdkerrors.Register(ModuleName, 2, "invalid application address")
 	ErrAppUnauthorized          = sdkerrors.Register(ModuleName, 3, "unauthorized application signer")
 	ErrAppNotFound              = sdkerrors.Register(ModuleName, 4, "application not found")
-<<<<<<< HEAD
-	ErrAppGatewayNotFound       = sdkerrors.Register(ModuleName, 5, "gateway not found")
-	ErrAppInvalidGatewayAddress = sdkerrors.Register(ModuleName, 6, "invalid gateway address")
-	ErrAppAnyIsNotPubKey        = sdkerrors.Register(ModuleName, 7, "any type is not cryptotypes.PubKey")
-	ErrAppAnyConversion         = sdkerrors.Register(ModuleName, 8, "unable to convert to any type")
-	ErrAppAlreadyDelegated      = sdkerrors.Register(ModuleName, 9, "application already delegated to gateway")
-=======
-	ErrAppInvalidServiceConfigs = sdkerrors.Register(ModuleName, 5, "invalid service configs")
->>>>>>> f91bb788
+	ErrAppInvalidServiceConfigs = sdkerrors.Register(ModuleName, 6, "invalid service configs")
+	ErrAppGatewayNotFound       = sdkerrors.Register(ModuleName, 7, "gateway not found")
+	ErrAppInvalidGatewayAddress = sdkerrors.Register(ModuleName, 8, "invalid gateway address")
+	ErrAppAnyIsNotPubKey        = sdkerrors.Register(ModuleName, 9, "any type is not cryptotypes.PubKey")
+	ErrAppAnyConversion         = sdkerrors.Register(ModuleName, 10, "unable to convert to any type")
+	ErrAppAlreadyDelegated      = sdkerrors.Register(ModuleName, 11, "application already delegated to gateway")
 )