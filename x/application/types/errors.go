package types

// DONTCOVER

import (
	sdkerrors "cosmossdk.io/errors"
)

// x/application module sentinel errors
var (
<<<<<<< HEAD
	ErrAppInvalidStake          = sdkerrors.Register(ModuleName, 1, "invalid application stake")
	ErrAppInvalidAddress        = sdkerrors.Register(ModuleName, 2, "invalid application address")
	ErrAppUnauthorized          = sdkerrors.Register(ModuleName, 3, "unauthorized application signer")
	ErrAppNotFound              = sdkerrors.Register(ModuleName, 4, "application not found")
	ErrAppInvalidServiceConfigs = sdkerrors.Register(ModuleName, 6, "invalid service configs")
	ErrAppGatewayNotFound       = sdkerrors.Register(ModuleName, 7, "gateway not found")
	ErrAppInvalidGatewayAddress = sdkerrors.Register(ModuleName, 8, "invalid gateway address")
	ErrAppAnyIsNotPubKey        = sdkerrors.Register(ModuleName, 9, "any type is not cryptotypes.PubKey")
	ErrAppAnyConversion         = sdkerrors.Register(ModuleName, 10, "unable to convert to any type")
	ErrAppAlreadyDelegated      = sdkerrors.Register(ModuleName, 11, "application already delegated to gateway")
	ErrAppMaxDelegatedGateways  = sdkerrors.Register(ModuleName, 12, "maximum number of delegated gateways reached")
	ErrAppNotDelegated          = sdkerrors.Register(ModuleName, 13, "application not delegated to gateway")
=======
	ErrAppInvalidStake                = sdkerrors.Register(ModuleName, 1, "invalid application stake")
	ErrAppInvalidAddress              = sdkerrors.Register(ModuleName, 2, "invalid application address")
	ErrAppUnauthorized                = sdkerrors.Register(ModuleName, 3, "unauthorized application signer")
	ErrAppNotFound                    = sdkerrors.Register(ModuleName, 4, "application not found")
	ErrAppInvalidServiceConfigs       = sdkerrors.Register(ModuleName, 6, "invalid service configs")
	ErrAppGatewayNotFound             = sdkerrors.Register(ModuleName, 7, "gateway not found")
	ErrAppInvalidGatewayAddress       = sdkerrors.Register(ModuleName, 8, "invalid gateway address")
	ErrAppAlreadyDelegated            = sdkerrors.Register(ModuleName, 9, "application already delegated to gateway")
	ErrAppMaxDelegatedGateways        = sdkerrors.Register(ModuleName, 10, "maximum number of delegated gateways reached")
	ErrAppInvalidMaxDelegatedGateways = sdkerrors.Register(ModuleName, 11, "invalid MaxDelegatedGateways parameter")
>>>>>>> b9eed59c
)<|MERGE_RESOLUTION|>--- conflicted
+++ resolved
@@ -8,20 +8,6 @@
 
 // x/application module sentinel errors
 var (
-<<<<<<< HEAD
-	ErrAppInvalidStake          = sdkerrors.Register(ModuleName, 1, "invalid application stake")
-	ErrAppInvalidAddress        = sdkerrors.Register(ModuleName, 2, "invalid application address")
-	ErrAppUnauthorized          = sdkerrors.Register(ModuleName, 3, "unauthorized application signer")
-	ErrAppNotFound              = sdkerrors.Register(ModuleName, 4, "application not found")
-	ErrAppInvalidServiceConfigs = sdkerrors.Register(ModuleName, 6, "invalid service configs")
-	ErrAppGatewayNotFound       = sdkerrors.Register(ModuleName, 7, "gateway not found")
-	ErrAppInvalidGatewayAddress = sdkerrors.Register(ModuleName, 8, "invalid gateway address")
-	ErrAppAnyIsNotPubKey        = sdkerrors.Register(ModuleName, 9, "any type is not cryptotypes.PubKey")
-	ErrAppAnyConversion         = sdkerrors.Register(ModuleName, 10, "unable to convert to any type")
-	ErrAppAlreadyDelegated      = sdkerrors.Register(ModuleName, 11, "application already delegated to gateway")
-	ErrAppMaxDelegatedGateways  = sdkerrors.Register(ModuleName, 12, "maximum number of delegated gateways reached")
-	ErrAppNotDelegated          = sdkerrors.Register(ModuleName, 13, "application not delegated to gateway")
-=======
 	ErrAppInvalidStake                = sdkerrors.Register(ModuleName, 1, "invalid application stake")
 	ErrAppInvalidAddress              = sdkerrors.Register(ModuleName, 2, "invalid application address")
 	ErrAppUnauthorized                = sdkerrors.Register(ModuleName, 3, "unauthorized application signer")
@@ -32,5 +18,5 @@
 	ErrAppAlreadyDelegated            = sdkerrors.Register(ModuleName, 9, "application already delegated to gateway")
 	ErrAppMaxDelegatedGateways        = sdkerrors.Register(ModuleName, 10, "maximum number of delegated gateways reached")
 	ErrAppInvalidMaxDelegatedGateways = sdkerrors.Register(ModuleName, 11, "invalid MaxDelegatedGateways parameter")
->>>>>>> b9eed59c
+	ErrAppNotDelegated                = sdkerrors.Register(ModuleName, 12, "application not delegated to gateway")
 )