--- conflicted
+++ resolved
@@ -8,21 +8,15 @@
 )
 
 func RegisterCodec(cdc *codec.LegacyAmino) {
-<<<<<<< HEAD
+	cdc.RegisterConcrete(&MsgStakeApplication{}, "application/StakeApplication", nil)
 	cdc.RegisterConcrete(&MsgUnstakeApplication{}, "application/UnstakeApplication", nil)
-=======
-	cdc.RegisterConcrete(&MsgStakeApplication{}, "application/StakeApplication", nil)
->>>>>>> 55e6e91d
 	// this line is used by starport scaffolding # 2
 }
 
 func RegisterInterfaces(registry cdctypes.InterfaceRegistry) {
 	registry.RegisterImplementations((*sdk.Msg)(nil),
-<<<<<<< HEAD
+		&MsgStakeApplication{},
 		&MsgUnstakeApplication{},
-=======
-		&MsgStakeApplication{},
->>>>>>> 55e6e91d
 	)
 	// this line is used by starport scaffolding # 3
 
