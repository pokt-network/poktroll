package keeper

import (
	"context"
	"fmt"

	sdk "github.com/cosmos/cosmos-sdk/types"
	"google.golang.org/grpc/codes"
	"google.golang.org/grpc/status"

	"github.com/pokt-network/poktroll/telemetry"
	"github.com/pokt-network/poktroll/x/application/types"
)

func (k msgServer) StakeApplication(ctx context.Context, msg *types.MsgStakeApplication) (*types.MsgStakeApplicationResponse, error) {
	isSuccessful := false
	defer telemetry.EventSuccessCounter(
		"stake_application",
		telemetry.DefaultCounterFn,
		func() bool { return isSuccessful },
	)

	logger := k.Logger().With("method", "StakeApplication")
	logger.Info(fmt.Sprintf("About to stake application with msg: %v", msg))

	if err := msg.ValidateBasic(); err != nil {
		logger.Error(fmt.Sprintf("invalid MsgStakeApplication: %v", err))
		return nil, status.Error(codes.InvalidArgument, err.Error())
	}

	// Check if the application already exists or not
	var err error
	var coinsToEscrow sdk.Coin
	foundApp, isAppFound := k.GetApplication(ctx, msg.Address)
	if !isAppFound {
		logger.Info(fmt.Sprintf("Application not found. Creating new application for address %q", msg.Address))
		foundApp = k.createApplication(ctx, msg)
		coinsToEscrow = *msg.Stake
	} else {
		logger.Info(fmt.Sprintf("Application found. About to try and update application for address %q", msg.Address))
		currAppStake := *foundApp.Stake
		if err = k.updateApplication(ctx, &foundApp, msg); err != nil {
			logger.Info(fmt.Sprintf("could not update application for address %q due to error %v", msg.Address, err))
			return nil, status.Error(codes.InvalidArgument, err.Error())
		}
		coinsToEscrow, err = (*msg.Stake).SafeSub(currAppStake)
		if err != nil {
			logger.Info(fmt.Sprintf("could not calculate coins to escrow due to error %v", err))
			return nil, status.Error(codes.InvalidArgument, err.Error())
		}
		logger.Info(fmt.Sprintf("Application is going to escrow an additional %+v coins", coinsToEscrow))

		// If the application has initiated an unstake action, cancel it since it is staking again.
		// TODO_UPNEXT:(@bryanchriswhite): assert that an EventApplicationUnbondingCanceled event was emitted.
		foundApp.UnstakeSessionEndHeight = types.ApplicationNotUnstaking
	}

	// MUST ALWAYS stake or upstake (> 0 delta)
	if coinsToEscrow.IsZero() {
		logger.Warn(fmt.Sprintf("Application %q must escrow more than 0 additional coins", msg.Address))
		return nil, status.Error(
			codes.InvalidArgument,
			types.ErrAppInvalidStake.Wrapf(
				"application %q must escrow more than 0 additional coins",
				msg.Address,
			).Error())
	}

	// MUST ALWAYS have at least minimum stake.
	minStake := k.GetParams(ctx).MinStake
	// TODO_CONSIDERATION: If we support multiple native tokens, we will need to
	// start checking the denom here.
	if msg.Stake.Amount.LT(minStake.Amount) {
<<<<<<< HEAD
		errFmt := "application %q must stake at least %s"
		logger.Info(fmt.Sprintf(errFmt, msg.Address, minStake))
		return nil, status.Error(
			codes.InvalidArgument,
			types.ErrAppInvalidStake.Wrapf(errFmt, msg.Address, minStake).Error(),
=======
		err = fmt.Errorf("application %q must stake at least %s", msg.GetAddress(), minStake)
		logger.Info(err.Error())
		return nil, status.Error(
			codes.InvalidArgument,
			types.ErrAppInvalidStake.Wrapf("%s", err).Error(),
>>>>>>> 3497ff44
		)
	}

	// Retrieve the address of the application
	appAddress, err := sdk.AccAddressFromBech32(msg.Address)
	if err != nil {
		logger.Info(fmt.Sprintf("could not parse address %q", msg.Address))
		return nil, status.Error(codes.InvalidArgument, err.Error())
	}

	// Send the coins from the application to the staked application pool
	err = k.bankKeeper.SendCoinsFromAccountToModule(ctx, appAddress, types.ModuleName, []sdk.Coin{coinsToEscrow})
	if err != nil {
		logger.Error(fmt.Sprintf("could not send %v coins from %q to %q module account due to %v", coinsToEscrow, appAddress, types.ModuleName, err))
		return nil, status.Error(codes.Internal, err.Error())
	}
	logger.Info(fmt.Sprintf("Successfully escrowed %v coins from %q to %q module account", coinsToEscrow, appAddress, types.ModuleName))

	// Update the Application in the store
	k.SetApplication(ctx, foundApp)
	logger.Info(fmt.Sprintf("Successfully updated application stake for app: %+v", foundApp))

	isSuccessful = true

	return &types.MsgStakeApplicationResponse{
		Application: &foundApp,
	}, nil
}

func (k msgServer) createApplication(
	_ context.Context,
	msg *types.MsgStakeApplication,
) types.Application {
	return types.Application{
		Address:                   msg.Address,
		Stake:                     msg.Stake,
		ServiceConfigs:            msg.Services,
		DelegateeGatewayAddresses: make([]string, 0),
		PendingUndelegations:      make(map[uint64]types.UndelegatingGatewayList),
	}
}

func (k msgServer) updateApplication(
	_ context.Context,
	app *types.Application,
	msg *types.MsgStakeApplication,
) error {
	// Checks if the msg address is the same as the current owner
	if msg.Address != app.Address {
		return types.ErrAppUnauthorized.Wrapf("msg Address %q != application address %q", msg.Address, app.Address)
	}

	// Validate that the stake is not being lowered
	if msg.Stake == nil {
		return types.ErrAppInvalidStake.Wrapf("stake amount cannot be nil")
	}
	if msg.Stake.IsLTE(*app.Stake) {
		return types.ErrAppInvalidStake.Wrapf("stake amount %v must be higher than previous stake amount %v", msg.Stake, app.Stake)
	}
	app.Stake = msg.Stake

	// Validate that the service configs maintain at least one service.
	// Additional validation is done in `msg.ValidateBasic` above.
	if len(msg.Services) == 0 {
		return types.ErrAppInvalidServiceConfigs.Wrapf("must have at least one service")
	}
	app.ServiceConfigs = msg.Services

	return nil
}<|MERGE_RESOLUTION|>--- conflicted
+++ resolved
@@ -71,19 +71,11 @@
 	// TODO_CONSIDERATION: If we support multiple native tokens, we will need to
 	// start checking the denom here.
 	if msg.Stake.Amount.LT(minStake.Amount) {
-<<<<<<< HEAD
-		errFmt := "application %q must stake at least %s"
-		logger.Info(fmt.Sprintf(errFmt, msg.Address, minStake))
-		return nil, status.Error(
-			codes.InvalidArgument,
-			types.ErrAppInvalidStake.Wrapf(errFmt, msg.Address, minStake).Error(),
-=======
 		err = fmt.Errorf("application %q must stake at least %s", msg.GetAddress(), minStake)
 		logger.Info(err.Error())
 		return nil, status.Error(
 			codes.InvalidArgument,
 			types.ErrAppInvalidStake.Wrapf("%s", err).Error(),
->>>>>>> 3497ff44
 		)
 	}
 
