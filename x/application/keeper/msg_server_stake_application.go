--- conflicted
+++ resolved
@@ -54,15 +54,11 @@
 		logger.Info(fmt.Sprintf("Application is going to escrow an additional %+v coins", coinsToEscrow))
 
 		// If the application has initiated an unstake action, cancel it since it is staking again.
-<<<<<<< HEAD
+		// TODO_UPNEXT:(@bryanchriswhite): assert that an EventApplicationUnbondingCanceled event was emitted.
 		if foundApp.UnstakeSessionEndHeight != types.ApplicationNotUnstaking {
 			wasAppUnbonding = true
 			foundApp.UnstakeSessionEndHeight = types.ApplicationNotUnstaking
 		}
-=======
-		// TODO_UPNEXT:(@bryanchriswhite): assert that an EventApplicationUnbondingCanceled event was emitted.
-		foundApp.UnstakeSessionEndHeight = types.ApplicationNotUnstaking
->>>>>>> e42f3e37
 	}
 
 	// MUST ALWAYS stake or upstake (> 0 delta)
