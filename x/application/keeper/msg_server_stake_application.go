package keeper

import (
	"context"
	"fmt"

	sdk "github.com/cosmos/cosmos-sdk/types"
	"google.golang.org/grpc/codes"
	"google.golang.org/grpc/status"

	"github.com/pokt-network/poktroll/telemetry"
	"github.com/pokt-network/poktroll/x/application/types"
)

func (k msgServer) StakeApplication(ctx context.Context, msg *types.MsgStakeApplication) (*types.MsgStakeApplicationResponse, error) {
	isSuccessful := false
	defer telemetry.EventSuccessCounter(
		"stake_application",
		telemetry.DefaultCounterFn,
		func() bool { return isSuccessful },
	)

	logger := k.Logger().With("method", "StakeApplication")
	logger.Info(fmt.Sprintf("About to stake application with msg: %v", msg))

	if err := msg.ValidateBasic(); err != nil {
		logger.Error(fmt.Sprintf("invalid MsgStakeApplication: %v", err))
		return nil, status.Error(codes.InvalidArgument, err.Error())
	}

	// Check if the application already exists or not
	var (
		err             error
		coinsToEscrow   sdk.Coin
		wasAppUnbonding bool
	)
	foundApp, isAppFound := k.GetApplication(ctx, msg.Address)
	if !isAppFound {
		logger.Info(fmt.Sprintf("Application not found. Creating new application for address %q", msg.Address))
		foundApp = k.createApplication(ctx, msg)
		coinsToEscrow = *msg.Stake
	} else {
		logger.Info(fmt.Sprintf("Application found. About to try and update application for address %q", msg.Address))
		currAppStake := *foundApp.Stake
		if err = k.updateApplication(ctx, &foundApp, msg); err != nil {
			logger.Info(fmt.Sprintf("could not update application for address %q due to error %v", msg.Address, err))
			return nil, status.Error(codes.InvalidArgument, err.Error())
		}
		coinsToEscrow, err = (*msg.Stake).SafeSub(currAppStake)
		if err != nil {
			logger.Info(fmt.Sprintf("could not calculate coins to escrow due to error %v", err))
			return nil, status.Error(codes.InvalidArgument, err.Error())
		}
		logger.Info(fmt.Sprintf("Application is going to escrow an additional %+v coins", coinsToEscrow))

		// If the application has initiated an unstake action, cancel it since it is staking again.
<<<<<<< HEAD
		// TODO_UPNEXT:(@bryanchriswhite): assert that an EventApplicationUnbondingCanceled event was emitted.
		foundApp.UnstakeSessionEndHeight = types.ApplicationNotUnstaking
=======
		if foundApp.UnstakeSessionEndHeight != types.ApplicationNotUnstaking {
			wasAppUnbonding = true
			foundApp.UnstakeSessionEndHeight = types.ApplicationNotUnstaking
		}
>>>>>>> 5b7689b0
	}

	// MUST ALWAYS stake or upstake (> 0 delta)
	if coinsToEscrow.IsZero() {
		logger.Warn(fmt.Sprintf("Application %q must escrow more than 0 additional coins", msg.Address))
		return nil, status.Error(
			codes.InvalidArgument,
			types.ErrAppInvalidStake.Wrapf(
				"application %q must escrow more than 0 additional coins",
				msg.Address,
			).Error())
	}

	// MUST ALWAYS have at least minimum stake.
	minStake := k.GetParams(ctx).MinStake
	// TODO_CONSIDERATION: If we support multiple native tokens, we will need to
	// start checking the denom here.
	if msg.Stake.Amount.LT(minStake.Amount) {
<<<<<<< HEAD
		errFmt := "application %q must stake at least %s"
		logger.Info(fmt.Sprintf(errFmt, msg.Address, minStake))
		return nil, status.Error(
			codes.InvalidArgument,
			types.ErrAppInvalidStake.Wrapf(errFmt, msg.Address, minStake).Error(),
=======
		err = fmt.Errorf("application %q must stake at least %s", msg.GetAddress(), minStake)
		logger.Info(err.Error())
		return nil, status.Error(
			codes.InvalidArgument,
			types.ErrAppInvalidStake.Wrapf("%s", err).Error(),
>>>>>>> 5b7689b0
		)
	}

	// Retrieve the address of the application
	appAddress, err := sdk.AccAddressFromBech32(msg.Address)
	if err != nil {
		logger.Info(fmt.Sprintf("could not parse address %q", msg.Address))
		return nil, status.Error(codes.InvalidArgument, err.Error())
	}

	// Send the coins from the application to the staked application pool
	err = k.bankKeeper.SendCoinsFromAccountToModule(ctx, appAddress, types.ModuleName, []sdk.Coin{coinsToEscrow})
	if err != nil {
		logger.Error(fmt.Sprintf("could not send %v coins from %q to %q module account due to %v", coinsToEscrow, appAddress, types.ModuleName, err))
		return nil, status.Error(codes.Internal, err.Error())
	}
	logger.Info(fmt.Sprintf("Successfully escrowed %v coins from %q to %q module account", coinsToEscrow, appAddress, types.ModuleName))

	// Update the Application in the store
	k.SetApplication(ctx, foundApp)
	logger.Info(fmt.Sprintf("Successfully updated application stake for app: %+v", foundApp))

	events := make([]sdk.Msg, 0)

	// If application unbonding was canceled, emit the corresponding event.
	if wasAppUnbonding {
		sessionEndHeight := k.sharedKeeper.GetSessionEndHeight(ctx, sdk.UnwrapSDKContext(ctx).BlockHeight())
		events = append(events, &types.EventApplicationUnbondingCanceled{
			Application:      &foundApp,
			SessionEndHeight: sessionEndHeight,
		})
	}

	// ALWAYS emit an application staked event.
	currentHeight := sdk.UnwrapSDKContext(ctx).BlockHeight()
	events = append(events, &types.EventApplicationStaked{
		Application:      &foundApp,
		SessionEndHeight: k.sharedKeeper.GetSessionEndHeight(ctx, currentHeight),
	})

	sdkCtx := sdk.UnwrapSDKContext(ctx)
	if err = sdkCtx.EventManager().EmitTypedEvents(events...); err != nil {
		err = types.ErrAppEmitEvent.Wrapf("(%+v): %s", events, err)
		logger.Error(err.Error())
		return nil, status.Error(codes.Internal, err.Error())
	}

	isSuccessful = true

	return &types.MsgStakeApplicationResponse{
		Application: &foundApp,
	}, nil
}

func (k msgServer) createApplication(
	_ context.Context,
	msg *types.MsgStakeApplication,
) types.Application {
	return types.Application{
		Address:                   msg.Address,
		Stake:                     msg.Stake,
		ServiceConfigs:            msg.Services,
		DelegateeGatewayAddresses: make([]string, 0),
		PendingUndelegations:      make(map[uint64]types.UndelegatingGatewayList),
	}
}

func (k msgServer) updateApplication(
	_ context.Context,
	app *types.Application,
	msg *types.MsgStakeApplication,
) error {
	// Checks if the msg address is the same as the current owner
	if msg.Address != app.Address {
		return types.ErrAppUnauthorized.Wrapf("msg Address %q != application address %q", msg.Address, app.Address)
	}

	// Validate that the stake is not being lowered
	if msg.Stake == nil {
		return types.ErrAppInvalidStake.Wrapf("stake amount cannot be nil")
	}
	if msg.Stake.IsLTE(*app.Stake) {
		return types.ErrAppInvalidStake.Wrapf("stake amount %v must be higher than previous stake amount %v", msg.Stake, app.Stake)
	}
	app.Stake = msg.Stake

	// Validate that the service configs maintain at least one service.
	// Additional validation is done in `msg.ValidateBasic` above.
	if len(msg.Services) == 0 {
		return types.ErrAppInvalidServiceConfigs.Wrapf("must have at least one service")
	}
	app.ServiceConfigs = msg.Services

	return nil
}<|MERGE_RESOLUTION|>--- conflicted
+++ resolved
@@ -54,15 +54,10 @@
 		logger.Info(fmt.Sprintf("Application is going to escrow an additional %+v coins", coinsToEscrow))
 
 		// If the application has initiated an unstake action, cancel it since it is staking again.
-<<<<<<< HEAD
-		// TODO_UPNEXT:(@bryanchriswhite): assert that an EventApplicationUnbondingCanceled event was emitted.
-		foundApp.UnstakeSessionEndHeight = types.ApplicationNotUnstaking
-=======
 		if foundApp.UnstakeSessionEndHeight != types.ApplicationNotUnstaking {
 			wasAppUnbonding = true
 			foundApp.UnstakeSessionEndHeight = types.ApplicationNotUnstaking
 		}
->>>>>>> 5b7689b0
 	}
 
 	// MUST ALWAYS stake or upstake (> 0 delta)
@@ -81,19 +76,11 @@
 	// TODO_CONSIDERATION: If we support multiple native tokens, we will need to
 	// start checking the denom here.
 	if msg.Stake.Amount.LT(minStake.Amount) {
-<<<<<<< HEAD
-		errFmt := "application %q must stake at least %s"
-		logger.Info(fmt.Sprintf(errFmt, msg.Address, minStake))
-		return nil, status.Error(
-			codes.InvalidArgument,
-			types.ErrAppInvalidStake.Wrapf(errFmt, msg.Address, minStake).Error(),
-=======
 		err = fmt.Errorf("application %q must stake at least %s", msg.GetAddress(), minStake)
 		logger.Info(err.Error())
 		return nil, status.Error(
 			codes.InvalidArgument,
 			types.ErrAppInvalidStake.Wrapf("%s", err).Error(),
->>>>>>> 5b7689b0
 		)
 	}
 
