--- conflicted
+++ resolved
@@ -184,11 +184,8 @@
 	// Attempt to delegate the application to the gateway again
 	_, err = srv.DelegateToGateway(ctx, delegateMsg2)
 	require.ErrorIs(t, err, apptypes.ErrAppAlreadyDelegated)
-<<<<<<< HEAD
-=======
 
 	sdkCtx = sdk.UnwrapSDKContext(ctx)
->>>>>>> 5b7689b0
 	events = sdkCtx.EventManager().Events()
 	require.Equal(t, 0, len(events))
 }
@@ -319,10 +316,7 @@
 	// Attempt to delegate the application when the max is already reached
 	_, err = srv.DelegateToGateway(ctx, delegateMsg)
 	require.ErrorIs(t, err, apptypes.ErrAppMaxDelegatedGateways)
-<<<<<<< HEAD
-=======
-
->>>>>>> 5b7689b0
+
 	events = sdkCtx.EventManager().Events()
 	filteredEvents = testevents.FilterEvents[*apptypes.EventRedelegation](t, events)
 	require.Equal(t, 0, len(filteredEvents), "expected no redelegation events")
