package keeper

import (
	"context"
	"fmt"

	cosmostypes "github.com/cosmos/cosmos-sdk/types"
	sdk "github.com/cosmos/cosmos-sdk/types"

	apptypes "github.com/pokt-network/poktroll/x/application/types"
<<<<<<< HEAD
	sharedtypes "github.com/pokt-network/poktroll/x/shared/types"
=======
	"github.com/pokt-network/poktroll/x/shared"
>>>>>>> 3497ff44
)

// EndBlockerUnbondApplications unbonds applications whose unbonding period has elapsed.
func (k Keeper) EndBlockerUnbondApplications(ctx context.Context) error {
	sdkCtx := cosmostypes.UnwrapSDKContext(ctx)
	sharedParams := k.sharedKeeper.GetParams(sdkCtx)
	currentHeight := sdkCtx.BlockHeight()

	// Only process unbonding applications at the end of the session.
	if sharedtypes.IsSessionEndHeight(&sharedParams, currentHeight) {
		return nil
	}

	// Iterate over all applications and unbond the ones that have finished the unbonding period.
	// TODO_IMPROVE: Use an index to iterate over the applications that have initiated
	// the unbonding action instead of iterating over all of them.
	for _, application := range k.GetAllApplications(ctx) {
		// Ignore applications that have not initiated the unbonding action.
		if !application.IsUnbonding() {
			continue
		}

		unbondingHeight := apptypes.GetApplicationUnbondingHeight(&sharedParams, &application)

		// If the unbonding height is ahead of the current height, the application
		// stays in the unbonding state.
		if unbondingHeight > currentHeight {
			continue
		}

		if err := k.UnbondApplication(ctx, &application); err != nil {
			return err
		}

<<<<<<< HEAD
		// Send the coins from the application pool back to the application
		err = k.bankKeeper.SendCoinsFromModuleToAccount(
			ctx, apptypes.ModuleName, applicationAccAddress, []sdk.Coin{*application.Stake},
		)
		if err != nil {
			logger.Error(fmt.Sprintf(
				"could not send %v coins from module %s to account %s due to %v",
				application.Stake, applicationAccAddress, apptypes.ModuleName, err,
			))
			return err
		}
=======
		// TODO_UPNEXT(@bryanchriswhite): emit a new EventApplicationUnbondingEnd event.
	}

	return nil
}

// UnbondApplication transfers the application stake to the bank module balance for the
// corresponding account and removes the application from the application module state.
func (k Keeper) UnbondApplication(ctx context.Context, app *apptypes.Application) error {
	logger := k.Logger().With("method", "UnbondApplication")
>>>>>>> 3497ff44

	// Retrieve the account address of the application.
	appAddr, err := cosmostypes.AccAddressFromBech32(app.Address)
	if err != nil {
		logger.Error(fmt.Sprintf("could not parse address %s", app.Address))
		return err
	}

	// Send the coins from the application pool back to the application.
	err = k.bankKeeper.SendCoinsFromModuleToAccount(
		ctx, apptypes.ModuleName, appAddr, []sdk.Coin{*app.Stake},
	)
	if err != nil {
		logger.Error(fmt.Sprintf(
			"could not send %v coins from module %s to account %s due to %v",
			app.Stake, appAddr, apptypes.ModuleName, err,
		))
		return err
	}

	// Remove the Application from the store.
	k.RemoveApplication(ctx, app.GetAddress())
	logger.Info(fmt.Sprintf("Successfully removed the application: %+v", app))

	return nil
}<|MERGE_RESOLUTION|>--- conflicted
+++ resolved
@@ -8,11 +8,7 @@
 	sdk "github.com/cosmos/cosmos-sdk/types"
 
 	apptypes "github.com/pokt-network/poktroll/x/application/types"
-<<<<<<< HEAD
 	sharedtypes "github.com/pokt-network/poktroll/x/shared/types"
-=======
-	"github.com/pokt-network/poktroll/x/shared"
->>>>>>> 3497ff44
 )
 
 // EndBlockerUnbondApplications unbonds applications whose unbonding period has elapsed.
@@ -47,19 +43,6 @@
 			return err
 		}
 
-<<<<<<< HEAD
-		// Send the coins from the application pool back to the application
-		err = k.bankKeeper.SendCoinsFromModuleToAccount(
-			ctx, apptypes.ModuleName, applicationAccAddress, []sdk.Coin{*application.Stake},
-		)
-		if err != nil {
-			logger.Error(fmt.Sprintf(
-				"could not send %v coins from module %s to account %s due to %v",
-				application.Stake, applicationAccAddress, apptypes.ModuleName, err,
-			))
-			return err
-		}
-=======
 		// TODO_UPNEXT(@bryanchriswhite): emit a new EventApplicationUnbondingEnd event.
 	}
 
@@ -70,7 +53,6 @@
 // corresponding account and removes the application from the application module state.
 func (k Keeper) UnbondApplication(ctx context.Context, app *apptypes.Application) error {
 	logger := k.Logger().With("method", "UnbondApplication")
->>>>>>> 3497ff44
 
 	// Retrieve the account address of the application.
 	appAddr, err := cosmostypes.AccAddressFromBech32(app.Address)
