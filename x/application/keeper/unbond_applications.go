--- conflicted
+++ resolved
@@ -54,27 +54,11 @@
 func (k Keeper) UnbondApplication(ctx context.Context, app *apptypes.Application) error {
 	logger := k.Logger().With("method", "UnbondApplication")
 
-<<<<<<< HEAD
-		// Update the Application in the store
-		k.RemoveApplication(ctx, applicationAccAddress.String())
-		logger.Info(fmt.Sprintf("Successfully removed the application: %+v", application))
-
-		sdkCtx = sdk.UnwrapSDKContext(ctx)
-		unbondingBeginEvent := &types.EventApplicationUnbondingEnd{
-			AppAddress: application.GetAddress(),
-		}
-		if err := sdkCtx.EventManager().EmitTypedEvent(unbondingBeginEvent); err != nil {
-			err = types.ErrAppEmitEvent.Wrapf("(%+v): %s", unbondingBeginEvent, err)
-			logger.Error(err.Error())
-			return err
-		}
-=======
 	// Retrieve the account address of the application.
 	appAddr, err := cosmostypes.AccAddressFromBech32(app.Address)
 	if err != nil {
 		logger.Error(fmt.Sprintf("could not parse address %s", app.Address))
 		return err
->>>>>>> ed0d795f
 	}
 
 	// Send the coins from the application pool back to the application.
@@ -93,5 +77,15 @@
 	k.RemoveApplication(ctx, app.GetAddress())
 	logger.Info(fmt.Sprintf("Successfully removed the application: %+v", app))
 
+	sdkCtx := sdk.UnwrapSDKContext(ctx)
+	unbondingBeginEvent := &apptypes.EventApplicationUnbondingEnd{
+		AppAddress: app.GetAddress(),
+	}
+	if err := sdkCtx.EventManager().EmitTypedEvent(unbondingBeginEvent); err != nil {
+		err = apptypes.ErrAppEmitEvent.Wrapf("(%+v): %s", unbondingBeginEvent, err)
+		logger.Error(err.Error())
+		return err
+	}
+
 	return nil
 }