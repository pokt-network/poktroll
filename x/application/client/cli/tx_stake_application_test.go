--- conflicted
+++ resolved
@@ -65,14 +65,8 @@
 		{
 			desc: "valid",
 
-<<<<<<< HEAD
-			inputAddress:     appAddr,
-			inputStakeString: "1000upokt",
-			inputConfig:      defaultConfig,
-=======
-			inputAddress: appAccount.Address.String(),
+			inputAddress: appAddr,
 			inputConfig:  defaultConfig,
->>>>>>> a527f23e
 
 			expectedError: nil,
 		},
@@ -98,12 +92,7 @@
 		{
 			desc: "invalid: missing stake",
 
-<<<<<<< HEAD
-			inputAddress: appAddr,
-			// inputStakeString: "explicitly missing",
-			inputConfig: defaultConfig,
-=======
-			inputAddress: appAccount.Address.String(),
+			inputAddress: appAddr,
 			inputConfig: `
 				stake_amount: # explicitly missing
 				service_ids:
@@ -111,19 +100,13 @@
 				  - svc2
 				  - svc3
 				`,
->>>>>>> a527f23e
 
 			expectedError: apptypes.ErrAppInvalidStake,
 		},
 		{
 			desc: "invalid: invalid stake denom",
 
-<<<<<<< HEAD
-			inputAddress:     appAddr,
-			inputStakeString: "1000invalid",
-			inputConfig:      defaultConfig,
-=======
-			inputAddress: appAccount.Address.String(),
+			inputAddress: appAddr,
 			inputConfig: `
 				stake_amount: 1000invalid
 				service_ids:
@@ -131,19 +114,13 @@
 				  - svc2
 				  - svc3
 				`,
->>>>>>> a527f23e
 
 			expectedError: apptypes.ErrAppInvalidStake,
 		},
 		{
 			desc: "invalid: stake amount (zero)",
 
-<<<<<<< HEAD
-			inputAddress:     appAddr,
-			inputStakeString: "0upokt",
-			inputConfig:      defaultConfig,
-=======
-			inputAddress: appAccount.Address.String(),
+			inputAddress: appAddr,
 			inputConfig: `
 				stake_amount: 0upokt
 				service_ids:
@@ -151,19 +128,13 @@
 				  - svc2
 				  - svc3
 				`,
->>>>>>> a527f23e
 
 			expectedError: apptypes.ErrAppInvalidStake,
 		},
 		{
 			desc: "invalid: stake amount (negative)",
 
-<<<<<<< HEAD
-			inputAddress:     appAddr,
-			inputStakeString: "-1000upokt",
-			inputConfig:      defaultConfig,
-=======
-			inputAddress: appAccount.Address.String(),
+			inputAddress: appAddr,
 			inputConfig: `
 				stake_amount: -1000upokt
 				service_ids:
@@ -171,7 +142,6 @@
 				  - svc2
 				  - svc3
 				`,
->>>>>>> a527f23e
 
 			expectedError: apptypes.ErrAppInvalidStake,
 		},
@@ -180,28 +150,17 @@
 		{
 			desc: "invalid: services (empty string)",
 
-<<<<<<< HEAD
-			inputAddress:     appAddr,
-			inputStakeString: "1000upokt",
-			inputConfig:      "",
-=======
-			inputAddress: appAccount.Address.String(),
-			inputConfig: `
-				stake_amount: 1000upokt
-				`,
->>>>>>> a527f23e
+			inputAddress: appAddr,
+			inputConfig: `
+				stake_amount: 1000upokt
+				`,
 
 			expectedError: apptypes.ErrAppInvalidServiceConfigs,
 		},
 		{
 			desc: "invalid: single invalid service contains spaces",
 
-<<<<<<< HEAD
-			inputAddress:     appAddr,
-			inputStakeString: "1000upokt",
-=======
-			inputAddress: appAccount.Address.String(),
->>>>>>> a527f23e
+			inputAddress: appAddr,
 			inputConfig: `
 				stake_amount: 1000upokt
 				service_ids:
@@ -213,12 +172,7 @@
 		{
 			desc: "invalid: one of two services is invalid because it contains spaces",
 
-<<<<<<< HEAD
-			inputAddress:     appAddr,
-			inputStakeString: "1000upokt",
-=======
-			inputAddress: appAccount.Address.String(),
->>>>>>> a527f23e
+			inputAddress: appAddr,
 			inputConfig: `
 				stake_amount: 1000upokt
 				service_ids:
@@ -231,12 +185,7 @@
 		{
 			desc: "invalid: service ID is too long (8 chars is the max)",
 
-<<<<<<< HEAD
-			inputAddress:     appAddr,
-			inputStakeString: "1000upokt",
-=======
-			inputAddress: appAccount.Address.String(),
->>>>>>> a527f23e
+			inputAddress: appAddr,
 			inputConfig: `
 				stake_amount: 1000upokt
 				service_ids:
