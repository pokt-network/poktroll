package cli

import (
	"fmt"
	"time"

	"github.com/spf13/cobra"

	"github.com/cosmos/cosmos-sdk/client"
	// "github.com/cosmos/cosmos-sdk/client/flags"
	"pocket/x/application/types"
)

var (
	DefaultRelativePacketTimeoutTimestamp = uint64((time.Duration(10) * time.Minute).Nanoseconds())
)

const (
	flagPacketTimeoutTimestamp = "packet-timeout-timestamp"
	listSeparator              = ","
)

// GetTxCmd returns the transaction commands for this module
func GetTxCmd() *cobra.Command {
	cmd := &cobra.Command{
		Use:                        types.ModuleName,
		Short:                      fmt.Sprintf("%s transactions subcommands", types.ModuleName),
		DisableFlagParsing:         true,
		SuggestionsMinimumDistance: 2,
		RunE:                       client.ValidateCmd,
	}

<<<<<<< HEAD
	cmd.AddCommand(CmdUnstakeApplication())
=======
	cmd.AddCommand(CmdStakeApplication())
>>>>>>> 55e6e91d
	// this line is used by starport scaffolding # 1

	return cmd
}<|MERGE_RESOLUTION|>--- conflicted
+++ resolved
@@ -30,11 +30,9 @@
 		RunE:                       client.ValidateCmd,
 	}
 
-<<<<<<< HEAD
+	cmd.AddCommand(CmdStakeApplication())
 	cmd.AddCommand(CmdUnstakeApplication())
-=======
-	cmd.AddCommand(CmdStakeApplication())
->>>>>>> 55e6e91d
+
 	// this line is used by starport scaffolding # 1
 
 	return cmd
