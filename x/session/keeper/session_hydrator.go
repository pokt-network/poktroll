--- conflicted
+++ resolved
@@ -121,13 +121,8 @@
 	sh.sessionHeader.SessionId, sh.sessionIdBz = GetSessionId(
 		sh.sessionHeader.ApplicationAddress,
 		sh.sessionHeader.Service.Id,
-<<<<<<< HEAD
 		prevHashBz,
-		sh.sessionHeader.SessionStartBlockHeight,
-=======
-		prevHash,
 		sh.blockHeight,
->>>>>>> 9e978caa
 	)
 
 	return nil
