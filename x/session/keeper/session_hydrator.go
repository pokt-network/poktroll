package keeper

import (
	"crypto"
	"encoding/binary"
	"encoding/hex"
	"fmt"
	"math/rand"

	sdkerrors "cosmossdk.io/errors"
	sdk "github.com/cosmos/cosmos-sdk/types"
	_ "golang.org/x/crypto/sha3"

	"github.com/pokt-network/poktroll/x/session/types"
	sharedtypes "github.com/pokt-network/poktroll/x/shared/types"
)

var SHA3HashLen = crypto.SHA3_256.Size()

// TODO(#21): Make these configurable governance param
const (
	NumBlocksPerSession         = 4
	NumSupplierPerSession       = 15
	SessionIDComponentDelimiter = "."
)

type sessionHydrator struct {
	// The session header that is used to hydrate the rest of the session data
	sessionHeader *types.SessionHeader

	// The fully hydrated session object
	session *types.Session

	// The height at which the session being request
	blockHeight int64

	// A redundant helper that maintains a hex decoded copy of `session.Id` used for session hydration
	sessionIdBz []byte
}

func NewSessionHydrator(
	appAddress string,
	serviceId string,
	blockHeight int64,
) *sessionHydrator {
	sessionHeader := &types.SessionHeader{
		ApplicationAddress: appAddress,
		Service:            &sharedtypes.Service{Id: serviceId},
	}
	return &sessionHydrator{
		sessionHeader: sessionHeader,
		session:       &types.Session{},
		blockHeight:   blockHeight,
		sessionIdBz:   make([]byte, 0),
	}
}

// GetSession implements of the exposed `UtilityModule.GetSession` function
// TECHDEBT(#519): Add custom error types depending on the type of issue that occurred and assert on them in the unit tests.
func (k Keeper) HydrateSession(ctx sdk.Context, sh *sessionHydrator) (*types.Session, error) {
	logger := k.Logger(ctx).With("method", "hydrateSession")

	if err := k.hydrateSessionMetadata(ctx, sh); err != nil {
		return nil, sdkerrors.Wrapf(types.ErrSessionHydration, "failed to hydrate the session metadata: %v", err)
	}
	logger.Debug("Finished hydrating session metadata")

	if err := k.hydrateSessionID(ctx, sh); err != nil {
		return nil, sdkerrors.Wrapf(types.ErrSessionHydration, "failed to hydrate the session ID: %v", err)
	}
	logger.Info("Finished hydrating session ID: %s", sh.sessionHeader.SessionId)

	if err := k.hydrateSessionApplication(ctx, sh); err != nil {
		return nil, sdkerrors.Wrapf(types.ErrSessionHydration, "failed to hydrate application for session: %v", err)
	}
	logger.Debug("Finished hydrating session application: %+v", sh.session.Application)

	if err := k.hydrateSessionSuppliers(ctx, sh); err != nil {
		return nil, sdkerrors.Wrapf(types.ErrSessionHydration, "failed to hydrate suppliers for session: %v", err)
	}
	logger.Debug("Finished hydrating session suppliers: %+v")

	sh.session.Header = sh.sessionHeader
	sh.session.SessionId = sh.sessionHeader.SessionId

	return sh.session, nil
}

// hydrateSessionMetadata hydrates metadata related to the session such as the height at which the session started, its number, the number of blocks per session, etc..
func (k Keeper) hydrateSessionMetadata(ctx sdk.Context, sh *sessionHydrator) error {
	// TODO_TECHDEBT: Add a test if `blockHeight` is ahead of the current chain or what this node is aware of

	if sh.blockHeight > ctx.BlockHeight() {
		return sdkerrors.Wrapf(types.ErrSessionHydration, "block height %d is ahead of the current block height %d", sh.blockHeight, ctx.BlockHeight())
	}

	sh.session.NumBlocksPerSession = NumBlocksPerSession
	sh.session.SessionNumber = int64(sh.blockHeight / NumBlocksPerSession)
	sh.sessionHeader.SessionStartBlockHeight = sh.blockHeight - (sh.blockHeight % NumBlocksPerSession)
	return nil
}

// hydrateSessionID use both session and on-chain data to determine a unique session ID
func (k Keeper) hydrateSessionID(ctx sdk.Context, sh *sessionHydrator) error {
	// TODO_BLOCKER: Need to retrieve the block hash at SessionStartBlockHeight, but this requires
	// a bit of work and the `ctx` only gives access to the current block/header. See this thread
	// for more details: https://github.com/pokt-network/poktroll/pull/78/files#r1369215667
	// prevHashBz := ctx.HeaderHash()
	prevHashBz := []byte("TODO_BLOCKER: See the comment above")
	appPubKeyBz := []byte(sh.sessionHeader.ApplicationAddress)

	// TODO_TECHDEBT: In the future, we will need to valid that the Service is a valid service depending on whether
	// or not its permissioned  or permissionless
<<<<<<< HEAD
	// TODO_TECHDEBT(@Olshansk): Add a check to make sure `IsValidServiceName(ServiceId.Id)` returns True
	serviceIdBz := []byte(sh.sessionHeader.ServiceId.Id)
=======
	// TODO(@Olshansk): Add a check to make sure `IsValidServiceName(Service.Id)` returns True
	serviceIdBz := []byte(sh.sessionHeader.Service.Id)
>>>>>>> 39e1f3ca

	sessionHeightBz := make([]byte, 8)
	binary.LittleEndian.PutUint64(sessionHeightBz, uint64(sh.sessionHeader.SessionStartBlockHeight))

	sh.sessionIdBz = concatWithDelimiter(SessionIDComponentDelimiter, prevHashBz, serviceIdBz, appPubKeyBz, sessionHeightBz)
	sh.sessionHeader.SessionId = hex.EncodeToString(sha3Hash(sh.sessionIdBz))

	return nil
}

// hydrateSessionApplication hydrates the full Application actor based on the address provided
func (k Keeper) hydrateSessionApplication(ctx sdk.Context, sh *sessionHydrator) error {
	app, appIsFound := k.appKeeper.GetApplication(ctx, sh.sessionHeader.ApplicationAddress)
	if !appIsFound {
		return sdkerrors.Wrapf(types.ErrSessionAppNotFound, "could not find app with address: %s at height %d", sh.sessionHeader.ApplicationAddress, sh.sessionHeader.SessionStartBlockHeight)
	}

	for _, appServiceConfig := range app.ServiceConfigs {
		if appServiceConfig.ServiceId.Id == sh.sessionHeader.ServiceId.Id {
			sh.session.Application = &app
			return nil
		}
	}

	return sdkerrors.Wrapf(types.ErrSessionAppNotStakedForService, "application %s not stake for service %s", sh.sessionHeader.ApplicationAddress, sh.sessionHeader.ServiceId.Id)
}

// hydrateSessionSuppliers finds the suppliers that are staked at the session height and populates the session with them
func (k Keeper) hydrateSessionSuppliers(ctx sdk.Context, sh *sessionHydrator) error {
	logger := k.Logger(ctx).With("method", "hydrateSessionSuppliers")

	// TODO_TECHDEBT(@Olshansk, @bryanchriswhite): Need to retrieve the suppliers at SessionStartBlockHeight,
	// NOT THE CURRENT ONE which is what's provided by the context. For now, for simplicity,
	// only retrieving the suppliers at the current block height which could create a discrepancy
	// if new suppliers were staked mid session.
	// TODO(@bryanchriswhite): Investigate if `BlockClient` + `ReplayObservable` where `N = SessionLength` could be used here.`
	suppliers := k.supplierKeeper.GetAllSupplier(ctx)

	candidateSuppliers := make([]*sharedtypes.Supplier, 0)
	for _, supplier := range suppliers {
		// TODO_OPTIMIZE: If `supplier.Services` was a map[string]struct{}, we could eliminate `slices.Contains()`'s loop
		for _, supplierServiceConfig := range supplier.Services {
			if supplierServiceConfig.Service.Id == sh.sessionHeader.Service.Id {
				candidateSuppliers = append(candidateSuppliers, &supplier)
				break
			}
		}
	}

	if len(candidateSuppliers) == 0 {
		logger.Error("[ERROR] no suppliers found for session")
<<<<<<< HEAD
		return sdkerrors.Wrapf(types.ErrSessionSuppliersNotFound, "could not find suppliers for service %s at height %d", sh.sessionHeader.ServiceId, sh.sessionHeader.SessionStartBlockHeight)
=======
		return sdkerrors.Wrapf(types.ErrSuppliersNotFound, "could not find suppliers for service %s at height %d", sh.sessionHeader.Service, sh.sessionHeader.SessionStartBlockHeight)
>>>>>>> 39e1f3ca
	}

	if len(candidateSuppliers) < NumSupplierPerSession {
		logger.Info("[WARN] number of available suppliers (%d) is less than the number of suppliers per session (%d)", len(candidateSuppliers), NumSupplierPerSession)
		sh.session.Suppliers = candidateSuppliers
	} else {
		sh.session.Suppliers = pseudoRandomSelection(candidateSuppliers, NumSupplierPerSession, sh.sessionIdBz)
	}

	return nil
}

// TODO_INVESTIGATE: We are using a `Go` native implementation for a pseudo-random number generator. In order
// for it to be language agnostic, a general purpose algorithm MUST be used.
// pseudoRandomSelection returns a random subset of the candidates.
func pseudoRandomSelection(candidates []*sharedtypes.Supplier, numTarget int, sessionIdBz []byte) []*sharedtypes.Supplier {
	// Take the first 8 bytes of sessionId to use as the seed
	// NB: There is specific reason why `BigEndian` was chosen over `LittleEndian` in this specific context.
	seed := int64(binary.BigEndian.Uint64(sha3Hash(sessionIdBz)[:8]))

	// Retrieve the indices for the candidates
	actors := make([]*sharedtypes.Supplier, 0)
	uniqueIndices := uniqueRandomIndices(seed, int64(len(candidates)), int64(numTarget))
	for idx := range uniqueIndices {
		actors = append(actors, candidates[idx])
	}

	return actors
}

// uniqueRandomIndices returns a map of `numIndices` unique random numbers less than `maxIndex`
// seeded by `seed`.
// panics if `numIndicies > maxIndex` since that code path SHOULD never be executed.
// NB: A map pointing to empty structs is used to simulate set behavior.
func uniqueRandomIndices(seed, maxIndex, numIndices int64) map[int64]struct{} {
	// This should never happen
	if numIndices > maxIndex {
		panic(fmt.Sprintf("uniqueRandomIndices: numIndices (%d) is greater than maxIndex (%d)", numIndices, maxIndex))
	}

	// create a new random source with the seed
	randSrc := rand.NewSource(seed)

	// initialize a map to capture the indicesMap we'll return
	indicesMap := make(map[int64]struct{}, maxIndex)

	// The random source could potentially return duplicates, so while loop until we have enough unique indices
	for int64(len(indicesMap)) < numIndices {
		indicesMap[randSrc.Int63()%int64(maxIndex)] = struct{}{}
	}

	return indicesMap
}

func concatWithDelimiter(delimiter string, b ...[]byte) (result []byte) {
	for _, bz := range b {
		result = append(result, bz...)
		result = append(result, []byte(delimiter)...)
	}
	return result
}

func sha3Hash(bz []byte) []byte {
	hasher := crypto.SHA3_256.New()
	hasher.Write(bz)
	return hasher.Sum(nil)
}<|MERGE_RESOLUTION|>--- conflicted
+++ resolved
@@ -111,13 +111,9 @@
 
 	// TODO_TECHDEBT: In the future, we will need to valid that the Service is a valid service depending on whether
 	// or not its permissioned  or permissionless
-<<<<<<< HEAD
+
 	// TODO_TECHDEBT(@Olshansk): Add a check to make sure `IsValidServiceName(ServiceId.Id)` returns True
 	serviceIdBz := []byte(sh.sessionHeader.ServiceId.Id)
-=======
-	// TODO(@Olshansk): Add a check to make sure `IsValidServiceName(Service.Id)` returns True
-	serviceIdBz := []byte(sh.sessionHeader.Service.Id)
->>>>>>> 39e1f3ca
 
 	sessionHeightBz := make([]byte, 8)
 	binary.LittleEndian.PutUint64(sessionHeightBz, uint64(sh.sessionHeader.SessionStartBlockHeight))
@@ -169,11 +165,7 @@
 
 	if len(candidateSuppliers) == 0 {
 		logger.Error("[ERROR] no suppliers found for session")
-<<<<<<< HEAD
-		return sdkerrors.Wrapf(types.ErrSessionSuppliersNotFound, "could not find suppliers for service %s at height %d", sh.sessionHeader.ServiceId, sh.sessionHeader.SessionStartBlockHeight)
-=======
-		return sdkerrors.Wrapf(types.ErrSuppliersNotFound, "could not find suppliers for service %s at height %d", sh.sessionHeader.Service, sh.sessionHeader.SessionStartBlockHeight)
->>>>>>> 39e1f3ca
+		return sdkerrors.Wrapf(types.ErrSessionSuppliersNotFound, "could not find suppliers for service %s at height %d", sh.sessionHeader.Service, sh.sessionHeader.SessionStartBlockHeight)
 	}
 
 	if len(candidateSuppliers) < NumSupplierPerSession {
