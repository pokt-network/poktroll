--- conflicted
+++ resolved
@@ -121,13 +121,8 @@
 	// TODO_MAINNET: In the future, we will need to validate that the Service is
 	// a valid service depending on whether or not its permissioned or permissionless
 
-<<<<<<< HEAD
 	if !sharedtypes.IsValidServiceId(sh.sessionHeader.ServiceId) {
 		return types.ErrSessionHydration.Wrapf("invalid service ID: %s", sh.sessionHeader.ServiceId)
-=======
-	if err := sh.sessionHeader.Service.ValidateBasic(); err != nil {
-		return types.ErrSessionHydration.Wrapf("%s", err)
->>>>>>> 614ad778
 	}
 
 	sh.sessionHeader.SessionId, sh.sessionIDBz = k.GetSessionId(
