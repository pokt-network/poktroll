package keeper

import (
	"bytes"
	"context"
	"crypto"
	"encoding/binary"
	"encoding/hex"
	"fmt"
	"math/rand"

	sdk "github.com/cosmos/cosmos-sdk/types"
	_ "golang.org/x/crypto/sha3"

	"github.com/pokt-network/poktroll/x/session/types"
	"github.com/pokt-network/poktroll/x/shared"
	sharedtypes "github.com/pokt-network/poktroll/x/shared/types"
)

var SHA3HashLen = crypto.SHA3_256.Size()

<<<<<<< HEAD
const (
	// TODO_BETA(@bryanchriswhite): Make this a governance parameter
	NumSupplierPerSession       = 15
	SessionIDComponentDelimiter = "."
=======
// TODO_BETA(@bryanchriswhite): Make this a governance parameter
const (
	NumSupplierPerSession = 15
)

const (
	sessionIDComponentDelimiter = "."
>>>>>>> 09fc4ce0
)

type sessionHydrator struct {
	// The session header that is used to hydrate the rest of the session data
	sessionHeader *types.SessionHeader

	// The fully hydrated session object
	session *types.Session

	// The height at which the session being request
	blockHeight int64

	// A redundant helper that maintains a hex decoded copy of `session.Id` used for session hydration
	sessionIDBz []byte
}

func NewSessionHydrator(
	appAddress string,
	serviceId string,
	blockHeight int64,
) *sessionHydrator {
	sessionHeader := &types.SessionHeader{
		ApplicationAddress: appAddress,
		ServiceId:          serviceId,
	}
	return &sessionHydrator{
		sessionHeader: sessionHeader,
		session:       &types.Session{},
		blockHeight:   blockHeight,
		sessionIDBz:   make([]byte, 0),
	}
}

// GetSession implements of the exposed `UtilityModule.GetSession` function
// TECHDEBT(#519,#348): Add custom error types depending on the type of issue that occurred and assert on them in the unit tests.
// TODO_BETA: Consider returning an error if the application's stake has become very low.
func (k Keeper) HydrateSession(ctx context.Context, sh *sessionHydrator) (*types.Session, error) {
	logger := k.Logger().With("method", "hydrateSession")

	if err := k.hydrateSessionMetadata(ctx, sh); err != nil {
		return nil, err
	}
	logger.Info("Finished hydrating session metadata")

	if err := k.hydrateSessionID(ctx, sh); err != nil {
		return nil, err
	}
	logger.Info(fmt.Sprintf("Finished hydrating session ID: %s", sh.sessionHeader.SessionId))

	if err := k.hydrateSessionApplication(ctx, sh); err != nil {
		return nil, err
	}
	logger.Info(fmt.Sprintf("Finished hydrating session application: %+v", sh.session.Application))

	if err := k.hydrateSessionSuppliers(ctx, sh); err != nil {
		return nil, err
	}
	logger.Info("Finished hydrating session suppliers")

	sh.session.Header = sh.sessionHeader
	sh.session.SessionId = sh.sessionHeader.SessionId

	return sh.session, nil
}

// hydrateSessionMetadata hydrates metadata related to the session such as the height at which the session started, its number, the number of blocks per session, etc..
func (k Keeper) hydrateSessionMetadata(ctx context.Context, sh *sessionHydrator) error {
	// TODO_TEST: Add a test if `blockHeight` is ahead of the current chain or what this node is aware of

	lastCommittedBlockHeight := sdk.UnwrapSDKContext(ctx).BlockHeight()
	if sh.blockHeight > lastCommittedBlockHeight {
		return types.ErrSessionHydration.Wrapf(
			"block height %d is ahead of the last committed block height %d",
			sh.blockHeight, lastCommittedBlockHeight,
		)
	}

	// TODO_BLOCKER(@bryanchriswhite, #543): If the num_blocks_per_session param has ever been changed,
	// this function may cause unexpected behavior for historical sessions.
	sharedParams := k.sharedKeeper.GetParams(ctx)
	sh.session.NumBlocksPerSession = int64(sharedParams.NumBlocksPerSession)
	sh.session.SessionNumber = shared.GetSessionNumber(&sharedParams, sh.blockHeight)

	sh.sessionHeader.SessionStartBlockHeight = shared.GetSessionStartHeight(&sharedParams, sh.blockHeight)
	sh.sessionHeader.SessionEndBlockHeight = shared.GetSessionEndHeight(&sharedParams, sh.blockHeight)
	return nil
}

// hydrateSessionID use both session and on-chain data to determine a unique session ID
func (k Keeper) hydrateSessionID(ctx context.Context, sh *sessionHydrator) error {
	prevHashBz := k.GetBlockHash(ctx, sh.sessionHeader.SessionStartBlockHeight)

	// TODO_MAINNET: In the future, we will need to validate that the Service is
	// a valid service depending on whether or not its permissioned or permissionless

	if !sharedtypes.IsValidServiceId(sh.sessionHeader.ServiceId) {
		return types.ErrSessionHydration.Wrapf("invalid service ID: %s", sh.sessionHeader.ServiceId)
	}

	sh.sessionHeader.SessionId, sh.sessionIDBz = k.GetSessionId(
		ctx,
		sh.sessionHeader.ApplicationAddress,
		sh.sessionHeader.ServiceId,
		prevHashBz,
		sh.blockHeight,
	)

	return nil
}

// hydrateSessionApplication hydrates the full Application actor based on the address provided
func (k Keeper) hydrateSessionApplication(ctx context.Context, sh *sessionHydrator) error {
	foundApp, isAppFound := k.applicationKeeper.GetApplication(ctx, sh.sessionHeader.ApplicationAddress)
	if !isAppFound {
		return types.ErrSessionAppNotFound.Wrapf(
			"could not find app with address %q at height %d",
			sh.sessionHeader.ApplicationAddress,
			sh.sessionHeader.SessionStartBlockHeight,
		)
	}

	// Do not provide sessions for applications that initiated the unstaking process
	// and that are no longer active.
	if !foundApp.IsActive(sh.sessionHeader.SessionEndBlockHeight) {
		return types.ErrSessionAppNotActive.Wrapf(
			"application %q is not active for session %s",
			sh.sessionHeader.ApplicationAddress,
			sh.sessionHeader.SessionId,
		)
	}

	for _, appServiceConfig := range foundApp.ServiceConfigs {
		if appServiceConfig.ServiceId == sh.sessionHeader.ServiceId {
			sh.session.Application = &foundApp
			return nil
		}
	}

	return types.ErrSessionAppNotStakedForService.Wrapf(
		"application %q not staked for service ID %q",
		sh.sessionHeader.ApplicationAddress,
		sh.sessionHeader.ServiceId,
	)
}

// hydrateSessionSuppliers finds the suppliers that are staked at the session
// height and populates the session with them.
func (k Keeper) hydrateSessionSuppliers(ctx context.Context, sh *sessionHydrator) error {
	logger := k.Logger().With("method", "hydrateSessionSuppliers")

	suppliers := k.supplierKeeper.GetAllSuppliers(ctx)

	candidateSuppliers := make([]*sharedtypes.Supplier, 0)
	for _, s := range suppliers {
		// Exclude suppliers that are inactive (i.e. currently unbonding).
		if !s.IsActive(uint64(sh.sessionHeader.SessionEndBlockHeight), sh.sessionHeader.ServiceId) {
			continue
		}

		// NB: Allocate a new heap variable as s is a value and we're appending
		// to a slice of  pointers; otherwise, we'd be appending new pointers to
		// the same memory address containing the last supplier in the loop.
		supplier := s
		// TODO_OPTIMIZE: If `supplier.Services` was a map[string]struct{}, we could eliminate `slices.Contains()`'s loop
		for _, supplierServiceConfig := range supplier.Services {
			if supplierServiceConfig.ServiceId == sh.sessionHeader.ServiceId {
				candidateSuppliers = append(candidateSuppliers, &supplier)
				break
			}
		}
	}

	if len(candidateSuppliers) == 0 {
		logger.Error("[ERROR] no suppliers found for session")
		return types.ErrSessionSuppliersNotFound.Wrapf(
			"could not find suppliers for service %s at height %d",
			sh.sessionHeader.ServiceId,
			sh.sessionHeader.SessionStartBlockHeight,
		)
	}

	if len(candidateSuppliers) < NumSupplierPerSession {
		logger.Info(fmt.Sprintf(
			"Number of available suppliers (%d) is less than the maximum number of possible suppliers per session (%d)",
			len(candidateSuppliers),
			NumSupplierPerSession,
		))
		sh.session.Suppliers = candidateSuppliers
	} else {
		sh.session.Suppliers = pseudoRandomSelection(candidateSuppliers, NumSupplierPerSession, sh.sessionIDBz)
	}

	return nil
}

// TODO_BETA: We are using a `Go` native implementation for a pseudo-random
// number generator. In order for it to be language agnostic, a general purpose
// algorithm MUST be used. pseudoRandomSelection returns a random subset of the
// candidates.
func pseudoRandomSelection(
	candidates []*sharedtypes.Supplier,
	numTarget int,
	sessionIDBz []byte,
) []*sharedtypes.Supplier {
	// Take the first 8 bytes of sessionId to use as the seed
	// NB: There is specific reason why `BigEndian` was chosen over `LittleEndian` in this specific context.
	seed := int64(binary.BigEndian.Uint64(sha3Hash(sessionIDBz)[:8]))

	// Retrieve the indices for the candidates
	actors := make([]*sharedtypes.Supplier, 0)
	uniqueIndices := uniqueRandomIndices(seed, int64(len(candidates)), int64(numTarget))
	for idx := range uniqueIndices {
		actors = append(actors, candidates[idx])
	}

	return actors
}

// uniqueRandomIndices returns a map of `numIndices` unique random numbers less than `maxIndex`
// seeded by `seed`.
// panics if `numIndicies > maxIndex` since that code path SHOULD never be executed.
// NB: A map pointing to empty structs is used to simulate set behavior.
func uniqueRandomIndices(seed, maxIndex, numIndices int64) map[int64]struct{} {
	// This should never happen
	if numIndices > maxIndex {
		panic(fmt.Sprintf("uniqueRandomIndices: numIndices (%d) is greater than maxIndex (%d)", numIndices, maxIndex))
	}

	// create a new random source with the seed
	randSrc := rand.NewSource(seed)

	// initialize a map to capture the indicesMap we'll return
	indicesMap := make(map[int64]struct{}, maxIndex)

	// The random source could potentially return duplicates, so while loop until we have enough unique indices
	for int64(len(indicesMap)) < numIndices {
		indicesMap[randSrc.Int63()%int64(maxIndex)] = struct{}{}
	}

	return indicesMap
}

func concatWithDelimiter(delimiter string, bz ...[]byte) []byte {
	return bytes.Join(bz, []byte(delimiter))
}

func sha3Hash(bz []byte) []byte {
	hasher := crypto.SHA3_256.New()
	hasher.Write(bz)
	return hasher.Sum(nil)
}

// GetSessionId returns the string and bytes representation of the sessionId
// given the application address, service ID, block hash, and block height
// that is used to get the session start block height.
func (k Keeper) GetSessionId(
	ctx context.Context,
	appAddr,
	serviceId string,
	blockHashBz []byte,
	blockHeight int64,
) (sessionId string, sessionIdBz []byte) {
	sharedParams := k.sharedKeeper.GetParams(ctx)
	return GetSessionId(&sharedParams, appAddr, serviceId, blockHashBz, blockHeight)
}

// GetSessionId returns the string and bytes representation of the sessionId for the
// session containing blockHeight, given the shared on-chain parameters, application
// address, service ID, and block hash.
func GetSessionId(
	sharedParams *sharedtypes.Params,
	appAddr,
	serviceId string,
	blockHashBz []byte,
	blockHeight int64,
) (sessionId string, sessionIdBz []byte) {
	appAddrBz := []byte(appAddr)
	serviceIdBz := []byte(serviceId)

	sessionStartHeightBz := getSessionStartBlockHeightBz(sharedParams, blockHeight)
	sessionIdBz = concatWithDelimiter(
		sessionIDComponentDelimiter,
		blockHashBz,
		serviceIdBz,
		appAddrBz,
		sessionStartHeightBz,
	)
	sessionId = hex.EncodeToString(sha3Hash(sessionIdBz))

	return sessionId, sessionIdBz
}

// getSessionStartBlockHeightBz returns the bytes representation of the session
// start height for the session containing blockHeight, given the shared on-chain
// parameters.
func getSessionStartBlockHeightBz(sharedParams *sharedtypes.Params, blockHeight int64) []byte {
	sessionStartBlockHeight := shared.GetSessionStartHeight(sharedParams, blockHeight)
	sessionStartBlockHeightBz := make([]byte, 8)
	binary.LittleEndian.PutUint64(sessionStartBlockHeightBz, uint64(sessionStartBlockHeight))
	return sessionStartBlockHeightBz
}<|MERGE_RESOLUTION|>--- conflicted
+++ resolved
@@ -19,12 +19,6 @@
 
 var SHA3HashLen = crypto.SHA3_256.Size()
 
-<<<<<<< HEAD
-const (
-	// TODO_BETA(@bryanchriswhite): Make this a governance parameter
-	NumSupplierPerSession       = 15
-	SessionIDComponentDelimiter = "."
-=======
 // TODO_BETA(@bryanchriswhite): Make this a governance parameter
 const (
 	NumSupplierPerSession = 15
@@ -32,7 +26,6 @@
 
 const (
 	sessionIDComponentDelimiter = "."
->>>>>>> 09fc4ce0
 )
 
 type sessionHydrator struct {
