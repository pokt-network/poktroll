package keeper

import (
	"crypto"
	"encoding/binary"
	"encoding/hex"
	"fmt"
	"math/rand"

	sdkerrors "cosmossdk.io/errors"
	sdk "github.com/cosmos/cosmos-sdk/types"
	_ "golang.org/x/crypto/sha3"

	"github.com/pokt-network/poktroll/x/session/types"
	sharedhelpers "github.com/pokt-network/poktroll/x/shared/helpers"
	sharedtypes "github.com/pokt-network/poktroll/x/shared/types"
)

var SHA3HashLen = crypto.SHA3_256.Size()

// TODO_BLOCKER(#21): Make these configurable governance param
const (
	// TODO_BLOCKER: Remove direct usage of these constants in helper functions
	// when they will be replaced by governance params
	NumBlocksPerSession = 4
<<<<<<< HEAD
	// Duration of the grace period in sessions
=======
	// Duration of the grace period in number of sessions
>>>>>>> 55e8d405
	SessionGracePeriod          = 1
	NumSupplierPerSession       = 15
	SessionIDComponentDelimiter = "."
)

type sessionHydrator struct {
	// The session header that is used to hydrate the rest of the session data
	sessionHeader *types.SessionHeader

	// The fully hydrated session object
	session *types.Session

	// The height at which the session being request
	blockHeight int64

	// A redundant helper that maintains a hex decoded copy of `session.Id` used for session hydration
	sessionIdBz []byte
}

func NewSessionHydrator(
	appAddress string,
	serviceId string,
	blockHeight int64,
) *sessionHydrator {
	sessionHeader := &types.SessionHeader{
		ApplicationAddress: appAddress,
		Service:            &sharedtypes.Service{Id: serviceId},
	}
	return &sessionHydrator{
		sessionHeader: sessionHeader,
		session:       &types.Session{},
		blockHeight:   blockHeight,
		sessionIdBz:   make([]byte, 0),
	}
}

// GetSession implements of the exposed `UtilityModule.GetSession` function
// TECHDEBT(#519): Add custom error types depending on the type of issue that occurred and assert on them in the unit tests.
func (k Keeper) HydrateSession(ctx sdk.Context, sh *sessionHydrator) (*types.Session, error) {
	logger := k.Logger(ctx).With("method", "hydrateSession")

	if err := k.hydrateSessionMetadata(ctx, sh); err != nil {
		return nil, sdkerrors.Wrapf(types.ErrSessionHydration, "failed to hydrate the session metadata: %v", err)
	}
	logger.Debug("Finished hydrating session metadata")

	if err := k.hydrateSessionID(ctx, sh); err != nil {
		return nil, sdkerrors.Wrapf(types.ErrSessionHydration, "failed to hydrate the session ID: %v", err)
	}
	logger.Info(fmt.Sprintf("Finished hydrating session ID: %s", sh.sessionHeader.SessionId))

	if err := k.hydrateSessionApplication(ctx, sh); err != nil {
		return nil, sdkerrors.Wrapf(types.ErrSessionHydration, "failed to hydrate application for session: %v", err)
	}
	logger.Debug("Finished hydrating session application: %+v", sh.session.Application)

	if err := k.hydrateSessionSuppliers(ctx, sh); err != nil {
		return nil, sdkerrors.Wrapf(types.ErrSessionHydration, "failed to hydrate suppliers for session: %v", err)
	}
	logger.Debug("Finished hydrating session suppliers: %+v")

	sh.session.Header = sh.sessionHeader
	sh.session.SessionId = sh.sessionHeader.SessionId

	return sh.session, nil
}

// hydrateSessionMetadata hydrates metadata related to the session such as the height at which the session started, its number, the number of blocks per session, etc..
func (k Keeper) hydrateSessionMetadata(ctx sdk.Context, sh *sessionHydrator) error {
	// TODO_TECHDEBT: Add a test if `blockHeight` is ahead of the current chain or what this node is aware of

	if sh.blockHeight > ctx.BlockHeight() {
		return sdkerrors.Wrapf(types.ErrSessionHydration, "block height %d is ahead of the current block height %d", sh.blockHeight, ctx.BlockHeight())
	}

	sh.session.NumBlocksPerSession = NumBlocksPerSession
	sh.session.SessionNumber = GetSessionNumber(sh.blockHeight)

	sh.sessionHeader.SessionStartBlockHeight = GetSessionStartBlockHeight(sh.blockHeight)
	sh.sessionHeader.SessionEndBlockHeight = GetSessionEndBlockHeight(sh.blockHeight)
	return nil
}

// hydrateSessionID use both session and on-chain data to determine a unique session ID
func (k Keeper) hydrateSessionID(ctx sdk.Context, sh *sessionHydrator) error {
	// TODO_BLOCKER: Need to retrieve the block hash at SessionStartBlockHeight, but this requires
	// a bit of work and the `ctx` only gives access to the current block/header. See this thread
	// for more details: https://github.com/pokt-network/poktroll/pull/78/files#r1369215667
	// prevHashBz := ctx.HeaderHash()
	prevHash := "TODO_BLOCKER: See the comment above"

	// TODO_TECHDEBT: In the future, we will need to valid that the Service is a valid service depending on whether
	// or not its permissioned or permissionless

	if !sharedhelpers.IsValidService(sh.sessionHeader.Service) {
		return sdkerrors.Wrapf(types.ErrSessionHydration, "invalid service: %v", sh.sessionHeader.Service)
	}

	sh.sessionHeader.SessionId, sh.sessionIdBz = GetSessionId(
		sh.sessionHeader.ApplicationAddress,
		sh.sessionHeader.Service.Id,
		prevHash,
		sh.blockHeight,
	)

	return nil
}

// hydrateSessionApplication hydrates the full Application actor based on the address provided
func (k Keeper) hydrateSessionApplication(ctx sdk.Context, sh *sessionHydrator) error {
	app, appIsFound := k.appKeeper.GetApplication(ctx, sh.sessionHeader.ApplicationAddress)
	if !appIsFound {
		return sdkerrors.Wrapf(types.ErrSessionAppNotFound, "could not find app with address: %s at height %d", sh.sessionHeader.ApplicationAddress, sh.sessionHeader.SessionStartBlockHeight)
	}

	for _, appServiceConfig := range app.ServiceConfigs {
		if appServiceConfig.Service.Id == sh.sessionHeader.Service.Id {
			sh.session.Application = &app
			return nil
		}
	}

	return sdkerrors.Wrapf(types.ErrSessionAppNotStakedForService, "application %s not staked for service %s", sh.sessionHeader.ApplicationAddress, sh.sessionHeader.Service.Id)
}

// hydrateSessionSuppliers finds the suppliers that are staked at the session height and populates the session with them
func (k Keeper) hydrateSessionSuppliers(ctx sdk.Context, sh *sessionHydrator) error {
	logger := k.Logger(ctx).With("method", "hydrateSessionSuppliers")

	// TODO_TECHDEBT(@Olshansk, @bryanchriswhite): Need to retrieve the suppliers at SessionStartBlockHeight,
	// NOT THE CURRENT ONE which is what's provided by the context. For now, for simplicity,
	// only retrieving the suppliers at the current block height which could create a discrepancy
	// if new suppliers were staked mid session.
	// TODO(@bryanchriswhite): Investigate if `BlockClient` + `ReplayObservable` where `N = SessionLength` could be used here.`
	suppliers := k.supplierKeeper.GetAllSupplier(ctx)

	candidateSuppliers := make([]*sharedtypes.Supplier, 0)
	for _, s := range suppliers {
		// NB: Allocate a new heap variable as s is a value and we're appending
		// to a slice of  pointers; otherwise, we'd be appending new pointers to
		// the same memory address containing the last supplier in the loop.
		supplier := s
		// TODO_OPTIMIZE: If `supplier.Services` was a map[string]struct{}, we could eliminate `slices.Contains()`'s loop
		for _, supplierServiceConfig := range supplier.Services {
			if supplierServiceConfig.Service.Id == sh.sessionHeader.Service.Id {
				candidateSuppliers = append(candidateSuppliers, &supplier)
				break
			}
		}
	}

	if len(candidateSuppliers) == 0 {
		logger.Error(fmt.Sprintf("[ERROR] no suppliers found for session"))
		return sdkerrors.Wrapf(types.ErrSessionSuppliersNotFound, "could not find suppliers for service %s at height %d", sh.sessionHeader.Service, sh.sessionHeader.SessionStartBlockHeight)
	}

	if len(candidateSuppliers) < NumSupplierPerSession {
		logger.Info(fmt.Sprintf("[WARN] number of available suppliers (%d) is less than the number of suppliers per session (%d)", len(candidateSuppliers), NumSupplierPerSession))
		sh.session.Suppliers = candidateSuppliers
	} else {
		sh.session.Suppliers = pseudoRandomSelection(candidateSuppliers, NumSupplierPerSession, sh.sessionIdBz)
	}

	return nil
}

// TODO_INVESTIGATE: We are using a `Go` native implementation for a pseudo-random number generator. In order
// for it to be language agnostic, a general purpose algorithm MUST be used.
// pseudoRandomSelection returns a random subset of the candidates.
func pseudoRandomSelection(candidates []*sharedtypes.Supplier, numTarget int, sessionIdBz []byte) []*sharedtypes.Supplier {
	// Take the first 8 bytes of sessionId to use as the seed
	// NB: There is specific reason why `BigEndian` was chosen over `LittleEndian` in this specific context.
	seed := int64(binary.BigEndian.Uint64(sha3Hash(sessionIdBz)[:8]))

	// Retrieve the indices for the candidates
	actors := make([]*sharedtypes.Supplier, 0)
	uniqueIndices := uniqueRandomIndices(seed, int64(len(candidates)), int64(numTarget))
	for idx := range uniqueIndices {
		actors = append(actors, candidates[idx])
	}

	return actors
}

// uniqueRandomIndices returns a map of `numIndices` unique random numbers less than `maxIndex`
// seeded by `seed`.
// panics if `numIndicies > maxIndex` since that code path SHOULD never be executed.
// NB: A map pointing to empty structs is used to simulate set behavior.
func uniqueRandomIndices(seed, maxIndex, numIndices int64) map[int64]struct{} {
	// This should never happen
	if numIndices > maxIndex {
		panic(fmt.Sprintf("uniqueRandomIndices: numIndices (%d) is greater than maxIndex (%d)", numIndices, maxIndex))
	}

	// create a new random source with the seed
	randSrc := rand.NewSource(seed)

	// initialize a map to capture the indicesMap we'll return
	indicesMap := make(map[int64]struct{}, maxIndex)

	// The random source could potentially return duplicates, so while loop until we have enough unique indices
	for int64(len(indicesMap)) < numIndices {
		indicesMap[randSrc.Int63()%int64(maxIndex)] = struct{}{}
	}

	return indicesMap
}

func concatWithDelimiter(delimiter string, b ...[]byte) (result []byte) {
	for _, bz := range b {
		result = append(result, bz...)
		result = append(result, []byte(delimiter)...)
	}
	return result
}

func sha3Hash(bz []byte) []byte {
	hasher := crypto.SHA3_256.New()
	hasher.Write(bz)
	return hasher.Sum(nil)
}

// GetSessionStartBlockHeight returns the block height at which the session starts
func GetSessionStartBlockHeight(blockHeight int64) int64 {
	return blockHeight - (blockHeight % NumBlocksPerSession)
}

// GetSessionEndBlockHeight returns the block height at which the session ends
func GetSessionEndBlockHeight(blockHeight int64) int64 {
	return GetSessionStartBlockHeight(blockHeight) + NumBlocksPerSession - 1
}

// GetSessionNumber returns the session number given the block height
func GetSessionNumber(blockHeight int64) int64 {
	return blockHeight / NumBlocksPerSession
}

// GetSessionId returns the string and bytes representation of the sessionId
// given the application public key, service ID, block hash, and block height
// that is used to get the session start block height.
func GetSessionId(
	appPubKey,
	serviceId,
	blockHash string,
	blockHeight int64,
) (sessionId string, sessionIdBz []byte) {
	appPubKeyBz := []byte(appPubKey)
	serviceIdBz := []byte(serviceId)
	blockHashBz := []byte(blockHash)

	blockHeightBz := getSessionStartBlockHeightBz(blockHeight)
	sessionIdBz = concatWithDelimiter(
		SessionIDComponentDelimiter,
		blockHashBz,
		serviceIdBz,
		appPubKeyBz,
		blockHeightBz,
	)
	sessionId = hex.EncodeToString(sha3Hash(sessionIdBz))

	return sessionId, sessionIdBz
}

// GetSessionGracePeriodBlockCount returns the number of blocks in the session
// grace period.
func GetSessionGracePeriodBlockCount() int64 {
	return SessionGracePeriod * NumBlocksPerSession
}

// getSessionStartBlockHeightBz returns the bytes representation of the session
// start block height given the block height.
func getSessionStartBlockHeightBz(blockHeight int64) []byte {
	sessionStartBlockHeight := GetSessionStartBlockHeight(blockHeight)
	sessionStartBlockHeightBz := make([]byte, 8)
	binary.LittleEndian.PutUint64(sessionStartBlockHeightBz, uint64(sessionStartBlockHeight))
	return sessionStartBlockHeightBz
}<|MERGE_RESOLUTION|>--- conflicted
+++ resolved
@@ -23,11 +23,7 @@
 	// TODO_BLOCKER: Remove direct usage of these constants in helper functions
 	// when they will be replaced by governance params
 	NumBlocksPerSession = 4
-<<<<<<< HEAD
-	// Duration of the grace period in sessions
-=======
 	// Duration of the grace period in number of sessions
->>>>>>> 55e8d405
 	SessionGracePeriod          = 1
 	NumSupplierPerSession       = 15
 	SessionIDComponentDelimiter = "."
