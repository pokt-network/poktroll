package keeper

import (
	"context"

	sdk "github.com/cosmos/cosmos-sdk/types"
	"google.golang.org/grpc/codes"
	"google.golang.org/grpc/status"

	"pocket/x/session/types"
)

func (k Keeper) GetSession(goCtx context.Context, req *types.QueryGetSessionRequest) (*types.QueryGetSessionResponse, error) {
	if req == nil {
		return nil, status.Error(codes.InvalidArgument, "invalid request")
	}

	ctx := sdk.UnwrapSDKContext(goCtx)

	sessionHydrator := NewSessionHydrator(req.ApplicationAddress, req.ServiceId.Id, req.BlockHeight)
	session, err := k.HydrateSession(ctx, sessionHydrator)
	if err != nil {
		return nil, err
	}
<<<<<<< HEAD

	res := &types.QueryGetSessionResponse{
		Session: session,
	}

=======

	res := &types.QueryGetSessionResponse{
		Session: session,
	}
>>>>>>> 1ac30ccf
	return res, nil
}<|MERGE_RESOLUTION|>--- conflicted
+++ resolved
@@ -22,17 +22,9 @@
 	if err != nil {
 		return nil, err
 	}
-<<<<<<< HEAD
 
 	res := &types.QueryGetSessionResponse{
 		Session: session,
 	}
-
-=======
-
-	res := &types.QueryGetSessionResponse{
-		Session: session,
-	}
->>>>>>> 1ac30ccf
 	return res, nil
 }