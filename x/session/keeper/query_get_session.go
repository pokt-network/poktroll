package keeper

import (
	"context"

	sdk "github.com/cosmos/cosmos-sdk/types"
	"google.golang.org/grpc/codes"
	"google.golang.org/grpc/status"

	"github.com/pokt-network/poktroll/x/session/types"
)

func (k Keeper) GetSession(goCtx context.Context, req *types.QueryGetSessionRequest) (*types.QueryGetSessionResponse, error) {
	if req == nil {
		return nil, status.Error(codes.InvalidArgument, "invalid request")
	}

	if err := req.ValidateBasic(); err != nil {
		return nil, err
	}

	ctx := sdk.UnwrapSDKContext(goCtx)

<<<<<<< HEAD
	// If block height is not specified, use the current (context's latest) block height
	// Note that `GetSession` is called via the `Query` service rather than the `Msg` server.
	// The former is stateful but does not lead to state transitions, while the latter one
	// does. The request height depends on how much the node has synched and only acts as a read,
	// while the `Msg` server handles the code flow of the validator/sequencer when a new block
	// is being proposed.
	blockHeight := req.BlockHeight
	if blockHeight == 0 {
		blockHeight = ctx.BlockHeight()
	}

	sessionHydrator := NewSessionHydrator(req.ApplicationAddress, req.ServiceId.Id, blockHeight)
=======
	sessionHydrator := NewSessionHydrator(req.ApplicationAddress, req.Service.Id, req.BlockHeight)
>>>>>>> 39e1f3ca
	session, err := k.HydrateSession(ctx, sessionHydrator)
	if err != nil {
		return nil, err
	}

	res := &types.QueryGetSessionResponse{
		Session: session,
	}
	return res, nil
}<|MERGE_RESOLUTION|>--- conflicted
+++ resolved
@@ -21,7 +21,6 @@
 
 	ctx := sdk.UnwrapSDKContext(goCtx)
 
-<<<<<<< HEAD
 	// If block height is not specified, use the current (context's latest) block height
 	// Note that `GetSession` is called via the `Query` service rather than the `Msg` server.
 	// The former is stateful but does not lead to state transitions, while the latter one
@@ -33,10 +32,7 @@
 		blockHeight = ctx.BlockHeight()
 	}
 
-	sessionHydrator := NewSessionHydrator(req.ApplicationAddress, req.ServiceId.Id, blockHeight)
-=======
 	sessionHydrator := NewSessionHydrator(req.ApplicationAddress, req.Service.Id, req.BlockHeight)
->>>>>>> 39e1f3ca
 	session, err := k.HydrateSession(ctx, sessionHydrator)
 	if err != nil {
 		return nil, err
