--- conflicted
+++ resolved
@@ -24,13 +24,8 @@
 	}
 
 	// Validate the Service ID
-<<<<<<< HEAD
 	if !sharedtypes.IsValidServiceId(query.ServiceId) {
 		return ErrSessionInvalidService.Wrapf("invalid service for session being retrieved %s", query.ServiceId)
-=======
-	if err := query.Service.ValidateBasic(); err != nil {
-		return ErrSessionInvalidService.Wrapf("invalid service for session being retrieved %s; %s", query.Service, err)
->>>>>>> 614ad778
 	}
 
 	// Validate the height for which a session is being retrieved
