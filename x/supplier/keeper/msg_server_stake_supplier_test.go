--- conflicted
+++ resolved
@@ -28,11 +28,7 @@
 	require.False(t, isSupplierFound)
 
 	// Prepare the stakeMsg
-<<<<<<< HEAD
-	stakeMsg := prepareValidMsgStakeSupplier(ownerAddr, operatorAddr, 100)
-=======
-	stakeMsg := stakeSupplierForServicesMsg(supplierAddr, 100, "svcId")
->>>>>>> 57ced248
+	stakeMsg := stakeSupplierForServicesMsg(ownerAddr, operatorAddr, 100, "svcId")
 
 	// Stake the supplier
 	_, err := srv.StakeSupplier(ctx, stakeMsg)
@@ -49,14 +45,9 @@
 	require.Equal(t, "http://localhost:8080", foundSupplier.Services[0].Endpoints[0].Url)
 
 	// Prepare an updated supplier with a higher stake and a different URL for the service
-<<<<<<< HEAD
-	updateMsg := prepareValidMsgStakeSupplier(ownerAddr, operatorAddr, 200)
+	updateMsg := stakeSupplierForServicesMsg(ownerAddr, operatorAddr, 200, "svcId2")
 	updateMsg.Sender = operatorAddr
 	updateMsg.Services[0].Endpoints[0].Url = "http://localhost:8082"
-	updateMsg.Services[0].Service.Id = "svcId2"
-=======
-	updateMsg := stakeSupplierForServicesMsg(supplierAddr, 200, "svcId2")
->>>>>>> 57ced248
 
 	// Update the staked supplier
 	_, err = srv.StakeSupplier(ctx, updateMsg)
@@ -80,11 +71,7 @@
 	operatorAddr := sample.AccAddress()
 
 	// Prepare the supplier stake message
-<<<<<<< HEAD
-	stakeMsg := prepareValidMsgStakeSupplier(ownerAddr, operatorAddr, 100)
-=======
-	stakeMsg := stakeSupplierForServicesMsg(supplierAddr, 100, "svcId")
->>>>>>> 57ced248
+	stakeMsg := stakeSupplierForServicesMsg(ownerAddr, operatorAddr, 100, "svcId")
 
 	// Stake the supplier
 	_, err := srv.StakeSupplier(ctx, stakeMsg)
@@ -130,18 +117,12 @@
 	supplierModuleKeepers, ctx := keepertest.SupplierKeeper(t)
 	srv := keeper.NewMsgServerImpl(*supplierModuleKeepers.Keeper)
 
-<<<<<<< HEAD
 	// Generate an owner and operator address for the supplier
 	ownerAddr := sample.AccAddress()
 	operatorAddr := sample.AccAddress()
 
 	// Prepare the supplier stake message
-	stakeMsg := prepareValidMsgStakeSupplier(ownerAddr, operatorAddr, 100)
-=======
-	// Prepare the supplier
-	supplierAddr := sample.AccAddress()
-	stakeMsg := stakeSupplierForServicesMsg(supplierAddr, 100, "svcId")
->>>>>>> 57ced248
+	stakeMsg := stakeSupplierForServicesMsg(ownerAddr, operatorAddr, 100, "svcId")
 
 	// Stake the supplier & verify that the supplier exists
 	_, err := srv.StakeSupplier(ctx, stakeMsg)
@@ -150,14 +131,9 @@
 	_, isSupplierFound := supplierModuleKeepers.GetSupplier(ctx, operatorAddr)
 	require.True(t, isSupplierFound)
 
-<<<<<<< HEAD
 	// Prepare an update supplier msg with a lower stake
-	updateMsg := prepareValidMsgStakeSupplier(ownerAddr, operatorAddr, 50)
+	updateMsg := stakeSupplierForServicesMsg(ownerAddr, operatorAddr, 50, "svcId")
 	updateMsg.Sender = operatorAddr
-=======
-	// Prepare an updated supplier with a lower stake
-	updateMsg := stakeSupplierForServicesMsg(supplierAddr, 50, "svcId")
->>>>>>> 57ced248
 
 	// Verify that it fails
 	_, err = srv.StakeSupplier(ctx, updateMsg)
@@ -174,26 +150,18 @@
 	supplierModuleKeepers, ctx := keepertest.SupplierKeeper(t)
 	srv := keeper.NewMsgServerImpl(*supplierModuleKeepers.Keeper)
 
-<<<<<<< HEAD
 	// Generate an owner and operator address for the supplier
 	ownerAddr := sample.AccAddress()
 	operatorAddr := sample.AccAddress()
 
 	// Prepare the supplier stake message with a non-existing service ID
-	stakeMsg := prepareValidMsgStakeSupplier(ownerAddr, operatorAddr, 100)
-	stakeMsg.Services[0].Service.Id = "newService"
-=======
-	// Prepare the supplier
-	supplierAddr := sample.AccAddress()
-	stakeMsg := stakeSupplierForServicesMsg(supplierAddr, 100, "newService")
->>>>>>> 57ced248
+	stakeMsg := stakeSupplierForServicesMsg(ownerAddr, operatorAddr, 100, "newService")
 
 	// Stake the supplier & verify that it fails because the service does not exist.
 	_, err := srv.StakeSupplier(ctx, stakeMsg)
 	require.ErrorIs(t, err, types.ErrSupplierServiceNotFound)
 }
 
-<<<<<<< HEAD
 func TestMsgServer_StakeSupplier_OperatorAuthorizations(t *testing.T) {
 	k, ctx := keepertest.SupplierKeeper(t)
 	srv := keeper.NewMsgServerImpl(*k.Keeper)
@@ -204,19 +172,19 @@
 
 	// Try staking the supplier & verify that it fails because the operator is not
 	// allowed to stake.
-	stakeMsg := prepareValidMsgStakeSupplier(ownerAddr, operatorAddr, 100)
+	stakeMsg := stakeSupplierForServicesMsg(ownerAddr, operatorAddr, 100, "svcId")
 	stakeMsg.Sender = operatorAddr
 	_, err := srv.StakeSupplier(ctx, stakeMsg)
 	require.ErrorIs(t, err, sharedtypes.ErrSharedUnauthorizedSupplierUpdate)
 
 	// Prepare a supplier stake msg with the owner address as the sender and verify
 	// that it succeeds.
-	stakeMsg = prepareValidMsgStakeSupplier(ownerAddr, operatorAddr, 100)
+	stakeMsg = stakeSupplierForServicesMsg(ownerAddr, operatorAddr, 100, "svcId")
 	_, err = srv.StakeSupplier(ctx, stakeMsg)
 	require.NoError(t, err)
 
 	// Update the supplier using the operator address as the sender and verify that it succeeds.
-	stakeMsg = prepareValidMsgStakeSupplier(ownerAddr, operatorAddr, 200)
+	stakeMsg = stakeSupplierForServicesMsg(ownerAddr, operatorAddr, 200, "svcId")
 	stakeMsg.Sender = operatorAddr
 	newUrl := "http://localhost:8081"
 	stakeMsg.Services[0].Endpoints[0].Url = newUrl
@@ -229,50 +197,30 @@
 	require.Equal(t, newUrl, foundSupplier.Services[0].Endpoints[0].Url)
 
 	// Try updating the supplier using the owner address as the sender and verify that it fails.
-	stakeMsg = prepareValidMsgStakeSupplier(ownerAddr, operatorAddr, 300)
+	stakeMsg = stakeSupplierForServicesMsg(ownerAddr, operatorAddr, 300, "svcId")
 	newUrl = "http://localhost:8081"
 	stakeMsg.Services[0].Endpoints[0].Url = newUrl
 	_, err = srv.StakeSupplier(ctx, stakeMsg)
 	require.ErrorIs(t, err, sharedtypes.ErrSharedUnauthorizedSupplierUpdate)
 
 	// Try updating the supplier's owner address and verify that it fails.
-	stakeMsg = prepareValidMsgStakeSupplier(ownerAddr, operatorAddr, 300)
+	stakeMsg = stakeSupplierForServicesMsg(ownerAddr, operatorAddr, 300, "svcId")
 	stakeMsg.Sender = operatorAddr
 	stakeMsg.OwnerAddress = sample.AccAddress()
 	_, err = srv.StakeSupplier(ctx, stakeMsg)
 	require.ErrorIs(t, err, sharedtypes.ErrSharedUnauthorizedSupplierUpdate)
 }
 
-// prepareValidMsgStakeSupplier prepares a valid MsgStakeSupplier with the given
-// owner, operator address and stake amount.
-func prepareValidMsgStakeSupplier(ownerAddr, operatorAddr string, amount int64) *types.MsgStakeSupplier {
-	return &types.MsgStakeSupplier{
-		Sender:       ownerAddr,
-		OwnerAddress: ownerAddr,
-		Address:      operatorAddr,
-		Stake:        &sdk.Coin{Denom: "upokt", Amount: math.NewInt(amount)},
-		Services: []*sharedtypes.SupplierServiceConfig{
-			{
-				Service: &sharedtypes.Service{
-					Id: "svcId",
-				},
-				Endpoints: []*sharedtypes.SupplierEndpoint{
-					{
-						Url:     "http://localhost:8080",
-						RpcType: sharedtypes.RPCType_JSON_RPC,
-						Configs: make([]*sharedtypes.ConfigOption, 0),
-					},
-				},
-			},
-		},
-=======
 func TestMsgServer_StakeSupplier_ActiveSupplier(t *testing.T) {
 	supplierModuleKeepers, ctx := keepertest.SupplierKeeper(t)
 	srv := keeper.NewMsgServerImpl(*supplierModuleKeepers.Keeper)
 
+	// Generate an owner and operator address for the supplier
+	ownerAddr := sample.AccAddress()
+	operatorAddr := sample.AccAddress()
+
 	// Prepare the supplier
-	supplierAddr := sample.AccAddress()
-	stakeMsg := stakeSupplierForServicesMsg(supplierAddr, 100, "svcId")
+	stakeMsg := stakeSupplierForServicesMsg(ownerAddr, operatorAddr, 100, "svcId")
 
 	// Stake the supplier & verify that the supplier exists.
 	_, err := srv.StakeSupplier(ctx, stakeMsg)
@@ -282,7 +230,7 @@
 	currentHeight := sdkCtx.BlockHeight()
 	sessionEndHeight := supplierModuleKeepers.SharedKeeper.GetSessionEndHeight(ctx, currentHeight)
 
-	foundSupplier, isSupplierFound := supplierModuleKeepers.GetSupplier(ctx, supplierAddr)
+	foundSupplier, isSupplierFound := supplierModuleKeepers.GetSupplier(ctx, operatorAddr)
 	require.True(t, isSupplierFound)
 	require.Equal(t, 1, len(foundSupplier.ServicesActivationHeightsMap))
 
@@ -301,13 +249,13 @@
 	ctx = keepertest.SetBlockHeight(ctx, sessionEndHeight+1)
 
 	// Prepare the supplier stake message with a different service
-	updateMsg := stakeSupplierForServicesMsg(supplierAddr, 200, "svcId", "svcId2")
+	updateMsg := stakeSupplierForServicesMsg(ownerAddr, operatorAddr, 200, "svcId", "svcId2")
 
 	// Update the staked supplier
 	_, err = srv.StakeSupplier(ctx, updateMsg)
 	require.NoError(t, err)
 
-	foundSupplier, isSupplierFound = supplierModuleKeepers.GetSupplier(ctx, supplierAddr)
+	foundSupplier, isSupplierFound = supplierModuleKeepers.GetSupplier(ctx, operatorAddr)
 	require.True(t, isSupplierFound)
 
 	// The supplier should reference both services.
@@ -332,7 +280,7 @@
 // stakeSupplierForServicesMsg prepares and returns a MsgStakeSupplier that stakes
 // the given supplier address, stake amount, and service IDs.
 func stakeSupplierForServicesMsg(
-	supplierAddr string,
+	ownerAddr, operatorAddr string,
 	amount int64,
 	serviceIds ...string,
 ) *types.MsgStakeSupplier {
@@ -351,9 +299,10 @@
 	}
 
 	return &types.MsgStakeSupplier{
-		Address:  supplierAddr,
-		Stake:    &sdk.Coin{Denom: volatile.DenomuPOKT, Amount: math.NewInt(amount)},
-		Services: services,
->>>>>>> 57ced248
+		Sender:       ownerAddr,
+		OwnerAddress: ownerAddr,
+		Address:      operatorAddr,
+		Stake:        &sdk.Coin{Denom: volatile.DenomuPOKT, Amount: math.NewInt(amount)},
+		Services:     services,
 	}
 }