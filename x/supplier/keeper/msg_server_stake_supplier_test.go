--- conflicted
+++ resolved
@@ -30,11 +30,7 @@
 	require.False(t, isSupplierFound)
 
 	// Prepare the stakeMsg
-<<<<<<< HEAD
-	stakeMsg, expectedSupplier := newSupplierStakeMsg(ownerAddr, operatorAddr, 100, "svcId")
-=======
-	stakeMsg := stakeSupplierForServicesMsg(ownerAddr, operatorAddr, 1000000, "svcId")
->>>>>>> 5b7689b0
+	stakeMsg, expectedSupplier := newSupplierStakeMsg(ownerAddr, operatorAddr, 1000000, "svcId")
 
 	// Stake the supplier
 	_, err := srv.StakeSupplier(ctx, stakeMsg)
@@ -64,11 +60,7 @@
 	require.Equal(t, "http://localhost:8080", foundSupplier.Services[0].Endpoints[0].Url)
 
 	// Prepare an updated supplier with a higher stake and a different URL for the service
-<<<<<<< HEAD
-	updateMsg, _ := newSupplierStakeMsg(ownerAddr, operatorAddr, 200, "svcId2")
-=======
-	updateMsg := stakeSupplierForServicesMsg(ownerAddr, operatorAddr, 2000000, "svcId2")
->>>>>>> 5b7689b0
+	updateMsg, _ := newSupplierStakeMsg(ownerAddr, operatorAddr, 2000000, "svcId2")
 	updateMsg.Services[0].Endpoints[0].Url = "http://localhost:8082"
 
 	// Update the staked supplier
@@ -93,11 +85,7 @@
 	operatorAddr := sample.AccAddress()
 
 	// Prepare the supplier stake message
-<<<<<<< HEAD
-	stakeMsg, expectedSupplier := newSupplierStakeMsg(ownerAddr, operatorAddr, 100, "svcId")
-=======
-	stakeMsg := stakeSupplierForServicesMsg(ownerAddr, operatorAddr, 1000000, "svcId")
->>>>>>> 5b7689b0
+	stakeMsg, expectedSupplier := newSupplierStakeMsg(ownerAddr, operatorAddr, 1000000, "svcId")
 
 	// Stake the supplier
 	_, err := srv.StakeSupplier(ctx, stakeMsg)
@@ -143,11 +131,7 @@
 	operatorAddr := sample.AccAddress()
 
 	// Prepare the supplier stake message
-<<<<<<< HEAD
-	stakeMsg, _ := newSupplierStakeMsg(ownerAddr, operatorAddr, 100, "svcId")
-=======
-	stakeMsg := stakeSupplierForServicesMsg(ownerAddr, operatorAddr, 1000000, "svcId")
->>>>>>> 5b7689b0
+	stakeMsg, _ := newSupplierStakeMsg(ownerAddr, operatorAddr, 1000000, "svcId")
 
 	// Stake the supplier & verify that the supplier exists
 	_, err := srv.StakeSupplier(ctx, stakeMsg)
@@ -180,20 +164,7 @@
 	operatorAddr := sample.AccAddress()
 
 	// Prepare the supplier stake message with a non-existing service ID
-<<<<<<< HEAD
-	stakeMsg, _ := newSupplierStakeMsg(ownerAddr, operatorAddr, 100, "newService")
-
-	// Stake the supplier & verify that it fails because the service does not exist.
-	_, err := srv.StakeSupplier(ctx, stakeMsg)
-	require.ErrorContains(t, err, suppliertypes.ErrSupplierServiceNotFound.Wrapf(
-		"service %q does not exist", "newService",
-	).Error())
-
-	// Verify that the supplier does not exist
-	_, isSupplierFound := supplierModuleKeepers.GetSupplier(ctx, operatorAddr)
-	require.False(t, isSupplierFound)
-=======
-	stakeMsg := stakeSupplierForServicesMsg(ownerAddr, operatorAddr, 1000000, "newService")
+	stakeMsg, _ := newSupplierStakeMsg(ownerAddr, operatorAddr, 1000000, "newService")
 
 	// Stake the supplier & verify that it fails because the service does not exist.
 	_, err := srv.StakeSupplier(ctx, stakeMsg)
@@ -201,7 +172,10 @@
 	require.ErrorContains(t, err, suppliertypes.ErrSupplierServiceNotFound.Wrapf(
 		"service %q does not exist", "newService",
 	).Error())
->>>>>>> 5b7689b0
+
+	// Verify that the supplier does not exist
+	_, isSupplierFound := supplierModuleKeepers.GetSupplier(ctx, operatorAddr)
+	require.False(t, isSupplierFound)
 }
 
 func TestMsgServer_StakeSupplier_OperatorAuthorizations(t *testing.T) {
@@ -213,11 +187,7 @@
 	operatorAddr := sample.AccAddress()
 
 	// Stake using the operator address as the signer and verify that it succeeds.
-<<<<<<< HEAD
-	stakeMsg, expectedSupplier := newSupplierStakeMsg(ownerAddr, operatorAddr, 100, "svcId")
-=======
-	stakeMsg := stakeSupplierForServicesMsg(ownerAddr, operatorAddr, 1000000, "svcId")
->>>>>>> 5b7689b0
+	stakeMsg, expectedSupplier := newSupplierStakeMsg(ownerAddr, operatorAddr, 1000000, "svcId")
 	setStakeMsgSigner(stakeMsg, operatorAddr)
 	_, err := srv.StakeSupplier(ctx, stakeMsg)
 	require.NoError(t, err)
@@ -226,11 +196,7 @@
 	require.EqualValues(t, expectedSupplier, &supplier)
 
 	// Update the supplier using the operator address as the signer and verify that it succeeds.
-<<<<<<< HEAD
-	stakeMsgUpdateUrl, _ := newSupplierStakeMsg(ownerAddr, operatorAddr, 200, "svcId")
-=======
-	stakeMsgUpdateUrl := stakeSupplierForServicesMsg(ownerAddr, operatorAddr, 2000000, "svcId")
->>>>>>> 5b7689b0
+	stakeMsgUpdateUrl, _ := newSupplierStakeMsg(ownerAddr, operatorAddr, 2000000, "svcId")
 	operatorUpdatedServiceUrl := "http://localhost:8081"
 	stakeMsgUpdateUrl.Services[0].Endpoints[0].Url = operatorUpdatedServiceUrl
 	setStakeMsgSigner(stakeMsgUpdateUrl, operatorAddr)
@@ -258,11 +224,7 @@
 
 	// Try updating the supplier's operator address using the old operator as a signer
 	// will create a new supplier.
-<<<<<<< HEAD
-	stakeMsgUpdateOperator, _ := newSupplierStakeMsg(ownerAddr, operatorAddr, 300, "svcId")
-=======
-	stakeMsgUpdateOperator := stakeSupplierForServicesMsg(ownerAddr, operatorAddr, 3000000, "svcId")
->>>>>>> 5b7689b0
+	stakeMsgUpdateOperator, _ := newSupplierStakeMsg(ownerAddr, operatorAddr, 3000000, "svcId")
 	newOperatorAddress := sample.AccAddress()
 	stakeMsgUpdateOperator.OperatorAddress = newOperatorAddress
 	setStakeMsgSigner(stakeMsgUpdateOperator, operatorAddr)
@@ -299,18 +261,11 @@
 	// Try updating the supplier's owner address using the operator as a signer
 	// and verify that it fails.
 	newOwnerAddress := sample.AccAddress()
-<<<<<<< HEAD
-	stakeMsgUpdateOwner, _ := newSupplierStakeMsg(ownerAddr, operatorAddr, 500, "svcId")
-	stakeMsgUpdateOwner.OwnerAddress = newOwnerAddress
-	setStakeMsgSigner(stakeMsgUpdateOwner, operatorAddr)
-	_, err = srv.StakeSupplier(ctx, stakeMsgUpdateOwner)
-=======
-	stakeMsgUpdateOwner := stakeSupplierForServicesMsg(ownerAddr, operatorAddr, 5000000, "svcId")
+	stakeMsgUpdateOwner, _ := newSupplierStakeMsg(ownerAddr, operatorAddr, 5000000, "svcId")
 	stakeMsgUpdateOwner.OwnerAddress = newOwnerAddress
 	setStakeMsgSigner(stakeMsgUpdateOwner, operatorAddr)
 	_, err = srv.StakeSupplier(ctx, stakeMsgUpdateOwner)
 	require.Equal(t, codes.InvalidArgument, status.Code(err))
->>>>>>> 5b7689b0
 	require.ErrorContains(t, err, sharedtypes.ErrSharedUnauthorizedSupplierUpdate.Wrapf(
 		"signer %q is not allowed to update the owner address %q",
 		operatorAddr, ownerAddr,
@@ -336,11 +291,7 @@
 	operatorAddr := sample.AccAddress()
 
 	// Prepare the supplier
-<<<<<<< HEAD
-	stakeMsg, expectedSupplier := newSupplierStakeMsg(ownerAddr, operatorAddr, 100, "svcId")
-=======
-	stakeMsg := stakeSupplierForServicesMsg(ownerAddr, operatorAddr, 1000000, "svcId")
->>>>>>> 5b7689b0
+	stakeMsg, expectedSupplier := newSupplierStakeMsg(ownerAddr, operatorAddr, 1000000, "svcId")
 
 	// Stake the supplier & verify that the supplier exists.
 	_, err := srv.StakeSupplier(ctx, stakeMsg)
@@ -370,11 +321,7 @@
 	ctx = keepertest.SetBlockHeight(ctx, sessionEndHeight+1)
 
 	// Prepare the supplier stake message with a different service
-<<<<<<< HEAD
-	updateMsg, _ := newSupplierStakeMsg(ownerAddr, operatorAddr, 200, "svcId", "svcId2")
-=======
-	updateMsg := stakeSupplierForServicesMsg(ownerAddr, operatorAddr, 2000000, "svcId", "svcId2")
->>>>>>> 5b7689b0
+	updateMsg, _ := newSupplierStakeMsg(ownerAddr, operatorAddr, 2000000, "svcId", "svcId2")
 	updateMsg.Signer = operatorAddr
 
 	// Update the staked supplier
@@ -409,11 +356,7 @@
 	ownerAddr, operatorAddr string,
 	stakeAmount int64,
 	serviceIds ...string,
-<<<<<<< HEAD
 ) (stakeMsg *suppliertypes.MsgStakeSupplier, expectedSupplier *sharedtypes.Supplier) {
-=======
-) *suppliertypes.MsgStakeSupplier {
->>>>>>> 5b7689b0
 	services := make([]*sharedtypes.SupplierServiceConfig, 0, len(serviceIds))
 	for _, serviceId := range serviceIds {
 		services = append(services, &sharedtypes.SupplierServiceConfig{
@@ -434,7 +377,6 @@
 		})
 	}
 
-<<<<<<< HEAD
 	initialStake := sdk.NewCoin("upokt", math.NewInt(stakeAmount))
 
 	msg := &suppliertypes.MsgStakeSupplier{
@@ -442,13 +384,6 @@
 		OwnerAddress:    ownerAddr,
 		OperatorAddress: operatorAddr,
 		Stake:           &initialStake,
-=======
-	return &suppliertypes.MsgStakeSupplier{
-		Signer:          ownerAddr,
-		OwnerAddress:    ownerAddr,
-		OperatorAddress: operatorAddr,
-		Stake:           &cosmostypes.Coin{Denom: volatile.DenomuPOKT, Amount: math.NewInt(amount)},
->>>>>>> 5b7689b0
 		Services:        services,
 	}
 
