--- conflicted
+++ resolved
@@ -175,7 +175,7 @@
 	require.NoError(t, err)
 	supplier, isSupplierFound := k.GetSupplier(ctx, operatorAddr)
 	require.True(t, isSupplierFound)
-	require.Equal(t, operatorAddr, supplier.Address)
+	require.Equal(t, operatorAddr, supplier.OperatorAddress)
 	require.Equal(t, ownerAddr, supplier.OwnerAddress)
 
 	// Update the supplier using the operator address as the signer and verify that it succeeds.
@@ -207,32 +207,32 @@
 	// and verify that it fails.
 	stakeMsg = stakeSupplierForServicesMsg(ownerAddr, operatorAddr, 400, "svcId")
 	stakeMsg.Signer = operatorAddr
-	stakeMsg.Address = sample.AccAddress()
+	stakeMsg.OperatorAddress = sample.AccAddress()
 	_, err = srv.StakeSupplier(ctx, stakeMsg)
 	require.NoError(t, err)
 
 	// Check that the supplier was created
-	newSupplier, newSupplierFound := k.GetSupplier(ctx, stakeMsg.Address)
+	newSupplier, newSupplierFound := k.GetSupplier(ctx, stakeMsg.OperatorAddress)
 	require.True(t, newSupplierFound)
 
 	oldSupplier, oldSupplierFound := k.GetSupplier(ctx, operatorAddr)
 	require.True(t, oldSupplierFound)
 
-	require.NotEqual(t, oldSupplier.Address, newSupplier.Address)
+	require.NotEqual(t, oldSupplier.OperatorAddress, newSupplier.OperatorAddress)
 
 	// Trying to update the supplier's owner address using the owner as a signer
 	// will create a new supplier
 	stakeMsg = stakeSupplierForServicesMsg(ownerAddr, operatorAddr, 400, "svcId")
-	stakeMsg.Address = sample.AccAddress()
+	stakeMsg.OperatorAddress = sample.AccAddress()
 	_, err = srv.StakeSupplier(ctx, stakeMsg)
 	require.NoError(t, err)
 
 	// Check that a supplier was created
-	newSupplier, newSupplierFound = k.GetSupplier(ctx, stakeMsg.Address)
+	newSupplier, newSupplierFound = k.GetSupplier(ctx, stakeMsg.OperatorAddress)
 	oldSupplier, oldSupplierFound = k.GetSupplier(ctx, operatorAddr)
 	require.True(t, newSupplierFound)
 	require.True(t, oldSupplierFound)
-	require.NotEqual(t, oldSupplier.Address, newSupplier.Address)
+	require.NotEqual(t, oldSupplier.OperatorAddress, newSupplier.OperatorAddress)
 
 	newOwnerAddress := sample.AccAddress()
 
@@ -345,18 +345,10 @@
 	}
 
 	return &types.MsgStakeSupplier{
-<<<<<<< HEAD
-		Sender:          ownerAddr,
+		Signer:          ownerAddr,
 		OwnerAddress:    ownerAddr,
 		OperatorAddress: operatorAddr,
 		Stake:           &sdk.Coin{Denom: volatile.DenomuPOKT, Amount: math.NewInt(amount)},
 		Services:        services,
-=======
-		Signer:       ownerAddr,
-		OwnerAddress: ownerAddr,
-		Address:      operatorAddr,
-		Stake:        &sdk.Coin{Denom: volatile.DenomuPOKT, Amount: math.NewInt(amount)},
-		Services:     services,
->>>>>>> 85d84ec3
 	}
 }