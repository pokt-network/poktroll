package keeper_test

import (
	"testing"

	"cosmossdk.io/math"
	sdk "github.com/cosmos/cosmos-sdk/types"
	"github.com/stretchr/testify/require"

	"github.com/pokt-network/poktroll/app/volatile"
	keepertest "github.com/pokt-network/poktroll/testutil/keeper"
	"github.com/pokt-network/poktroll/testutil/sample"
	sharedtypes "github.com/pokt-network/poktroll/x/shared/types"
	"github.com/pokt-network/poktroll/x/supplier/keeper"
	"github.com/pokt-network/poktroll/x/supplier/types"
)

func TestMsgServer_StakeSupplier_SuccessfulCreateAndUpdate(t *testing.T) {
	supplierModuleKeepers, ctx := keepertest.SupplierKeeper(t)
	srv := keeper.NewMsgServerImpl(*supplierModuleKeepers.Keeper)

	// Generate an owner and operator address for the supplier
	ownerAddr := sample.AccAddress()
	operatorAddr := sample.AccAddress()

	// Verify that the supplier does not exist yet
	_, isSupplierFound := supplierModuleKeepers.GetSupplier(ctx, operatorAddr)
	require.False(t, isSupplierFound)

	// Prepare the stakeMsg
	stakeMsg := stakeSupplierForServicesMsg(ownerAddr, operatorAddr, 100, "svcId")

	// Stake the supplier
	_, err := srv.StakeSupplier(ctx, stakeMsg)
	require.NoError(t, err)

	// Verify that the supplier exists
	foundSupplier, isSupplierFound := supplierModuleKeepers.GetSupplier(ctx, operatorAddr)
	require.True(t, isSupplierFound)
	require.Equal(t, operatorAddr, foundSupplier.OperatorAddress)
	require.Equal(t, int64(100), foundSupplier.Stake.Amount.Int64())
	require.Len(t, foundSupplier.Services, 1)
	require.Equal(t, "svcId", foundSupplier.Services[0].Service.Id)
	require.Len(t, foundSupplier.Services[0].Endpoints, 1)
	require.Equal(t, "http://localhost:8080", foundSupplier.Services[0].Endpoints[0].Url)

	// Prepare an updated supplier with a higher stake and a different URL for the service
	updateMsg := stakeSupplierForServicesMsg(ownerAddr, operatorAddr, 200, "svcId2")
	updateMsg.Services[0].Endpoints[0].Url = "http://localhost:8082"

	// Update the staked supplier
	_, err = srv.StakeSupplier(ctx, updateMsg)
	require.NoError(t, err)

	foundSupplier, isSupplierFound = supplierModuleKeepers.GetSupplier(ctx, operatorAddr)
	require.True(t, isSupplierFound)
	require.Equal(t, int64(200), foundSupplier.Stake.Amount.Int64())
	require.Len(t, foundSupplier.Services, 1)
	require.Equal(t, "svcId2", foundSupplier.Services[0].Service.Id)
	require.Len(t, foundSupplier.Services[0].Endpoints, 1)
	require.Equal(t, "http://localhost:8082", foundSupplier.Services[0].Endpoints[0].Url)
}

func TestMsgServer_StakeSupplier_FailRestakingDueToInvalidServices(t *testing.T) {
	supplierModuleKeepers, ctx := keepertest.SupplierKeeper(t)
	srv := keeper.NewMsgServerImpl(*supplierModuleKeepers.Keeper)

	// Generate an owner and operator address for the supplier
	ownerAddr := sample.AccAddress()
	operatorAddr := sample.AccAddress()

	// Prepare the supplier stake message
	stakeMsg := stakeSupplierForServicesMsg(ownerAddr, operatorAddr, 100, "svcId")

	// Stake the supplier
	_, err := srv.StakeSupplier(ctx, stakeMsg)
	require.NoError(t, err)

	// Prepare the supplier stake message without any service endpoints
	updateStakeMsg := stakeSupplierForServicesMsg(ownerAddr, operatorAddr, 200, "svcId")
	updateStakeMsg.Services[0].Endpoints = []*sharedtypes.SupplierEndpoint{}

	// Fail updating the supplier when the list of service endpoints is empty
	_, err = srv.StakeSupplier(ctx, updateStakeMsg)
	require.Error(t, err)

	// Verify the supplierFound still exists and is staked for svc1
	supplierFound, isSupplierFound := supplierModuleKeepers.GetSupplier(ctx, operatorAddr)
	require.True(t, isSupplierFound)
	require.Equal(t, operatorAddr, supplierFound.OperatorAddress)
	require.Len(t, supplierFound.Services, 1)
	require.Equal(t, "svcId", supplierFound.Services[0].Service.Id)
	require.Len(t, supplierFound.Services[0].Endpoints, 1)
	require.Equal(t, "http://localhost:8080", supplierFound.Services[0].Endpoints[0].Url)

	// Prepare the supplier stake message with an invalid service ID
	updateStakeMsg = stakeSupplierForServicesMsg(ownerAddr, operatorAddr, 200, "svcId")
	updateStakeMsg.Services[0].Service.Id = "svc1 INVALID ! & *"

	// Fail updating the supplier when the list of services is empty
	_, err = srv.StakeSupplier(ctx, updateStakeMsg)
	require.Error(t, err)

	// Verify the supplier still exists and is staked for svc1
	supplierFound, isSupplierFound = supplierModuleKeepers.GetSupplier(ctx, operatorAddr)
	require.True(t, isSupplierFound)
	require.Equal(t, operatorAddr, supplierFound.OperatorAddress)
	require.Len(t, supplierFound.Services, 1)
	require.Equal(t, "svcId", supplierFound.Services[0].Service.Id)
	require.Len(t, supplierFound.Services[0].Endpoints, 1)
	require.Equal(t, "http://localhost:8080", supplierFound.Services[0].Endpoints[0].Url)
}

func TestMsgServer_StakeSupplier_FailLoweringStake(t *testing.T) {
	supplierModuleKeepers, ctx := keepertest.SupplierKeeper(t)
	srv := keeper.NewMsgServerImpl(*supplierModuleKeepers.Keeper)

	// Generate an owner and operator address for the supplier
	ownerAddr := sample.AccAddress()
	operatorAddr := sample.AccAddress()

	// Prepare the supplier stake message
	stakeMsg := stakeSupplierForServicesMsg(ownerAddr, operatorAddr, 100, "svcId")

	// Stake the supplier & verify that the supplier exists
	_, err := srv.StakeSupplier(ctx, stakeMsg)
	require.NoError(t, err)

	_, isSupplierFound := supplierModuleKeepers.GetSupplier(ctx, operatorAddr)
	require.True(t, isSupplierFound)

	// Prepare an update supplier msg with a lower stake
	updateMsg := stakeSupplierForServicesMsg(ownerAddr, operatorAddr, 50, "svcId")
	updateMsg.Signer = operatorAddr

	// Verify that it fails
	_, err = srv.StakeSupplier(ctx, updateMsg)
	require.Error(t, err)

	// Verify that the supplier stake is unchanged
	supplierFound, isSupplierFound := supplierModuleKeepers.GetSupplier(ctx, operatorAddr)
	require.True(t, isSupplierFound)
	require.Equal(t, int64(100), supplierFound.Stake.Amount.Int64())
	require.Len(t, supplierFound.Services, 1)
}

func TestMsgServer_StakeSupplier_FailWithNonExistingService(t *testing.T) {
	supplierModuleKeepers, ctx := keepertest.SupplierKeeper(t)
	srv := keeper.NewMsgServerImpl(*supplierModuleKeepers.Keeper)

	// Generate an owner and operator address for the supplier
	ownerAddr := sample.AccAddress()
	operatorAddr := sample.AccAddress()

	// Prepare the supplier stake message with a non-existing service ID
	stakeMsg := stakeSupplierForServicesMsg(ownerAddr, operatorAddr, 100, "newService")

	// Stake the supplier & verify that it fails because the service does not exist.
	_, err := srv.StakeSupplier(ctx, stakeMsg)
	require.ErrorIs(t, err, types.ErrSupplierServiceNotFound)
}

func TestMsgServer_StakeSupplier_OperatorAuthorizations(t *testing.T) {
	k, ctx := keepertest.SupplierKeeper(t)
	srv := keeper.NewMsgServerImpl(*k.Keeper)

	// Generate an owner and operator address for the supplier
	ownerAddr := sample.AccAddress()
	operatorAddr := sample.AccAddress()

	// Stake using the operator address as the signer and verify that it succeeds.
	stakeMsg := stakeSupplierForServicesMsg(ownerAddr, operatorAddr, 100, "svcId")
	setStakeMsgSigner(stakeMsg, operatorAddr)
	_, err := srv.StakeSupplier(ctx, stakeMsg)
	require.NoError(t, err)
	supplier, isSupplierFound := k.GetSupplier(ctx, operatorAddr)
	require.True(t, isSupplierFound)
	require.Equal(t, operatorAddr, supplier.OperatorAddress)
	require.Equal(t, ownerAddr, supplier.OwnerAddress)

	// Update the supplier using the operator address as the signer and verify that it succeeds.
	stakeMsgUpdateUrl := stakeSupplierForServicesMsg(ownerAddr, operatorAddr, 200, "svcId")
	operatorUpdatedServiceUrl := "http://localhost:8081"
	stakeMsgUpdateUrl.Services[0].Endpoints[0].Url = operatorUpdatedServiceUrl
	setStakeMsgSigner(stakeMsgUpdateUrl, operatorAddr)
	_, err = srv.StakeSupplier(ctx, stakeMsgUpdateUrl)
	require.NoError(t, err)

	// Check that the supplier was updated
	foundSupplier, supplierFound := k.GetSupplier(ctx, operatorAddr)
	require.True(t, supplierFound)
	require.Equal(t, operatorUpdatedServiceUrl, foundSupplier.Services[0].Endpoints[0].Url)

	// Update the supplier using the owner address as the singer and verify that it succeeds.
	ownerUpdaterServiceUrl := "http://localhost:8082"
	stakeMsgUpdateUrl.Services[0].Endpoints[0].Url = ownerUpdaterServiceUrl
	stakeMsgUpdateUrl.Stake.Amount = math.NewInt(300)
	setStakeMsgSigner(stakeMsgUpdateUrl, ownerAddr)
	_, err = srv.StakeSupplier(ctx, stakeMsgUpdateUrl)
	require.NoError(t, err)

	// Check that the supplier was updated
	foundSupplier, supplierFound = k.GetSupplier(ctx, operatorAddr)
	require.True(t, supplierFound)
<<<<<<< HEAD
	require.Equal(t, newUrl, foundSupplier.Services[0].Endpoints[0].Url)

	// Try updating the supplier's operator address using the owner as a signer
	// and verify that it fails.
	stakeMsg = stakeSupplierForServicesMsg(ownerAddr, operatorAddr, 400, "svcId")
	stakeMsg.Signer = operatorAddr
	stakeMsg.OperatorAddress = sample.AccAddress()
	_, err = srv.StakeSupplier(ctx, stakeMsg)
	require.NoError(t, err)

	// Check that the supplier was created
	newSupplier, newSupplierFound := k.GetSupplier(ctx, stakeMsg.OperatorAddress)
	require.True(t, newSupplierFound)

	oldSupplier, oldSupplierFound := k.GetSupplier(ctx, operatorAddr)
	require.True(t, oldSupplierFound)

	require.NotEqual(t, oldSupplier.OperatorAddress, newSupplier.OperatorAddress)

	// Trying to update the supplier's owner address using the owner as a signer
	// will create a new supplier
	stakeMsg = stakeSupplierForServicesMsg(ownerAddr, operatorAddr, 400, "svcId")
	stakeMsg.OperatorAddress = sample.AccAddress()
	_, err = srv.StakeSupplier(ctx, stakeMsg)
	require.NoError(t, err)

	// Check that a supplier was created
	newSupplier, newSupplierFound = k.GetSupplier(ctx, stakeMsg.OperatorAddress)
=======
	require.Equal(t, ownerUpdaterServiceUrl, foundSupplier.Services[0].Endpoints[0].Url)

	// Try updating the supplier's operator address using the old operator as a signer
	// will create a new supplier.
	stakeMsgUpdateOperator := stakeSupplierForServicesMsg(ownerAddr, operatorAddr, 300, "svcId")
	newOperatorAddress := sample.AccAddress()
	stakeMsgUpdateOperator.Address = newOperatorAddress
	setStakeMsgSigner(stakeMsgUpdateOperator, operatorAddr)
	_, err = srv.StakeSupplier(ctx, stakeMsgUpdateOperator)
	require.NoError(t, err)

	// Check that the old supplier still exists.
	oldSupplier, oldSupplierFound := k.GetSupplier(ctx, operatorAddr)
	require.True(t, oldSupplierFound)
	// Check that a supplier with the new operator address exists.
	newSupplier, newSupplierFound := k.GetSupplier(ctx, newOperatorAddress)
	require.True(t, newSupplierFound)
	// Check that the old supplier is different from the new supplier.
	require.NotEqual(t, oldSupplier.Address, newSupplier.Address)

	// Trying to update the supplier's operator address using the owner as a signer
	// will create a new supplier.
	newOperatorAddress = sample.AccAddress()
	stakeMsgUpdateOperator.Address = newOperatorAddress
	stakeMsgUpdateOperator.Stake.Amount = math.NewInt(400)
	setStakeMsgSigner(stakeMsgUpdateOperator, ownerAddr)
	_, err = srv.StakeSupplier(ctx, stakeMsgUpdateOperator)
	require.NoError(t, err)

	// Check that the old supplier still exists.
>>>>>>> 7b78f497
	oldSupplier, oldSupplierFound = k.GetSupplier(ctx, operatorAddr)
	require.True(t, oldSupplierFound)
<<<<<<< HEAD
	require.NotEqual(t, oldSupplier.OperatorAddress, newSupplier.OperatorAddress)
=======
	// Check that a supplier with the new operator address exists.
	newSupplier, newSupplierFound = k.GetSupplier(ctx, newOperatorAddress)
	require.True(t, newSupplierFound)
	// Check that the old supplier is different from the new supplier.
	require.NotEqual(t, oldSupplier.Address, newSupplier.Address)
>>>>>>> 7b78f497

	// Try updating the supplier's owner address using the operator as a signer
	// and verify that it fails.
	newOwnerAddress := sample.AccAddress()
	stakeMsgUpdateOwner := stakeSupplierForServicesMsg(ownerAddr, operatorAddr, 500, "svcId")
	stakeMsgUpdateOwner.OwnerAddress = newOwnerAddress
	setStakeMsgSigner(stakeMsgUpdateOwner, operatorAddr)
	_, err = srv.StakeSupplier(ctx, stakeMsgUpdateOwner)
	require.ErrorIs(t, err, sharedtypes.ErrSharedUnauthorizedSupplierUpdate)

	// Update the supplier's owner address using the owner as a signer and verify that it succeeds.
	setStakeMsgSigner(stakeMsgUpdateOwner, ownerAddr)
	_, err = srv.StakeSupplier(ctx, stakeMsgUpdateOwner)
	require.NoError(t, err)

	// Check that the supplier was updated.
	foundSupplier, supplierFound = k.GetSupplier(ctx, operatorAddr)
	require.True(t, supplierFound)
	require.Equal(t, newOwnerAddress, foundSupplier.OwnerAddress)
}

func TestMsgServer_StakeSupplier_ActiveSupplier(t *testing.T) {
	supplierModuleKeepers, ctx := keepertest.SupplierKeeper(t)
	srv := keeper.NewMsgServerImpl(*supplierModuleKeepers.Keeper)

	// Generate an owner and operator address for the supplier
	ownerAddr := sample.AccAddress()
	operatorAddr := sample.AccAddress()

	// Prepare the supplier
	stakeMsg := stakeSupplierForServicesMsg(ownerAddr, operatorAddr, 100, "svcId")

	// Stake the supplier & verify that the supplier exists.
	_, err := srv.StakeSupplier(ctx, stakeMsg)
	require.NoError(t, err)

	sdkCtx := sdk.UnwrapSDKContext(ctx)
	currentHeight := sdkCtx.BlockHeight()
	sessionEndHeight := supplierModuleKeepers.SharedKeeper.GetSessionEndHeight(ctx, currentHeight)

	foundSupplier, isSupplierFound := supplierModuleKeepers.GetSupplier(ctx, operatorAddr)
	require.True(t, isSupplierFound)
	require.Equal(t, 1, len(foundSupplier.ServicesActivationHeightsMap))

	// The supplier should have the service svcId activation height set to the
	// beginning of the next session.
	require.Equal(t, uint64(sessionEndHeight+1), foundSupplier.ServicesActivationHeightsMap["svcId"])

	// The supplier should be inactive for the service until the next session.
	require.False(t, foundSupplier.IsActive(uint64(currentHeight), "svcId"))
	require.False(t, foundSupplier.IsActive(uint64(sessionEndHeight), "svcId"))

	// The supplier should be active for the service in the next session.
	require.True(t, foundSupplier.IsActive(uint64(sessionEndHeight+1), "svcId"))

	// Set the chain height to the beginning of the next session.
	ctx = keepertest.SetBlockHeight(ctx, sessionEndHeight+1)

	// Prepare the supplier stake message with a different service
	updateMsg := stakeSupplierForServicesMsg(ownerAddr, operatorAddr, 200, "svcId", "svcId2")
	updateMsg.Signer = operatorAddr

	// Update the staked supplier
	_, err = srv.StakeSupplier(ctx, updateMsg)
	require.NoError(t, err)

	foundSupplier, isSupplierFound = supplierModuleKeepers.GetSupplier(ctx, operatorAddr)
	require.True(t, isSupplierFound)

	// The supplier should reference both services.
	require.Equal(t, 2, len(foundSupplier.ServicesActivationHeightsMap))

	// svcId activation height should remain the same.
	require.Equal(t, uint64(sessionEndHeight+1), foundSupplier.ServicesActivationHeightsMap["svcId"])

	// svcId2 activation height should be the beginning of the next session.
	nextSessionEndHeight := supplierModuleKeepers.SharedKeeper.GetSessionEndHeight(ctx, sessionEndHeight+1)
	require.Equal(t, uint64(nextSessionEndHeight+1), foundSupplier.ServicesActivationHeightsMap["svcId2"])

	// The supplier should be active only for svcId until the end of the current session.
	require.True(t, foundSupplier.IsActive(uint64(nextSessionEndHeight), "svcId"))
	require.False(t, foundSupplier.IsActive(uint64(nextSessionEndHeight), "svcId2"))

	// The supplier should be active for both services in the next session.
	require.True(t, foundSupplier.IsActive(uint64(nextSessionEndHeight+1), "svcId"))
	require.True(t, foundSupplier.IsActive(uint64(nextSessionEndHeight+1), "svcId2"))
}

// stakeSupplierForServicesMsg prepares and returns a MsgStakeSupplier that stakes
// the given supplier operator address, stake amount, and service IDs.
func stakeSupplierForServicesMsg(
	ownerAddr, operatorAddr string,
	amount int64,
	serviceIds ...string,
) *types.MsgStakeSupplier {
	services := make([]*sharedtypes.SupplierServiceConfig, 0, len(serviceIds))
	for _, serviceId := range serviceIds {
		services = append(services, &sharedtypes.SupplierServiceConfig{
			Service: &sharedtypes.Service{Id: serviceId},
			Endpoints: []*sharedtypes.SupplierEndpoint{
				{
					Url:     "http://localhost:8080",
					RpcType: sharedtypes.RPCType_JSON_RPC,
					Configs: make([]*sharedtypes.ConfigOption, 0),
				},
			},
		})
	}

	return &types.MsgStakeSupplier{
		Signer:          ownerAddr,
		OwnerAddress:    ownerAddr,
		OperatorAddress: operatorAddr,
		Stake:           &sdk.Coin{Denom: volatile.DenomuPOKT, Amount: math.NewInt(amount)},
		Services:        services,
	}
}

// setStakeMsgSigner sets the signer of the given MsgStakeSupplier to the given address
func setStakeMsgSigner(
	msg *types.MsgStakeSupplier,
	signer string,
) *types.MsgStakeSupplier {
	msg.Signer = signer
	return msg
}<|MERGE_RESOLUTION|>--- conflicted
+++ resolved
@@ -202,43 +202,13 @@
 	// Check that the supplier was updated
 	foundSupplier, supplierFound = k.GetSupplier(ctx, operatorAddr)
 	require.True(t, supplierFound)
-<<<<<<< HEAD
-	require.Equal(t, newUrl, foundSupplier.Services[0].Endpoints[0].Url)
-
-	// Try updating the supplier's operator address using the owner as a signer
-	// and verify that it fails.
-	stakeMsg = stakeSupplierForServicesMsg(ownerAddr, operatorAddr, 400, "svcId")
-	stakeMsg.Signer = operatorAddr
-	stakeMsg.OperatorAddress = sample.AccAddress()
-	_, err = srv.StakeSupplier(ctx, stakeMsg)
-	require.NoError(t, err)
-
-	// Check that the supplier was created
-	newSupplier, newSupplierFound := k.GetSupplier(ctx, stakeMsg.OperatorAddress)
-	require.True(t, newSupplierFound)
-
-	oldSupplier, oldSupplierFound := k.GetSupplier(ctx, operatorAddr)
-	require.True(t, oldSupplierFound)
-
-	require.NotEqual(t, oldSupplier.OperatorAddress, newSupplier.OperatorAddress)
-
-	// Trying to update the supplier's owner address using the owner as a signer
-	// will create a new supplier
-	stakeMsg = stakeSupplierForServicesMsg(ownerAddr, operatorAddr, 400, "svcId")
-	stakeMsg.OperatorAddress = sample.AccAddress()
-	_, err = srv.StakeSupplier(ctx, stakeMsg)
-	require.NoError(t, err)
-
-	// Check that a supplier was created
-	newSupplier, newSupplierFound = k.GetSupplier(ctx, stakeMsg.OperatorAddress)
-=======
 	require.Equal(t, ownerUpdaterServiceUrl, foundSupplier.Services[0].Endpoints[0].Url)
 
 	// Try updating the supplier's operator address using the old operator as a signer
 	// will create a new supplier.
 	stakeMsgUpdateOperator := stakeSupplierForServicesMsg(ownerAddr, operatorAddr, 300, "svcId")
 	newOperatorAddress := sample.AccAddress()
-	stakeMsgUpdateOperator.Address = newOperatorAddress
+	stakeMsgUpdateOperator.OperatorAddress = newOperatorAddress
 	setStakeMsgSigner(stakeMsgUpdateOperator, operatorAddr)
 	_, err = srv.StakeSupplier(ctx, stakeMsgUpdateOperator)
 	require.NoError(t, err)
@@ -250,30 +220,25 @@
 	newSupplier, newSupplierFound := k.GetSupplier(ctx, newOperatorAddress)
 	require.True(t, newSupplierFound)
 	// Check that the old supplier is different from the new supplier.
-	require.NotEqual(t, oldSupplier.Address, newSupplier.Address)
+	require.NotEqual(t, oldSupplier.OperatorAddress, newSupplier.OperatorAddress)
 
 	// Trying to update the supplier's operator address using the owner as a signer
 	// will create a new supplier.
 	newOperatorAddress = sample.AccAddress()
-	stakeMsgUpdateOperator.Address = newOperatorAddress
+	stakeMsgUpdateOperator.OperatorAddress = newOperatorAddress
 	stakeMsgUpdateOperator.Stake.Amount = math.NewInt(400)
 	setStakeMsgSigner(stakeMsgUpdateOperator, ownerAddr)
 	_, err = srv.StakeSupplier(ctx, stakeMsgUpdateOperator)
 	require.NoError(t, err)
 
 	// Check that the old supplier still exists.
->>>>>>> 7b78f497
 	oldSupplier, oldSupplierFound = k.GetSupplier(ctx, operatorAddr)
 	require.True(t, oldSupplierFound)
-<<<<<<< HEAD
-	require.NotEqual(t, oldSupplier.OperatorAddress, newSupplier.OperatorAddress)
-=======
 	// Check that a supplier with the new operator address exists.
 	newSupplier, newSupplierFound = k.GetSupplier(ctx, newOperatorAddress)
 	require.True(t, newSupplierFound)
 	// Check that the old supplier is different from the new supplier.
-	require.NotEqual(t, oldSupplier.Address, newSupplier.Address)
->>>>>>> 7b78f497
+	require.NotEqual(t, oldSupplier.OperatorAddress, newSupplier.OperatorAddress)
 
 	// Try updating the supplier's owner address using the operator as a signer
 	// and verify that it fails.
