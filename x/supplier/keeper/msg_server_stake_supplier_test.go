--- conflicted
+++ resolved
@@ -37,11 +37,7 @@
 	// Verify that the supplier exists
 	foundSupplier, isSupplierFound := supplierModuleKeepers.GetSupplier(ctx, operatorAddr)
 	require.True(t, isSupplierFound)
-<<<<<<< HEAD
-	require.Equal(t, operatorAddr, foundSupplier.Address)
-=======
 	require.Equal(t, operatorAddr, foundSupplier.OperatorAddress)
->>>>>>> 5a10fba6
 	require.Equal(t, int64(100), foundSupplier.Stake.Amount.Int64())
 	require.Len(t, foundSupplier.Services, 1)
 	require.Equal(t, "svcId", foundSupplier.Services[0].Service.Id)
@@ -91,11 +87,7 @@
 	// Verify the supplierFound still exists and is staked for svc1
 	supplierFound, isSupplierFound := supplierModuleKeepers.GetSupplier(ctx, operatorAddr)
 	require.True(t, isSupplierFound)
-<<<<<<< HEAD
-	require.Equal(t, operatorAddr, supplierFound.Address)
-=======
 	require.Equal(t, operatorAddr, supplierFound.OperatorAddress)
->>>>>>> 5a10fba6
 	require.Len(t, supplierFound.Services, 1)
 	require.Equal(t, "svcId", supplierFound.Services[0].Service.Id)
 	require.Len(t, supplierFound.Services[0].Endpoints, 1)
@@ -112,11 +104,7 @@
 	// Verify the supplier still exists and is staked for svc1
 	supplierFound, isSupplierFound = supplierModuleKeepers.GetSupplier(ctx, operatorAddr)
 	require.True(t, isSupplierFound)
-<<<<<<< HEAD
-	require.Equal(t, operatorAddr, supplierFound.Address)
-=======
 	require.Equal(t, operatorAddr, supplierFound.OperatorAddress)
->>>>>>> 5a10fba6
 	require.Len(t, supplierFound.Services, 1)
 	require.Equal(t, "svcId", supplierFound.Services[0].Service.Id)
 	require.Len(t, supplierFound.Services[0].Endpoints, 1)
@@ -187,11 +175,7 @@
 	require.NoError(t, err)
 	supplier, isSupplierFound := k.GetSupplier(ctx, operatorAddr)
 	require.True(t, isSupplierFound)
-<<<<<<< HEAD
-	require.Equal(t, operatorAddr, supplier.Address)
-=======
 	require.Equal(t, operatorAddr, supplier.OperatorAddress)
->>>>>>> 5a10fba6
 	require.Equal(t, ownerAddr, supplier.OwnerAddress)
 
 	// Update the supplier using the operator address as the signer and verify that it succeeds.
@@ -207,11 +191,7 @@
 	require.True(t, supplierFound)
 	require.Equal(t, operatorUpdatedServiceUrl, foundSupplier.Services[0].Endpoints[0].Url)
 
-<<<<<<< HEAD
-	// Update the supplier using the owner address as the singer and verify that it succeeds.
-=======
 	// Update the supplier URL by using the owner address as the singer and verify that it succeeds.
->>>>>>> 5a10fba6
 	ownerUpdaterServiceUrl := "http://localhost:8082"
 	stakeMsgUpdateUrl.Services[0].Endpoints[0].Url = ownerUpdaterServiceUrl
 	stakeMsgUpdateUrl.Stake.Amount = math.NewInt(300)
@@ -223,20 +203,13 @@
 	foundSupplier, supplierFound = k.GetSupplier(ctx, operatorAddr)
 	require.True(t, supplierFound)
 	require.Equal(t, ownerUpdaterServiceUrl, foundSupplier.Services[0].Endpoints[0].Url)
-<<<<<<< HEAD
-=======
 	require.NotEqual(t, operatorUpdatedServiceUrl, foundSupplier.Services[0].Endpoints[0].Url)
->>>>>>> 5a10fba6
 
 	// Try updating the supplier's operator address using the old operator as a signer
 	// will create a new supplier.
 	stakeMsgUpdateOperator := stakeSupplierForServicesMsg(ownerAddr, operatorAddr, 300, "svcId")
 	newOperatorAddress := sample.AccAddress()
-<<<<<<< HEAD
-	stakeMsgUpdateOperator.Address = newOperatorAddress
-=======
 	stakeMsgUpdateOperator.OperatorAddress = newOperatorAddress
->>>>>>> 5a10fba6
 	setStakeMsgSigner(stakeMsgUpdateOperator, operatorAddr)
 	_, err = srv.StakeSupplier(ctx, stakeMsgUpdateOperator)
 	require.NoError(t, err)
@@ -248,20 +221,12 @@
 	newSupplier, newSupplierFound := k.GetSupplier(ctx, newOperatorAddress)
 	require.True(t, newSupplierFound)
 	// Check that the old supplier is different from the new supplier.
-<<<<<<< HEAD
-	require.NotEqual(t, oldSupplier.Address, newSupplier.Address)
-=======
 	require.NotEqual(t, oldSupplier.OperatorAddress, newSupplier.OperatorAddress)
->>>>>>> 5a10fba6
 
 	// Trying to update the supplier's operator address using the owner as a signer
 	// will create a new supplier.
 	newOperatorAddress = sample.AccAddress()
-<<<<<<< HEAD
-	stakeMsgUpdateOperator.Address = newOperatorAddress
-=======
 	stakeMsgUpdateOperator.OperatorAddress = newOperatorAddress
->>>>>>> 5a10fba6
 	stakeMsgUpdateOperator.Stake.Amount = math.NewInt(400)
 	setStakeMsgSigner(stakeMsgUpdateOperator, ownerAddr)
 	_, err = srv.StakeSupplier(ctx, stakeMsgUpdateOperator)
@@ -274,11 +239,7 @@
 	newSupplier, newSupplierFound = k.GetSupplier(ctx, newOperatorAddress)
 	require.True(t, newSupplierFound)
 	// Check that the old supplier is different from the new supplier.
-<<<<<<< HEAD
-	require.NotEqual(t, oldSupplier.Address, newSupplier.Address)
-=======
 	require.NotEqual(t, oldSupplier.OperatorAddress, newSupplier.OperatorAddress)
->>>>>>> 5a10fba6
 
 	// Try updating the supplier's owner address using the operator as a signer
 	// and verify that it fails.
@@ -395,19 +356,11 @@
 	}
 
 	return &types.MsgStakeSupplier{
-<<<<<<< HEAD
-		Signer:       ownerAddr,
-		OwnerAddress: ownerAddr,
-		Address:      operatorAddr,
-		Stake:        &sdk.Coin{Denom: volatile.DenomuPOKT, Amount: math.NewInt(amount)},
-		Services:     services,
-=======
 		Signer:          ownerAddr,
 		OwnerAddress:    ownerAddr,
 		OperatorAddress: operatorAddr,
 		Stake:           &sdk.Coin{Denom: volatile.DenomuPOKT, Amount: math.NewInt(amount)},
 		Services:        services,
->>>>>>> 5a10fba6
 	}
 }
 
