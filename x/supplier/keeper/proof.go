package keeper

import (
	"fmt"

	"github.com/cosmos/cosmos-sdk/store/prefix"
	sdk "github.com/cosmos/cosmos-sdk/types"

	"github.com/pokt-network/poktroll/x/supplier/types"
)

// UpsertProof inserts or updates a specific proof in the store by index.
func (k Keeper) UpsertProof(ctx sdk.Context, proof types.Proof) {
	logger := k.Logger(ctx).With("method", "UpsertProof")

	proofBz := k.cdc.MustMarshal(&proof)
	parentStore := ctx.KVStore(k.storeKey)

	// Update the primary store containing the proof object.
	primaryStore := prefix.NewStore(parentStore, types.KeyPrefix(types.ProofPrimaryKeyPrefix))
	sessionId := proof.GetSessionHeader().GetSessionId()
	primaryKey := types.ProofPrimaryKey(sessionId, proof.GetSupplierAddress())
	primaryStore.Set(primaryKey, proofBz)

	logger.Info(fmt.Sprintf("upserted proof for supplier %s with primaryKey %s", proof.GetSupplierAddress(), primaryKey))

	// Update the address index: supplierAddress -> [ProofPrimaryKey]
	addressStoreIndex := prefix.NewStore(parentStore, types.KeyPrefix(types.ProofSupplierAddressPrefix))
	addressKey := types.ProofSupplierAddressKey(proof.GetSupplierAddress(), primaryKey)
	addressStoreIndex.Set(addressKey, primaryKey)

	logger.Info(fmt.Sprintf("indexed Proof for supplier %s with primaryKey %s", proof.GetSupplierAddress(), primaryKey))

	// Update the session end height index: sessionEndHeight -> [ProofPrimaryKey]
	sessionHeightStoreIndex := prefix.NewStore(parentStore, types.KeyPrefix(types.ProofSessionEndHeightPrefix))
	sessionEndHeight := proof.GetSessionHeader().GetSessionEndBlockHeight()
	heightKey := types.ProofSupplierEndSessionHeightKey(sessionEndHeight, primaryKey)
	sessionHeightStoreIndex.Set(heightKey, primaryKey)
}

// GetProof returns a proof from its index
<<<<<<< HEAD
func (k Keeper) GetProof(
	ctx sdk.Context,
	sessionId string,
) (val types.Proof, found bool) {
	store := prefix.NewStore(ctx.KVStore(k.storeKey), types.KeyPrefix(types.ProofKeyPrefix))

	// TODO_NEXT(@bryanchriswhite #141): Refactor proof keys to support multiple indices.
	b := store.Get(types.ProofKey(
		sessionId,
	))
	if b == nil {
		return val, false
	}

	k.cdc.MustUnmarshal(b, &val)
	return val, true
}

// RemoveProof removes a proof from the store
func (k Keeper) RemoveProof(
	ctx sdk.Context,
	// TODO_NEXT(@bryanchriswhite #141): Refactor proof keys to support multiple indices.
	index string,
) {
	store := prefix.NewStore(ctx.KVStore(k.storeKey), types.KeyPrefix(types.ProofKeyPrefix))
	// TODO_NEXT(@bryanchriswhite #141): Refactor proof keys to support multiple indices.
	store.Delete(types.ProofKey(
		index,
	))
=======
func (k Keeper) GetProof(ctx sdk.Context, sessionId, supplierAdd string) (val types.Proof, found bool) {
	primaryKey := types.ProofPrimaryKey(sessionId, supplierAdd)
	return k.getProofByPrimaryKey(ctx, primaryKey)
}

// RemoveProof removes a proof from the store
func (k Keeper) RemoveProof(ctx sdk.Context, sessionId, supplierAddr string) {
	parentStore := ctx.KVStore(k.storeKey)
	proofPrimaryStore := prefix.NewStore(parentStore, types.KeyPrefix(types.ProofPrimaryKeyPrefix))
	proofPrimaryKey := types.ProofPrimaryKey(sessionId, supplierAddr)
	proofPrimaryStore.Delete(proofPrimaryKey)
>>>>>>> 9aabe7d6
}

// GetAllProofs returns all proof
func (k Keeper) GetAllProofs(ctx sdk.Context) (list []types.Proof) {
	parentStore := ctx.KVStore(k.storeKey)
	primaryStore := prefix.NewStore(parentStore, types.KeyPrefix(types.ProofPrimaryKeyPrefix))
	iterator := sdk.KVStorePrefixIterator(primaryStore, []byte{})

	defer iterator.Close()

	for ; iterator.Valid(); iterator.Next() {
		var val types.Proof
		k.cdc.MustUnmarshal(iterator.Value(), &val)
		list = append(list, val)
	}

	return
}

// getProofByPrimaryKey is a helper that retrieves, if exists, the Proof associated with the key provided
func (k Keeper) getProofByPrimaryKey(ctx sdk.Context, primaryKey []byte) (val types.Proof, found bool) {
	store := prefix.NewStore(ctx.KVStore(k.storeKey), types.KeyPrefix(types.ProofPrimaryKeyPrefix))

	proofBz := store.Get(primaryKey)
	if proofBz == nil {
		return val, false
	}

	k.cdc.MustUnmarshal(proofBz, &val)
	return val, true
}<|MERGE_RESOLUTION|>--- conflicted
+++ resolved
@@ -22,7 +22,9 @@
 	primaryKey := types.ProofPrimaryKey(sessionId, proof.GetSupplierAddress())
 	primaryStore.Set(primaryKey, proofBz)
 
-	logger.Info(fmt.Sprintf("upserted proof for supplier %s with primaryKey %s", proof.GetSupplierAddress(), primaryKey))
+	logger.Info(
+		fmt.Sprintf("upserted proof for supplier %s with primaryKey %s", proof.GetSupplierAddress(), primaryKey),
+	)
 
 	// Update the address index: supplierAddress -> [ProofPrimaryKey]
 	addressStoreIndex := prefix.NewStore(parentStore, types.KeyPrefix(types.ProofSupplierAddressPrefix))
@@ -39,37 +41,6 @@
 }
 
 // GetProof returns a proof from its index
-<<<<<<< HEAD
-func (k Keeper) GetProof(
-	ctx sdk.Context,
-	sessionId string,
-) (val types.Proof, found bool) {
-	store := prefix.NewStore(ctx.KVStore(k.storeKey), types.KeyPrefix(types.ProofKeyPrefix))
-
-	// TODO_NEXT(@bryanchriswhite #141): Refactor proof keys to support multiple indices.
-	b := store.Get(types.ProofKey(
-		sessionId,
-	))
-	if b == nil {
-		return val, false
-	}
-
-	k.cdc.MustUnmarshal(b, &val)
-	return val, true
-}
-
-// RemoveProof removes a proof from the store
-func (k Keeper) RemoveProof(
-	ctx sdk.Context,
-	// TODO_NEXT(@bryanchriswhite #141): Refactor proof keys to support multiple indices.
-	index string,
-) {
-	store := prefix.NewStore(ctx.KVStore(k.storeKey), types.KeyPrefix(types.ProofKeyPrefix))
-	// TODO_NEXT(@bryanchriswhite #141): Refactor proof keys to support multiple indices.
-	store.Delete(types.ProofKey(
-		index,
-	))
-=======
 func (k Keeper) GetProof(ctx sdk.Context, sessionId, supplierAdd string) (val types.Proof, found bool) {
 	primaryKey := types.ProofPrimaryKey(sessionId, supplierAdd)
 	return k.getProofByPrimaryKey(ctx, primaryKey)
@@ -81,7 +52,6 @@
 	proofPrimaryStore := prefix.NewStore(parentStore, types.KeyPrefix(types.ProofPrimaryKeyPrefix))
 	proofPrimaryKey := types.ProofPrimaryKey(sessionId, supplierAddr)
 	proofPrimaryStore.Delete(proofPrimaryKey)
->>>>>>> 9aabe7d6
 }
 
 // GetAllProofs returns all proof
