package keeper_test

import (
	"context"
	"fmt"
	"strconv"
	"testing"

	"cosmossdk.io/math"
	cosmostypes "github.com/cosmos/cosmos-sdk/types"
	"github.com/cosmos/cosmos-sdk/types/query"
	authtypes "github.com/cosmos/cosmos-sdk/x/auth/types"
	"github.com/gogo/status"
	"github.com/stretchr/testify/require"
	"google.golang.org/grpc/codes"

	"github.com/pokt-network/poktroll/cmd/pocketd/cmd"
	keepertest "github.com/pokt-network/poktroll/testutil/keeper"
	"github.com/pokt-network/poktroll/testutil/nullify"
	"github.com/pokt-network/poktroll/testutil/sample"
	sharedtest "github.com/pokt-network/poktroll/testutil/shared"
	sharedtypes "github.com/pokt-network/poktroll/x/shared/types"
	"github.com/pokt-network/poktroll/x/supplier/keeper"
	"github.com/pokt-network/poktroll/x/supplier/types"
)

// Prevent strconv unused error
var _ = strconv.IntSize

func init() {
	cmd.InitSDKConfig()
}

// createNSuppliers creates n suppliers and stores them in the keeper
func createNSuppliers(keeper keeper.Keeper, ctx context.Context, n int) []sharedtypes.Supplier {
	suppliers := make([]sharedtypes.Supplier, n)
	for i := range suppliers {
		supplier := &suppliers[i]
<<<<<<< HEAD
		supplier.OwnerAddress = sample.AccAddress()
		supplier.OperatorAddress = sample.AccAddress()
		supplier.Stake = &sdk.Coin{Denom: "upokt", Amount: math.NewInt(int64(i))}
		serviceId := fmt.Sprintf("svc%d", i)
=======
		supplier.OwnerAddress = sample.AccAddressBech32()
		supplier.OperatorAddress = sample.AccAddressBech32()
		supplier.Stake = &cosmostypes.Coin{Denom: "upokt", Amount: math.NewInt(int64(i))}
>>>>>>> c895dff0
		supplier.Services = []*sharedtypes.SupplierServiceConfig{
			{
				ServiceId: serviceId,
				Endpoints: []*sharedtypes.SupplierEndpoint{
					{
						Url:     fmt.Sprintf("http://localhost:%d", i),
						RpcType: sharedtypes.RPCType_JSON_RPC,
						Configs: make([]*sharedtypes.ConfigOption, 0),
					},
				},
			},
		}
		supplier.ServiceConfigHistory = sharedtest.CreateServiceConfigUpdateHistoryFromServiceConfigs(
			supplier.OperatorAddress,
			supplier.Services,
			1,
			sharedtypes.NoDeactivationHeight,
		)
		supplier.ServiceUsageMetrics = map[string]*sharedtypes.ServiceUsageMetrics{
			serviceId: {ServiceId: serviceId},
		}
		keeper.SetAndIndexDehydratedSupplier(ctx, *supplier)
	}

	return suppliers
}

// DEV_NOTE: The account address is derived off of the module's semantic name (supplier).
// This test is a helper for us to easily identify the underlying address.
// See Module Accounts for more details: https://docs.cosmos.network/main/learn/beginner/accounts#module-accounts
func TestModuleAddressSupplier(t *testing.T) {
	moduleAddress := authtypes.NewModuleAddress(types.ModuleName)
	require.Equal(t, "pokt1j40dzzmn6cn9kxku7a5tjnud6hv37vesr5ccaa", moduleAddress.String())
}

func TestSupplier_Get(t *testing.T) {
	supplierModuleKeepers, ctx := keepertest.SupplierKeeper(t)
	suppliers := createNSuppliers(*supplierModuleKeepers.Keeper, ctx, 10)
	for _, supplier := range suppliers {
		supplierFound, isSupplierFound := supplierModuleKeepers.GetSupplier(ctx,
			supplier.OperatorAddress,
		)
		require.True(t, isSupplierFound)
		require.Equal(t,
			nullify.Fill(&supplier),
			nullify.Fill(&supplierFound),
		)
	}
}

func TestSupplier_Remove(t *testing.T) {
	supplierModuleKeepers, ctx := keepertest.SupplierKeeper(t)
	suppliers := createNSuppliers(*supplierModuleKeepers.Keeper, ctx, 10)
	for _, supplier := range suppliers {
		supplierModuleKeepers.RemoveSupplier(ctx, supplier.OperatorAddress)
		_, isSupplierFound := supplierModuleKeepers.GetSupplier(ctx,
			supplier.OperatorAddress,
		)
		require.False(t, isSupplierFound)
	}
}

func TestSupplier_GetAll(t *testing.T) {
	supplierModuleKeepers, ctx := keepertest.SupplierKeeper(t)
	suppliers := createNSuppliers(*supplierModuleKeepers.Keeper, ctx, 10)
	require.ElementsMatch(t,
		nullify.Fill(suppliers),
		nullify.Fill(supplierModuleKeepers.GetAllSuppliers(ctx)),
	)
}

func TestSupplier_GetAllUnstakingSuppliersIterator(t *testing.T) {
	// Test configuration constants
	const (
		// Total number of suppliers to create
		totalSuppliers = 10

		// Range of suppliers to mark as unstaking (inclusive start, exclusive end)
		unstakingStartIdx = 2
		unstakingEndIdx   = 8

		// Height at which unstaking session ends
		unstakeSessionEndHeight = 100

		// Expected number of unstaking suppliers (derived from range)
		expectedUnstakingCount = unstakingEndIdx - unstakingStartIdx // 6
	)

	supplierModuleKeepers, ctx := keepertest.SupplierKeeper(t)

	// Create suppliers
	suppliers := createNSuppliers(*supplierModuleKeepers.Keeper, ctx, totalSuppliers)

	// Mark suppliers as unstaking
	for i := unstakingStartIdx; i < unstakingEndIdx; i++ {
		suppliers[i].UnstakeSessionEndHeight = unstakeSessionEndHeight
		supplierModuleKeepers.SetAndIndexDehydratedSupplier(ctx, suppliers[i])
	}

	// Get all unstaking suppliers
	iterator := supplierModuleKeepers.GetAllUnstakingSuppliersIterator(ctx)
	defer iterator.Close()

	// Count unstaking suppliers from iterator
	unstakingCount := 0
	for ; iterator.Valid(); iterator.Next() {
		unstakingCount++
	}

	// Verify we found expected number of unstaking suppliers
	require.Equal(t, expectedUnstakingCount, unstakingCount)
}

func TestServiceConfigUpdateIterators(t *testing.T) {
	// Test configuration constants
	const (
		// Total number of suppliers to create
		totalSuppliers = 100

		// Service identifier used for testing
		testServiceID = "service1"

		// Range of suppliers that will use testServiceID (inclusive start, exclusive end)
		service1StartIdx = 25
		service1EndIdx   = 75
		service1Count    = service1EndIdx - service1StartIdx // 50

		// Activation height configuration
		specificActivationHeight              = 10
		activationStartIdx                    = 10
		activationEndIdx                      = 35
		suppliersWithSpecificActivationHeight = activationEndIdx - activationStartIdx // 25

		// Deactivation height configuration
		specificDeactivationHeight              = 21
		deactivationEndIdx                      = 12                 // First 12 suppliers (0-11)
		suppliersWithSpecificDeactivationHeight = deactivationEndIdx // 12

		// Special supplier with multiple services
		multiServiceSupplierIdx = 99
		multiServiceCount       = 10

		// Default query height used in tests
		defaultQueryHeight = 1

		// Expected active service1 configs at query height 1
		// (service1Count minus suppliers that have activation height > query height)
		// The overlap between service1 suppliers and those with future activation height is 10
		expectedActiveService1Configs = service1Count - 10 // 40
	)

	supplierModuleKeepers, ctx := keepertest.SupplierKeeper(t)
	keeper := *supplierModuleKeepers.Keeper

	// Create suppliers with service config updates
	suppliers := createNSuppliers(*supplierModuleKeepers.Keeper, ctx, totalSuppliers)

	// Configure suppliers for testServiceID
	for i := service1StartIdx; i < service1EndIdx; i++ {
		suppliers[i].Services[0].ServiceId = testServiceID
		suppliers[i].ServiceConfigHistory = sharedtest.CreateServiceConfigUpdateHistoryFromServiceConfigs(
			suppliers[i].OperatorAddress,
			suppliers[i].Services,
			defaultQueryHeight,
			sharedtypes.NoDeactivationHeight,
		)
	}

	// Configure suppliers with specific activation height
	for i := activationStartIdx; i < activationEndIdx; i++ {
		suppliers[i].ServiceConfigHistory[0].ActivationHeight = specificActivationHeight
	}

	// Configure suppliers with specific deactivation height
	for i := 0; i < deactivationEndIdx; i++ {
		suppliers[i].ServiceConfigHistory[0].DeactivationHeight = specificDeactivationHeight
	}

	// Configure a supplier with multiple service configs
	suppliers[multiServiceSupplierIdx].Services = make([]*sharedtypes.SupplierServiceConfig, multiServiceCount)
	for i := range multiServiceCount {
		suppliers[multiServiceSupplierIdx].Services[i] = &sharedtypes.SupplierServiceConfig{
			ServiceId: fmt.Sprintf("sup_svc_%d", i),
			Endpoints: []*sharedtypes.SupplierEndpoint{
				{
					Url:     fmt.Sprintf("http://localhost:%d", i),
					RpcType: sharedtypes.RPCType_JSON_RPC,
					Configs: make([]*sharedtypes.ConfigOption, 0),
				},
			},
		}
	}
	suppliers[multiServiceSupplierIdx].ServiceConfigHistory = sharedtest.CreateServiceConfigUpdateHistoryFromServiceConfigs(
		suppliers[multiServiceSupplierIdx].OperatorAddress,
		suppliers[multiServiceSupplierIdx].Services,
		defaultQueryHeight,
		sharedtypes.NoDeactivationHeight,
	)

	for _, supplier := range suppliers {
		keeper.SetAndIndexDehydratedSupplier(ctx, supplier)
	}

	t.Run("GetServiceConfigUpdatesIterator", func(t *testing.T) {
		// Test for testServiceID which should have expected number of active service config updates
		iterator := keeper.GetServiceConfigUpdatesIterator(ctx, testServiceID, defaultQueryHeight)
		defer iterator.Close()

		numConfigUpdatesWithService1 := 0
		for ; iterator.Valid(); iterator.Next() {
			config, err := iterator.Value()
			require.NoError(t, err)
			require.Equal(t, testServiceID, config.Service.ServiceId)
			numConfigUpdatesWithService1++
		}
		require.Equal(t, expectedActiveService1Configs, numConfigUpdatesWithService1)
	})

	t.Run("GetActivatedServiceConfigUpdatesIterator", func(t *testing.T) {
		// Test for specific activation height
		iterator := keeper.GetActivatedServiceConfigUpdatesIterator(ctx, specificActivationHeight)
		defer iterator.Close()

		numConfigUpdatesWithActivationHeight := 0
		for ; iterator.Valid(); iterator.Next() {
			config, err := iterator.Value()
			require.NoError(t, err)
			require.Equal(t, int64(specificActivationHeight), config.ActivationHeight)
			numConfigUpdatesWithActivationHeight++
		}

		require.Equal(t, suppliersWithSpecificActivationHeight, numConfigUpdatesWithActivationHeight)
	})

	t.Run("GetDeactivatedServiceConfigUpdatesIterator", func(t *testing.T) {
		// Test for specific deactivation height
		iterator := keeper.GetDeactivatedServiceConfigUpdatesIterator(ctx, specificDeactivationHeight)
		defer iterator.Close()

		numConfigUpdatesWithDeactivationHeight := 0
		for ; iterator.Valid(); iterator.Next() {
			config, err := iterator.Value()
			require.NoError(t, err)
			require.Equal(t, int64(specificDeactivationHeight), config.DeactivationHeight)
			numConfigUpdatesWithDeactivationHeight++
		}

		require.Equal(t, suppliersWithSpecificDeactivationHeight, numConfigUpdatesWithDeactivationHeight)
	})
}

func TestSupplier_Query(t *testing.T) {
	keeper, ctx := keepertest.SupplierKeeper(t)
	suppliers := createNSuppliers(*keeper.Keeper, ctx, 2)

	tests := []struct {
		desc        string
		request     *types.QueryGetSupplierRequest
		response    *types.QueryGetSupplierResponse
		expectedErr error
	}{
		{
			desc: "supplier found",
			request: &types.QueryGetSupplierRequest{
				OperatorAddress: suppliers[0].OperatorAddress,
			},
			response: &types.QueryGetSupplierResponse{
				Supplier: suppliers[0],
			},
		},
		{
			desc: "supplier not found",
			request: &types.QueryGetSupplierRequest{
				OperatorAddress: "non_existent_address",
			},
			expectedErr: status.Error(codes.NotFound, fmt.Sprintf("supplier with address: %q", "non_existent_address")),
		},
	}

	for _, test := range tests {
		t.Run(test.desc, func(t *testing.T) {
			response, err := keeper.Supplier(ctx, test.request)
			if test.expectedErr != nil {
				stat, ok := status.FromError(test.expectedErr)
				require.True(t, ok)
				require.ErrorContains(t, stat.Err(), test.expectedErr.Error())
			} else {
				require.NoError(t, err)
				require.NotNil(t, response)
				require.Equal(t,
					nullify.Fill(test.response),
					nullify.Fill(response),
				)
			}
		})
	}
}

func TestSuppliers_QueryAll_Pagination(t *testing.T) {
	keeper, ctx := keepertest.SupplierKeeper(t)
	suppliers := createNSuppliers(*keeper.Keeper, ctx, 5)

	t.Run("ByOffset", func(t *testing.T) {
		step := 2
		for i := 0; i < len(suppliers); i += step {
			req := &types.QueryAllSuppliersRequest{
				Pagination: &query.PageRequest{
					Offset: uint64(i),
					Limit:  uint64(step),
				},
			}
			resp, err := keeper.AllSuppliers(ctx, req)
			require.NoError(t, err)
			require.LessOrEqual(t, len(resp.Supplier), step)
			require.Subset(t,
				nullify.Fill(suppliers),
				nullify.Fill(resp.Supplier),
			)
		}
	})

	t.Run("ByKey", func(t *testing.T) {
		step := 2
		var nextKey []byte
		for i := 0; i < len(suppliers); i += step {
			req := &types.QueryAllSuppliersRequest{
				Pagination: &query.PageRequest{
					Key:   nextKey,
					Limit: uint64(step),
				},
			}
			resp, err := keeper.AllSuppliers(ctx, req)
			require.NoError(t, err)
			require.LessOrEqual(t, len(resp.Supplier), step)
			require.Subset(t,
				nullify.Fill(suppliers),
				nullify.Fill(resp.Supplier),
			)
			nextKey = resp.Pagination.NextKey
		}
	})

	t.Run("Total", func(t *testing.T) {
		req := &types.QueryAllSuppliersRequest{
			Pagination: &query.PageRequest{
				Offset:     0,
				Limit:      uint64(len(suppliers)),
				CountTotal: true,
			},
		}
		resp, err := keeper.AllSuppliers(ctx, req)
		require.NoError(t, err)
		require.Equal(t, len(suppliers), int(resp.Pagination.Total))
		require.ElementsMatch(t,
			nullify.Fill(suppliers),
			nullify.Fill(resp.Supplier),
		)
	})
}

func TestSuppliers_QueryAll_Filters(t *testing.T) {
	keeper, ctx := keepertest.SupplierKeeper(t)
	suppliers := createNSuppliers(*keeper.Keeper, ctx, 10)
	ctx = cosmostypes.UnwrapSDKContext(ctx).WithBlockHeight(60)

	serviceId := "service1"

	// Update the first 7 suppliers to be staked for service1
	for i := range 7 {
		suppliers[i].Services[0].ServiceId = serviceId
		suppliers[i].ServiceConfigHistory = sharedtest.CreateServiceConfigUpdateHistoryFromServiceConfigs(
			suppliers[i].OperatorAddress,
			suppliers[i].Services,
			1,
			sharedtypes.NoDeactivationHeight,
		)
	}

	// Make the 4th supplier has a past deactivation height for service1
	suppliers[3].ServiceConfigHistory[0].DeactivationHeight = 50

	// Make the 6th supplier has a future activation height for service1
	suppliers[5].ServiceConfigHistory[0].ActivationHeight = 100

	// Save all suppliers updates to the keeper
	for _, supplier := range suppliers {
		keeper.SetAndIndexDehydratedSupplier(ctx, supplier)
	}

	t.Run("Filter By ServiceId", func(t *testing.T) {
		// Assuming the first supplier has at least one service
		req := &types.QueryAllSuppliersRequest{
			Pagination: &query.PageRequest{
				Offset: 0,
				Limit:  uint64(len(suppliers)),
			},
			Filter: &types.QueryAllSuppliersRequest_ServiceId{
				ServiceId: serviceId,
			},
		}
		resp, err := keeper.AllSuppliers(ctx, req)
		require.NoError(t, err)

		// Verify each returned supplier has the specified service
		for _, s := range resp.Supplier {
			hasService := false
			for _, service := range s.Services {
				if service.ServiceId == serviceId {
					hasService = true
					break
				}
			}
			require.True(t, hasService, "Returned supplier does not have the specified service")
		}

		// Only 5 suppliers should be returned, as the 4th and 6th suppliers are not
		// active for service1
		require.Len(t, resp.Supplier, 5)
	})
}<|MERGE_RESOLUTION|>--- conflicted
+++ resolved
@@ -36,16 +36,10 @@
 	suppliers := make([]sharedtypes.Supplier, n)
 	for i := range suppliers {
 		supplier := &suppliers[i]
-<<<<<<< HEAD
-		supplier.OwnerAddress = sample.AccAddress()
-		supplier.OperatorAddress = sample.AccAddress()
-		supplier.Stake = &sdk.Coin{Denom: "upokt", Amount: math.NewInt(int64(i))}
-		serviceId := fmt.Sprintf("svc%d", i)
-=======
 		supplier.OwnerAddress = sample.AccAddressBech32()
 		supplier.OperatorAddress = sample.AccAddressBech32()
 		supplier.Stake = &cosmostypes.Coin{Denom: "upokt", Amount: math.NewInt(int64(i))}
->>>>>>> c895dff0
+		serviceId := fmt.Sprintf("svc%d", i)
 		supplier.Services = []*sharedtypes.SupplierServiceConfig{
 			{
 				ServiceId: serviceId,
