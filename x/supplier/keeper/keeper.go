--- conflicted
+++ resolved
@@ -21,13 +21,9 @@
 		// should be the x/gov module account.
 		authority string
 
-<<<<<<< HEAD
-		bankKeeper   types.BankKeeper
-		sharedKeeper types.SharedKeeper
-=======
 		bankKeeper    types.BankKeeper
+		sharedKeeper  types.SharedKeeper
 		serviceKeeper types.ServiceKeeper
->>>>>>> 4ba2ec35
 	}
 )
 
@@ -38,11 +34,8 @@
 	authority string,
 
 	bankKeeper types.BankKeeper,
-<<<<<<< HEAD
 	sharedKeeper types.SharedKeeper,
-=======
 	serviceKeeper types.ServiceKeeper,
->>>>>>> 4ba2ec35
 ) Keeper {
 	if _, err := sdk.AccAddressFromBech32(authority); err != nil {
 		panic(fmt.Sprintf("invalid authority address: %s", authority))
@@ -54,13 +47,9 @@
 		authority:    authority,
 		logger:       logger,
 
-<<<<<<< HEAD
-		bankKeeper:   bankKeeper,
-		sharedKeeper: sharedKeeper,
-=======
 		bankKeeper:    bankKeeper,
+		sharedKeeper:  sharedKeeper,
 		serviceKeeper: serviceKeeper,
->>>>>>> 4ba2ec35
 	}
 }
 
