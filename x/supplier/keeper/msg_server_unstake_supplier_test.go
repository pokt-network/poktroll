package keeper_test

import (
	"testing"

	"cosmossdk.io/math"
	sdk "github.com/cosmos/cosmos-sdk/types"
	"github.com/stretchr/testify/require"

	keepertest "github.com/pokt-network/poktroll/testutil/keeper"
	"github.com/pokt-network/poktroll/testutil/sample"
	"github.com/pokt-network/poktroll/x/shared"
	sharedtypes "github.com/pokt-network/poktroll/x/shared/types"
	"github.com/pokt-network/poktroll/x/supplier/keeper"
	"github.com/pokt-network/poktroll/x/supplier/types"
)

func TestMsgServer_UnstakeSupplier_Success(t *testing.T) {
	supplierModuleKeepers, ctx := keepertest.SupplierKeeper(t)
	srv := keeper.NewMsgServerImpl(*supplierModuleKeepers.Keeper)

	sharedParams := supplierModuleKeepers.SharedKeeper.GetParams(ctx)

	// Generate an operator addresses for a supplier that will be unstaked later in the test.
	unstakingSupplierOperatorAddr := sample.AccAddress()

	// Verify that the supplier does not exist yet
	_, isSupplierFound := supplierModuleKeepers.GetSupplier(ctx, unstakingSupplierOperatorAddr)
	require.False(t, isSupplierFound)

	initialStake := int64(100)
	stakeMsg := createStakeMsg(unstakingSupplierOperatorAddr, initialStake)

	// Stake the supplier
	_, err := srv.StakeSupplier(ctx, stakeMsg)
	require.NoError(t, err)

	// Verify that the supplier exists
	foundSupplier, isSupplierFound := supplierModuleKeepers.GetSupplier(ctx, unstakingSupplierOperatorAddr)
	require.True(t, isSupplierFound)
	require.Equal(t, unstakingSupplierOperatorAddr, foundSupplier.OperatorAddress)
	require.Equal(t, math.NewInt(initialStake), foundSupplier.Stake.Amount)
	require.Len(t, foundSupplier.Services, 1)

	// Create and stake another supplier that will not be unstaked to assert that only the
	// unstaking supplier is removed from the suppliers list when the unbonding period is over.
	nonUnstakingSupplierOperatorAddr := sample.AccAddress()
	stakeMsg = createStakeMsg(nonUnstakingSupplierOperatorAddr, initialStake)
	_, err = srv.StakeSupplier(ctx, stakeMsg)
	require.NoError(t, err)

	// Verify that the non-unstaking supplier exists
	_, isSupplierFound = supplierModuleKeepers.GetSupplier(ctx, nonUnstakingSupplierOperatorAddr)
	require.True(t, isSupplierFound)

	// Initiate the supplier unstaking
	unstakeMsg := &types.MsgUnstakeSupplier{
<<<<<<< HEAD
		OwnerAddress:    unstakingSupplierOperatorAddr,
		OperatorAddress: unstakingSupplierOperatorAddr,
=======
		Signer:  unstakingSupplierAddr,
		Address: unstakingSupplierAddr,
>>>>>>> 85d84ec3
	}
	_, err = srv.UnstakeSupplier(ctx, unstakeMsg)
	require.NoError(t, err)

	// Make sure the supplier entered the unbonding period
	foundSupplier, isSupplierFound = supplierModuleKeepers.GetSupplier(ctx, unstakingSupplierOperatorAddr)
	require.True(t, isSupplierFound)
	require.True(t, foundSupplier.IsUnbonding())

	// Move block height to the end of the unbonding period
	unbondingHeight := shared.GetSupplierUnbondingHeight(&sharedParams, &foundSupplier)
	ctx = keepertest.SetBlockHeight(ctx, int64(unbondingHeight))

	// Run the endblocker to unbond suppliers
	err = supplierModuleKeepers.EndBlockerUnbondSuppliers(ctx)
	require.NoError(t, err)

	// Make sure the unstaking supplier is removed from the suppliers list when the
	// unbonding period is over
	_, isSupplierFound = supplierModuleKeepers.GetSupplier(ctx, unstakingSupplierOperatorAddr)
	require.False(t, isSupplierFound)

	// Verify that the non-unstaking supplier still exists
	nonUnstakingSupplier, isSupplierFound := supplierModuleKeepers.GetSupplier(ctx, nonUnstakingSupplierOperatorAddr)
	require.True(t, isSupplierFound)
	require.False(t, nonUnstakingSupplier.IsUnbonding())
}

func TestMsgServer_UnstakeSupplier_CancelUnbondingIfRestaked(t *testing.T) {
	supplierModuleKeepers, ctx := keepertest.SupplierKeeper(t)
	srv := keeper.NewMsgServerImpl(*supplierModuleKeepers.Keeper)

	sharedParams := supplierModuleKeepers.SharedKeeper.GetParams(ctx)

	// Generate an address for the supplier
	supplierOperatorAddr := sample.AccAddress()

	// Stake the supplier
	initialStake := int64(100)
	stakeMsg := createStakeMsg(supplierOperatorAddr, initialStake)
	_, err := srv.StakeSupplier(ctx, stakeMsg)
	require.NoError(t, err)

	// Verify that the supplier exists with no unbonding height
	foundSupplier, isSupplierFound := supplierModuleKeepers.GetSupplier(ctx, supplierOperatorAddr)
	require.True(t, isSupplierFound)
	require.False(t, foundSupplier.IsUnbonding())

	// Initiate the supplier unstaking
	unstakeMsg := &types.MsgUnstakeSupplier{
<<<<<<< HEAD
		OwnerAddress:    supplierOperatorAddr,
		OperatorAddress: supplierOperatorAddr,
=======
		Signer:  supplierAddr,
		Address: supplierAddr,
>>>>>>> 85d84ec3
	}
	_, err = srv.UnstakeSupplier(ctx, unstakeMsg)
	require.NoError(t, err)

	// Make sure the supplier entered the unbonding period
	foundSupplier, isSupplierFound = supplierModuleKeepers.GetSupplier(ctx, supplierOperatorAddr)
	require.True(t, isSupplierFound)
	require.True(t, foundSupplier.IsUnbonding())

	unbondingHeight := shared.GetSupplierUnbondingHeight(&sharedParams, &foundSupplier)

	// Stake the supplier again
	stakeMsg = createStakeMsg(supplierOperatorAddr, initialStake+1)
	_, err = srv.StakeSupplier(ctx, stakeMsg)
	require.NoError(t, err)

	// Make sure the supplier is no longer in the unbonding period
	foundSupplier, isSupplierFound = supplierModuleKeepers.GetSupplier(ctx, supplierOperatorAddr)
	require.True(t, isSupplierFound)
	require.False(t, foundSupplier.IsUnbonding())

	ctx = keepertest.SetBlockHeight(ctx, int64(unbondingHeight))

	// Run the EndBlocker, the supplier should not be unbonding.
	err = supplierModuleKeepers.EndBlockerUnbondSuppliers(ctx)
	require.NoError(t, err)

	// Make sure the supplier is still in the suppliers list with an unbonding height of 0
	foundSupplier, isSupplierFound = supplierModuleKeepers.GetSupplier(ctx, supplierOperatorAddr)
	require.True(t, isSupplierFound)
	require.False(t, foundSupplier.IsUnbonding())
}

func TestMsgServer_UnstakeSupplier_FailIfNotStaked(t *testing.T) {
	supplierModuleKeepers, ctx := keepertest.SupplierKeeper(t)
	srv := keeper.NewMsgServerImpl(*supplierModuleKeepers.Keeper)

	// Generate an address for the supplier
	supplierOperatorAddr := sample.AccAddress()

	// Verify that the supplier does not exist yet
	_, isSupplierFound := supplierModuleKeepers.GetSupplier(ctx, supplierOperatorAddr)
	require.False(t, isSupplierFound)

	// Initiate the supplier unstaking
	unstakeMsg := &types.MsgUnstakeSupplier{
<<<<<<< HEAD
		OwnerAddress:    supplierOperatorAddr,
		OperatorAddress: supplierOperatorAddr,
=======
		Signer:  supplierAddr,
		Address: supplierAddr,
>>>>>>> 85d84ec3
	}
	_, err := srv.UnstakeSupplier(ctx, unstakeMsg)
	require.Error(t, err)
	require.ErrorIs(t, err, types.ErrSupplierNotFound)

	_, isSupplierFound = supplierModuleKeepers.GetSupplier(ctx, supplierOperatorAddr)
	require.False(t, isSupplierFound)
}

func TestMsgServer_UnstakeSupplier_FailIfCurrentlyUnstaking(t *testing.T) {
	supplierModuleKeepers, ctx := keepertest.SupplierKeeper(t)
	srv := keeper.NewMsgServerImpl(*supplierModuleKeepers.Keeper)

	// Generate an address for the supplier
	supplierOperatorAddr := sample.AccAddress()

	// Stake the supplier
	initialStake := int64(100)
	stakeMsg := createStakeMsg(supplierOperatorAddr, initialStake)
	_, err := srv.StakeSupplier(ctx, stakeMsg)
	require.NoError(t, err)

	// Initiate the supplier unstaking
	unstakeMsg := &types.MsgUnstakeSupplier{
<<<<<<< HEAD
		OwnerAddress:    supplierOperatorAddr,
		OperatorAddress: supplierOperatorAddr,
=======
		Signer:  supplierAddr,
		Address: supplierAddr,
>>>>>>> 85d84ec3
	}
	_, err = srv.UnstakeSupplier(ctx, unstakeMsg)
	require.NoError(t, err)

	sdkCtx := sdk.UnwrapSDKContext(ctx)
	ctx = keepertest.SetBlockHeight(ctx, int64(sdkCtx.BlockHeight()+1))

	_, err = srv.UnstakeSupplier(ctx, unstakeMsg)
	require.ErrorIs(t, err, types.ErrSupplierIsUnstaking)
}

func TestMsgServer_UnstakeSupplier_OperatorCanUnstake(t *testing.T) {
	supplierModuleKeepers, ctx := keepertest.SupplierKeeper(t)
	srv := keeper.NewMsgServerImpl(*supplierModuleKeepers.Keeper)

	// Generate an address for the supplier
	ownerAddr := sample.AccAddress()
	supplierAddr := sample.AccAddress()

	// Stake the supplier
	initialStake := int64(100)
	stakeMsg := createStakeMsg(ownerAddr, initialStake)
	stakeMsg.Address = supplierAddr
	_, err := srv.StakeSupplier(ctx, stakeMsg)
	require.NoError(t, err)

	// Initiate the supplier unstaking
	unstakeMsg := &types.MsgUnstakeSupplier{
		Signer:  supplierAddr,
		Address: supplierAddr,
	}
	_, err = srv.UnstakeSupplier(ctx, unstakeMsg)
	require.NoError(t, err)

	// Make sure the supplier entered the unbonding period
	foundSupplier, isSupplierFound := supplierModuleKeepers.GetSupplier(ctx, supplierAddr)
	require.True(t, isSupplierFound)
	require.True(t, foundSupplier.IsUnbonding())
}

func createStakeMsg(supplierAddr string, stakeAmount int64) *types.MsgStakeSupplier {
	initialStake := sdk.NewCoin("upokt", math.NewInt(stakeAmount))
	return &types.MsgStakeSupplier{
<<<<<<< HEAD
		Sender:          supplierAddr,
		OwnerAddress:    supplierAddr,
		OperatorAddress: supplierAddr,
		Stake:           &initialStake,
=======
		Signer:       supplierAddr,
		OwnerAddress: supplierAddr,
		Address:      supplierAddr,
		Stake:        &initialStake,
>>>>>>> 85d84ec3
		Services: []*sharedtypes.SupplierServiceConfig{
			{
				Service: &sharedtypes.Service{
					Id: "svcId",
				},
				Endpoints: []*sharedtypes.SupplierEndpoint{
					{
						Url:     "http://localhost:8080",
						RpcType: sharedtypes.RPCType_JSON_RPC,
						Configs: make([]*sharedtypes.ConfigOption, 0),
					},
				},
			},
		},
	}
}<|MERGE_RESOLUTION|>--- conflicted
+++ resolved
@@ -35,7 +35,7 @@
 	_, err := srv.StakeSupplier(ctx, stakeMsg)
 	require.NoError(t, err)
 
-	// Verify that the supplier exists
+	// Verify that the supplier existsOperator
 	foundSupplier, isSupplierFound := supplierModuleKeepers.GetSupplier(ctx, unstakingSupplierOperatorAddr)
 	require.True(t, isSupplierFound)
 	require.Equal(t, unstakingSupplierOperatorAddr, foundSupplier.OperatorAddress)
@@ -55,13 +55,8 @@
 
 	// Initiate the supplier unstaking
 	unstakeMsg := &types.MsgUnstakeSupplier{
-<<<<<<< HEAD
-		OwnerAddress:    unstakingSupplierOperatorAddr,
+		Signer:          unstakingSupplierOperatorAddr,
 		OperatorAddress: unstakingSupplierOperatorAddr,
-=======
-		Signer:  unstakingSupplierAddr,
-		Address: unstakingSupplierAddr,
->>>>>>> 85d84ec3
 	}
 	_, err = srv.UnstakeSupplier(ctx, unstakeMsg)
 	require.NoError(t, err)
@@ -112,13 +107,8 @@
 
 	// Initiate the supplier unstaking
 	unstakeMsg := &types.MsgUnstakeSupplier{
-<<<<<<< HEAD
-		OwnerAddress:    supplierOperatorAddr,
-		OperatorAddress: supplierOperatorAddr,
-=======
-		Signer:  supplierAddr,
-		Address: supplierAddr,
->>>>>>> 85d84ec3
+		Signer:          supplierOperatorAddr,
+		OperatorAddress: supplierOperatorAddr,
 	}
 	_, err = srv.UnstakeSupplier(ctx, unstakeMsg)
 	require.NoError(t, err)
@@ -165,13 +155,8 @@
 
 	// Initiate the supplier unstaking
 	unstakeMsg := &types.MsgUnstakeSupplier{
-<<<<<<< HEAD
-		OwnerAddress:    supplierOperatorAddr,
-		OperatorAddress: supplierOperatorAddr,
-=======
-		Signer:  supplierAddr,
-		Address: supplierAddr,
->>>>>>> 85d84ec3
+		Signer:          supplierOperatorAddr,
+		OperatorAddress: supplierOperatorAddr,
 	}
 	_, err := srv.UnstakeSupplier(ctx, unstakeMsg)
 	require.Error(t, err)
@@ -196,13 +181,8 @@
 
 	// Initiate the supplier unstaking
 	unstakeMsg := &types.MsgUnstakeSupplier{
-<<<<<<< HEAD
-		OwnerAddress:    supplierOperatorAddr,
-		OperatorAddress: supplierOperatorAddr,
-=======
-		Signer:  supplierAddr,
-		Address: supplierAddr,
->>>>>>> 85d84ec3
+		Signer:          supplierOperatorAddr,
+		OperatorAddress: supplierOperatorAddr,
 	}
 	_, err = srv.UnstakeSupplier(ctx, unstakeMsg)
 	require.NoError(t, err)
@@ -220,43 +200,36 @@
 
 	// Generate an address for the supplier
 	ownerAddr := sample.AccAddress()
-	supplierAddr := sample.AccAddress()
+	supplierOperatorAddr := sample.AccAddress()
 
 	// Stake the supplier
 	initialStake := int64(100)
 	stakeMsg := createStakeMsg(ownerAddr, initialStake)
-	stakeMsg.Address = supplierAddr
-	_, err := srv.StakeSupplier(ctx, stakeMsg)
-	require.NoError(t, err)
-
-	// Initiate the supplier unstaking
-	unstakeMsg := &types.MsgUnstakeSupplier{
-		Signer:  supplierAddr,
-		Address: supplierAddr,
+	stakeMsg.OperatorAddress = supplierOperatorAddr
+	_, err := srv.StakeSupplier(ctx, stakeMsg)
+	require.NoError(t, err)
+
+	// Initiate the supplier unstaking
+	unstakeMsg := &types.MsgUnstakeSupplier{
+		Signer:          supplierOperatorAddr,
+		OperatorAddress: supplierOperatorAddr,
 	}
 	_, err = srv.UnstakeSupplier(ctx, unstakeMsg)
 	require.NoError(t, err)
 
 	// Make sure the supplier entered the unbonding period
-	foundSupplier, isSupplierFound := supplierModuleKeepers.GetSupplier(ctx, supplierAddr)
+	foundSupplier, isSupplierFound := supplierModuleKeepers.GetSupplier(ctx, supplierOperatorAddr)
 	require.True(t, isSupplierFound)
 	require.True(t, foundSupplier.IsUnbonding())
 }
 
-func createStakeMsg(supplierAddr string, stakeAmount int64) *types.MsgStakeSupplier {
+func createStakeMsg(supplierOwnerAddr string, stakeAmount int64) *types.MsgStakeSupplier {
 	initialStake := sdk.NewCoin("upokt", math.NewInt(stakeAmount))
 	return &types.MsgStakeSupplier{
-<<<<<<< HEAD
-		Sender:          supplierAddr,
-		OwnerAddress:    supplierAddr,
-		OperatorAddress: supplierAddr,
+		Signer:          supplierOwnerAddr,
+		OwnerAddress:    supplierOwnerAddr,
+		OperatorAddress: supplierOwnerAddr,
 		Stake:           &initialStake,
-=======
-		Signer:       supplierAddr,
-		OwnerAddress: supplierAddr,
-		Address:      supplierAddr,
-		Stake:        &initialStake,
->>>>>>> 85d84ec3
 		Services: []*sharedtypes.SupplierServiceConfig{
 			{
 				Service: &sharedtypes.Service{
