--- conflicted
+++ resolved
@@ -55,13 +55,8 @@
 
 	// Initiate the supplier unstaking
 	unstakeMsg := &types.MsgUnstakeSupplier{
-<<<<<<< HEAD
-		Signer:  unstakingSupplierAddr,
-		Address: unstakingSupplierAddr,
-=======
 		Signer:          unstakingSupplierOperatorAddr,
 		OperatorAddress: unstakingSupplierOperatorAddr,
->>>>>>> 5a10fba6
 	}
 	_, err = srv.UnstakeSupplier(ctx, unstakeMsg)
 	require.NoError(t, err)
@@ -112,13 +107,8 @@
 
 	// Initiate the supplier unstaking
 	unstakeMsg := &types.MsgUnstakeSupplier{
-<<<<<<< HEAD
-		Signer:  supplierAddr,
-		Address: supplierAddr,
-=======
-		Signer:          supplierOperatorAddr,
-		OperatorAddress: supplierOperatorAddr,
->>>>>>> 5a10fba6
+		Signer:          supplierOperatorAddr,
+		OperatorAddress: supplierOperatorAddr,
 	}
 	_, err = srv.UnstakeSupplier(ctx, unstakeMsg)
 	require.NoError(t, err)
@@ -165,13 +155,8 @@
 
 	// Initiate the supplier unstaking
 	unstakeMsg := &types.MsgUnstakeSupplier{
-<<<<<<< HEAD
-		Signer:  supplierAddr,
-		Address: supplierAddr,
-=======
-		Signer:          supplierOperatorAddr,
-		OperatorAddress: supplierOperatorAddr,
->>>>>>> 5a10fba6
+		Signer:          supplierOperatorAddr,
+		OperatorAddress: supplierOperatorAddr,
 	}
 	_, err := srv.UnstakeSupplier(ctx, unstakeMsg)
 	require.Error(t, err)
@@ -196,13 +181,8 @@
 
 	// Initiate the supplier unstaking
 	unstakeMsg := &types.MsgUnstakeSupplier{
-<<<<<<< HEAD
-		Signer:  supplierAddr,
-		Address: supplierAddr,
-=======
-		Signer:          supplierOperatorAddr,
-		OperatorAddress: supplierOperatorAddr,
->>>>>>> 5a10fba6
+		Signer:          supplierOperatorAddr,
+		OperatorAddress: supplierOperatorAddr,
 	}
 	_, err = srv.UnstakeSupplier(ctx, unstakeMsg)
 	require.NoError(t, err)
@@ -220,51 +200,24 @@
 
 	// Generate an address for the supplier
 	ownerAddr := sample.AccAddress()
-<<<<<<< HEAD
-	supplierAddr := sample.AccAddress()
-=======
-	supplierOperatorAddr := sample.AccAddress()
->>>>>>> 5a10fba6
+	supplierOperatorAddr := sample.AccAddress()
 
 	// Stake the supplier
 	initialStake := int64(100)
 	stakeMsg := createStakeMsg(ownerAddr, initialStake)
-<<<<<<< HEAD
-	stakeMsg.Address = supplierAddr
-=======
 	stakeMsg.OperatorAddress = supplierOperatorAddr
->>>>>>> 5a10fba6
-	_, err := srv.StakeSupplier(ctx, stakeMsg)
-	require.NoError(t, err)
-
-	// Initiate the supplier unstaking
-	unstakeMsg := &types.MsgUnstakeSupplier{
-<<<<<<< HEAD
-		Signer:  supplierAddr,
-		Address: supplierAddr,
-=======
-		Signer:          supplierOperatorAddr,
-		OperatorAddress: supplierOperatorAddr,
->>>>>>> 5a10fba6
+	_, err := srv.StakeSupplier(ctx, stakeMsg)
+	require.NoError(t, err)
+
+	// Initiate the supplier unstaking
+	unstakeMsg := &types.MsgUnstakeSupplier{
+		Signer:          supplierOperatorAddr,
+		OperatorAddress: supplierOperatorAddr,
 	}
 	_, err = srv.UnstakeSupplier(ctx, unstakeMsg)
 	require.NoError(t, err)
 
 	// Make sure the supplier entered the unbonding period
-<<<<<<< HEAD
-	foundSupplier, isSupplierFound := supplierModuleKeepers.GetSupplier(ctx, supplierAddr)
-	require.True(t, isSupplierFound)
-	require.True(t, foundSupplier.IsUnbonding())
-}
-
-func createStakeMsg(supplierAddr string, stakeAmount int64) *types.MsgStakeSupplier {
-	initialStake := sdk.NewCoin("upokt", math.NewInt(stakeAmount))
-	return &types.MsgStakeSupplier{
-		Signer:       supplierAddr,
-		OwnerAddress: supplierAddr,
-		Address:      supplierAddr,
-		Stake:        &initialStake,
-=======
 	foundSupplier, isSupplierFound := supplierModuleKeepers.GetSupplier(ctx, supplierOperatorAddr)
 	require.True(t, isSupplierFound)
 	require.True(t, foundSupplier.IsUnbonding())
@@ -292,7 +245,6 @@
 		OwnerAddress:    supplierOwnerAddr,
 		OperatorAddress: supplierOwnerAddr,
 		Stake:           &initialStake,
->>>>>>> 5a10fba6
 		Services: []*sharedtypes.SupplierServiceConfig{
 			{
 				Service: &sharedtypes.Service{
