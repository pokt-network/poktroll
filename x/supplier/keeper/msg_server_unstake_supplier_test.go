package keeper_test

import (
	"testing"

	"cosmossdk.io/math"
	cosmostypes "github.com/cosmos/cosmos-sdk/types"
	"github.com/stretchr/testify/require"

	testevents "github.com/pokt-network/poktroll/testutil/events"
	keepertest "github.com/pokt-network/poktroll/testutil/keeper"
	"github.com/pokt-network/poktroll/testutil/sample"
	sharedtypes "github.com/pokt-network/poktroll/x/shared/types"
	"github.com/pokt-network/poktroll/x/supplier/keeper"
	suppliertypes "github.com/pokt-network/poktroll/x/supplier/types"
)

const serviceID = "svcId"

func TestMsgServer_UnstakeSupplier_Success(t *testing.T) {
	supplierModuleKeepers, ctx := keepertest.SupplierKeeper(t)
	srv := keeper.NewMsgServerImpl(*supplierModuleKeepers.Keeper)

	sharedParams := supplierModuleKeepers.SharedKeeper.GetParams(ctx)

	// Generate an operator addresses for a supplier that will be unstaked later in the test.
	unstakingSupplierOperatorAddr := sample.AccAddress()

	// Verify that the supplier does not exist yet
	_, isSupplierFound := supplierModuleKeepers.GetSupplier(ctx, unstakingSupplierOperatorAddr)
	require.False(t, isSupplierFound)

	initialStake := suppliertypes.DefaultMinStake.Amount.Int64()
	stakeMsg, expectedSupplier := newSupplierStakeMsg(unstakingSupplierOperatorAddr, unstakingSupplierOperatorAddr, initialStake, serviceID)

	// Stake the supplier
	_, err := srv.StakeSupplier(ctx, stakeMsg)
	require.NoError(t, err)

	// Assert that the EventSupplierStaked event is emitted.
	sessionEndHeight := sharedtypes.GetSessionEndHeight(&sharedParams, cosmostypes.UnwrapSDKContext(ctx).BlockHeight())
	expectedEvent, err := cosmostypes.TypedEventToEvent(
		&suppliertypes.EventSupplierStaked{
			Supplier:         expectedSupplier,
			SessionEndHeight: sessionEndHeight,
		},
	)
	require.NoError(t, err)

	events := cosmostypes.UnwrapSDKContext(ctx).EventManager().Events()
	require.Equalf(t, 1, len(events), "expected exactly 1 event")
	require.EqualValues(t, expectedEvent, events[0])

	// Reset the events, as if a new block were created.
	ctx, _ = testevents.ResetEventManager(ctx)

	// Verify that the supplier exists
	foundSupplier, isSupplierFound := supplierModuleKeepers.GetSupplier(ctx, unstakingSupplierOperatorAddr)
	require.True(t, isSupplierFound)
	require.Equal(t, unstakingSupplierOperatorAddr, foundSupplier.OperatorAddress)
	require.Equal(t, math.NewInt(initialStake), foundSupplier.Stake.Amount)
	require.Len(t, foundSupplier.Services, 1)

	// Create and stake another supplier that will not be unstaked to assert that only the
	// unstaking supplier is removed from the suppliers list when the unbonding period is over.
	nonUnstakingSupplierOperatorAddr := sample.AccAddress()
	stakeMsg, _ = newSupplierStakeMsg(nonUnstakingSupplierOperatorAddr, nonUnstakingSupplierOperatorAddr, initialStake, serviceID)
	_, err = srv.StakeSupplier(ctx, stakeMsg)
	require.NoError(t, err)

	// Reset the events, as if a new block were created.
	ctx, _ = testevents.ResetEventManager(ctx)

	// Verify that the non-unstaking supplier exists
	_, isSupplierFound = supplierModuleKeepers.GetSupplier(ctx, nonUnstakingSupplierOperatorAddr)
	require.True(t, isSupplierFound)

	// Initiate the supplier unstaking
	unstakeMsg := &suppliertypes.MsgUnstakeSupplier{
		Signer:          unstakingSupplierOperatorAddr,
		OperatorAddress: unstakingSupplierOperatorAddr,
	}
	_, err = srv.UnstakeSupplier(ctx, unstakeMsg)
	require.NoError(t, err)

	expectedSupplier.UnstakeSessionEndHeight = uint64(sharedtypes.GetSessionEndHeight(&sharedParams, cosmostypes.UnwrapSDKContext(ctx).BlockHeight()))
	unbondingHeight := sharedtypes.GetSupplierUnbondingHeight(&sharedParams, expectedSupplier)

	// Assert that the EventSupplierUnbondingBegin event is emitted.
	events = cosmostypes.UnwrapSDKContext(ctx).EventManager().Events()
	require.Equalf(t, 1, len(events), "expected exactly 1 event")

	expectedEvent, err = cosmostypes.TypedEventToEvent(
		&suppliertypes.EventSupplierUnbondingBegin{
			Supplier:         expectedSupplier,
			Reason:           suppliertypes.SupplierUnbondingReason_ELECTIVE,
			SessionEndHeight: int64(expectedSupplier.GetUnstakeSessionEndHeight()),
			UnbondingHeight:  unbondingHeight,
		},
	)
	require.NoError(t, err)
	require.EqualValues(t, expectedEvent, events[0])

	// Reset the events, as if a new block were created.
	ctx, _ = testevents.ResetEventManager(ctx)

	// Make sure the supplier entered the unbonding period
	foundSupplier, isSupplierFound = supplierModuleKeepers.GetSupplier(ctx, unstakingSupplierOperatorAddr)
	require.True(t, isSupplierFound)
	require.True(t, foundSupplier.IsUnbonding())

	// Move block height to the end of the unbonding period
	ctx = keepertest.SetBlockHeight(ctx, unbondingHeight)

	// Run the endblocker to unbond suppliers
	err = supplierModuleKeepers.EndBlockerUnbondSuppliers(ctx)
	require.NoError(t, err)

	// Assert that the EventSupplierUnbondingEnd event is emitted.
	events = cosmostypes.UnwrapSDKContext(ctx).EventManager().Events()
	require.Equalf(t, 1, len(events), "expected exactly 2 event")

	sessionEndHeight = sharedtypes.GetSessionEndHeight(&sharedParams, cosmostypes.UnwrapSDKContext(ctx).BlockHeight())
	expectedEvent, err = cosmostypes.TypedEventToEvent(
		&suppliertypes.EventSupplierUnbondingEnd{
			Supplier:         expectedSupplier,
			Reason:           suppliertypes.SupplierUnbondingReason_ELECTIVE,
			SessionEndHeight: sessionEndHeight,
			UnbondingHeight:  unbondingHeight,
		},
	)
	require.NoError(t, err)
	require.EqualValues(t, expectedEvent, events[0])

	// Make sure the unstaking supplier is removed from the suppliers list when the
	// unbonding period is over
	_, isSupplierFound = supplierModuleKeepers.GetSupplier(ctx, unstakingSupplierOperatorAddr)
	require.False(t, isSupplierFound)

	// Verify that the non-unstaking supplier still exists
	nonUnstakingSupplier, isSupplierFound := supplierModuleKeepers.GetSupplier(ctx, nonUnstakingSupplierOperatorAddr)
	require.True(t, isSupplierFound)
	require.False(t, nonUnstakingSupplier.IsUnbonding())
}

func TestMsgServer_UnstakeSupplier_CancelUnbondingIfRestaked(t *testing.T) {
	supplierModuleKeepers, ctx := keepertest.SupplierKeeper(t)
	srv := keeper.NewMsgServerImpl(*supplierModuleKeepers.Keeper)

	sharedParams := supplierModuleKeepers.SharedKeeper.GetParams(ctx)

	// Generate an address for the supplier
	supplierOperatorAddr := sample.AccAddress()

	// Stake the supplier
	initialStake := suppliertypes.DefaultMinStake.Amount.Int64()
	stakeMsg, expectedSupplier := newSupplierStakeMsg(supplierOperatorAddr, supplierOperatorAddr, initialStake, serviceID)
	_, err := srv.StakeSupplier(ctx, stakeMsg)
	require.NoError(t, err)

	// Assert that the EventSupplierStaked event is emitted.
	sessionEndHeight := sharedtypes.GetSessionEndHeight(&sharedParams, cosmostypes.UnwrapSDKContext(ctx).BlockHeight())
	expectedEvent, err := cosmostypes.TypedEventToEvent(
		&suppliertypes.EventSupplierStaked{
			Supplier:         expectedSupplier,
			SessionEndHeight: sessionEndHeight,
		},
	)
	require.NoError(t, err)

	events := cosmostypes.UnwrapSDKContext(ctx).EventManager().Events()
	require.Equalf(t, 1, len(events), "expected exactly 1 event")
	require.EqualValues(t, expectedEvent, events[0])

	// Reset the events, as if a new block were created.
	ctx, _ = testevents.ResetEventManager(ctx)

	// Verify that the supplier exists with no unbonding height
	foundSupplier, isSupplierFound := supplierModuleKeepers.GetSupplier(ctx, supplierOperatorAddr)
	require.True(t, isSupplierFound)
	require.False(t, foundSupplier.IsUnbonding())

	// Initiate the supplier unstaking
	unstakeMsg := &suppliertypes.MsgUnstakeSupplier{
		Signer:          supplierOperatorAddr,
		OperatorAddress: supplierOperatorAddr,
	}
	_, err = srv.UnstakeSupplier(ctx, unstakeMsg)
	require.NoError(t, err)

	expectedSupplier.UnstakeSessionEndHeight = uint64(sessionEndHeight)
	unbondingHeight := sharedtypes.GetSupplierUnbondingHeight(&sharedParams, expectedSupplier)

	// Assert that the EventSupplierUnbondingBegin event is emitted.
	expectedEvent, err = cosmostypes.TypedEventToEvent(
		&suppliertypes.EventSupplierUnbondingBegin{
			Supplier:         expectedSupplier,
			Reason:           suppliertypes.SupplierUnbondingReason_ELECTIVE,
			SessionEndHeight: sessionEndHeight,
			UnbondingHeight:  unbondingHeight,
		},
	)
	require.NoError(t, err)

	events = cosmostypes.UnwrapSDKContext(ctx).EventManager().Events()
	require.Equalf(t, 1, len(events), "expected exactly 1 event")
	require.EqualValues(t, expectedEvent, events[0])

	// Reset the events, as if a new block were created.
	ctx, _ = testevents.ResetEventManager(ctx)

	// Make sure the supplier entered the unbonding period
	foundSupplier, isSupplierFound = supplierModuleKeepers.GetSupplier(ctx, supplierOperatorAddr)
	require.True(t, isSupplierFound)
	require.True(t, foundSupplier.IsUnbonding())

	// Stake the supplier again
	stakeMsg, _ = newSupplierStakeMsg(supplierOperatorAddr, supplierOperatorAddr, initialStake+1, serviceID)
	_, err = srv.StakeSupplier(ctx, stakeMsg)
	require.NoError(t, err)

	expectedSupplier.UnstakeSessionEndHeight = sharedtypes.SupplierNotUnstaking
	expectedSupplier.Stake = stakeMsg.GetStake()

	// Assert that the EventSupplierUnbondingCanceled event is emitted.
	events = cosmostypes.UnwrapSDKContext(ctx).EventManager().Events()
	require.Equalf(t, 2, len(events), "expected exactly 2 event")

	expectedEvent, err = cosmostypes.TypedEventToEvent(
		&suppliertypes.EventSupplierUnbondingCanceled{
			Supplier:         expectedSupplier,
			SessionEndHeight: sessionEndHeight,
		},
	)
	require.NoError(t, err)
	require.EqualValues(t, expectedEvent, events[0])

	expectedEvent, err = cosmostypes.TypedEventToEvent(
		&suppliertypes.EventSupplierStaked{
			Supplier:         expectedSupplier,
			SessionEndHeight: sessionEndHeight,
		},
	)
	require.NoError(t, err)
	require.EqualValues(t, expectedEvent, events[1])

	// Make sure the supplier is no longer in the unbonding period
	foundSupplier, isSupplierFound = supplierModuleKeepers.GetSupplier(ctx, supplierOperatorAddr)
	require.True(t, isSupplierFound)
	require.False(t, foundSupplier.IsUnbonding())

	ctx = keepertest.SetBlockHeight(ctx, unbondingHeight)

	// Run the EndBlocker, the supplier should not be unbonding.
	err = supplierModuleKeepers.EndBlockerUnbondSuppliers(ctx)
	require.NoError(t, err)

	// Make sure the supplier is still in the suppliers list with an unbonding height of 0
	foundSupplier, isSupplierFound = supplierModuleKeepers.GetSupplier(ctx, supplierOperatorAddr)
	require.True(t, isSupplierFound)
	require.False(t, foundSupplier.IsUnbonding())
}

func TestMsgServer_UnstakeSupplier_FailIfNotStaked(t *testing.T) {
	supplierModuleKeepers, ctx := keepertest.SupplierKeeper(t)
	srv := keeper.NewMsgServerImpl(*supplierModuleKeepers.Keeper)

	// Generate an address for the supplier
	supplierOperatorAddr := sample.AccAddress()

	// Verify that the supplier does not exist yet
	_, isSupplierFound := supplierModuleKeepers.GetSupplier(ctx, supplierOperatorAddr)
	require.False(t, isSupplierFound)

	// Initiate the supplier unstaking
	unstakeMsg := &suppliertypes.MsgUnstakeSupplier{
		Signer:          supplierOperatorAddr,
		OperatorAddress: supplierOperatorAddr,
	}
	_, err := srv.UnstakeSupplier(ctx, unstakeMsg)
	require.Error(t, err)
	require.ErrorIs(t, err, suppliertypes.ErrSupplierNotFound)

	_, isSupplierFound = supplierModuleKeepers.GetSupplier(ctx, supplierOperatorAddr)
	require.False(t, isSupplierFound)
}

func TestMsgServer_UnstakeSupplier_FailIfCurrentlyUnstaking(t *testing.T) {
	supplierModuleKeepers, ctx := keepertest.SupplierKeeper(t)
	srv := keeper.NewMsgServerImpl(*supplierModuleKeepers.Keeper)

	// Generate an address for the supplier
	supplierOperatorAddr := sample.AccAddress()

	// Stake the supplier
	initialStake := suppliertypes.DefaultMinStake.Amount.Int64()
	stakeMsg, _ := newSupplierStakeMsg(supplierOperatorAddr, supplierOperatorAddr, initialStake, serviceID)
	_, err := srv.StakeSupplier(ctx, stakeMsg)
	require.NoError(t, err)

	// Initiate the supplier unstaking
	unstakeMsg := &suppliertypes.MsgUnstakeSupplier{
		Signer:          supplierOperatorAddr,
		OperatorAddress: supplierOperatorAddr,
	}
	_, err = srv.UnstakeSupplier(ctx, unstakeMsg)
	require.NoError(t, err)

	sdkCtx := cosmostypes.UnwrapSDKContext(ctx)
	ctx = keepertest.SetBlockHeight(ctx, sdkCtx.BlockHeight()+1)

	_, err = srv.UnstakeSupplier(ctx, unstakeMsg)
	require.ErrorIs(t, err, suppliertypes.ErrSupplierIsUnstaking)
}

func TestMsgServer_UnstakeSupplier_OperatorCanUnstake(t *testing.T) {
	supplierModuleKeepers, ctx := keepertest.SupplierKeeper(t)
	srv := keeper.NewMsgServerImpl(*supplierModuleKeepers.Keeper)

	// Generate an address for the supplier
	ownerAddr := sample.AccAddress()
	supplierOperatorAddr := sample.AccAddress()

	// Stake the supplier
	initialStake := suppliertypes.DefaultMinStake.Amount.Int64()
	stakeMsg, expectedSupplier := newSupplierStakeMsg(ownerAddr, ownerAddr, initialStake, serviceID)
	stakeMsg.OperatorAddress = supplierOperatorAddr
	expectedSupplier.OperatorAddress = supplierOperatorAddr
	_, err := srv.StakeSupplier(ctx, stakeMsg)
	require.NoError(t, err)

	// Assert that the MsgStakeSupplierResponse contains the newly staked supplier.
	// TODO_TEST(#663): Ensure responses contain modified state objects.

	// Assert that the EventSupplierStaked event is emitted.
	sharedParams := supplierModuleKeepers.SharedKeeper.GetParams(ctx)
	sessionEndHeight := sharedtypes.GetSessionEndHeight(&sharedParams, cosmostypes.UnwrapSDKContext(ctx).BlockHeight())
	expectedEvent, err := cosmostypes.TypedEventToEvent(
		&suppliertypes.EventSupplierStaked{
			Supplier:         expectedSupplier,
			SessionEndHeight: sessionEndHeight,
		},
	)
	require.NoError(t, err)

	events := cosmostypes.UnwrapSDKContext(ctx).EventManager().Events()
	require.Equalf(t, 1, len(events), "expected exactly 1 event")
	require.EqualValues(t, expectedEvent, events[0])

	// Reset the events, as if a new block were created.
	ctx, _ = testevents.ResetEventManager(ctx)

	// Initiate the supplier unstaking
	unstakeMsg := &suppliertypes.MsgUnstakeSupplier{
		Signer:          supplierOperatorAddr,
		OperatorAddress: supplierOperatorAddr,
	}
	_, err = srv.UnstakeSupplier(ctx, unstakeMsg)
	require.NoError(t, err)

	expectedSupplier.UnstakeSessionEndHeight = uint64(sessionEndHeight)

	// Assert that the MsgUnstakeSupplierResponse contains the unstaking supplier.
	// TODO_TEST(#663): Ensure responses contain modified state objects.

	// Assert that the EventSupplierUnbondingBegin event is emitted.
	unbondingHeight := sharedtypes.GetSupplierUnbondingHeight(&sharedParams, expectedSupplier)
	expectedEvent, err = cosmostypes.TypedEventToEvent(&suppliertypes.EventSupplierUnbondingBegin{
		Supplier:         expectedSupplier,
		Reason:           suppliertypes.SupplierUnbondingReason_ELECTIVE,
		SessionEndHeight: sessionEndHeight,
		UnbondingHeight:  unbondingHeight,
	})
	require.NoError(t, err)

	events = cosmostypes.UnwrapSDKContext(ctx).EventManager().Events()
	require.Equalf(t, 1, len(events), "expected exactly 1 event")
	require.EqualValues(t, expectedEvent, events[0])

	// Reset the events, as if a new block were created.
	ctx, _ = testevents.ResetEventManager(ctx)

	// Make sure the supplier entered the unbonding period
	foundSupplier, isSupplierFound := supplierModuleKeepers.GetSupplier(ctx, supplierOperatorAddr)
	require.True(t, isSupplierFound)
	require.True(t, foundSupplier.IsUnbonding())

	// Move block height to the end of the unbonding period
	ctx = keepertest.SetBlockHeight(ctx, unbondingHeight)
	sessionEndHeight = sharedtypes.GetSessionEndHeight(&sharedParams, cosmostypes.UnwrapSDKContext(ctx).BlockHeight())

	// Balance decrease is the total amount deducted from the supplier's balance, including
	// the initial stake and the staking fee.
	balanceDecrease := keeper.SupplierStakingFee.Amount.Int64() + foundSupplier.Stake.Amount.Int64()
	// Ensure that the initial stake is not returned to the owner yet
	require.Equal(t, -balanceDecrease, supplierModuleKeepers.SupplierBalanceMap[ownerAddr])

	// Run the endblocker to unbond suppliers
	err = supplierModuleKeepers.EndBlockerUnbondSuppliers(ctx)
	require.NoError(t, err)

<<<<<<< HEAD
	// Assert that the EventSupplierUnbondingEnd event is emitted.
	expectedEvent, err = cosmostypes.TypedEventToEvent(&suppliertypes.EventSupplierUnbondingEnd{
		Supplier:         expectedSupplier,
		Reason:           suppliertypes.SupplierUnbondingReason_ELECTIVE,
		SessionEndHeight: sessionEndHeight,
		UnbondingHeight:  unbondingHeight,
	})
	require.NoError(t, err)

	events = cosmostypes.UnwrapSDKContext(ctx).EventManager().Events()
	require.Equalf(t, 1, len(events), "expected exactly 1 event")
	require.EqualValues(t, expectedEvent, events[0])

	// Ensure that the initial stake is returned to the owner
	require.Equal(t, initialStake, supplierModuleKeepers.SupplierUnstakedFundsMap[ownerAddr])
=======
	// Ensure that the initial stake is returned to the owner while the staking fee
	// remains deducted from the supplier's balance.
	require.Equal(t, -keeper.SupplierStakingFee.Amount.Int64(), supplierModuleKeepers.SupplierBalanceMap[ownerAddr])
}

func createStakeMsg(supplierOwnerAddr string, stakeAmount int64) *suppliertypes.MsgStakeSupplier {
	initialStake := sdk.NewCoin("upokt", math.NewInt(stakeAmount))
	return &suppliertypes.MsgStakeSupplier{
		Signer:          supplierOwnerAddr,
		OwnerAddress:    supplierOwnerAddr,
		OperatorAddress: supplierOwnerAddr,
		Stake:           &initialStake,
		Services: []*sharedtypes.SupplierServiceConfig{
			{
				ServiceId: "svcId",
				Endpoints: []*sharedtypes.SupplierEndpoint{
					{
						Url:     "http://localhost:8080",
						RpcType: sharedtypes.RPCType_JSON_RPC,
						Configs: make([]*sharedtypes.ConfigOption, 0),
					},
				},
				RevShare: []*sharedtypes.ServiceRevenueShare{
					{
						Address:            supplierOwnerAddr,
						RevSharePercentage: 100,
					},
				},
			},
		},
	}
>>>>>>> bae452a3
}<|MERGE_RESOLUTION|>--- conflicted
+++ resolved
@@ -399,7 +399,6 @@
 	err = supplierModuleKeepers.EndBlockerUnbondSuppliers(ctx)
 	require.NoError(t, err)
 
-<<<<<<< HEAD
 	// Assert that the EventSupplierUnbondingEnd event is emitted.
 	expectedEvent, err = cosmostypes.TypedEventToEvent(&suppliertypes.EventSupplierUnbondingEnd{
 		Supplier:         expectedSupplier,
@@ -413,39 +412,7 @@
 	require.Equalf(t, 1, len(events), "expected exactly 1 event")
 	require.EqualValues(t, expectedEvent, events[0])
 
-	// Ensure that the initial stake is returned to the owner
-	require.Equal(t, initialStake, supplierModuleKeepers.SupplierUnstakedFundsMap[ownerAddr])
-=======
 	// Ensure that the initial stake is returned to the owner while the staking fee
 	// remains deducted from the supplier's balance.
 	require.Equal(t, -keeper.SupplierStakingFee.Amount.Int64(), supplierModuleKeepers.SupplierBalanceMap[ownerAddr])
-}
-
-func createStakeMsg(supplierOwnerAddr string, stakeAmount int64) *suppliertypes.MsgStakeSupplier {
-	initialStake := sdk.NewCoin("upokt", math.NewInt(stakeAmount))
-	return &suppliertypes.MsgStakeSupplier{
-		Signer:          supplierOwnerAddr,
-		OwnerAddress:    supplierOwnerAddr,
-		OperatorAddress: supplierOwnerAddr,
-		Stake:           &initialStake,
-		Services: []*sharedtypes.SupplierServiceConfig{
-			{
-				ServiceId: "svcId",
-				Endpoints: []*sharedtypes.SupplierEndpoint{
-					{
-						Url:     "http://localhost:8080",
-						RpcType: sharedtypes.RPCType_JSON_RPC,
-						Configs: make([]*sharedtypes.ConfigOption, 0),
-					},
-				},
-				RevShare: []*sharedtypes.ServiceRevenueShare{
-					{
-						Address:            supplierOwnerAddr,
-						RevSharePercentage: 100,
-					},
-				},
-			},
-		},
-	}
->>>>>>> bae452a3
 }