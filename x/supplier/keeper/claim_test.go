--- conflicted
+++ resolved
@@ -17,17 +17,10 @@
 // Prevent strconv unused error
 var _ = strconv.IntSize
 
-<<<<<<< HEAD
-func createNClaim(keeper *keeper.Keeper, ctx sdk.Context, n int) []types.Claim {
+func createNClaims(keeper *keeper.Keeper, ctx sdk.Context, n int) []types.Claim {
 	claims := make([]types.Claim, n)
 	for i := range claims {
 		claims[i].SupplierAddress = sample.AccAddress()
-=======
-func createNClaims(keeper *keeper.Keeper, ctx sdk.Context, n int) []types.Claim {
-	items := make([]types.Claim, n)
-	for i := range items {
-		items[i].Index = strconv.Itoa(i)
->>>>>>> 15b5fb32
 
 		keeper.InsertClaim(ctx, claims[i])
 	}
@@ -36,13 +29,8 @@
 
 func TestClaimGet(t *testing.T) {
 	keeper, ctx := keepertest.SupplierKeeper(t)
-<<<<<<< HEAD
-	claims := createNClaim(keeper, ctx, 10)
+	claims := createNClaims(keeper, ctx, 10)
 	for _, claim := range claims {
-=======
-	items := createNClaims(keeper, ctx, 10)
-	for _, item := range items {
->>>>>>> 15b5fb32
 		rst, found := keeper.GetClaim(ctx,
 			claim.Index,
 		)
@@ -55,13 +43,8 @@
 }
 func TestClaimRemove(t *testing.T) {
 	keeper, ctx := keepertest.SupplierKeeper(t)
-<<<<<<< HEAD
-	claims := createNClaim(keeper, ctx, 10)
+	claims := createNClaims(keeper, ctx, 10)
 	for _, claim := range claims {
-=======
-	items := createNClaims(keeper, ctx, 10)
-	for _, item := range items {
->>>>>>> 15b5fb32
 		keeper.RemoveClaim(ctx,
 			claim.SessionId,
 			claim.SupplierAddress,
@@ -76,15 +59,9 @@
 
 func TestClaimGetAll(t *testing.T) {
 	keeper, ctx := keepertest.SupplierKeeper(t)
-<<<<<<< HEAD
 	claims := createNClaim(keeper, ctx, 10)
 	require.ElementsMatch(t,
 		nullify.Fill(claims),
-=======
-	items := createNClaims(keeper, ctx, 10)
-	require.ElementsMatch(t,
-		nullify.Fill(items),
->>>>>>> 15b5fb32
 		nullify.Fill(keeper.GetAllClaims(ctx)),
 	)
 }