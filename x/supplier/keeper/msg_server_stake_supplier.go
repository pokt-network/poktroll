package keeper

import (
	"context"
	"fmt"

	sdk "github.com/cosmos/cosmos-sdk/types"
	"google.golang.org/grpc/codes"
	"google.golang.org/grpc/status"

	"github.com/pokt-network/poktroll/app/volatile"
	"github.com/pokt-network/poktroll/telemetry"
	sharedtypes "github.com/pokt-network/poktroll/x/shared/types"
	suppliertypes "github.com/pokt-network/poktroll/x/supplier/types"
)

<<<<<<< HEAD
func (k msgServer) StakeSupplier(ctx context.Context, msg *suppliertypes.MsgStakeSupplier) (*suppliertypes.MsgStakeSupplierResponse, error) {
=======
var (
	// TODO_BETA: Make supplier staking fee a governance parameter
	// TODO_BETA(@red-0ne): Update supplier staking documentation to remove the upstaking
	// requirement and introduce the staking fee.
	SupplierStakingFee = sdk.NewInt64Coin(volatile.DenomuPOKT, 1)
)

func (k msgServer) StakeSupplier(ctx context.Context, msg *types.MsgStakeSupplier) (*types.MsgStakeSupplierResponse, error) {
>>>>>>> bae452a3
	isSuccessful := false
	defer telemetry.EventSuccessCounter(
		"stake_supplier",
		telemetry.DefaultCounterFn,
		func() bool { return isSuccessful },
	)

	logger := k.Logger().With("method", "StakeSupplier")
	logger.Info(fmt.Sprintf("About to stake supplier with msg: %v", msg))

	// ValidateBasic also validates that the msg signer is the owner or operator of the supplier
	if err := msg.ValidateBasic(); err != nil {
		logger.Info(fmt.Sprintf("invalid MsgStakeSupplier: %v", msg))
		return nil, status.Error(codes.InvalidArgument, err.Error())
	}

	// Check if the services the supplier is staking for exist
	for _, serviceConfig := range msg.Services {
		if _, serviceFound := k.serviceKeeper.GetService(ctx, serviceConfig.ServiceId); !serviceFound {
			logger.Info(fmt.Sprintf("service %q does not exist", serviceConfig.ServiceId))
			return nil, status.Error(
				codes.InvalidArgument,
				suppliertypes.ErrSupplierServiceNotFound.Wrapf("service %q does not exist", serviceConfig.ServiceId).Error(),
			)
		}
	}

	// Check if the supplier already exists or not
	var (
		err                  error
		coinsToEscrow        sdk.Coin
		wasSupplierUnbonding bool
	)
	supplier, isSupplierFound := k.GetSupplier(ctx, msg.OperatorAddress)

	if !isSupplierFound {
		logger.Info(fmt.Sprintf("Supplier not found. Creating new supplier for address %q", msg.OperatorAddress))
		supplier = k.createSupplier(ctx, msg)

		coinsToEscrow = *msg.Stake
	} else {
		logger.Info(fmt.Sprintf("Supplier found. About to try updating supplier with address %q", msg.OperatorAddress))

		// Ensure the signer is either the owner or the operator of the supplier.
		if !msg.IsSigner(supplier.OwnerAddress) && !msg.IsSigner(supplier.OperatorAddress) {
			return nil, status.Error(
				codes.InvalidArgument,
				sharedtypes.ErrSharedUnauthorizedSupplierUpdate.Wrapf(
					"signer address %s does not match owner address %s or supplier operator address %s",
					msg.Signer, msg.OwnerAddress, msg.OperatorAddress,
				).Error(),
			)
		}

		// Ensure that only the owner can change the OwnerAddress.
		// (i.e. fail if owner address changed and the owner is not the msg signer)
		if !supplier.HasOwner(msg.OwnerAddress) && !msg.IsSigner(supplier.OwnerAddress) {
			err = sharedtypes.ErrSharedUnauthorizedSupplierUpdate.Wrapf(
				"signer %q is not allowed to update the owner address %q",
				msg.Signer, supplier.OwnerAddress,
			)
			logger.Info(fmt.Sprintf("ERROR: %s", err))

			return nil, status.Error(codes.InvalidArgument, err.Error())
		}

		// Ensure that the operator addresses cannot be changed. This is because changing
		// it mid-session invalidates the current session.
		if !supplier.HasOperator(msg.OperatorAddress) {
			err = sharedtypes.ErrSharedUnauthorizedSupplierUpdate.Wrap(
				"updating the operator address is forbidden, unstake then re-stake with the updated operator address",
			)
			logger.Info(fmt.Sprintf("ERROR: %s", err))

			return nil, status.Error(codes.InvalidArgument, err.Error())
		}

		currSupplierStake := *supplier.Stake
		if err = k.updateSupplier(ctx, &supplier, msg); err != nil {
			logger.Info(fmt.Sprintf("ERROR: could not update supplier for address %q due to error %v", msg.OperatorAddress, err))
			return nil, status.Error(codes.InvalidArgument, err.Error())
		}
		coinsToEscrow, err = (*msg.Stake).SafeSub(currSupplierStake)
		if err != nil {
			logger.Info(fmt.Sprintf("ERROR: %s", err))
			return nil, status.Error(codes.Internal, err.Error())
		}
		logger.Info(fmt.Sprintf("Supplier is going to escrow an additional %+v coins", coinsToEscrow))

		// If the supplier has initiated an unstake action, cancel it since they are staking again.
		if supplier.UnstakeSessionEndHeight != sharedtypes.SupplierNotUnstaking {
			wasSupplierUnbonding = true
			supplier.UnstakeSessionEndHeight = sharedtypes.SupplierNotUnstaking
		}
	}

<<<<<<< HEAD
	// MUST ALWAYS stake or upstake (> 0 delta)
	if coinsToEscrow.IsZero() {
		err = suppliertypes.ErrSupplierInvalidStake.Wrapf("Signer %q must escrow more than 0 additional coins", msg.Signer)
=======
	// TODO_BETA: Remove requirement of MUST ALWAYS stake or upstake (>= 0 delta)
	// TODO_POST_MAINNET: Should we allow stake decrease down to min stake?
	if coinsToEscrow.IsNegative() {
		err = types.ErrSupplierInvalidStake.Wrapf(
			"Supplier signer %q stake (%s) must be greater than or equal to the current stake (%s)",
			msg.Signer, msg.GetStake(), supplier.Stake,
		)
>>>>>>> bae452a3
		logger.Info(fmt.Sprintf("WARN: %s", err))
		return nil, status.Error(codes.InvalidArgument, err.Error())
	}

	// MUST ALWAYS have at least minimum stake.
	minStake := k.GetParams(ctx).MinStake
	if msg.Stake.Amount.LT(minStake.Amount) {
		err = suppliertypes.ErrSupplierInvalidStake.Wrapf(
			"supplier with owner %q must stake at least %s",
			msg.GetOwnerAddress(), minStake,
		)
		logger.Info(fmt.Sprintf("ERROR: %s", err))
		return nil, status.Error(codes.InvalidArgument, err.Error())
	}

	// Retrieve the account address of the message signer
	msgSignerAddress, err := sdk.AccAddressFromBech32(msg.Signer)
	if err != nil {
		logger.Info(fmt.Sprintf("ERROR: could not parse address %q", msg.Signer))
		return nil, status.Error(codes.InvalidArgument, err.Error())
	}

	// Send the coins from the message signer account to the staked supplier pool
<<<<<<< HEAD
	err = k.bankKeeper.SendCoinsFromAccountToModule(ctx, msgSignerAddress, suppliertypes.ModuleName, []sdk.Coin{coinsToEscrow})
=======
	stakeWithFee := sdk.NewCoins(coinsToEscrow.Add(SupplierStakingFee))
	err = k.bankKeeper.SendCoinsFromAccountToModule(ctx, msgSignerAddress, types.ModuleName, stakeWithFee)
>>>>>>> bae452a3
	if err != nil {
		logger.Info(fmt.Sprintf("ERROR: could not send %v coins from %q to %q module account due to %v", coinsToEscrow, msgSignerAddress, suppliertypes.ModuleName, err))
		return nil, status.Error(codes.InvalidArgument, err.Error())
	}
	logger.Info(fmt.Sprintf("Successfully escrowed %v coins from %q to %q module account", coinsToEscrow, msgSignerAddress, suppliertypes.ModuleName))

	// Update the Supplier in the store
	k.SetSupplier(ctx, supplier)
	logger.Info(fmt.Sprintf("Successfully updated supplier stake for supplier: %+v", supplier))

	sdkCtx := sdk.UnwrapSDKContext(ctx)
	events := make([]sdk.Msg, 0)
	sessionEndHeight := k.sharedKeeper.GetSessionEndHeight(ctx, sdkCtx.BlockHeight())

	if wasSupplierUnbonding {
		events = append(events, &suppliertypes.EventSupplierUnbondingCanceled{
			Supplier:         &supplier,
			SessionEndHeight: sessionEndHeight,
		})
	}

	// Emit an event which signals that the supplier staked.
	events = append(events, &suppliertypes.EventSupplierStaked{
		Supplier:         &supplier,
		SessionEndHeight: sessionEndHeight,
	})
	if err = sdkCtx.EventManager().EmitTypedEvents(events...); err != nil {
		err = suppliertypes.ErrSupplierEmitEvent.Wrapf("(%+v): %s", events, err)
		logger.Error(err.Error())
		return nil, status.Error(codes.Internal, err.Error())
	}

	isSuccessful = true
	return &suppliertypes.MsgStakeSupplierResponse{}, nil
}

// createSupplier creates a new supplier from the given message.
func (k msgServer) createSupplier(
	ctx context.Context,
	msg *suppliertypes.MsgStakeSupplier,
) sharedtypes.Supplier {
	sharedParams := k.sharedKeeper.GetParams(ctx)
	sdkCtx := sdk.UnwrapSDKContext(ctx)
	currentHeight := sdkCtx.BlockHeight()
	nextSessionStartHeight := sharedtypes.GetNextSessionStartHeight(&sharedParams, currentHeight)

	// Register activation height for each service. Since the supplier is new,
	// all services are activated at the end of the current session.
	servicesActivationHeightsMap := make(map[string]uint64)
	for _, serviceConfig := range msg.Services {
		servicesActivationHeightsMap[serviceConfig.ServiceId] = uint64(nextSessionStartHeight)
	}

	return sharedtypes.Supplier{
		OwnerAddress:                 msg.OwnerAddress,
		OperatorAddress:              msg.OperatorAddress,
		Stake:                        msg.Stake,
		Services:                     msg.Services,
		ServicesActivationHeightsMap: servicesActivationHeightsMap,
	}
}

// updateSupplier updates the given supplier with the given message.
func (k msgServer) updateSupplier(
	ctx context.Context,
	supplier *sharedtypes.Supplier,
	msg *suppliertypes.MsgStakeSupplier,
) error {
	// Validate that the stake is not being lowered
	if msg.Stake == nil {
		return suppliertypes.ErrSupplierInvalidStake.Wrapf("stake amount cannot be nil")
	}

<<<<<<< HEAD
	if msg.Stake.IsLTE(*supplier.Stake) {
		return suppliertypes.ErrSupplierInvalidStake.Wrapf("stake amount %v must be higher than previous stake amount %v", msg.Stake, supplier.Stake)
=======
	// TODO_BETA: No longer require upstaking. Remove this check.
	if msg.Stake.IsLT(*supplier.Stake) {
		return types.ErrSupplierInvalidStake.Wrapf(
			"stake amount %v must be greater than or equal than previous stake amount %v",
			msg.Stake, supplier.Stake,
		)
>>>>>>> bae452a3
	}
	supplier.Stake = msg.Stake

	supplier.OwnerAddress = msg.OwnerAddress

	// Validate that the service configs maintain at least one service.
	// Additional validation is done in `msg.ValidateBasic` above.
	if len(msg.Services) == 0 {
		return suppliertypes.ErrSupplierInvalidServiceConfig.Wrapf("must have at least one service")
	}

	sharedParams := k.sharedKeeper.GetParams(ctx)
	sdkCtx := sdk.UnwrapSDKContext(ctx)
	currentHeight := sdkCtx.BlockHeight()
	nextSessionStartHeight := sharedtypes.GetNextSessionStartHeight(&sharedParams, currentHeight)

	// Update activation height for services update. New services are activated at the
	// end of the current session, while existing ones keep their activation height.
	// TODO_MAINNET: Service removal should take effect at the beginning of the
	// next session, otherwise sessions that are fetched at their start height may
	// still include Suppliers that no longer provide the services they removed.
	// For the same reason, any SupplierEndpoint change should take effect at the
	// beginning of the next session.
	ServicesActivationHeightMap := make(map[string]uint64)
	for _, serviceConfig := range msg.Services {
		ServicesActivationHeightMap[serviceConfig.ServiceId] = uint64(nextSessionStartHeight)
		// If the service has already been staked for, keep its activation height.
		for _, existingServiceConfig := range supplier.Services {
			if existingServiceConfig.ServiceId == serviceConfig.ServiceId {
				existingServiceActivationHeight := supplier.ServicesActivationHeightsMap[serviceConfig.ServiceId]
				ServicesActivationHeightMap[serviceConfig.ServiceId] = existingServiceActivationHeight
				break
			}
		}
	}

	supplier.Services = msg.Services
	supplier.ServicesActivationHeightsMap = ServicesActivationHeightMap

	return nil
}<|MERGE_RESOLUTION|>--- conflicted
+++ resolved
@@ -14,9 +14,6 @@
 	suppliertypes "github.com/pokt-network/poktroll/x/supplier/types"
 )
 
-<<<<<<< HEAD
-func (k msgServer) StakeSupplier(ctx context.Context, msg *suppliertypes.MsgStakeSupplier) (*suppliertypes.MsgStakeSupplierResponse, error) {
-=======
 var (
 	// TODO_BETA: Make supplier staking fee a governance parameter
 	// TODO_BETA(@red-0ne): Update supplier staking documentation to remove the upstaking
@@ -24,8 +21,7 @@
 	SupplierStakingFee = sdk.NewInt64Coin(volatile.DenomuPOKT, 1)
 )
 
-func (k msgServer) StakeSupplier(ctx context.Context, msg *types.MsgStakeSupplier) (*types.MsgStakeSupplierResponse, error) {
->>>>>>> bae452a3
+func (k msgServer) StakeSupplier(ctx context.Context, msg *suppliertypes.MsgStakeSupplier) (*suppliertypes.MsgStakeSupplierResponse, error) {
 	isSuccessful := false
 	defer telemetry.EventSuccessCounter(
 		"stake_supplier",
@@ -122,19 +118,13 @@
 		}
 	}
 
-<<<<<<< HEAD
-	// MUST ALWAYS stake or upstake (> 0 delta)
-	if coinsToEscrow.IsZero() {
-		err = suppliertypes.ErrSupplierInvalidStake.Wrapf("Signer %q must escrow more than 0 additional coins", msg.Signer)
-=======
 	// TODO_BETA: Remove requirement of MUST ALWAYS stake or upstake (>= 0 delta)
 	// TODO_POST_MAINNET: Should we allow stake decrease down to min stake?
 	if coinsToEscrow.IsNegative() {
-		err = types.ErrSupplierInvalidStake.Wrapf(
+		err = suppliertypes.ErrSupplierInvalidStake.Wrapf(
 			"Supplier signer %q stake (%s) must be greater than or equal to the current stake (%s)",
 			msg.Signer, msg.GetStake(), supplier.Stake,
 		)
->>>>>>> bae452a3
 		logger.Info(fmt.Sprintf("WARN: %s", err))
 		return nil, status.Error(codes.InvalidArgument, err.Error())
 	}
@@ -158,12 +148,8 @@
 	}
 
 	// Send the coins from the message signer account to the staked supplier pool
-<<<<<<< HEAD
-	err = k.bankKeeper.SendCoinsFromAccountToModule(ctx, msgSignerAddress, suppliertypes.ModuleName, []sdk.Coin{coinsToEscrow})
-=======
 	stakeWithFee := sdk.NewCoins(coinsToEscrow.Add(SupplierStakingFee))
-	err = k.bankKeeper.SendCoinsFromAccountToModule(ctx, msgSignerAddress, types.ModuleName, stakeWithFee)
->>>>>>> bae452a3
+	err = k.bankKeeper.SendCoinsFromAccountToModule(ctx, msgSignerAddress, suppliertypes.ModuleName, stakeWithFee)
 	if err != nil {
 		logger.Info(fmt.Sprintf("ERROR: could not send %v coins from %q to %q module account due to %v", coinsToEscrow, msgSignerAddress, suppliertypes.ModuleName, err))
 		return nil, status.Error(codes.InvalidArgument, err.Error())
@@ -237,17 +223,12 @@
 		return suppliertypes.ErrSupplierInvalidStake.Wrapf("stake amount cannot be nil")
 	}
 
-<<<<<<< HEAD
-	if msg.Stake.IsLTE(*supplier.Stake) {
-		return suppliertypes.ErrSupplierInvalidStake.Wrapf("stake amount %v must be higher than previous stake amount %v", msg.Stake, supplier.Stake)
-=======
 	// TODO_BETA: No longer require upstaking. Remove this check.
 	if msg.Stake.IsLT(*supplier.Stake) {
-		return types.ErrSupplierInvalidStake.Wrapf(
+		return suppliertypes.ErrSupplierInvalidStake.Wrapf(
 			"stake amount %v must be greater than or equal than previous stake amount %v",
 			msg.Stake, supplier.Stake,
 		)
->>>>>>> bae452a3
 	}
 	supplier.Stake = msg.Stake
 
