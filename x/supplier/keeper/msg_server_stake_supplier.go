package keeper

import (
	"context"

	sdkerrors "cosmossdk.io/errors"
	sdk "github.com/cosmos/cosmos-sdk/types"

	sharedtypes "pocket/x/shared/types"
	"pocket/x/supplier/types"
)

func (k msgServer) StakeSupplier(
	goCtx context.Context,
	msg *types.MsgStakeSupplier,
) (*types.MsgStakeSupplierResponse, error) {
	ctx := sdk.UnwrapSDKContext(goCtx)

	logger := k.Logger(ctx).With("method", "StakeSupplier")
	logger.Info("About to stake supplier with msg: %v", msg)

	// Check if the supplier already exists or not
	var err error
	var coinsToDelegate sdk.Coin
	supplier, isSupplierFound := k.GetSupplier(ctx, msg.Address)
	if !isSupplierFound {
		logger.Info("Supplier not found. Creating new supplier for address %s", msg.Address)
<<<<<<< HEAD
		if err = k.createSupplier(ctx, &supplier, msg); err != nil {
			return nil, err
		}
=======
		supplier = k.createSupplier(ctx, msg)
>>>>>>> 6a6c99fd
		coinsToDelegate = *msg.Stake
	} else {
		logger.Info("Supplier found. Updating supplier for address %s", msg.Address)
		currSupplierStake := *supplier.Stake
		if err = k.updateSupplier(ctx, &supplier, msg); err != nil {
			return nil, err
		}
		coinsToDelegate = (*msg.Stake).Sub(currSupplierStake)
	}

	// Retrieve the address of the supplier
	supplierAddress, err := sdk.AccAddressFromBech32(msg.Address)
	if err != nil {
		logger.Error("could not parse address %s", msg.Address)
		return nil, err
	}

	// Send the coins from the supplier to the staked supplier pool
	err = k.bankKeeper.DelegateCoinsFromAccountToModule(ctx, supplierAddress, types.ModuleName, []sdk.Coin{coinsToDelegate})
	if err != nil {
		logger.Error("could not send %v coins from %s to %s module account due to %v", coinsToDelegate, supplierAddress, types.ModuleName, err)
		return nil, err
	}

	// Update the Supplier in the store
	k.SetSupplier(ctx, supplier)
	logger.Info("Successfully updated supplier stake for supplier: %+v", supplier)

	return &types.MsgStakeSupplierResponse{}, nil
}

func (k msgServer) createSupplier(
	ctx sdk.Context,
<<<<<<< HEAD
	supplier *sharedtypes.Supplier,
	msg *types.MsgStakeSupplier,
) error {
	*supplier = sharedtypes.Supplier{
		Address: msg.Address,
		Stake:   msg.Stake,
	}

	return nil
=======
	msg *types.MsgStakeSupplier,
) sharedtypes.Supplier {
	return sharedtypes.Supplier{
		Address: msg.Address,
		Stake:   msg.Stake,
	}
>>>>>>> 6a6c99fd
}

func (k msgServer) updateSupplier(
	ctx sdk.Context,
	supplier *sharedtypes.Supplier,
	msg *types.MsgStakeSupplier,
) error {
	// Checks if the the msg address is the same as the current owner
	if msg.Address != supplier.Address {
		return sdkerrors.Wrapf(types.ErrSupplierUnauthorized, "msg Address (%s) != supplier address (%s)", msg.Address, supplier.Address)
	}

	if msg.Stake == nil {
		return sdkerrors.Wrapf(types.ErrSupplierInvalidStake, "stake amount cannot be nil")
	}

	if msg.Stake.IsLTE(*supplier.Stake) {

		return sdkerrors.Wrapf(types.ErrSupplierInvalidStake, "stake amount %v must be higher than previous stake amount %v", msg.Stake, supplier.Stake)
	}

	supplier.Stake = msg.Stake

	return nil
}<|MERGE_RESOLUTION|>--- conflicted
+++ resolved
@@ -25,13 +25,7 @@
 	supplier, isSupplierFound := k.GetSupplier(ctx, msg.Address)
 	if !isSupplierFound {
 		logger.Info("Supplier not found. Creating new supplier for address %s", msg.Address)
-<<<<<<< HEAD
-		if err = k.createSupplier(ctx, &supplier, msg); err != nil {
-			return nil, err
-		}
-=======
 		supplier = k.createSupplier(ctx, msg)
->>>>>>> 6a6c99fd
 		coinsToDelegate = *msg.Stake
 	} else {
 		logger.Info("Supplier found. Updating supplier for address %s", msg.Address)
@@ -65,24 +59,12 @@
 
 func (k msgServer) createSupplier(
 	ctx sdk.Context,
-<<<<<<< HEAD
-	supplier *sharedtypes.Supplier,
-	msg *types.MsgStakeSupplier,
-) error {
-	*supplier = sharedtypes.Supplier{
-		Address: msg.Address,
-		Stake:   msg.Stake,
-	}
-
-	return nil
-=======
 	msg *types.MsgStakeSupplier,
 ) sharedtypes.Supplier {
 	return sharedtypes.Supplier{
 		Address: msg.Address,
 		Stake:   msg.Stake,
 	}
->>>>>>> 6a6c99fd
 }
 
 func (k msgServer) updateSupplier(
