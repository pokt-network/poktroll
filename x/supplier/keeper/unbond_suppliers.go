package keeper

import (
	"context"
	"fmt"

	cosmostypes "github.com/cosmos/cosmos-sdk/types"

	sharedtypes "github.com/pokt-network/poktroll/x/shared/types"
	suppliertypes "github.com/pokt-network/poktroll/x/supplier/types"
)

// EndBlockerUnbondSuppliers unbonds suppliers whose unbonding period has elapsed.
func (k Keeper) EndBlockerUnbondSuppliers(ctx context.Context) (numUnbondedSuppliers uint64, err error) {
	sdkCtx := cosmostypes.UnwrapSDKContext(ctx)
	sharedParams := k.sharedKeeper.GetParams(ctx)
	currentHeight := sdkCtx.BlockHeight()

<<<<<<< HEAD
    // Only process unbonding suppliers at the end of the session.
    if !sharedtypes.IsSessionEndHeight(&sharedParams, currentHeight) {
        return numUnbondedSuppliers, nil
    }
=======
	// Only process unbonding suppliers at the end of the session.
	if !sharedtypes.IsSessionEndHeight(&sharedParams, currentHeight) {
		return numUnbondedSuppliers, nil
	}
>>>>>>> 451cf63b

	logger := k.Logger().With("method", "UnbondSupplier")

	// Iterate over all unstaking suppliers and unbond suppliers that have finished the unbonding period.
	allUnstakingSuppliersIterator := k.GetAllUnstakingSuppliersIterator(ctx)
	defer allUnstakingSuppliersIterator.Close()

	for ; allUnstakingSuppliersIterator.Valid(); allUnstakingSuppliersIterator.Next() {
		supplierAddress := allUnstakingSuppliersIterator.Value()
		// Get dehydrated supplier from the store to avoid unmarshalling all the supplier service configs.
		supplier, found := k.GetDehydratedSupplier(ctx, string(supplierAddress))
		if !found {
			// We should be able to find the supplier if it is in the iterator.
			err := fmt.Errorf("should never happen: could not find unbonding supplier %s", supplierAddress)
			logger.Error(err.Error())
			return numUnbondedSuppliers, err
		}

		// Ignore suppliers that have not initiated the unbonding action
		// because this function is only responsible for unbonding.
		if !supplier.IsUnbonding() {
			// If we are getting the supplier from the unbonding store and it is not
			// unbonding, this means that there is a dangling entry in the index.
			// Log the error, remove the index entry but continue to the next supplier.
			err := fmt.Errorf("should never happen: found supplier %s in unbonding store but it is not unbonding", supplierAddress)
			logger.Error(err.Error())
			k.removeSupplierUnstakingHeightIndex(ctx, supplier.OperatorAddress)
			continue
		}

		unbondingEndHeight := sharedtypes.GetSupplierUnbondingEndHeight(&sharedParams, &supplier)

		// If the unbonding height is ahead of the current height, the supplier
		// stays in the unbonding state.
		if unbondingEndHeight > currentHeight {
			continue
		}

		// Retrieve the owner address of the supplier.
		ownerAddress, err := cosmostypes.AccAddressFromBech32(supplier.OwnerAddress)
		if err != nil {
			logger.Error(fmt.Sprintf("could not parse the owner address %s", supplier.OwnerAddress))
			return numUnbondedSuppliers, err
		}

		// Retrieve the address of the supplier.
		supplierOperatorAddress, err := cosmostypes.AccAddressFromBech32(supplier.OperatorAddress)
		if err != nil {
			logger.Error(fmt.Sprintf("could not parse the operator address %s", supplier.OperatorAddress))
			return numUnbondedSuppliers, err
		}

		// If the supplier stake is 0 due to slashing, then do not move 0 coins
		// to its account.
		// Coin#IsPositive returns false if the coin is 0.
		if supplier.Stake.IsPositive() {
			// Send the coins from the supplier pool back to the supplier.
			if err = k.bankKeeper.SendCoinsFromModuleToAccount(
				ctx, suppliertypes.ModuleName, ownerAddress, []cosmostypes.Coin{*supplier.Stake},
			); err != nil {
				logger.Error(fmt.Sprintf(
					"could not send %s coins from module %s to account %s due to %s",
					supplier.Stake.String(), suppliertypes.ModuleName, ownerAddress, err,
				))
				return numUnbondedSuppliers, err
			}
		}

		// Remove the supplier from the store.
		k.RemoveSupplier(ctx, supplierOperatorAddress.String())
		logger.Info(fmt.Sprintf("Successfully removed the supplier: %+v", supplier))

		unbondingReason := suppliertypes.SupplierUnbondingReason_SUPPLIER_UNBONDING_REASON_VOLUNTARY
		if supplier.GetStake().Amount.LT(k.GetParams(ctx).MinStake.Amount) {
			unbondingReason = suppliertypes.SupplierUnbondingReason_SUPPLIER_UNBONDING_REASON_BELOW_MIN_STAKE
		}

		// Emit an event which signals that the supplier has successfully unbonded.
		sessionEndHeight := sharedtypes.GetSessionEndHeight(&sharedParams, currentHeight)
		unbondingEndEvent := &suppliertypes.EventSupplierUnbondingEnd{
			Supplier:           &supplier,
			Reason:             unbondingReason,
			SessionEndHeight:   sessionEndHeight,
			UnbondingEndHeight: unbondingEndHeight,
		}
		if eventErr := sdkCtx.EventManager().EmitTypedEvent(unbondingEndEvent); eventErr != nil {
			logger.Error(fmt.Sprintf("failed to emit event: %+v; %s", unbondingEndEvent, eventErr))
			return numUnbondedSuppliers, eventErr
		}

		numUnbondedSuppliers += 1
	}

	return numUnbondedSuppliers, nil
}<|MERGE_RESOLUTION|>--- conflicted
+++ resolved
@@ -16,17 +16,10 @@
 	sharedParams := k.sharedKeeper.GetParams(ctx)
 	currentHeight := sdkCtx.BlockHeight()
 
-<<<<<<< HEAD
-    // Only process unbonding suppliers at the end of the session.
-    if !sharedtypes.IsSessionEndHeight(&sharedParams, currentHeight) {
-        return numUnbondedSuppliers, nil
-    }
-=======
 	// Only process unbonding suppliers at the end of the session.
 	if !sharedtypes.IsSessionEndHeight(&sharedParams, currentHeight) {
 		return numUnbondedSuppliers, nil
 	}
->>>>>>> 451cf63b
 
 	logger := k.Logger().With("method", "UnbondSupplier")
 
