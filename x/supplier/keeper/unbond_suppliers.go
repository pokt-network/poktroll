--- conflicted
+++ resolved
@@ -49,11 +49,7 @@
 		// Retrieve the address of the supplier.
 		supplierOperatorAddress, err := cosmostypes.AccAddressFromBech32(supplier.OperatorAddress)
 		if err != nil {
-<<<<<<< HEAD
-			logger.Error(fmt.Sprintf("could not parse the operator address %s", supplier.Address))
-=======
 			logger.Error(fmt.Sprintf("could not parse the operator address %s", supplier.OperatorAddress))
->>>>>>> 5a10fba6
 			return err
 		}
 
@@ -62,13 +58,8 @@
 			ctx, types.ModuleName, ownerAddress, []cosmostypes.Coin{*supplier.Stake},
 		); err != nil {
 			logger.Error(fmt.Sprintf(
-<<<<<<< HEAD
 				"could not send %s coins from module %s to account %s due to %s",
 				supplier.Stake.String(), types.ModuleName, ownerAddress, err,
-=======
-				"could not send %s coins from %s module to %s account due to %s",
-				supplier.Stake.String(), ownerAddress, types.ModuleName, err,
->>>>>>> 5a10fba6
 			))
 			return err
 		}
