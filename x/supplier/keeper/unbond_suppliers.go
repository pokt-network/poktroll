--- conflicted
+++ resolved
@@ -49,11 +49,7 @@
 		// Retrieve the address of the supplier.
 		supplierOperatorAddress, err := cosmostypes.AccAddressFromBech32(supplier.OperatorAddress)
 		if err != nil {
-<<<<<<< HEAD
-			logger.Error(fmt.Sprintf("could not parse the operator address %s", supplier.Address))
-=======
 			logger.Error(fmt.Sprintf("could not parse the operator address %s", supplier.OperatorAddress))
->>>>>>> 5a10fba6
 			return err
 		}
 
