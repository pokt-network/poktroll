package supplier

import (
	"github.com/cosmos/cosmos-sdk/client"
	"github.com/cosmos/cosmos-sdk/client/flags"
	"github.com/cosmos/cosmos-sdk/client/tx"
	"github.com/spf13/cobra"

	"github.com/pokt-network/poktroll/x/supplier/types"
)

func CmdUnstakeSupplier() *cobra.Command {
	// fromAddress & signature is retrieved via `flags.FlagFrom` in the `clientCtx`
	cmd := &cobra.Command{
		Use:   "unstake-supplier <operator_address>",
		Short: "Unstake a supplier",
		Long: `Unstake an supplier with the provided parameters. This is a broadcast operation that will unstake the supplier specified by the <operator_address> and owned by 'from' address.

Example:
<<<<<<< HEAD
$ poktrolld tx supplier unstake-supplier $(OPERATOR_ADDRESS) --keyring-backend test --from $(OWNER_ADDRESS) --node $(POCKET_NODE) --home $(POKTROLLD_HOME)`,
=======
$ poktrolld tx supplier unstake-supplier $(OPERATOR_ADDRESS) --keyring-backend test --from $(SIGNER_ADDRESS) --node $(POCKET_NODE) --home $(POKTROLLD_HOME)`,
>>>>>>> fdfd9b9d
		Args: cobra.ExactArgs(1),
		RunE: func(cmd *cobra.Command, args []string) (err error) {

			clientCtx, err := client.GetClientTxContext(cmd)
			if err != nil {
				return err
			}

			// address is the must be the owner or operator address of the supplier
			address := args[0]

			signerAddress := clientCtx.GetFromAddress().String()

			msg := types.NewMsgUnstakeSupplier(
				signerAddress,
				address,
			)
			if err := msg.ValidateBasic(); err != nil {
				return err
			}
			return tx.GenerateOrBroadcastTxCLI(clientCtx, cmd.Flags(), msg)
		},
	}

	flags.AddTxFlagsToCmd(cmd)

	return cmd
}<|MERGE_RESOLUTION|>--- conflicted
+++ resolved
@@ -17,11 +17,7 @@
 		Long: `Unstake an supplier with the provided parameters. This is a broadcast operation that will unstake the supplier specified by the <operator_address> and owned by 'from' address.
 
 Example:
-<<<<<<< HEAD
-$ poktrolld tx supplier unstake-supplier $(OPERATOR_ADDRESS) --keyring-backend test --from $(OWNER_ADDRESS) --node $(POCKET_NODE) --home $(POKTROLLD_HOME)`,
-=======
 $ poktrolld tx supplier unstake-supplier $(OPERATOR_ADDRESS) --keyring-backend test --from $(SIGNER_ADDRESS) --node $(POCKET_NODE) --home $(POKTROLLD_HOME)`,
->>>>>>> fdfd9b9d
 		Args: cobra.ExactArgs(1),
 		RunE: func(cmd *cobra.Command, args []string) (err error) {
 
