package supplier

import (
	sdk "github.com/cosmos/cosmos-sdk/types"

	cosmostelemetry "github.com/cosmos/cosmos-sdk/telemetry"
	"github.com/pokt-network/poktroll/x/supplier/keeper"
	"github.com/pokt-network/poktroll/x/supplier/types"
)

// EndBlocker is called every block and handles supplier related updates.
func EndBlocker(ctx sdk.Context, k keeper.Keeper) error {
<<<<<<< HEAD
	// Telemetry: measure execution time like standard cosmos-sdk modules do that.
	defer cosmostelemetry.ModuleMeasureSince(types.ModuleName, cosmostelemetry.Now(), cosmostelemetry.MetricKeyEndBlocker)

	// TODO_IMPROVE(@red-0ne): Add logs and/or telemetry on the number of unbonded suppliers.
=======
	// TODO_IMPROVE: Add logs and/or telemetry on the number of unbonded suppliers.
>>>>>>> 4d1a423f
	if err := k.EndBlockerUnbondSuppliers(ctx); err != nil {
		return err
	}

	return nil
}<|MERGE_RESOLUTION|>--- conflicted
+++ resolved
@@ -10,14 +10,10 @@
 
 // EndBlocker is called every block and handles supplier related updates.
 func EndBlocker(ctx sdk.Context, k keeper.Keeper) error {
-<<<<<<< HEAD
 	// Telemetry: measure execution time like standard cosmos-sdk modules do that.
 	defer cosmostelemetry.ModuleMeasureSince(types.ModuleName, cosmostelemetry.Now(), cosmostelemetry.MetricKeyEndBlocker)
 
-	// TODO_IMPROVE(@red-0ne): Add logs and/or telemetry on the number of unbonded suppliers.
-=======
 	// TODO_IMPROVE: Add logs and/or telemetry on the number of unbonded suppliers.
->>>>>>> 4d1a423f
 	if err := k.EndBlockerUnbondSuppliers(ctx); err != nil {
 		return err
 	}
