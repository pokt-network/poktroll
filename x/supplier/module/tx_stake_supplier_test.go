--- conflicted
+++ resolved
@@ -64,7 +64,6 @@
 		    endpoints:
 		    - publicly_exposed_url: http://pokt.network:8081
 		      rpc_type: json_rpc
-<<<<<<< HEAD
 		`, ownerAccount.Address.String(), operatorAccount.Address.String())
 
 	stakeOnlyConfig := fmt.Sprintf(`
@@ -82,9 +81,6 @@
 		    - publicly_exposed_url: http://pokt.network:8081
 		      rpc_type: json_rpc
 		`, ownerAccount.Address.String(), operatorAccount.Address.String())
-=======
-		`, ownerAccount.Address.String(), sample.AccAddressBech32())
->>>>>>> 2fa8bd6e
 
 	tests := []struct {
 		desc            string
@@ -163,11 +159,7 @@
 				    endpoints:
 				    - publicly_exposed_url: http://pokt.network:8081
 				      rpc_type: json_rpc
-<<<<<<< HEAD
-				`, ownerAccount.Address.String(), operatorAccount.Address.String()),
-=======
-				`, ownerAccount.Address.String(), sample.AccAddressBech32()),
->>>>>>> 2fa8bd6e
+				`, ownerAccount.Address.String(), operatorAccount.Address.String()),
 		},
 		{
 			desc:         "stake supplier: invalid stake denom",
@@ -182,11 +174,7 @@
 				    endpoints:
 				    - publicly_exposed_url: http://pokt.network:8081
 				      rpc_type: json_rpc
-<<<<<<< HEAD
-				`, ownerAccount.Address.String(), operatorAccount.Address.String()),
-=======
-				`, ownerAccount.Address.String(), sample.AccAddressBech32()),
->>>>>>> 2fa8bd6e
+				`, ownerAccount.Address.String(), operatorAccount.Address.String()),
 		},
 		{
 			desc:         "stake supplier: invalid stake amount (zero)",
@@ -201,11 +189,7 @@
 				    endpoints:
 				    - publicly_exposed_url: http://pokt.network:8081
 				      rpc_type: json_rpc
-<<<<<<< HEAD
-				`, ownerAccount.Address.String(), operatorAccount.Address.String()),
-=======
-				`, ownerAccount.Address.String(), sample.AccAddressBech32()),
->>>>>>> 2fa8bd6e
+				`, ownerAccount.Address.String(), operatorAccount.Address.String()),
 		},
 		{
 			desc:         "stake supplier: invalid stake amount (negative)",
@@ -220,7 +204,6 @@
 				    endpoints:
 				    - publicly_exposed_url: http://pokt.network:8081
 				      rpc_type: json_rpc
-<<<<<<< HEAD
 				`, ownerAccount.Address.String(), operatorAccount.Address.String()),
 		},
 		// Error Paths - Flag related
@@ -254,9 +237,6 @@
 				fmt.Sprintf("--%s=true", "services-only"),
 			},
 			expectedErr: cmd.ErrInvalidFlagUsage,
-=======
-				`, ownerAccount.Address.String(), sample.AccAddressBech32()),
->>>>>>> 2fa8bd6e
 		},
 
 		// Happy Paths - Service Related
@@ -277,11 +257,7 @@
 				    endpoints:
 				    - publicly_exposed_url: http://pokt.network:8082
 				      rpc_type: json_rpc
-<<<<<<< HEAD
-				`, ownerAccount.Address.String(), operatorAccount.Address.String()),
-=======
-				`, ownerAccount.Address.String(), sample.AccAddressBech32()),
->>>>>>> 2fa8bd6e
+				`, ownerAccount.Address.String(), operatorAccount.Address.String()),
 		},
 		{
 			desc:          "services_test: valid localhost",
@@ -296,11 +272,7 @@
 				    endpoints:
 				    - publicly_exposed_url: http://127.0.0.1:8082
 				      rpc_type: json_rpc
-<<<<<<< HEAD
-				`, ownerAccount.Address.String(), operatorAccount.Address.String()),
-=======
-				`, ownerAccount.Address.String(), sample.AccAddressBech32()),
->>>>>>> 2fa8bd6e
+				`, ownerAccount.Address.String(), operatorAccount.Address.String()),
 		},
 		{
 			desc:          "services_test: valid loopback",
@@ -315,11 +287,7 @@
 				    endpoints:
 				    - publicly_exposed_url: http://localhost:8082
 				      rpc_type: json_rpc
-<<<<<<< HEAD
-				`, ownerAccount.Address.String(), operatorAccount.Address.String()),
-=======
-				`, ownerAccount.Address.String(), sample.AccAddressBech32()),
->>>>>>> 2fa8bd6e
+				`, ownerAccount.Address.String(), operatorAccount.Address.String()),
 		},
 		{
 			desc:          "services_test: valid without a port",
@@ -334,11 +302,7 @@
 				    endpoints:
 				    - publicly_exposed_url: http://pokt.network
 				      rpc_type: json_rpc
-<<<<<<< HEAD
-				`, ownerAccount.Address.String(), operatorAccount.Address.String()),
-=======
-				`, ownerAccount.Address.String(), sample.AccAddressBech32()),
->>>>>>> 2fa8bd6e
+				`, ownerAccount.Address.String(), operatorAccount.Address.String()),
 		},
 
 		// Error Paths - Service Related
