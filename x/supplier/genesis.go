package supplier

import (
	sdk "github.com/cosmos/cosmos-sdk/types"

	"github.com/pokt-network/poktroll/x/supplier/keeper"
	"github.com/pokt-network/poktroll/x/supplier/types"
)

// InitGenesis initializes the module's state from a provided genesis state.
func InitGenesis(ctx sdk.Context, k keeper.Keeper, genState types.GenesisState) {
	// Set all the supplier
	for _, supplier := range genState.SupplierList {
		k.SetSupplier(ctx, supplier)
	}
<<<<<<< HEAD

=======
	// Set all the claim
	for _, elem := range genState.ClaimList {
		k.SetClaim(ctx, elem)
	}
>>>>>>> 70ce89ff
	// this line is used by starport scaffolding # genesis/module/init
	k.SetParams(ctx, genState.Params)
}

// ExportGenesis returns the module's exported genesis
func ExportGenesis(ctx sdk.Context, k keeper.Keeper) *types.GenesisState {
	genesis := types.DefaultGenesis()
	genesis.Params = k.GetParams(ctx)

	genesis.SupplierList = k.GetAllSupplier(ctx)
<<<<<<< HEAD
=======
	genesis.ClaimList = k.GetAllClaim(ctx)
>>>>>>> 70ce89ff
	// this line is used by starport scaffolding # genesis/module/export

	return genesis
}<|MERGE_RESOLUTION|>--- conflicted
+++ resolved
@@ -13,14 +13,6 @@
 	for _, supplier := range genState.SupplierList {
 		k.SetSupplier(ctx, supplier)
 	}
-<<<<<<< HEAD
-
-=======
-	// Set all the claim
-	for _, elem := range genState.ClaimList {
-		k.SetClaim(ctx, elem)
-	}
->>>>>>> 70ce89ff
 	// this line is used by starport scaffolding # genesis/module/init
 	k.SetParams(ctx, genState.Params)
 }
@@ -31,10 +23,7 @@
 	genesis.Params = k.GetParams(ctx)
 
 	genesis.SupplierList = k.GetAllSupplier(ctx)
-<<<<<<< HEAD
-=======
-	genesis.ClaimList = k.GetAllClaim(ctx)
->>>>>>> 70ce89ff
+
 	// this line is used by starport scaffolding # genesis/module/export
 
 	return genesis
