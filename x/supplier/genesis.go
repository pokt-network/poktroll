package supplier

import (
	sdk "github.com/cosmos/cosmos-sdk/types"

	"github.com/pokt-network/poktroll/x/supplier/keeper"
	"github.com/pokt-network/poktroll/x/supplier/types"
)

// InitGenesis initializes the module's state from a provided genesis state.
func InitGenesis(ctx sdk.Context, k keeper.Keeper, genState types.GenesisState) {
	// Set all the supplier
	for _, supplier := range genState.SupplierList {
		k.SetSupplier(ctx, supplier)
	}
	// this line is used by starport scaffolding # genesis/module/init
	k.SetParams(ctx, genState.Params)
}

// ExportGenesis returns the module's exported genesis
func ExportGenesis(ctx sdk.Context, k keeper.Keeper) *types.GenesisState {
	genesis := types.DefaultGenesis()
	genesis.Params = k.GetParams(ctx)

	genesis.SupplierList = k.GetAllSupplier(ctx)
<<<<<<< HEAD

=======
	genesis.ClaimList = k.GetAllClaims(ctx)
>>>>>>> 15b5fb32
	// this line is used by starport scaffolding # genesis/module/export

	return genesis
}<|MERGE_RESOLUTION|>--- conflicted
+++ resolved
@@ -23,11 +23,6 @@
 	genesis.Params = k.GetParams(ctx)
 
 	genesis.SupplierList = k.GetAllSupplier(ctx)
-<<<<<<< HEAD
-
-=======
-	genesis.ClaimList = k.GetAllClaims(ctx)
->>>>>>> 15b5fb32
 	// this line is used by starport scaffolding # genesis/module/export
 
 	return genesis
