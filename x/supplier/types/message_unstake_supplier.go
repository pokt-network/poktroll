package types

import sdk "github.com/cosmos/cosmos-sdk/types"

const TypeMsgUnstakeSupplier = "unstake_supplier"

var _ sdk.Msg = (*MsgUnstakeSupplier)(nil)

<<<<<<< HEAD
func NewMsgUnstakeSupplier(signerAddress, address string) *MsgUnstakeSupplier {
	return &MsgUnstakeSupplier{
		Signer:  signerAddress,
		Address: address,
=======
func NewMsgUnstakeSupplier(signerAddress, operatorAddress string) *MsgUnstakeSupplier {
	return &MsgUnstakeSupplier{
		Signer:          signerAddress,
		OperatorAddress: operatorAddress,
>>>>>>> 5a10fba6
	}
}

func (msg *MsgUnstakeSupplier) ValidateBasic() error {
	if _, err := sdk.AccAddressFromBech32(msg.Signer); err != nil {
<<<<<<< HEAD
		return ErrSupplierInvalidAddress.Wrapf("invalid address address (%s)", err)
	}

	if _, err := sdk.AccAddressFromBech32(msg.Address); err != nil {
		return ErrSupplierInvalidAddress.Wrapf("invalid address address (%s)", err)
	}

=======
		return ErrSupplierInvalidAddress.Wrapf("invalid signer address address (%s)", err)
	}

	if _, err := sdk.AccAddressFromBech32(msg.OperatorAddress); err != nil {
		return ErrSupplierInvalidAddress.Wrapf("invalid operator address address (%s)", err)
	}

>>>>>>> 5a10fba6
	return nil
}<|MERGE_RESOLUTION|>--- conflicted
+++ resolved
@@ -6,31 +6,15 @@
 
 var _ sdk.Msg = (*MsgUnstakeSupplier)(nil)
 
-<<<<<<< HEAD
-func NewMsgUnstakeSupplier(signerAddress, address string) *MsgUnstakeSupplier {
-	return &MsgUnstakeSupplier{
-		Signer:  signerAddress,
-		Address: address,
-=======
 func NewMsgUnstakeSupplier(signerAddress, operatorAddress string) *MsgUnstakeSupplier {
 	return &MsgUnstakeSupplier{
 		Signer:          signerAddress,
 		OperatorAddress: operatorAddress,
->>>>>>> 5a10fba6
 	}
 }
 
 func (msg *MsgUnstakeSupplier) ValidateBasic() error {
 	if _, err := sdk.AccAddressFromBech32(msg.Signer); err != nil {
-<<<<<<< HEAD
-		return ErrSupplierInvalidAddress.Wrapf("invalid address address (%s)", err)
-	}
-
-	if _, err := sdk.AccAddressFromBech32(msg.Address); err != nil {
-		return ErrSupplierInvalidAddress.Wrapf("invalid address address (%s)", err)
-	}
-
-=======
 		return ErrSupplierInvalidAddress.Wrapf("invalid signer address address (%s)", err)
 	}
 
@@ -38,6 +22,5 @@
 		return ErrSupplierInvalidAddress.Wrapf("invalid operator address address (%s)", err)
 	}
 
->>>>>>> 5a10fba6
 	return nil
 }