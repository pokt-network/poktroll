--- conflicted
+++ resolved
@@ -28,21 +28,17 @@
 					Configs: make([]*sharedtypes.ConfigOption, 0),
 				},
 			},
-<<<<<<< HEAD
 			RevShare: []*sharedtypes.ServiceRevShare{
 				{
 					Address:            sample.AccAddress(),
 					RevSharePercentage: 100,
 				},
 			},
-		}}
-=======
 		},
 	}
 
 	ownerAddress := sample.AccAddress()
 	operatorAddress := sample.AccAddress()
->>>>>>> 7b78f497
 
 	tests := []struct {
 		desc        string
