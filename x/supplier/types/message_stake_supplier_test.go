package types

import (
	"testing"

	"cosmossdk.io/math"
	sdk "github.com/cosmos/cosmos-sdk/types"
	"github.com/stretchr/testify/require"

	"github.com/pokt-network/poktroll/app/volatile"
	"github.com/pokt-network/poktroll/testutil/sample"
	sharedtypes "github.com/pokt-network/poktroll/x/shared/types"
)

// TODO_TECHDEBT: This test has a lot of copy-pasted code from test to test.
// It can be simplified by splitting it into smaller tests where the common
// fields don't need to be explicitly specified from test to test.
func TestMsgStakeSupplier_ValidateBasic(t *testing.T) {
	defaultServicesList := []*sharedtypes.SupplierServiceConfig{
		{
			Service: &sharedtypes.Service{
				Id: "svcId1",
			},
			Endpoints: []*sharedtypes.SupplierEndpoint{
				{
					Url:     "http://localhost:8081",
					RpcType: sharedtypes.RPCType_JSON_RPC,
					Configs: make([]*sharedtypes.ConfigOption, 0),
				},
			},
		},
	}

	ownerAddress := sample.AccAddress()
	operatorAddress := sample.AccAddress()

	tests := []struct {
		desc        string
		msg         MsgStakeSupplier
		expectedErr error
	}{
		// address related tests
		{
			desc: "valid same owner and operator address",
			msg: MsgStakeSupplier{
<<<<<<< HEAD
				Sender:          ownerAddress,
				OwnerAddress:    ownerAddress,
				OperatorAddress: ownerAddress,
				Stake:           &sdk.Coin{Denom: volatile.DenomuPOKT, Amount: math.NewInt(100)},
				Services:        defaultServicesList,
=======
				Signer:       ownerAddress,
				OwnerAddress: ownerAddress,
				Address:      ownerAddress,
				Stake:        &sdk.Coin{Denom: volatile.DenomuPOKT, Amount: math.NewInt(100)},
				Services:     defaultServicesList,
>>>>>>> 85d84ec3
			},
		},
		{
			desc: "valid different owner and operator address",
			msg: MsgStakeSupplier{
<<<<<<< HEAD
				Sender:          ownerAddress,
				OwnerAddress:    ownerAddress,
				OperatorAddress: operatorAddress,
				Stake:           &sdk.Coin{Denom: volatile.DenomuPOKT, Amount: math.NewInt(100)},
				Services:        defaultServicesList,
=======
				Signer:       ownerAddress,
				OwnerAddress: ownerAddress,
				Address:      operatorAddress,
				Stake:        &sdk.Coin{Denom: volatile.DenomuPOKT, Amount: math.NewInt(100)},
				Services:     defaultServicesList,
>>>>>>> 85d84ec3
			},
		},
		{
			desc: "valid signer is operator address",
			msg: MsgStakeSupplier{
<<<<<<< HEAD
				Sender:          operatorAddress,
				OwnerAddress:    ownerAddress,
				OperatorAddress: operatorAddress,
				Stake:           &sdk.Coin{Denom: volatile.DenomuPOKT, Amount: math.NewInt(100)},
				Services:        defaultServicesList,
=======
				Signer:       operatorAddress,
				OwnerAddress: ownerAddress,
				Address:      operatorAddress,
				Stake:        &sdk.Coin{Denom: volatile.DenomuPOKT, Amount: math.NewInt(100)},
				Services:     defaultServicesList,
			},
		},
		{
			desc: "valid signer is neither the operator nor the owner",
			msg: MsgStakeSupplier{
				Signer:       sample.AccAddress(),
				OwnerAddress: ownerAddress,
				Address:      operatorAddress,
				Stake:        &sdk.Coin{Denom: volatile.DenomuPOKT, Amount: math.NewInt(100)},
				Services:     defaultServicesList,
>>>>>>> 85d84ec3
			},
		},
		{
			desc: "invalid operator address",
			msg: MsgStakeSupplier{
<<<<<<< HEAD
				Sender:          ownerAddress,
				OwnerAddress:    ownerAddress,
				OperatorAddress: "invalid_address",
				Stake:           &sdk.Coin{Denom: volatile.DenomuPOKT, Amount: math.NewInt(100)},
				Services:        defaultServicesList,
=======
				Signer:       ownerAddress,
				OwnerAddress: ownerAddress,
				Address:      "invalid_address",
				Stake:        &sdk.Coin{Denom: volatile.DenomuPOKT, Amount: math.NewInt(100)},
				Services:     defaultServicesList,
>>>>>>> 85d84ec3
			},
			expectedErr: ErrSupplierInvalidAddress,
		},
		{
			desc: "invalid owner address",
			msg: MsgStakeSupplier{
<<<<<<< HEAD
				Sender:          ownerAddress,
				OwnerAddress:    "invalid_address",
				OperatorAddress: operatorAddress,
				Stake:           &sdk.Coin{Denom: volatile.DenomuPOKT, Amount: math.NewInt(100)},
				Services:        defaultServicesList,
=======
				Signer:       ownerAddress,
				OwnerAddress: "invalid_address",
				Address:      operatorAddress,
				Stake:        &sdk.Coin{Denom: volatile.DenomuPOKT, Amount: math.NewInt(100)},
				Services:     defaultServicesList,
>>>>>>> 85d84ec3
			},
			expectedErr: ErrSupplierInvalidAddress,
		},
		{
			desc: "invalid signer address",
			msg: MsgStakeSupplier{
				Signer:       "invalid_address",
				OwnerAddress: ownerAddress,
				Stake:        &sdk.Coin{Denom: volatile.DenomuPOKT, Amount: math.NewInt(0)},
				Services:     defaultServicesList,
			},
			expectedErr: ErrSupplierInvalidAddress,
		},
		{
			desc: "missing owner address",
			msg: MsgStakeSupplier{
<<<<<<< HEAD
				Sender:          ownerAddress,
				OperatorAddress: operatorAddress,
				Stake:           &sdk.Coin{Denom: volatile.DenomuPOKT, Amount: math.NewInt(100)},
				Services:        defaultServicesList,
=======
				Signer: ownerAddress,
				// OwnerAddress: ownerAddress,
				Address:  operatorAddress,
				Stake:    &sdk.Coin{Denom: volatile.DenomuPOKT, Amount: math.NewInt(100)},
				Services: defaultServicesList,
>>>>>>> 85d84ec3
			},
			expectedErr: ErrSupplierInvalidAddress,
		},
		{
			desc: "missing operator address",
			msg: MsgStakeSupplier{
				Signer:       ownerAddress,
				OwnerAddress: ownerAddress,
				// Address: operatorAddress,
				Stake:    &sdk.Coin{Denom: volatile.DenomuPOKT, Amount: math.NewInt(0)},
				Services: defaultServicesList,
			},
			expectedErr: ErrSupplierInvalidAddress,
		},
		{
			desc: "missing signer address",
			msg: MsgStakeSupplier{
				// Signer: ownerAddress,
				OwnerAddress: ownerAddress,
				Stake:        &sdk.Coin{Denom: volatile.DenomuPOKT, Amount: math.NewInt(0)},
				Services:     defaultServicesList,
			},
			expectedErr: ErrSupplierInvalidAddress,
		},

		// stake related tests
		{
			desc: "valid stake",
			msg: MsgStakeSupplier{
<<<<<<< HEAD
				Sender:          ownerAddress,
				OwnerAddress:    ownerAddress,
				OperatorAddress: operatorAddress,
				Stake:           &sdk.Coin{Denom: volatile.DenomuPOKT, Amount: math.NewInt(100)},
				Services:        defaultServicesList,
=======
				Signer:       ownerAddress,
				OwnerAddress: ownerAddress,
				Address:      operatorAddress,
				Stake:        &sdk.Coin{Denom: volatile.DenomuPOKT, Amount: math.NewInt(100)},
				Services:     defaultServicesList,
>>>>>>> 85d84ec3
			},
		},
		{
			desc: "invalid stake - missing stake",
			msg: MsgStakeSupplier{
<<<<<<< HEAD
				Sender:          ownerAddress,
				OwnerAddress:    ownerAddress,
				OperatorAddress: operatorAddress,
=======
				Signer:       ownerAddress,
				OwnerAddress: ownerAddress,
				Address:      operatorAddress,
>>>>>>> 85d84ec3
				// Stake explicitly omitted
				Services: defaultServicesList,
			},
			expectedErr: ErrSupplierInvalidStake,
		},
		{
			desc: "invalid stake - zero amount",
			msg: MsgStakeSupplier{
<<<<<<< HEAD
				Sender:          ownerAddress,
				OwnerAddress:    ownerAddress,
				OperatorAddress: operatorAddress,
				Stake:           &sdk.Coin{Denom: volatile.DenomuPOKT, Amount: math.NewInt(0)},
				Services:        defaultServicesList,
=======
				Signer:       ownerAddress,
				OwnerAddress: ownerAddress,
				Address:      operatorAddress,
				Stake:        &sdk.Coin{Denom: volatile.DenomuPOKT, Amount: math.NewInt(0)},
				Services:     defaultServicesList,
>>>>>>> 85d84ec3
			},
			expectedErr: ErrSupplierInvalidStake,
		},
		{
			desc: "invalid stake - negative amount",
			msg: MsgStakeSupplier{
<<<<<<< HEAD
				Sender:          ownerAddress,
				OwnerAddress:    ownerAddress,
				OperatorAddress: operatorAddress,
				Stake:           &sdk.Coin{Denom: volatile.DenomuPOKT, Amount: math.NewInt(-100)},
				Services:        defaultServicesList,
=======
				Signer:       ownerAddress,
				OwnerAddress: ownerAddress,
				Address:      operatorAddress,
				Stake:        &sdk.Coin{Denom: volatile.DenomuPOKT, Amount: math.NewInt(-100)},
				Services:     defaultServicesList,
>>>>>>> 85d84ec3
			},
			expectedErr: ErrSupplierInvalidStake,
		},
		{
			desc: "invalid stake - invalid denom",
			msg: MsgStakeSupplier{
<<<<<<< HEAD
				Sender:          ownerAddress,
				OwnerAddress:    ownerAddress,
				OperatorAddress: operatorAddress,
				Stake:           &sdk.Coin{Denom: "invalid", Amount: math.NewInt(100)},
				Services:        defaultServicesList,
=======
				Signer:       ownerAddress,
				OwnerAddress: ownerAddress,
				Address:      operatorAddress,
				Stake:        &sdk.Coin{Denom: "invalid", Amount: math.NewInt(100)},
				Services:     defaultServicesList,
>>>>>>> 85d84ec3
			},
			expectedErr: ErrSupplierInvalidStake,
		},
		{
			desc: "invalid stake - missing denom",
			msg: MsgStakeSupplier{
<<<<<<< HEAD
				Sender:          ownerAddress,
				OwnerAddress:    ownerAddress,
				OperatorAddress: operatorAddress,
				Stake:           &sdk.Coin{Denom: "", Amount: math.NewInt(100)},
				Services:        defaultServicesList,
=======
				Signer:       ownerAddress,
				OwnerAddress: ownerAddress,
				Address:      operatorAddress,
				Stake:        &sdk.Coin{Denom: "", Amount: math.NewInt(100)},
				Services:     defaultServicesList,
>>>>>>> 85d84ec3
			},
			expectedErr: ErrSupplierInvalidStake,
		},

		// service related tests
		{
			desc: "valid service configs - multiple services",
			msg: MsgStakeSupplier{
<<<<<<< HEAD
				Sender:          ownerAddress,
				OwnerAddress:    ownerAddress,
				OperatorAddress: operatorAddress,
				Stake:           &sdk.Coin{Denom: volatile.DenomuPOKT, Amount: math.NewInt(100)},
=======
				Signer:       ownerAddress,
				OwnerAddress: ownerAddress,
				Address:      operatorAddress,
				Stake:        &sdk.Coin{Denom: volatile.DenomuPOKT, Amount: math.NewInt(100)},
>>>>>>> 85d84ec3
				Services: []*sharedtypes.SupplierServiceConfig{
					{
						Service: &sharedtypes.Service{
							Id: "svcId1",
						},
						Endpoints: []*sharedtypes.SupplierEndpoint{
							{
								Url:     "http://localhost:8081",
								RpcType: sharedtypes.RPCType_JSON_RPC,
								Configs: make([]*sharedtypes.ConfigOption, 0),
							},
						},
					},
					{
						Service: &sharedtypes.Service{
							Id: "svcId2",
						},
						Endpoints: []*sharedtypes.SupplierEndpoint{
							{
								Url:     "http://localhost:8082",
								RpcType: sharedtypes.RPCType_GRPC,
								Configs: make([]*sharedtypes.ConfigOption, 0),
							},
						},
					},
				},
			},
		},
		{
			desc: "invalid service configs - omitted",
			msg: MsgStakeSupplier{
<<<<<<< HEAD
				Sender:          ownerAddress,
				OwnerAddress:    ownerAddress,
				OperatorAddress: operatorAddress,
				Stake:           &sdk.Coin{Denom: volatile.DenomuPOKT, Amount: math.NewInt(100)},
=======
				Signer:       ownerAddress,
				OwnerAddress: ownerAddress,
				Address:      operatorAddress,
				Stake:        &sdk.Coin{Denom: volatile.DenomuPOKT, Amount: math.NewInt(100)},
>>>>>>> 85d84ec3
				// Services explicitly omitted
			},
			expectedErr: ErrSupplierInvalidServiceConfig,
		},
		{
			desc: "invalid service configs - empty",
			msg: MsgStakeSupplier{
<<<<<<< HEAD
				Sender:          ownerAddress,
				OwnerAddress:    ownerAddress,
				OperatorAddress: operatorAddress,
				Stake:           &sdk.Coin{Denom: volatile.DenomuPOKT, Amount: math.NewInt(100)},
				Services:        []*sharedtypes.SupplierServiceConfig{},
=======
				Signer:       ownerAddress,
				OwnerAddress: ownerAddress,
				Address:      operatorAddress,
				Stake:        &sdk.Coin{Denom: volatile.DenomuPOKT, Amount: math.NewInt(100)},
				Services:     []*sharedtypes.SupplierServiceConfig{},
>>>>>>> 85d84ec3
			},
			expectedErr: ErrSupplierInvalidServiceConfig,
		},
		{
			desc: "invalid service configs - invalid service ID that's too long",
			msg: MsgStakeSupplier{
<<<<<<< HEAD
				Sender:          ownerAddress,
				OwnerAddress:    ownerAddress,
				OperatorAddress: operatorAddress,
				Stake:           &sdk.Coin{Denom: volatile.DenomuPOKT, Amount: math.NewInt(100)},
=======
				Signer:       ownerAddress,
				OwnerAddress: ownerAddress,
				Address:      operatorAddress,
				Stake:        &sdk.Coin{Denom: volatile.DenomuPOKT, Amount: math.NewInt(100)},
>>>>>>> 85d84ec3
				Services: []*sharedtypes.SupplierServiceConfig{
					{
						Service: &sharedtypes.Service{
							Id: "TooLongId1234567890",
						},
						Endpoints: []*sharedtypes.SupplierEndpoint{
							{
								Url:     "http://localhost:8080",
								RpcType: sharedtypes.RPCType_JSON_RPC,
								Configs: make([]*sharedtypes.ConfigOption, 0),
							},
						},
					},
				},
			},
			expectedErr: ErrSupplierInvalidServiceConfig,
		},
		{
			desc: "invalid service configs - invalid service Name that's too long",
			msg: MsgStakeSupplier{
<<<<<<< HEAD
				Sender:          ownerAddress,
				OwnerAddress:    ownerAddress,
				OperatorAddress: operatorAddress,
				Stake:           &sdk.Coin{Denom: volatile.DenomuPOKT, Amount: math.NewInt(100)},
=======
				Signer:       ownerAddress,
				OwnerAddress: ownerAddress,
				Address:      operatorAddress,
				Stake:        &sdk.Coin{Denom: volatile.DenomuPOKT, Amount: math.NewInt(100)},
>>>>>>> 85d84ec3
				Services: []*sharedtypes.SupplierServiceConfig{
					{
						Service: &sharedtypes.Service{
							Id:   "123",
							Name: "abcdefghijklmnopqrstuvwxyzab-abcdefghijklmnopqrstuvwxyzab",
						},
						Endpoints: []*sharedtypes.SupplierEndpoint{
							{
								Url:     "http://localhost:8080",
								RpcType: sharedtypes.RPCType_JSON_RPC,
								Configs: make([]*sharedtypes.ConfigOption, 0),
							},
						},
					},
				},
			},
			expectedErr: ErrSupplierInvalidServiceConfig,
		},
		{
			desc: "invalid service configs - invalid service ID that contains invalid characters",
			msg: MsgStakeSupplier{
<<<<<<< HEAD
				Sender:          ownerAddress,
				OwnerAddress:    ownerAddress,
				OperatorAddress: operatorAddress,
				Stake:           &sdk.Coin{Denom: volatile.DenomuPOKT, Amount: math.NewInt(100)},
=======
				Signer:       ownerAddress,
				OwnerAddress: ownerAddress,
				Address:      operatorAddress,
				Stake:        &sdk.Coin{Denom: volatile.DenomuPOKT, Amount: math.NewInt(100)},
>>>>>>> 85d84ec3
				Services: []*sharedtypes.SupplierServiceConfig{
					{
						Service: &sharedtypes.Service{
							Id: "12 45 !",
						},
						Endpoints: []*sharedtypes.SupplierEndpoint{
							{
								Url:     "http://localhost:8080",
								RpcType: sharedtypes.RPCType_JSON_RPC,
								Configs: make([]*sharedtypes.ConfigOption, 0),
							},
						},
					},
				},
			},
			expectedErr: ErrSupplierInvalidServiceConfig,
		},
		{
			desc: "invalid service configs - missing url",
			msg: MsgStakeSupplier{
<<<<<<< HEAD
				Sender:          ownerAddress,
				OwnerAddress:    ownerAddress,
				OperatorAddress: operatorAddress,
				Stake:           &sdk.Coin{Denom: volatile.DenomuPOKT, Amount: math.NewInt(100)},
=======
				Signer:       ownerAddress,
				OwnerAddress: ownerAddress,
				Address:      operatorAddress,
				Stake:        &sdk.Coin{Denom: volatile.DenomuPOKT, Amount: math.NewInt(100)},
>>>>>>> 85d84ec3
				Services: []*sharedtypes.SupplierServiceConfig{
					{
						Service: &sharedtypes.Service{
							Id:   "svcId",
							Name: "name",
						},
						Endpoints: []*sharedtypes.SupplierEndpoint{
							{
								// Url explicitly omitted
								RpcType: sharedtypes.RPCType_JSON_RPC,
								Configs: make([]*sharedtypes.ConfigOption, 0),
							},
						},
					},
				},
			},
			expectedErr: ErrSupplierInvalidServiceConfig,
		},
		{
			desc: "invalid service configs - invalid url",
			msg: MsgStakeSupplier{
<<<<<<< HEAD
				Sender:          ownerAddress,
				OwnerAddress:    ownerAddress,
				OperatorAddress: operatorAddress,
				Stake:           &sdk.Coin{Denom: volatile.DenomuPOKT, Amount: math.NewInt(100)},
=======
				Signer:       ownerAddress,
				OwnerAddress: ownerAddress,
				Address:      operatorAddress,
				Stake:        &sdk.Coin{Denom: volatile.DenomuPOKT, Amount: math.NewInt(100)},
>>>>>>> 85d84ec3
				Services: []*sharedtypes.SupplierServiceConfig{
					{
						Service: &sharedtypes.Service{
							Id:   "svcId",
							Name: "name",
						},
						Endpoints: []*sharedtypes.SupplierEndpoint{
							{
								Url:     "I am not a valid URL",
								RpcType: sharedtypes.RPCType_JSON_RPC,
								Configs: make([]*sharedtypes.ConfigOption, 0),
							},
						},
					},
				},
			},
			expectedErr: ErrSupplierInvalidServiceConfig,
		},
		{
			desc: "invalid service configs - missing rpc type",
			msg: MsgStakeSupplier{
<<<<<<< HEAD
				Sender:          ownerAddress,
				OwnerAddress:    ownerAddress,
				OperatorAddress: operatorAddress,
				Stake:           &sdk.Coin{Denom: volatile.DenomuPOKT, Amount: math.NewInt(100)},
=======
				Signer:       ownerAddress,
				OwnerAddress: ownerAddress,
				Address:      operatorAddress,
				Stake:        &sdk.Coin{Denom: volatile.DenomuPOKT, Amount: math.NewInt(100)},
>>>>>>> 85d84ec3
				Services: []*sharedtypes.SupplierServiceConfig{
					{
						Service: &sharedtypes.Service{
							Id:   "svcId",
							Name: "name",
						},
						Endpoints: []*sharedtypes.SupplierEndpoint{
							{
								Url: "http://localhost:8080",
								// RpcType explicitly omitted,
								Configs: make([]*sharedtypes.ConfigOption, 0),
							},
						},
					},
				},
			},
			expectedErr: ErrSupplierInvalidServiceConfig,
		},
		// TODO_TEST: Need to add more tests around config types
	}

	for _, test := range tests {
		t.Run(test.desc, func(t *testing.T) {
			err := test.msg.ValidateBasic()
			if test.expectedErr != nil {
				require.ErrorIs(t, err, test.expectedErr)
				return
			}
			require.NoError(t, err)
		})
	}
}<|MERGE_RESOLUTION|>--- conflicted
+++ resolved
@@ -43,102 +43,62 @@
 		{
 			desc: "valid same owner and operator address",
 			msg: MsgStakeSupplier{
-<<<<<<< HEAD
-				Sender:          ownerAddress,
+				Signer:          ownerAddress,
 				OwnerAddress:    ownerAddress,
 				OperatorAddress: ownerAddress,
 				Stake:           &sdk.Coin{Denom: volatile.DenomuPOKT, Amount: math.NewInt(100)},
 				Services:        defaultServicesList,
-=======
-				Signer:       ownerAddress,
-				OwnerAddress: ownerAddress,
-				Address:      ownerAddress,
-				Stake:        &sdk.Coin{Denom: volatile.DenomuPOKT, Amount: math.NewInt(100)},
-				Services:     defaultServicesList,
->>>>>>> 85d84ec3
 			},
 		},
 		{
 			desc: "valid different owner and operator address",
 			msg: MsgStakeSupplier{
-<<<<<<< HEAD
-				Sender:          ownerAddress,
-				OwnerAddress:    ownerAddress,
-				OperatorAddress: operatorAddress,
-				Stake:           &sdk.Coin{Denom: volatile.DenomuPOKT, Amount: math.NewInt(100)},
-				Services:        defaultServicesList,
-=======
-				Signer:       ownerAddress,
-				OwnerAddress: ownerAddress,
-				Address:      operatorAddress,
-				Stake:        &sdk.Coin{Denom: volatile.DenomuPOKT, Amount: math.NewInt(100)},
-				Services:     defaultServicesList,
->>>>>>> 85d84ec3
+				Signer:          ownerAddress,
+				OwnerAddress:    ownerAddress,
+				OperatorAddress: operatorAddress,
+				Stake:           &sdk.Coin{Denom: volatile.DenomuPOKT, Amount: math.NewInt(100)},
+				Services:        defaultServicesList,
 			},
 		},
 		{
 			desc: "valid signer is operator address",
 			msg: MsgStakeSupplier{
-<<<<<<< HEAD
-				Sender:          operatorAddress,
-				OwnerAddress:    ownerAddress,
-				OperatorAddress: operatorAddress,
-				Stake:           &sdk.Coin{Denom: volatile.DenomuPOKT, Amount: math.NewInt(100)},
-				Services:        defaultServicesList,
-=======
-				Signer:       operatorAddress,
-				OwnerAddress: ownerAddress,
-				Address:      operatorAddress,
-				Stake:        &sdk.Coin{Denom: volatile.DenomuPOKT, Amount: math.NewInt(100)},
-				Services:     defaultServicesList,
+				Signer:          operatorAddress,
+				OwnerAddress:    ownerAddress,
+				OperatorAddress: operatorAddress,
+				Stake:           &sdk.Coin{Denom: volatile.DenomuPOKT, Amount: math.NewInt(100)},
+				Services:        defaultServicesList,
 			},
 		},
 		{
 			desc: "valid signer is neither the operator nor the owner",
 			msg: MsgStakeSupplier{
-				Signer:       sample.AccAddress(),
-				OwnerAddress: ownerAddress,
-				Address:      operatorAddress,
-				Stake:        &sdk.Coin{Denom: volatile.DenomuPOKT, Amount: math.NewInt(100)},
-				Services:     defaultServicesList,
->>>>>>> 85d84ec3
+				Signer:          sample.AccAddress(),
+				OwnerAddress:    ownerAddress,
+				OperatorAddress: operatorAddress,
+				Stake:           &sdk.Coin{Denom: volatile.DenomuPOKT, Amount: math.NewInt(100)},
+				Services:        defaultServicesList,
 			},
 		},
 		{
 			desc: "invalid operator address",
 			msg: MsgStakeSupplier{
-<<<<<<< HEAD
-				Sender:          ownerAddress,
+				Signer:          ownerAddress,
 				OwnerAddress:    ownerAddress,
 				OperatorAddress: "invalid_address",
 				Stake:           &sdk.Coin{Denom: volatile.DenomuPOKT, Amount: math.NewInt(100)},
 				Services:        defaultServicesList,
-=======
-				Signer:       ownerAddress,
-				OwnerAddress: ownerAddress,
-				Address:      "invalid_address",
-				Stake:        &sdk.Coin{Denom: volatile.DenomuPOKT, Amount: math.NewInt(100)},
-				Services:     defaultServicesList,
->>>>>>> 85d84ec3
 			},
 			expectedErr: ErrSupplierInvalidAddress,
 		},
 		{
 			desc: "invalid owner address",
 			msg: MsgStakeSupplier{
-<<<<<<< HEAD
-				Sender:          ownerAddress,
+				Signer:          ownerAddress,
 				OwnerAddress:    "invalid_address",
 				OperatorAddress: operatorAddress,
 				Stake:           &sdk.Coin{Denom: volatile.DenomuPOKT, Amount: math.NewInt(100)},
 				Services:        defaultServicesList,
-=======
-				Signer:       ownerAddress,
-				OwnerAddress: "invalid_address",
-				Address:      operatorAddress,
-				Stake:        &sdk.Coin{Denom: volatile.DenomuPOKT, Amount: math.NewInt(100)},
-				Services:     defaultServicesList,
->>>>>>> 85d84ec3
 			},
 			expectedErr: ErrSupplierInvalidAddress,
 		},
@@ -155,18 +115,11 @@
 		{
 			desc: "missing owner address",
 			msg: MsgStakeSupplier{
-<<<<<<< HEAD
-				Sender:          ownerAddress,
-				OperatorAddress: operatorAddress,
-				Stake:           &sdk.Coin{Denom: volatile.DenomuPOKT, Amount: math.NewInt(100)},
-				Services:        defaultServicesList,
-=======
 				Signer: ownerAddress,
 				// OwnerAddress: ownerAddress,
-				Address:  operatorAddress,
-				Stake:    &sdk.Coin{Denom: volatile.DenomuPOKT, Amount: math.NewInt(100)},
-				Services: defaultServicesList,
->>>>>>> 85d84ec3
+				OperatorAddress: operatorAddress,
+				Stake:           &sdk.Coin{Denom: volatile.DenomuPOKT, Amount: math.NewInt(100)},
+				Services:        defaultServicesList,
 			},
 			expectedErr: ErrSupplierInvalidAddress,
 		},
@@ -175,7 +128,7 @@
 			msg: MsgStakeSupplier{
 				Signer:       ownerAddress,
 				OwnerAddress: ownerAddress,
-				// Address: operatorAddress,
+				// OperatorAddress: operatorAddress,
 				Stake:    &sdk.Coin{Denom: volatile.DenomuPOKT, Amount: math.NewInt(0)},
 				Services: defaultServicesList,
 			},
@@ -185,9 +138,10 @@
 			desc: "missing signer address",
 			msg: MsgStakeSupplier{
 				// Signer: ownerAddress,
-				OwnerAddress: ownerAddress,
-				Stake:        &sdk.Coin{Denom: volatile.DenomuPOKT, Amount: math.NewInt(0)},
-				Services:     defaultServicesList,
+				OwnerAddress:    ownerAddress,
+				OperatorAddress: operatorAddress,
+				Stake:           &sdk.Coin{Denom: volatile.DenomuPOKT, Amount: math.NewInt(0)},
+				Services:        defaultServicesList,
 			},
 			expectedErr: ErrSupplierInvalidAddress,
 		},
@@ -196,33 +150,19 @@
 		{
 			desc: "valid stake",
 			msg: MsgStakeSupplier{
-<<<<<<< HEAD
-				Sender:          ownerAddress,
-				OwnerAddress:    ownerAddress,
-				OperatorAddress: operatorAddress,
-				Stake:           &sdk.Coin{Denom: volatile.DenomuPOKT, Amount: math.NewInt(100)},
-				Services:        defaultServicesList,
-=======
-				Signer:       ownerAddress,
-				OwnerAddress: ownerAddress,
-				Address:      operatorAddress,
-				Stake:        &sdk.Coin{Denom: volatile.DenomuPOKT, Amount: math.NewInt(100)},
-				Services:     defaultServicesList,
->>>>>>> 85d84ec3
+				Signer:          ownerAddress,
+				OwnerAddress:    ownerAddress,
+				OperatorAddress: operatorAddress,
+				Stake:           &sdk.Coin{Denom: volatile.DenomuPOKT, Amount: math.NewInt(100)},
+				Services:        defaultServicesList,
 			},
 		},
 		{
 			desc: "invalid stake - missing stake",
 			msg: MsgStakeSupplier{
-<<<<<<< HEAD
-				Sender:          ownerAddress,
-				OwnerAddress:    ownerAddress,
-				OperatorAddress: operatorAddress,
-=======
-				Signer:       ownerAddress,
-				OwnerAddress: ownerAddress,
-				Address:      operatorAddress,
->>>>>>> 85d84ec3
+				Signer:          ownerAddress,
+				OwnerAddress:    ownerAddress,
+				OperatorAddress: operatorAddress,
 				// Stake explicitly omitted
 				Services: defaultServicesList,
 			},
@@ -231,76 +171,44 @@
 		{
 			desc: "invalid stake - zero amount",
 			msg: MsgStakeSupplier{
-<<<<<<< HEAD
-				Sender:          ownerAddress,
+				Signer:          ownerAddress,
 				OwnerAddress:    ownerAddress,
 				OperatorAddress: operatorAddress,
 				Stake:           &sdk.Coin{Denom: volatile.DenomuPOKT, Amount: math.NewInt(0)},
 				Services:        defaultServicesList,
-=======
-				Signer:       ownerAddress,
-				OwnerAddress: ownerAddress,
-				Address:      operatorAddress,
-				Stake:        &sdk.Coin{Denom: volatile.DenomuPOKT, Amount: math.NewInt(0)},
-				Services:     defaultServicesList,
->>>>>>> 85d84ec3
 			},
 			expectedErr: ErrSupplierInvalidStake,
 		},
 		{
 			desc: "invalid stake - negative amount",
 			msg: MsgStakeSupplier{
-<<<<<<< HEAD
-				Sender:          ownerAddress,
+				Signer:          ownerAddress,
 				OwnerAddress:    ownerAddress,
 				OperatorAddress: operatorAddress,
 				Stake:           &sdk.Coin{Denom: volatile.DenomuPOKT, Amount: math.NewInt(-100)},
 				Services:        defaultServicesList,
-=======
-				Signer:       ownerAddress,
-				OwnerAddress: ownerAddress,
-				Address:      operatorAddress,
-				Stake:        &sdk.Coin{Denom: volatile.DenomuPOKT, Amount: math.NewInt(-100)},
-				Services:     defaultServicesList,
->>>>>>> 85d84ec3
 			},
 			expectedErr: ErrSupplierInvalidStake,
 		},
 		{
 			desc: "invalid stake - invalid denom",
 			msg: MsgStakeSupplier{
-<<<<<<< HEAD
-				Sender:          ownerAddress,
+				Signer:          ownerAddress,
 				OwnerAddress:    ownerAddress,
 				OperatorAddress: operatorAddress,
 				Stake:           &sdk.Coin{Denom: "invalid", Amount: math.NewInt(100)},
 				Services:        defaultServicesList,
-=======
-				Signer:       ownerAddress,
-				OwnerAddress: ownerAddress,
-				Address:      operatorAddress,
-				Stake:        &sdk.Coin{Denom: "invalid", Amount: math.NewInt(100)},
-				Services:     defaultServicesList,
->>>>>>> 85d84ec3
 			},
 			expectedErr: ErrSupplierInvalidStake,
 		},
 		{
 			desc: "invalid stake - missing denom",
 			msg: MsgStakeSupplier{
-<<<<<<< HEAD
-				Sender:          ownerAddress,
+				Signer:          ownerAddress,
 				OwnerAddress:    ownerAddress,
 				OperatorAddress: operatorAddress,
 				Stake:           &sdk.Coin{Denom: "", Amount: math.NewInt(100)},
 				Services:        defaultServicesList,
-=======
-				Signer:       ownerAddress,
-				OwnerAddress: ownerAddress,
-				Address:      operatorAddress,
-				Stake:        &sdk.Coin{Denom: "", Amount: math.NewInt(100)},
-				Services:     defaultServicesList,
->>>>>>> 85d84ec3
 			},
 			expectedErr: ErrSupplierInvalidStake,
 		},
@@ -309,17 +217,10 @@
 		{
 			desc: "valid service configs - multiple services",
 			msg: MsgStakeSupplier{
-<<<<<<< HEAD
-				Sender:          ownerAddress,
-				OwnerAddress:    ownerAddress,
-				OperatorAddress: operatorAddress,
-				Stake:           &sdk.Coin{Denom: volatile.DenomuPOKT, Amount: math.NewInt(100)},
-=======
-				Signer:       ownerAddress,
-				OwnerAddress: ownerAddress,
-				Address:      operatorAddress,
-				Stake:        &sdk.Coin{Denom: volatile.DenomuPOKT, Amount: math.NewInt(100)},
->>>>>>> 85d84ec3
+				Signer:          ownerAddress,
+				OwnerAddress:    ownerAddress,
+				OperatorAddress: operatorAddress,
+				Stake:           &sdk.Coin{Denom: volatile.DenomuPOKT, Amount: math.NewInt(100)},
 				Services: []*sharedtypes.SupplierServiceConfig{
 					{
 						Service: &sharedtypes.Service{
@@ -351,17 +252,10 @@
 		{
 			desc: "invalid service configs - omitted",
 			msg: MsgStakeSupplier{
-<<<<<<< HEAD
-				Sender:          ownerAddress,
-				OwnerAddress:    ownerAddress,
-				OperatorAddress: operatorAddress,
-				Stake:           &sdk.Coin{Denom: volatile.DenomuPOKT, Amount: math.NewInt(100)},
-=======
-				Signer:       ownerAddress,
-				OwnerAddress: ownerAddress,
-				Address:      operatorAddress,
-				Stake:        &sdk.Coin{Denom: volatile.DenomuPOKT, Amount: math.NewInt(100)},
->>>>>>> 85d84ec3
+				Signer:          ownerAddress,
+				OwnerAddress:    ownerAddress,
+				OperatorAddress: operatorAddress,
+				Stake:           &sdk.Coin{Denom: volatile.DenomuPOKT, Amount: math.NewInt(100)},
 				// Services explicitly omitted
 			},
 			expectedErr: ErrSupplierInvalidServiceConfig,
@@ -369,36 +263,21 @@
 		{
 			desc: "invalid service configs - empty",
 			msg: MsgStakeSupplier{
-<<<<<<< HEAD
-				Sender:          ownerAddress,
+				Signer:          ownerAddress,
 				OwnerAddress:    ownerAddress,
 				OperatorAddress: operatorAddress,
 				Stake:           &sdk.Coin{Denom: volatile.DenomuPOKT, Amount: math.NewInt(100)},
 				Services:        []*sharedtypes.SupplierServiceConfig{},
-=======
-				Signer:       ownerAddress,
-				OwnerAddress: ownerAddress,
-				Address:      operatorAddress,
-				Stake:        &sdk.Coin{Denom: volatile.DenomuPOKT, Amount: math.NewInt(100)},
-				Services:     []*sharedtypes.SupplierServiceConfig{},
->>>>>>> 85d84ec3
 			},
 			expectedErr: ErrSupplierInvalidServiceConfig,
 		},
 		{
 			desc: "invalid service configs - invalid service ID that's too long",
 			msg: MsgStakeSupplier{
-<<<<<<< HEAD
-				Sender:          ownerAddress,
-				OwnerAddress:    ownerAddress,
-				OperatorAddress: operatorAddress,
-				Stake:           &sdk.Coin{Denom: volatile.DenomuPOKT, Amount: math.NewInt(100)},
-=======
-				Signer:       ownerAddress,
-				OwnerAddress: ownerAddress,
-				Address:      operatorAddress,
-				Stake:        &sdk.Coin{Denom: volatile.DenomuPOKT, Amount: math.NewInt(100)},
->>>>>>> 85d84ec3
+				Signer:          ownerAddress,
+				OwnerAddress:    ownerAddress,
+				OperatorAddress: operatorAddress,
+				Stake:           &sdk.Coin{Denom: volatile.DenomuPOKT, Amount: math.NewInt(100)},
 				Services: []*sharedtypes.SupplierServiceConfig{
 					{
 						Service: &sharedtypes.Service{
@@ -419,17 +298,10 @@
 		{
 			desc: "invalid service configs - invalid service Name that's too long",
 			msg: MsgStakeSupplier{
-<<<<<<< HEAD
-				Sender:          ownerAddress,
-				OwnerAddress:    ownerAddress,
-				OperatorAddress: operatorAddress,
-				Stake:           &sdk.Coin{Denom: volatile.DenomuPOKT, Amount: math.NewInt(100)},
-=======
-				Signer:       ownerAddress,
-				OwnerAddress: ownerAddress,
-				Address:      operatorAddress,
-				Stake:        &sdk.Coin{Denom: volatile.DenomuPOKT, Amount: math.NewInt(100)},
->>>>>>> 85d84ec3
+				Signer:          ownerAddress,
+				OwnerAddress:    ownerAddress,
+				OperatorAddress: operatorAddress,
+				Stake:           &sdk.Coin{Denom: volatile.DenomuPOKT, Amount: math.NewInt(100)},
 				Services: []*sharedtypes.SupplierServiceConfig{
 					{
 						Service: &sharedtypes.Service{
@@ -451,17 +323,10 @@
 		{
 			desc: "invalid service configs - invalid service ID that contains invalid characters",
 			msg: MsgStakeSupplier{
-<<<<<<< HEAD
-				Sender:          ownerAddress,
-				OwnerAddress:    ownerAddress,
-				OperatorAddress: operatorAddress,
-				Stake:           &sdk.Coin{Denom: volatile.DenomuPOKT, Amount: math.NewInt(100)},
-=======
-				Signer:       ownerAddress,
-				OwnerAddress: ownerAddress,
-				Address:      operatorAddress,
-				Stake:        &sdk.Coin{Denom: volatile.DenomuPOKT, Amount: math.NewInt(100)},
->>>>>>> 85d84ec3
+				Signer:          ownerAddress,
+				OwnerAddress:    ownerAddress,
+				OperatorAddress: operatorAddress,
+				Stake:           &sdk.Coin{Denom: volatile.DenomuPOKT, Amount: math.NewInt(100)},
 				Services: []*sharedtypes.SupplierServiceConfig{
 					{
 						Service: &sharedtypes.Service{
@@ -482,17 +347,10 @@
 		{
 			desc: "invalid service configs - missing url",
 			msg: MsgStakeSupplier{
-<<<<<<< HEAD
-				Sender:          ownerAddress,
-				OwnerAddress:    ownerAddress,
-				OperatorAddress: operatorAddress,
-				Stake:           &sdk.Coin{Denom: volatile.DenomuPOKT, Amount: math.NewInt(100)},
-=======
-				Signer:       ownerAddress,
-				OwnerAddress: ownerAddress,
-				Address:      operatorAddress,
-				Stake:        &sdk.Coin{Denom: volatile.DenomuPOKT, Amount: math.NewInt(100)},
->>>>>>> 85d84ec3
+				Signer:          ownerAddress,
+				OwnerAddress:    ownerAddress,
+				OperatorAddress: operatorAddress,
+				Stake:           &sdk.Coin{Denom: volatile.DenomuPOKT, Amount: math.NewInt(100)},
 				Services: []*sharedtypes.SupplierServiceConfig{
 					{
 						Service: &sharedtypes.Service{
@@ -514,17 +372,10 @@
 		{
 			desc: "invalid service configs - invalid url",
 			msg: MsgStakeSupplier{
-<<<<<<< HEAD
-				Sender:          ownerAddress,
-				OwnerAddress:    ownerAddress,
-				OperatorAddress: operatorAddress,
-				Stake:           &sdk.Coin{Denom: volatile.DenomuPOKT, Amount: math.NewInt(100)},
-=======
-				Signer:       ownerAddress,
-				OwnerAddress: ownerAddress,
-				Address:      operatorAddress,
-				Stake:        &sdk.Coin{Denom: volatile.DenomuPOKT, Amount: math.NewInt(100)},
->>>>>>> 85d84ec3
+				Signer:          ownerAddress,
+				OwnerAddress:    ownerAddress,
+				OperatorAddress: operatorAddress,
+				Stake:           &sdk.Coin{Denom: volatile.DenomuPOKT, Amount: math.NewInt(100)},
 				Services: []*sharedtypes.SupplierServiceConfig{
 					{
 						Service: &sharedtypes.Service{
@@ -546,17 +397,10 @@
 		{
 			desc: "invalid service configs - missing rpc type",
 			msg: MsgStakeSupplier{
-<<<<<<< HEAD
-				Sender:          ownerAddress,
-				OwnerAddress:    ownerAddress,
-				OperatorAddress: operatorAddress,
-				Stake:           &sdk.Coin{Denom: volatile.DenomuPOKT, Amount: math.NewInt(100)},
-=======
-				Signer:       ownerAddress,
-				OwnerAddress: ownerAddress,
-				Address:      operatorAddress,
-				Stake:        &sdk.Coin{Denom: volatile.DenomuPOKT, Amount: math.NewInt(100)},
->>>>>>> 85d84ec3
+				Signer:          ownerAddress,
+				OwnerAddress:    ownerAddress,
+				OperatorAddress: operatorAddress,
+				Stake:           &sdk.Coin{Denom: volatile.DenomuPOKT, Amount: math.NewInt(100)},
 				Services: []*sharedtypes.SupplierServiceConfig{
 					{
 						Service: &sharedtypes.Service{
