package types

// DONTCOVER

import sdkerrors "cosmossdk.io/errors"

// x/supplier module sentinel errors
var (
	ErrSupplierInvalidSigner             = sdkerrors.Register(ModuleName, 1100, "expected gov account as only signer for proposal message")
	ErrSupplierInvalidStake              = sdkerrors.Register(ModuleName, 1101, "invalid supplier stake")
	ErrSupplierInvalidAddress            = sdkerrors.Register(ModuleName, 1102, "invalid address")
	ErrSupplierUnauthorized              = sdkerrors.Register(ModuleName, 1103, "unauthorized supplier signer")
	ErrSupplierNotFound                  = sdkerrors.Register(ModuleName, 1104, "supplier not found")
	ErrSupplierInvalidServiceConfig      = sdkerrors.Register(ModuleName, 1105, "invalid service config")
	ErrSupplierInvalidSessionStartHeight = sdkerrors.Register(ModuleName, 1106, "invalid session start height")
	ErrSupplierInvalidSessionId          = sdkerrors.Register(ModuleName, 1107, "invalid session ID")
	ErrSupplierInvalidService            = sdkerrors.Register(ModuleName, 1108, "invalid service in supplier")
	ErrSupplierInvalidSessionEndHeight   = sdkerrors.Register(ModuleName, 1109, "invalid session ending height")
<<<<<<< HEAD
	ErrSupplierIsUnstaking               = sdkerrors.Register(ModuleName, 1110, "supplier is in unbonding period")
	ErrSupplierParamsInvalid             = sdkerrors.Register(ModuleName, 1111, "invalid supplier params")
=======
	ErrSupplierServiceNotFound           = sdkerrors.Register(ModuleName, 1110, "service not found")
>>>>>>> 4ba2ec35
)<|MERGE_RESOLUTION|>--- conflicted
+++ resolved
@@ -16,10 +16,7 @@
 	ErrSupplierInvalidSessionId          = sdkerrors.Register(ModuleName, 1107, "invalid session ID")
 	ErrSupplierInvalidService            = sdkerrors.Register(ModuleName, 1108, "invalid service in supplier")
 	ErrSupplierInvalidSessionEndHeight   = sdkerrors.Register(ModuleName, 1109, "invalid session ending height")
-<<<<<<< HEAD
 	ErrSupplierIsUnstaking               = sdkerrors.Register(ModuleName, 1110, "supplier is in unbonding period")
 	ErrSupplierParamsInvalid             = sdkerrors.Register(ModuleName, 1111, "invalid supplier params")
-=======
-	ErrSupplierServiceNotFound           = sdkerrors.Register(ModuleName, 1110, "service not found")
->>>>>>> 4ba2ec35
+	ErrSupplierServiceNotFound           = sdkerrors.Register(ModuleName, 1112, "service not found")
 )