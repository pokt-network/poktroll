--- conflicted
+++ resolved
@@ -14,28 +14,16 @@
 func NewMsgStakeSupplier(
 	signerAddress string,
 	ownerAddress string,
-<<<<<<< HEAD
-	supplierAddress string,
-=======
 	supplierOperatorAddress string,
->>>>>>> 5a10fba6
 	stake sdk.Coin,
 	services []*sharedtypes.SupplierServiceConfig,
 ) *MsgStakeSupplier {
 	return &MsgStakeSupplier{
-<<<<<<< HEAD
-		Signer:       signerAddress,
-		OwnerAddress: ownerAddress,
-		Address:      supplierAddress,
-		Stake:        &stake,
-		Services:     services,
-=======
 		Signer:          signerAddress,
 		OwnerAddress:    ownerAddress,
 		OperatorAddress: supplierOperatorAddress,
 		Stake:           &stake,
 		Services:        services,
->>>>>>> 5a10fba6
 	}
 }
 
@@ -46,22 +34,13 @@
 	}
 
 	// Validate the address
-<<<<<<< HEAD
-	if _, err := sdk.AccAddressFromBech32(msg.Address); err != nil {
-		return ErrSupplierInvalidAddress.Wrapf("invalid operator address %s; (%v)", msg.Address, err)
-=======
 	if _, err := sdk.AccAddressFromBech32(msg.OperatorAddress); err != nil {
 		return ErrSupplierInvalidAddress.Wrapf("invalid operator address %s; (%v)", msg.OperatorAddress, err)
->>>>>>> 5a10fba6
 	}
 
 	// Validate the signer address
 	if _, err := sdk.AccAddressFromBech32(msg.Signer); err != nil {
-<<<<<<< HEAD
-		return ErrSupplierInvalidAddress.Wrapf("invalid signer address %s; (%v)", msg.Address, err)
-=======
 		return ErrSupplierInvalidAddress.Wrapf("invalid signer address %s; (%v)", msg.Signer, err)
->>>>>>> 5a10fba6
 	}
 
 	// TODO_MAINNET: Centralize stake related verification and share across different
