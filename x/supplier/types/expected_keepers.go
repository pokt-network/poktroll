--- conflicted
+++ resolved
@@ -23,14 +23,13 @@
 	SendCoinsFromModuleToAccount(ctx context.Context, senderModule string, recipientAddr sdk.AccAddress, amt sdk.Coins) error
 }
 
-<<<<<<< HEAD
 // SharedKeeper defines the expected interface needed to retrieve shared information.
 type SharedKeeper interface {
 	GetParams(ctx context.Context) sharedtypes.Params
 	GetSessionEndHeight(ctx context.Context, queryHeight int64) int64
-=======
+}
+
 // ServiceKeeper defines the expected interface for the Service module.
 type ServiceKeeper interface {
 	GetService(ctx context.Context, serviceId string) (sharedtypes.Service, bool)
->>>>>>> 4ba2ec35
 }