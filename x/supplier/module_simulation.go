package supplier

import (
	"math/rand"

	"pocket/testutil/sample"
	suppliersimulation "pocket/x/supplier/simulation"
	"pocket/x/supplier/types"

	"github.com/cosmos/cosmos-sdk/baseapp"
	sdk "github.com/cosmos/cosmos-sdk/types"
	"github.com/cosmos/cosmos-sdk/types/module"
	simtypes "github.com/cosmos/cosmos-sdk/types/simulation"
	"github.com/cosmos/cosmos-sdk/x/simulation"
)

// avoid unused import issue
var (
	_ = sample.AccAddress
	_ = suppliersimulation.FindAccount
	_ = simulation.MsgEntryKind
	_ = baseapp.Paramspace
	_ = rand.Rand{}
)

const (
	opWeightMsgStakeSupplier = "op_weight_msg_stake_supplier"
	// TODO: Determine the simulation weight value
	defaultWeightMsgStakeSupplier int = 100

	opWeightMsgUnstakeSupplier = "op_weight_msg_unstake_supplier"
	// TODO: Determine the simulation weight value
	defaultWeightMsgUnstakeSupplier int = 100

<<<<<<< HEAD
	opWeightMsgCreateClaim = "op_weight_msg_create_claim"
	// TODO: Determine the simulation weight value
	defaultWeightMsgCreateClaim int = 100
=======
	opWeightMsgSubmitProof = "op_weight_msg_submit_proof"
	// TODO: Determine the simulation weight value
	defaultWeightMsgSubmitProof int = 100
>>>>>>> 036c9861

	// this line is used by starport scaffolding # simapp/module/const
)

// GenerateGenesisState creates a randomized GenState of the module.
func (AppModule) GenerateGenesisState(simState *module.SimulationState) {
	accs := make([]string, len(simState.Accounts))
	for i, acc := range simState.Accounts {
		accs[i] = acc.Address.String()
	}
	supplierGenesis := types.GenesisState{
		Params: types.DefaultParams(),
		// this line is used by starport scaffolding # simapp/module/genesisState
	}
	simState.GenState[types.ModuleName] = simState.Cdc.MustMarshalJSON(&supplierGenesis)
}

// RegisterStoreDecoder registers a decoder.
func (am AppModule) RegisterStoreDecoder(_ sdk.StoreDecoderRegistry) {}

// ProposalContents doesn't return any content functions for governance proposals.
func (AppModule) ProposalContents(_ module.SimulationState) []simtypes.WeightedProposalContent {
	return nil
}

// WeightedOperations returns the all the gov module operations with their respective weights.
func (am AppModule) WeightedOperations(simState module.SimulationState) []simtypes.WeightedOperation {
	operations := make([]simtypes.WeightedOperation, 0)

	var weightMsgStakeSupplier int
	simState.AppParams.GetOrGenerate(simState.Cdc, opWeightMsgStakeSupplier, &weightMsgStakeSupplier, nil,
		func(_ *rand.Rand) {
			weightMsgStakeSupplier = defaultWeightMsgStakeSupplier
		},
	)
	operations = append(operations, simulation.NewWeightedOperation(
		weightMsgStakeSupplier,
		suppliersimulation.SimulateMsgStakeSupplier(am.accountKeeper, am.bankKeeper, am.keeper),
	))

	var weightMsgUnstakeSupplier int
	simState.AppParams.GetOrGenerate(simState.Cdc, opWeightMsgUnstakeSupplier, &weightMsgUnstakeSupplier, nil,
		func(_ *rand.Rand) {
			weightMsgUnstakeSupplier = defaultWeightMsgUnstakeSupplier
		},
	)
	operations = append(operations, simulation.NewWeightedOperation(
		weightMsgUnstakeSupplier,
		suppliersimulation.SimulateMsgUnstakeSupplier(am.accountKeeper, am.bankKeeper, am.keeper),
	))

<<<<<<< HEAD
	var weightMsgCreateClaim int
	simState.AppParams.GetOrGenerate(simState.Cdc, opWeightMsgCreateClaim, &weightMsgCreateClaim, nil,
		func(_ *rand.Rand) {
			weightMsgCreateClaim = defaultWeightMsgCreateClaim
		},
	)
	operations = append(operations, simulation.NewWeightedOperation(
		weightMsgCreateClaim,
		suppliersimulation.SimulateMsgCreateClaim(am.accountKeeper, am.bankKeeper, am.keeper),
=======
	var weightMsgSubmitProof int
	simState.AppParams.GetOrGenerate(simState.Cdc, opWeightMsgSubmitProof, &weightMsgSubmitProof, nil,
		func(_ *rand.Rand) {
			weightMsgSubmitProof = defaultWeightMsgSubmitProof
		},
	)
	operations = append(operations, simulation.NewWeightedOperation(
		weightMsgSubmitProof,
		suppliersimulation.SimulateMsgSubmitProof(am.accountKeeper, am.bankKeeper, am.keeper),
>>>>>>> 036c9861
	))

	// this line is used by starport scaffolding # simapp/module/operation

	return operations
}

// ProposalMsgs returns msgs used for governance proposals for simulations.
func (am AppModule) ProposalMsgs(simState module.SimulationState) []simtypes.WeightedProposalMsg {
	return []simtypes.WeightedProposalMsg{
		simulation.NewWeightedProposalMsg(
			opWeightMsgStakeSupplier,
			defaultWeightMsgStakeSupplier,
			func(r *rand.Rand, ctx sdk.Context, accs []simtypes.Account) sdk.Msg {
				suppliersimulation.SimulateMsgStakeSupplier(am.accountKeeper, am.bankKeeper, am.keeper)
				return nil
			},
		),
		simulation.NewWeightedProposalMsg(
			opWeightMsgUnstakeSupplier,
			defaultWeightMsgUnstakeSupplier,
			func(r *rand.Rand, ctx sdk.Context, accs []simtypes.Account) sdk.Msg {
				suppliersimulation.SimulateMsgUnstakeSupplier(am.accountKeeper, am.bankKeeper, am.keeper)
				return nil
			},
		),
		simulation.NewWeightedProposalMsg(
<<<<<<< HEAD
			opWeightMsgCreateClaim,
			defaultWeightMsgCreateClaim,
			func(r *rand.Rand, ctx sdk.Context, accs []simtypes.Account) sdk.Msg {
				suppliersimulation.SimulateMsgCreateClaim(am.accountKeeper, am.bankKeeper, am.keeper)
=======
			opWeightMsgSubmitProof,
			defaultWeightMsgSubmitProof,
			func(r *rand.Rand, ctx sdk.Context, accs []simtypes.Account) sdk.Msg {
				suppliersimulation.SimulateMsgSubmitProof(am.accountKeeper, am.bankKeeper, am.keeper)
>>>>>>> 036c9861
				return nil
			},
		),
		// this line is used by starport scaffolding # simapp/module/OpMsg
	}
}<|MERGE_RESOLUTION|>--- conflicted
+++ resolved
@@ -32,15 +32,13 @@
 	// TODO: Determine the simulation weight value
 	defaultWeightMsgUnstakeSupplier int = 100
 
-<<<<<<< HEAD
 	opWeightMsgCreateClaim = "op_weight_msg_create_claim"
 	// TODO: Determine the simulation weight value
 	defaultWeightMsgCreateClaim int = 100
-=======
+
 	opWeightMsgSubmitProof = "op_weight_msg_submit_proof"
 	// TODO: Determine the simulation weight value
 	defaultWeightMsgSubmitProof int = 100
->>>>>>> 036c9861
 
 	// this line is used by starport scaffolding # simapp/module/const
 )
@@ -92,7 +90,6 @@
 		suppliersimulation.SimulateMsgUnstakeSupplier(am.accountKeeper, am.bankKeeper, am.keeper),
 	))
 
-<<<<<<< HEAD
 	var weightMsgCreateClaim int
 	simState.AppParams.GetOrGenerate(simState.Cdc, opWeightMsgCreateClaim, &weightMsgCreateClaim, nil,
 		func(_ *rand.Rand) {
@@ -102,7 +99,8 @@
 	operations = append(operations, simulation.NewWeightedOperation(
 		weightMsgCreateClaim,
 		suppliersimulation.SimulateMsgCreateClaim(am.accountKeeper, am.bankKeeper, am.keeper),
-=======
+	))
+
 	var weightMsgSubmitProof int
 	simState.AppParams.GetOrGenerate(simState.Cdc, opWeightMsgSubmitProof, &weightMsgSubmitProof, nil,
 		func(_ *rand.Rand) {
@@ -112,7 +110,6 @@
 	operations = append(operations, simulation.NewWeightedOperation(
 		weightMsgSubmitProof,
 		suppliersimulation.SimulateMsgSubmitProof(am.accountKeeper, am.bankKeeper, am.keeper),
->>>>>>> 036c9861
 	))
 
 	// this line is used by starport scaffolding # simapp/module/operation
@@ -140,17 +137,18 @@
 			},
 		),
 		simulation.NewWeightedProposalMsg(
-<<<<<<< HEAD
 			opWeightMsgCreateClaim,
 			defaultWeightMsgCreateClaim,
 			func(r *rand.Rand, ctx sdk.Context, accs []simtypes.Account) sdk.Msg {
 				suppliersimulation.SimulateMsgCreateClaim(am.accountKeeper, am.bankKeeper, am.keeper)
-=======
+				return nil
+			},
+		),
+		simulation.NewWeightedProposalMsg(
 			opWeightMsgSubmitProof,
 			defaultWeightMsgSubmitProof,
 			func(r *rand.Rand, ctx sdk.Context, accs []simtypes.Account) sdk.Msg {
 				suppliersimulation.SimulateMsgSubmitProof(am.accountKeeper, am.bankKeeper, am.keeper)
->>>>>>> 036c9861
 				return nil
 			},
 		),
