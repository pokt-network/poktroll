--- conflicted
+++ resolved
@@ -2,15 +2,16 @@
 
 import (
 	"math/rand"
+
+	"pocket/testutil/sample"
+	suppliersimulation "pocket/x/supplier/simulation"
+	"pocket/x/supplier/types"
 
 	"github.com/cosmos/cosmos-sdk/baseapp"
 	sdk "github.com/cosmos/cosmos-sdk/types"
 	"github.com/cosmos/cosmos-sdk/types/module"
 	simtypes "github.com/cosmos/cosmos-sdk/types/simulation"
 	"github.com/cosmos/cosmos-sdk/x/simulation"
-	"pocket/testutil/sample"
-	suppliersimulation "pocket/x/supplier/simulation"
-	"pocket/x/supplier/types"
 )
 
 // avoid unused import issue
@@ -23,15 +24,13 @@
 )
 
 const (
-<<<<<<< HEAD
+	opWeightMsgStakeSupplier = "op_weight_msg_stake_supplier"
+	// TODO: Determine the simulation weight value
+	defaultWeightMsgStakeSupplier int = 100
+
 	opWeightMsgUnstakeSupplier = "op_weight_msg_unstake_supplier"
 	// TODO: Determine the simulation weight value
 	defaultWeightMsgUnstakeSupplier int = 100
-=======
-	opWeightMsgStakeSupplier = "op_weight_msg_stake_supplier"
-	// TODO: Determine the simulation weight value
-	defaultWeightMsgStakeSupplier int = 100
->>>>>>> cd51e414
 
 	// this line is used by starport scaffolding # simapp/module/const
 )
@@ -61,7 +60,17 @@
 func (am AppModule) WeightedOperations(simState module.SimulationState) []simtypes.WeightedOperation {
 	operations := make([]simtypes.WeightedOperation, 0)
 
-<<<<<<< HEAD
+	var weightMsgStakeSupplier int
+	simState.AppParams.GetOrGenerate(simState.Cdc, opWeightMsgStakeSupplier, &weightMsgStakeSupplier, nil,
+		func(_ *rand.Rand) {
+			weightMsgStakeSupplier = defaultWeightMsgStakeSupplier
+		},
+	)
+	operations = append(operations, simulation.NewWeightedOperation(
+		weightMsgStakeSupplier,
+		suppliersimulation.SimulateMsgStakeSupplier(am.accountKeeper, am.bankKeeper, am.keeper),
+	))
+
 	var weightMsgUnstakeSupplier int
 	simState.AppParams.GetOrGenerate(simState.Cdc, opWeightMsgUnstakeSupplier, &weightMsgUnstakeSupplier, nil,
 		func(_ *rand.Rand) {
@@ -71,17 +80,6 @@
 	operations = append(operations, simulation.NewWeightedOperation(
 		weightMsgUnstakeSupplier,
 		suppliersimulation.SimulateMsgUnstakeSupplier(am.accountKeeper, am.bankKeeper, am.keeper),
-=======
-	var weightMsgStakeSupplier int
-	simState.AppParams.GetOrGenerate(simState.Cdc, opWeightMsgStakeSupplier, &weightMsgStakeSupplier, nil,
-		func(_ *rand.Rand) {
-			weightMsgStakeSupplier = defaultWeightMsgStakeSupplier
-		},
-	)
-	operations = append(operations, simulation.NewWeightedOperation(
-		weightMsgStakeSupplier,
-		suppliersimulation.SimulateMsgStakeSupplier(am.accountKeeper, am.bankKeeper, am.keeper),
->>>>>>> cd51e414
 	))
 
 	// this line is used by starport scaffolding # simapp/module/operation
@@ -93,17 +91,16 @@
 func (am AppModule) ProposalMsgs(simState module.SimulationState) []simtypes.WeightedProposalMsg {
 	return []simtypes.WeightedProposalMsg{
 		simulation.NewWeightedProposalMsg(
-<<<<<<< HEAD
+			opWeightMsgStakeSupplier,
+			defaultWeightMsgStakeSupplier,
+			func(r *rand.Rand, ctx sdk.Context, accs []simtypes.Account) sdk.Msg {
+				suppliersimulation.SimulateMsgStakeSupplier(am.accountKeeper, am.bankKeeper, am.keeper)
+			},
+
 			opWeightMsgUnstakeSupplier,
 			defaultWeightMsgUnstakeSupplier,
 			func(r *rand.Rand, ctx sdk.Context, accs []simtypes.Account) sdk.Msg {
 				suppliersimulation.SimulateMsgUnstakeSupplier(am.accountKeeper, am.bankKeeper, am.keeper)
-=======
-			opWeightMsgStakeSupplier,
-			defaultWeightMsgStakeSupplier,
-			func(r *rand.Rand, ctx sdk.Context, accs []simtypes.Account) sdk.Msg {
-				suppliersimulation.SimulateMsgStakeSupplier(am.accountKeeper, am.bankKeeper, am.keeper)
->>>>>>> cd51e414
 				return nil
 			},
 		),
