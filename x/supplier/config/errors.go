--- conflicted
+++ resolved
@@ -7,17 +7,6 @@
 )
 
 var (
-<<<<<<< HEAD
-	ErrSupplierConfigUnmarshalYAML         = sdkerrors.Register(types.ModuleName, 2100, "config reader cannot unmarshal yaml content")
-	ErrSupplierConfigInvalidServiceId      = sdkerrors.Register(types.ModuleName, 2101, "invalid serviceId in supplier config")
-	ErrSupplierConfigNoEndpoints           = sdkerrors.Register(types.ModuleName, 2102, "no endpoints defined for serviceId in supplier config")
-	ErrSupplierConfigInvalidEndpointConfig = sdkerrors.Register(types.ModuleName, 2103, "invalid endpoint config in supplier config")
-	ErrSupplierConfigInvalidRPCType        = sdkerrors.Register(types.ModuleName, 2104, "invalid rpc type in supplier config")
-	ErrSupplierConfigInvalidURL            = sdkerrors.Register(types.ModuleName, 2105, "invalid endpoint url in supplier config")
-	ErrSupplierConfigEmptyContent          = sdkerrors.Register(types.ModuleName, 2106, "empty supplier config content")
-	ErrSupplierConfigInvalidStake          = sdkerrors.Register(types.ModuleName, 2107, "invalid stake amount in supplier config")
-	ErrSupplierConfigInvalidAddress        = sdkerrors.Register(types.ModuleName, 2108, "invalid owner address in supplier config")
-=======
 	ErrSupplierConfigUnmarshalYAML          = sdkerrors.Register(types.ModuleName, 2100, "config reader cannot unmarshal yaml content")
 	ErrSupplierConfigInvalidServiceId       = sdkerrors.Register(types.ModuleName, 2101, "invalid serviceId in supplier config")
 	ErrSupplierConfigNoEndpoints            = sdkerrors.Register(types.ModuleName, 2102, "no endpoints defined for serviceId in supplier config")
@@ -28,5 +17,4 @@
 	ErrSupplierConfigInvalidStake           = sdkerrors.Register(types.ModuleName, 2107, "invalid stake amount in supplier config")
 	ErrSupplierConfigInvalidOwnerAddress    = sdkerrors.Register(types.ModuleName, 2108, "invalid owner address in supplier config")
 	ErrSupplierConfigInvalidOperatorAddress = sdkerrors.Register(types.ModuleName, 2109, "invalid operator address in supplier config")
->>>>>>> 5a10fba6
 )