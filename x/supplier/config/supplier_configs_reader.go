--- conflicted
+++ resolved
@@ -8,12 +8,9 @@
 	sdk "github.com/cosmos/cosmos-sdk/types"
 	"gopkg.in/yaml.v2"
 
-<<<<<<< HEAD
-	"github.com/pokt-network/poktroll/x/shared/helpers"
-=======
 	"github.com/pokt-network/poktroll/pkg/polylog"
 	_ "github.com/pokt-network/poktroll/pkg/polylog/polyzero"
->>>>>>> 98b0446b
+	"github.com/pokt-network/poktroll/x/shared/helpers"
 	sharedhelpers "github.com/pokt-network/poktroll/x/shared/helpers"
 	sharedtypes "github.com/pokt-network/poktroll/x/shared/types"
 	"github.com/pokt-network/poktroll/x/supplier/types"
@@ -21,17 +18,11 @@
 
 // YAMLStakeConfig is the structure describing the supplier stake config file.
 type YAMLStakeConfig struct {
-<<<<<<< HEAD
 	OwnerAddress           string              `yaml:"owner_address"`
+	OperatorAddress        string              `yaml:"operator_address"`
 	StakeAmount            string              `yaml:"stake_amount"`
+	Services               []*YAMLStakeService `yaml:"services"`
 	DefaultRevSharePercent map[string]float32  `yaml:"default_rev_share_percent"`
-	Services               []*YAMLStakeService `yaml:"services"`
-=======
-	OwnerAddress    string              `yaml:"owner_address"`
-	OperatorAddress string              `yaml:"operator_address"`
-	StakeAmount     string              `yaml:"stake_amount"`
-	Services        []*YAMLStakeService `yaml:"services"`
->>>>>>> 98b0446b
 }
 
 // YAMLStakeService is the structure describing a single service entry in the
@@ -52,11 +43,6 @@
 
 // SupplierStakeConfig is the structure describing the parsed supplier stake config.
 type SupplierStakeConfig struct {
-<<<<<<< HEAD
-	OwnerAddress string
-	StakeAmount  sdk.Coin
-	Services     []*sharedtypes.SupplierServiceConfig
-=======
 	OwnerAddress    string
 	OperatorAddress string
 	StakeAmount     sdk.Coin
@@ -74,7 +60,6 @@
 	}
 
 	return nil
->>>>>>> 98b0446b
 }
 
 // ParseSupplierServiceConfig parses the stake config file into a SupplierServiceConfig.
@@ -138,7 +123,7 @@
 		// Ensure that if no default rev share is provided, the owner address is set
 		// to 100% rev share.
 		if stakeConfig.OwnerAddress == "" {
-			return nil, ErrSupplierConfigInvalidOwnerAddress.Wrap("owner address cannot be empty")
+			return nil, ErrSupplierConfigInvalidAddress.Wrap("owner address cannot be empty")
 		}
 		defaultRevSharePercent[stakeConfig.OwnerAddress] = 100
 	} else {
