package config

import (
	"context"
	"net/url"
	"strings"

	sdk "github.com/cosmos/cosmos-sdk/types"
	"gopkg.in/yaml.v2"

	"github.com/pokt-network/poktroll/pkg/polylog"
	_ "github.com/pokt-network/poktroll/pkg/polylog/polyzero"
	sharedhelpers "github.com/pokt-network/poktroll/x/shared/helpers"
	sharedtypes "github.com/pokt-network/poktroll/x/shared/types"
	"github.com/pokt-network/poktroll/x/supplier/types"
)

// YAMLStakeConfig is the structure describing the supplier stake config file.
type YAMLStakeConfig struct {
	OwnerAddress    string              `yaml:"owner_address"`
	OperatorAddress string              `yaml:"operator_address"`
	StakeAmount     string              `yaml:"stake_amount"`
	Services        []*YAMLStakeService `yaml:"services"`
}

// YAMLStakeService is the structure describing a single service entry in the
// stake config file.
type YAMLStakeService struct {
	ServiceId string                `yaml:"service_id"`
	Endpoints []YAMLServiceEndpoint `yaml:"endpoints"`
}

// YAMLServiceEndpoint is the structure describing a single service endpoint in
// the service section of the stake config file.
type YAMLServiceEndpoint struct {
	PubliclyExposedUrl string            `yaml:"publicly_exposed_url"`
	RPCType            string            `yaml:"rpc_type"`
	Config             map[string]string `yaml:"config,omitempty"`
}

// SupplierStakeConfig is the structure describing the parsed supplier stake config.
type SupplierStakeConfig struct {
	OwnerAddress    string
	OperatorAddress string
	StakeAmount     sdk.Coin
	Services        []*sharedtypes.SupplierServiceConfig
<<<<<<< HEAD
}

// EnsureOwner ensures that the config owner address matches the provided address.
func (cfg *SupplierStakeConfig) EnsureOwner(ownerAddress string) error {
	if cfg.OwnerAddress != ownerAddress {
		return types.ErrSupplierInvalidAddress.Wrapf(
			"owner address %q in the stake config file does not match the address provided %q",
			cfg.OperatorAddress,
			ownerAddress,
		)
	}

	return nil
=======
>>>>>>> 5a10fba6
}

// ParseSupplierServiceConfig parses the stake config file into a SupplierServiceConfig.
func ParseSupplierConfigs(ctx context.Context, configContent []byte) (*SupplierStakeConfig, error) {
	var stakeConfig *YAMLStakeConfig

	logger := polylog.Ctx(ctx)

	if len(configContent) == 0 {
		return nil, ErrSupplierConfigEmptyContent
	}

	// Unmarshal the stake config file into a stakeConfig
	if err := yaml.Unmarshal(configContent, &stakeConfig); err != nil {
		return nil, ErrSupplierConfigUnmarshalYAML.Wrapf("%s", err)
	}

	// Validate required owner address.
	if _, err := sdk.AccAddressFromBech32(stakeConfig.OwnerAddress); err != nil {
<<<<<<< HEAD
		return nil, ErrSupplierConfigInvalidAddress.Wrap("invalid owner address")
=======
		return nil, ErrSupplierConfigInvalidOwnerAddress.Wrap("invalid owner address")
>>>>>>> 5a10fba6
	}

	// If the operator address is not set, default it to the owner address.
	if stakeConfig.OperatorAddress == "" {
		stakeConfig.OperatorAddress = stakeConfig.OwnerAddress
		logger.Info().Msg("operator address not set, defaulting to owner address")
	}

	// Validate operator address.
	if _, err := sdk.AccAddressFromBech32(stakeConfig.OperatorAddress); err != nil {
<<<<<<< HEAD
		return nil, ErrSupplierConfigInvalidAddress.Wrap("invalid operator address")
=======
		return nil, ErrSupplierConfigInvalidOperatorAddress.Wrap("invalid operator address")
>>>>>>> 5a10fba6
	}

	// Validate the stake amount
	if len(stakeConfig.StakeAmount) == 0 {
		return nil, ErrSupplierConfigInvalidStake.Wrap("stake amount cannot be empty")
	}

	stakeAmount, err := sdk.ParseCoinNormalized(stakeConfig.StakeAmount)
	if err != nil {
		return nil, ErrSupplierConfigInvalidStake.Wrap(err.Error())
	}

	if err := stakeAmount.Validate(); err != nil {
		return nil, ErrSupplierConfigInvalidStake.Wrap(err.Error())
	}

	if stakeAmount.IsZero() {
		return nil, ErrSupplierConfigInvalidStake.Wrap("stake amount cannot be zero")
	}

	if stakeAmount.Denom != "upokt" {
		return nil, ErrSupplierConfigInvalidStake.Wrapf(
			"invalid stake denom, expecting: upokt, got: %s",
			stakeAmount.Denom,
		)
	}

	// Validate the services
	if stakeConfig.Services == nil || len(stakeConfig.Services) == 0 {
		return nil, ErrSupplierConfigInvalidServiceId.Wrap("serviceIds cannot be empty")
	}

	// Prepare the supplierServiceConfig
	supplierServiceConfig := make([]*sharedtypes.SupplierServiceConfig, 0, len(stakeConfig.Services))

	// Populate the services slice
	for _, svc := range stakeConfig.Services {
		// Validate the serviceId
		if !sharedhelpers.IsValidServiceId(svc.ServiceId) {
			return nil, ErrSupplierConfigInvalidServiceId.Wrapf("%s", svc.ServiceId)
		}

		if len(svc.Endpoints) == 0 {
			return nil, ErrSupplierConfigNoEndpoints.Wrapf("%s", svc.ServiceId)
		}

		// Create a supplied service config with the serviceId
		service := &sharedtypes.SupplierServiceConfig{
			Service:   &sharedtypes.Service{Id: svc.ServiceId},
			Endpoints: []*sharedtypes.SupplierEndpoint{},
		}

		// Iterate over the service endpoints and add their parsed representation to the supplied service config
		for _, endpoint := range svc.Endpoints {
			parsedEndpointEntry, err := parseEndpointEntry(endpoint)
			if err != nil {
				return nil, err
			}
			service.Endpoints = append(service.Endpoints, parsedEndpointEntry)
		}
		supplierServiceConfig = append(supplierServiceConfig, service)
	}

	return &SupplierStakeConfig{
		OwnerAddress:    stakeConfig.OwnerAddress,
		OperatorAddress: stakeConfig.OperatorAddress,
		StakeAmount:     stakeAmount,
		Services:        supplierServiceConfig,
	}, nil
}

func parseEndpointEntry(endpoint YAMLServiceEndpoint) (*sharedtypes.SupplierEndpoint, error) {
	endpointEntry := &sharedtypes.SupplierEndpoint{}
	var err error

	// Endpoint URL
	if endpointEntry.Url, err = validateEndpointURL(endpoint); err != nil {
		return nil, err
	}

	// Endpoint config
	if endpointEntry.Configs, err = parseEndpointConfigs(endpoint); err != nil {
		return nil, err
	}

	// Endpoint RPC type
	if endpointEntry.RpcType, err = parseEndpointRPCType(endpoint); err != nil {
		return nil, err
	}

	return endpointEntry, nil
}

// parseEndpointConfigs parses the endpoint config entries into a slice of
// ConfigOption compatible with the SupplierEndpointConfig.
// It accepts a nil config entry or a map of valid config keys.
func parseEndpointConfigs(endpoint YAMLServiceEndpoint) ([]*sharedtypes.ConfigOption, error) {
	// Prepare the endpoint configs slice
	endpointConfigs := []*sharedtypes.ConfigOption{}

	// If we have an endpoint config entry, parse it into a slice of ConfigOption
	if endpoint.Config == nil {
		return endpointConfigs, nil
	}

	// Iterate over the endpoint config entries and add them to the slice of ConfigOption
	for key, value := range endpoint.Config {
		var configKey sharedtypes.ConfigOptions

		// Make sure the config key is valid
		switch key {
		case "timeout":
			configKey = sharedtypes.ConfigOptions_TIMEOUT
		default:
			return nil, ErrSupplierConfigInvalidEndpointConfig.Wrapf("%s", key)
		}

		config := &sharedtypes.ConfigOption{
			Key:   configKey,
			Value: value,
		}
		endpointConfigs = append(endpointConfigs, config)
	}

	return endpointConfigs, nil
}

// parseEndpointRPCType parses the endpoint RPC type into a sharedtypes.RPCType
func parseEndpointRPCType(endpoint YAMLServiceEndpoint) (sharedtypes.RPCType, error) {
	switch strings.ToLower(endpoint.RPCType) {
	case "json_rpc":
		return sharedtypes.RPCType_JSON_RPC, nil
	case "rest":
		return sharedtypes.RPCType_REST, nil
	default:
		return sharedtypes.RPCType_UNKNOWN_RPC, ErrSupplierConfigInvalidRPCType.Wrapf("%s", endpoint.RPCType)
	}
}

// validateEndpointURL validates the endpoint URL, making sure that the string provided is a valid URL
func validateEndpointURL(endpoint YAMLServiceEndpoint) (string, error) {
	// Validate the endpoint URL
	if _, err := url.Parse(endpoint.PubliclyExposedUrl); err != nil {
		return "", ErrSupplierConfigInvalidURL.Wrapf("%s", err)
	}

	return endpoint.PubliclyExposedUrl, nil
}<|MERGE_RESOLUTION|>--- conflicted
+++ resolved
@@ -12,7 +12,6 @@
 	_ "github.com/pokt-network/poktroll/pkg/polylog/polyzero"
 	sharedhelpers "github.com/pokt-network/poktroll/x/shared/helpers"
 	sharedtypes "github.com/pokt-network/poktroll/x/shared/types"
-	"github.com/pokt-network/poktroll/x/supplier/types"
 )
 
 // YAMLStakeConfig is the structure describing the supplier stake config file.
@@ -44,22 +43,6 @@
 	OperatorAddress string
 	StakeAmount     sdk.Coin
 	Services        []*sharedtypes.SupplierServiceConfig
-<<<<<<< HEAD
-}
-
-// EnsureOwner ensures that the config owner address matches the provided address.
-func (cfg *SupplierStakeConfig) EnsureOwner(ownerAddress string) error {
-	if cfg.OwnerAddress != ownerAddress {
-		return types.ErrSupplierInvalidAddress.Wrapf(
-			"owner address %q in the stake config file does not match the address provided %q",
-			cfg.OperatorAddress,
-			ownerAddress,
-		)
-	}
-
-	return nil
-=======
->>>>>>> 5a10fba6
 }
 
 // ParseSupplierServiceConfig parses the stake config file into a SupplierServiceConfig.
@@ -79,11 +62,7 @@
 
 	// Validate required owner address.
 	if _, err := sdk.AccAddressFromBech32(stakeConfig.OwnerAddress); err != nil {
-<<<<<<< HEAD
-		return nil, ErrSupplierConfigInvalidAddress.Wrap("invalid owner address")
-=======
 		return nil, ErrSupplierConfigInvalidOwnerAddress.Wrap("invalid owner address")
->>>>>>> 5a10fba6
 	}
 
 	// If the operator address is not set, default it to the owner address.
@@ -94,11 +73,7 @@
 
 	// Validate operator address.
 	if _, err := sdk.AccAddressFromBech32(stakeConfig.OperatorAddress); err != nil {
-<<<<<<< HEAD
-		return nil, ErrSupplierConfigInvalidAddress.Wrap("invalid operator address")
-=======
 		return nil, ErrSupplierConfigInvalidOperatorAddress.Wrap("invalid operator address")
->>>>>>> 5a10fba6
 	}
 
 	// Validate the stake amount
