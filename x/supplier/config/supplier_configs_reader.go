--- conflicted
+++ resolved
@@ -62,11 +62,7 @@
 		return nil, ErrSupplierConfigUnmarshalYAML.Wrapf("%s", err)
 	}
 
-<<<<<<< HEAD
-	if err := stakeConfig.ValidateAndNormalizeAddresses(logger); err != nil {
-=======
 	if err := stakeConfig.validateAndNormalizeAddresses(logger); err != nil {
->>>>>>> 5305b53a
 		return nil, err
 	}
 
@@ -75,20 +71,12 @@
 		return nil, err
 	}
 
-<<<<<<< HEAD
-	defaultRevShareMap, err := stakeConfig.ValidateAndNormalizeDefaultRevShare()
-=======
 	defaultRevShareMap, err := stakeConfig.validateAndNormalizeDefaultRevShare()
->>>>>>> 5305b53a
 	if err != nil {
 		return nil, err
 	}
 
-<<<<<<< HEAD
-	supplierServiceConfigs, err := stakeConfig.ValidateAndParseServiceConfigs(defaultRevShareMap)
-=======
 	supplierServiceConfigs, err := stakeConfig.validateAndParseServiceConfigs(defaultRevShareMap)
->>>>>>> 5305b53a
 	if err != nil {
 		return nil, err
 	}
@@ -179,20 +167,12 @@
 	return endpoint.PubliclyExposedUrl, nil
 }
 
-<<<<<<< HEAD
-// ValidateAndNormalizeAddresses validates the configured owner and operator addresses
-=======
 // validateAndNormalizeAddresses validates the configured owner and operator addresses
->>>>>>> 5305b53a
 // as bech32-encoded pokt addresses.
 //
 // If the operator address is empty:
 // • The owner address is set as the operator address as well
-<<<<<<< HEAD
-func (yamlStakeConfig *YAMLStakeConfig) ValidateAndNormalizeAddresses(logger polylog.Logger) error {
-=======
 func (yamlStakeConfig *YAMLStakeConfig) validateAndNormalizeAddresses(logger polylog.Logger) error {
->>>>>>> 5305b53a
 	// Validate required owner address.
 	if _, err := sdk.AccAddressFromBech32(yamlStakeConfig.OwnerAddress); err != nil {
 		return ErrSupplierConfigInvalidOwnerAddress.Wrap("invalid owner address")
@@ -256,11 +236,7 @@
 // • If DefaultRevSharePercent is not specified:
 //   - Require a valid owner address
 //   - Automatically assigns 100% revenue share to the owner
-<<<<<<< HEAD
-func (yamlStakeConfig *YAMLStakeConfig) ValidateAndNormalizeDefaultRevShare() (map[string]uint64, error) {
-=======
 func (yamlStakeConfig *YAMLStakeConfig) validateAndNormalizeDefaultRevShare() (map[string]uint64, error) {
->>>>>>> 5305b53a
 	defaultRevSharePercent := map[string]uint64{}
 
 	// Check if the default rev share is already configured and return if so
@@ -278,11 +254,7 @@
 	return defaultRevSharePercent, nil
 }
 
-<<<<<<< HEAD
-// ValidateAndParseServiceConfigs performs the following:
-=======
 // validateAndParseServiceConfigs performs the following:
->>>>>>> 5305b53a
 //   - Validate that at least one service is configured
 //   - Validate the configured service IDs
 //   - Parse the configured endpoints
@@ -291,11 +263,7 @@
 //   - If the configured rev share for any service is empty, defaultRevSharePercent is configured for that service
 //
 // Returns the resulting supplier service configs.
-<<<<<<< HEAD
-func (stakeConfig *YAMLStakeConfig) ValidateAndParseServiceConfigs(defaultRevSharePercent map[string]uint64) ([]*sharedtypes.SupplierServiceConfig, error) {
-=======
 func (stakeConfig *YAMLStakeConfig) validateAndParseServiceConfigs(defaultRevSharePercent map[string]uint64) ([]*sharedtypes.SupplierServiceConfig, error) {
->>>>>>> 5305b53a
 	// Validate at least one service is specified
 	if len(stakeConfig.Services) == 0 {
 		return nil, ErrSupplierConfigInvalidServiceId.Wrap("serviceIds cannot be empty")
