package config

import (
	"context"
	"net/url"
	"strings"

	sdk "github.com/cosmos/cosmos-sdk/types"
	"gopkg.in/yaml.v2"

	"github.com/pokt-network/poktroll/pkg/polylog"
	_ "github.com/pokt-network/poktroll/pkg/polylog/polyzero"
<<<<<<< HEAD
	"github.com/pokt-network/poktroll/x/shared/helpers"
=======
>>>>>>> 5a10fba6
	sharedhelpers "github.com/pokt-network/poktroll/x/shared/helpers"
	sharedtypes "github.com/pokt-network/poktroll/x/shared/types"
	"github.com/pokt-network/poktroll/x/supplier/types"
)

// YAMLStakeConfig is the structure describing the supplier stake config file.
type YAMLStakeConfig struct {
<<<<<<< HEAD
	OwnerAddress           string              `yaml:"owner_address"`
	OperatorAddress        string              `yaml:"operator_address"`
	StakeAmount            string              `yaml:"stake_amount"`
	Services               []*YAMLStakeService `yaml:"services"`
	DefaultRevSharePercent map[string]float32  `yaml:"default_rev_share_percent"`
=======
	OwnerAddress    string              `yaml:"owner_address"`
	OperatorAddress string              `yaml:"operator_address"`
	StakeAmount     string              `yaml:"stake_amount"`
	Services        []*YAMLStakeService `yaml:"services"`
>>>>>>> 5a10fba6
}

// YAMLStakeService is the structure describing a single service entry in the
// stake config file.
type YAMLStakeService struct {
	ServiceId       string                `yaml:"service_id"`
	RevSharePercent map[string]float32    `yaml:"rev_share_percent"`
	Endpoints       []YAMLServiceEndpoint `yaml:"endpoints"`
}

// YAMLServiceEndpoint is the structure describing a single service endpoint in
// the service section of the stake config file.
type YAMLServiceEndpoint struct {
	PubliclyExposedUrl string            `yaml:"publicly_exposed_url"`
	RPCType            string            `yaml:"rpc_type"`
	Config             map[string]string `yaml:"config,omitempty"`
}

// SupplierStakeConfig is the structure describing the parsed supplier stake config.
type SupplierStakeConfig struct {
	OwnerAddress    string
	OperatorAddress string
	StakeAmount     sdk.Coin
	Services        []*sharedtypes.SupplierServiceConfig
<<<<<<< HEAD
}

// EnsureOwner ensures that the config owner address matches the provided address.
func (cfg *SupplierStakeConfig) EnsureOwner(ownerAddress string) error {
	if cfg.OwnerAddress != ownerAddress {
		return types.ErrSupplierInvalidAddress.Wrapf(
			"owner address %q in the stake config file does not match the address provided %q",
			cfg.OperatorAddress,
			ownerAddress,
		)
	}

	return nil
=======
>>>>>>> 5a10fba6
}

// ParseSupplierServiceConfig parses the stake config file into a SupplierServiceConfig.
func ParseSupplierConfigs(ctx context.Context, configContent []byte) (*SupplierStakeConfig, error) {
	var stakeConfig *YAMLStakeConfig

	logger := polylog.Ctx(ctx)

	if len(configContent) == 0 {
		return nil, ErrSupplierConfigEmptyContent
	}

	// Unmarshal the stake config file into a stakeConfig
	if err := yaml.Unmarshal(configContent, &stakeConfig); err != nil {
		return nil, ErrSupplierConfigUnmarshalYAML.Wrapf("%s", err)
	}

	// Validate required owner address.
	if _, err := sdk.AccAddressFromBech32(stakeConfig.OwnerAddress); err != nil {
<<<<<<< HEAD
		return nil, ErrSupplierConfigInvalidAddress.Wrap("invalid owner address")
=======
		return nil, ErrSupplierConfigInvalidOwnerAddress.Wrap("invalid owner address")
>>>>>>> 5a10fba6
	}

	// If the operator address is not set, default it to the owner address.
	if stakeConfig.OperatorAddress == "" {
		stakeConfig.OperatorAddress = stakeConfig.OwnerAddress
		logger.Info().Msg("operator address not set, defaulting to owner address")
	}

	// Validate operator address.
	if _, err := sdk.AccAddressFromBech32(stakeConfig.OperatorAddress); err != nil {
<<<<<<< HEAD
		return nil, ErrSupplierConfigInvalidAddress.Wrap("invalid operator address")
=======
		return nil, ErrSupplierConfigInvalidOperatorAddress.Wrap("invalid operator address")
>>>>>>> 5a10fba6
	}

	// Validate the stake amount
	if len(stakeConfig.StakeAmount) == 0 {
		return nil, ErrSupplierConfigInvalidStake.Wrap("stake amount cannot be empty")
	}

	stakeAmount, err := sdk.ParseCoinNormalized(stakeConfig.StakeAmount)
	if err != nil {
		return nil, ErrSupplierConfigInvalidStake.Wrap(err.Error())
	}

	if err := stakeAmount.Validate(); err != nil {
		return nil, ErrSupplierConfigInvalidStake.Wrap(err.Error())
	}

	if stakeAmount.IsZero() {
		return nil, ErrSupplierConfigInvalidStake.Wrap("stake amount cannot be zero")
	}

	if stakeAmount.Denom != "upokt" {
		return nil, ErrSupplierConfigInvalidStake.Wrapf(
			"invalid stake denom, expecting: upokt, got: %s",
			stakeAmount.Denom,
		)
	}

	defaultRevSharePercent := map[string]float32{}
	if stakeConfig.DefaultRevSharePercent == nil || len(stakeConfig.DefaultRevSharePercent) == 0 {
		// Ensure that if no default rev share is provided, the owner address is set
		// to 100% rev share.
		if stakeConfig.OwnerAddress == "" {
			return nil, ErrSupplierConfigInvalidAddress.Wrap("owner address cannot be empty")
		}
		defaultRevSharePercent[stakeConfig.OwnerAddress] = 100
	} else {
		defaultRevSharePercent = stakeConfig.DefaultRevSharePercent
	}

	// Validate the services
	if stakeConfig.Services == nil || len(stakeConfig.Services) == 0 {
		return nil, ErrSupplierConfigInvalidServiceId.Wrap("serviceIds cannot be empty")
	}

	// Prepare the supplierServiceConfig
	supplierServiceConfig := make([]*sharedtypes.SupplierServiceConfig, 0, len(stakeConfig.Services))

	// Populate the services slice
	for _, svc := range stakeConfig.Services {
		// Validate the serviceId
		if !sharedhelpers.IsValidServiceId(svc.ServiceId) {
			return nil, ErrSupplierConfigInvalidServiceId.Wrapf("%s", svc.ServiceId)
		}

		if len(svc.Endpoints) == 0 {
			return nil, ErrSupplierConfigNoEndpoints.Wrapf("%s", svc.ServiceId)
		}

		// Create a supplied service config with the serviceId
		service := &sharedtypes.SupplierServiceConfig{
			Service:   &sharedtypes.Service{Id: svc.ServiceId},
			RevShare:  []*sharedtypes.ServiceRevShare{},
			Endpoints: []*sharedtypes.SupplierEndpoint{},
		}

		// Iterate over the service endpoints and add their parsed representation to the supplied service config
		for _, endpoint := range svc.Endpoints {
			parsedEndpointEntry, err := parseEndpointEntry(endpoint)
			if err != nil {
				return nil, err
			}
			service.Endpoints = append(service.Endpoints, parsedEndpointEntry)
		}

		serviceConfigRevShare := svc.RevSharePercent
		// If the service does not have a rev share, use the default one.
		if serviceConfigRevShare == nil {
			serviceConfigRevShare = defaultRevSharePercent
		}

		for address, revSharePercent := range serviceConfigRevShare {
			service.RevShare = append(service.RevShare, &sharedtypes.ServiceRevShare{
				Address:            address,
				RevSharePercentage: revSharePercent,
			})
		}

		if err := helpers.ValidateServiceRevShare(service.RevShare); err != nil {
			return nil, err
		}

		supplierServiceConfig = append(supplierServiceConfig, service)
	}

	return &SupplierStakeConfig{
		OwnerAddress:    stakeConfig.OwnerAddress,
		OperatorAddress: stakeConfig.OperatorAddress,
		StakeAmount:     stakeAmount,
		Services:        supplierServiceConfig,
	}, nil
}

func parseEndpointEntry(endpoint YAMLServiceEndpoint) (*sharedtypes.SupplierEndpoint, error) {
	endpointEntry := &sharedtypes.SupplierEndpoint{}
	var err error

	// Endpoint URL
	if endpointEntry.Url, err = validateEndpointURL(endpoint); err != nil {
		return nil, err
	}

	// Endpoint config
	if endpointEntry.Configs, err = parseEndpointConfigs(endpoint); err != nil {
		return nil, err
	}

	// Endpoint RPC type
	if endpointEntry.RpcType, err = parseEndpointRPCType(endpoint); err != nil {
		return nil, err
	}

	return endpointEntry, nil
}

// parseEndpointConfigs parses the endpoint config entries into a slice of
// ConfigOption compatible with the SupplierEndpointConfig.
// It accepts a nil config entry or a map of valid config keys.
func parseEndpointConfigs(endpoint YAMLServiceEndpoint) ([]*sharedtypes.ConfigOption, error) {
	// Prepare the endpoint configs slice
	endpointConfigs := []*sharedtypes.ConfigOption{}

	// If we have an endpoint config entry, parse it into a slice of ConfigOption
	if endpoint.Config == nil {
		return endpointConfigs, nil
	}

	// Iterate over the endpoint config entries and add them to the slice of ConfigOption
	for key, value := range endpoint.Config {
		var configKey sharedtypes.ConfigOptions

		// Make sure the config key is valid
		switch key {
		case "timeout":
			configKey = sharedtypes.ConfigOptions_TIMEOUT
		default:
			return nil, ErrSupplierConfigInvalidEndpointConfig.Wrapf("%s", key)
		}

		config := &sharedtypes.ConfigOption{
			Key:   configKey,
			Value: value,
		}
		endpointConfigs = append(endpointConfigs, config)
	}

	return endpointConfigs, nil
}

// parseEndpointRPCType parses the endpoint RPC type into a sharedtypes.RPCType
func parseEndpointRPCType(endpoint YAMLServiceEndpoint) (sharedtypes.RPCType, error) {
	switch strings.ToLower(endpoint.RPCType) {
	case "json_rpc":
		return sharedtypes.RPCType_JSON_RPC, nil
	case "rest":
		return sharedtypes.RPCType_REST, nil
	default:
		return sharedtypes.RPCType_UNKNOWN_RPC, ErrSupplierConfigInvalidRPCType.Wrapf("%s", endpoint.RPCType)
	}
}

// validateEndpointURL validates the endpoint URL, making sure that the string provided is a valid URL
func validateEndpointURL(endpoint YAMLServiceEndpoint) (string, error) {
	// Validate the endpoint URL
	if _, err := url.Parse(endpoint.PubliclyExposedUrl); err != nil {
		return "", ErrSupplierConfigInvalidURL.Wrapf("%s", err)
	}

	return endpoint.PubliclyExposedUrl, nil
}<|MERGE_RESOLUTION|>--- conflicted
+++ resolved
@@ -10,29 +10,18 @@
 
 	"github.com/pokt-network/poktroll/pkg/polylog"
 	_ "github.com/pokt-network/poktroll/pkg/polylog/polyzero"
-<<<<<<< HEAD
 	"github.com/pokt-network/poktroll/x/shared/helpers"
-=======
->>>>>>> 5a10fba6
 	sharedhelpers "github.com/pokt-network/poktroll/x/shared/helpers"
 	sharedtypes "github.com/pokt-network/poktroll/x/shared/types"
-	"github.com/pokt-network/poktroll/x/supplier/types"
 )
 
 // YAMLStakeConfig is the structure describing the supplier stake config file.
 type YAMLStakeConfig struct {
-<<<<<<< HEAD
 	OwnerAddress           string              `yaml:"owner_address"`
 	OperatorAddress        string              `yaml:"operator_address"`
 	StakeAmount            string              `yaml:"stake_amount"`
 	Services               []*YAMLStakeService `yaml:"services"`
 	DefaultRevSharePercent map[string]float32  `yaml:"default_rev_share_percent"`
-=======
-	OwnerAddress    string              `yaml:"owner_address"`
-	OperatorAddress string              `yaml:"operator_address"`
-	StakeAmount     string              `yaml:"stake_amount"`
-	Services        []*YAMLStakeService `yaml:"services"`
->>>>>>> 5a10fba6
 }
 
 // YAMLStakeService is the structure describing a single service entry in the
@@ -57,22 +46,6 @@
 	OperatorAddress string
 	StakeAmount     sdk.Coin
 	Services        []*sharedtypes.SupplierServiceConfig
-<<<<<<< HEAD
-}
-
-// EnsureOwner ensures that the config owner address matches the provided address.
-func (cfg *SupplierStakeConfig) EnsureOwner(ownerAddress string) error {
-	if cfg.OwnerAddress != ownerAddress {
-		return types.ErrSupplierInvalidAddress.Wrapf(
-			"owner address %q in the stake config file does not match the address provided %q",
-			cfg.OperatorAddress,
-			ownerAddress,
-		)
-	}
-
-	return nil
-=======
->>>>>>> 5a10fba6
 }
 
 // ParseSupplierServiceConfig parses the stake config file into a SupplierServiceConfig.
@@ -92,11 +65,7 @@
 
 	// Validate required owner address.
 	if _, err := sdk.AccAddressFromBech32(stakeConfig.OwnerAddress); err != nil {
-<<<<<<< HEAD
-		return nil, ErrSupplierConfigInvalidAddress.Wrap("invalid owner address")
-=======
 		return nil, ErrSupplierConfigInvalidOwnerAddress.Wrap("invalid owner address")
->>>>>>> 5a10fba6
 	}
 
 	// If the operator address is not set, default it to the owner address.
@@ -107,11 +76,7 @@
 
 	// Validate operator address.
 	if _, err := sdk.AccAddressFromBech32(stakeConfig.OperatorAddress); err != nil {
-<<<<<<< HEAD
-		return nil, ErrSupplierConfigInvalidAddress.Wrap("invalid operator address")
-=======
 		return nil, ErrSupplierConfigInvalidOperatorAddress.Wrap("invalid operator address")
->>>>>>> 5a10fba6
 	}
 
 	// Validate the stake amount
@@ -144,7 +109,7 @@
 		// Ensure that if no default rev share is provided, the owner address is set
 		// to 100% rev share.
 		if stakeConfig.OwnerAddress == "" {
-			return nil, ErrSupplierConfigInvalidAddress.Wrap("owner address cannot be empty")
+			return nil, ErrSupplierConfigInvalidOwnerAddress.Wrap("owner address cannot be empty")
 		}
 		defaultRevSharePercent[stakeConfig.OwnerAddress] = 100
 	} else {
