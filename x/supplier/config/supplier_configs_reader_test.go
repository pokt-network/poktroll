--- conflicted
+++ resolved
@@ -11,10 +11,7 @@
 	"github.com/gogo/status"
 	"github.com/stretchr/testify/require"
 
-<<<<<<< HEAD
-=======
 	_ "github.com/pokt-network/poktroll/pkg/polylog/polyzero"
->>>>>>> 7b78f497
 	"github.com/pokt-network/poktroll/testutil/sample"
 	"github.com/pokt-network/poktroll/testutil/yaml"
 	"github.com/pokt-network/poktroll/x/shared/types"
@@ -25,12 +22,9 @@
 func Test_ParseSupplierConfigs_Services(t *testing.T) {
 	operatorAddress := sample.AccAddress()
 	ownerAddress := sample.AccAddress()
-<<<<<<< HEAD
 	firstShareHolderAddress := sample.AccAddress()
 	secondShareHolderAddress := sample.AccAddress()
 
-=======
->>>>>>> 7b78f497
 	tests := []struct {
 		desc        string
 		inputConfig string
@@ -55,13 +49,8 @@
 				`, ownerAddress, operatorAddress),
 			expectedError: nil,
 			expectedConfig: &config.SupplierStakeConfig{
-<<<<<<< HEAD
+				OwnerAddress:    ownerAddress,
 				OperatorAddress: operatorAddress,
-				OwnerAddress:    ownerAddress,
-=======
-				OwnerAddress:    ownerAddress,
-				OperatorAddress: operatorAddress,
->>>>>>> 7b78f497
 				StakeAmount:     sdk.NewCoin("upokt", math.NewInt(1000)),
 				Services: []*types.SupplierServiceConfig{
 					{
@@ -733,7 +722,6 @@
 				`, ownerAddress),
 			expectedError: config.ErrSupplierConfigInvalidAddress,
 		},
-<<<<<<< HEAD
 		{
 			desc: "incomplete default rev share",
 			inputConfig: fmt.Sprintf(`
@@ -821,8 +809,6 @@
 				`, ownerAddress, operatorAddress, ownerAddress, firstShareHolderAddress, secondShareHolderAddress),
 			expectedError: sharedtypes.ErrSharedInvalidRevShare,
 		},
-=======
->>>>>>> 7b78f497
 	}
 
 	ctx := context.Background()
