--- conflicted
+++ resolved
@@ -19,18 +19,11 @@
 )
 
 func Test_ParseSupplierConfigs_Services(t *testing.T) {
-<<<<<<< HEAD
-	operatorAddress := sample.AccAddress()
-	ownerAddress := sample.AccAddress()
-	firstShareHolderAddress := sample.AccAddress()
-	secondShareHolderAddress := sample.AccAddress()
-	oneMilliPOKT := sdk.NewInt64Coin("upokt", 1000)
-=======
 	operatorAddress := sample.AccAddressBech32()
 	ownerAddress := sample.AccAddressBech32()
 	firstShareHolderAddress := sample.AccAddressBech32()
 	secondShareHolderAddress := sample.AccAddressBech32()
->>>>>>> 2fa8bd6e
+	oneMilliPOKT := sdk.NewInt64Coin("upokt", 1000)
 
 	tests := []struct {
 		desc        string
@@ -58,13 +51,8 @@
 			expectedConfig: &config.SupplierStakeConfig{
 				OwnerAddress:    ownerAddress,
 				OperatorAddress: operatorAddress,
-<<<<<<< HEAD
-				StakeAmount:     &oneMilliPOKT,
-				Services: []*types.SupplierServiceConfig{
-=======
-				StakeAmount:     sdk.NewCoin("upokt", math.NewInt(1000)),
-				Services: []*sharedtypes.SupplierServiceConfig{
->>>>>>> 2fa8bd6e
+				StakeAmount:     &oneMilliPOKT,
+				Services: []*sharedtypes.SupplierServiceConfig{
 					{
 						ServiceId: "svc",
 						Endpoints: []*sharedtypes.SupplierEndpoint{
@@ -105,13 +93,8 @@
 			expectedConfig: &config.SupplierStakeConfig{
 				OwnerAddress:    ownerAddress,
 				OperatorAddress: operatorAddress,
-<<<<<<< HEAD
-				StakeAmount:     &oneMilliPOKT,
-				Services: []*types.SupplierServiceConfig{
-=======
-				StakeAmount:     sdk.NewCoin("upokt", math.NewInt(1000)),
-				Services: []*sharedtypes.SupplierServiceConfig{
->>>>>>> 2fa8bd6e
+				StakeAmount:     &oneMilliPOKT,
+				Services: []*sharedtypes.SupplierServiceConfig{
 					{
 						ServiceId: "svc",
 						Endpoints: []*sharedtypes.SupplierEndpoint{
@@ -147,13 +130,8 @@
 			expectedConfig: &config.SupplierStakeConfig{
 				OwnerAddress:    ownerAddress,
 				OperatorAddress: operatorAddress,
-<<<<<<< HEAD
-				StakeAmount:     &oneMilliPOKT,
-				Services: []*types.SupplierServiceConfig{
-=======
-				StakeAmount:     sdk.NewCoin("upokt", math.NewInt(1000)),
-				Services: []*sharedtypes.SupplierServiceConfig{
->>>>>>> 2fa8bd6e
+				StakeAmount:     &oneMilliPOKT,
+				Services: []*sharedtypes.SupplierServiceConfig{
 					{
 						ServiceId: "svc",
 						Endpoints: []*sharedtypes.SupplierEndpoint{
@@ -195,13 +173,8 @@
 			expectedConfig: &config.SupplierStakeConfig{
 				OwnerAddress:    ownerAddress,
 				OperatorAddress: operatorAddress,
-<<<<<<< HEAD
-				StakeAmount:     &oneMilliPOKT,
-				Services: []*types.SupplierServiceConfig{
-=======
-				StakeAmount:     sdk.NewCoin("upokt", math.NewInt(1000)),
-				Services: []*sharedtypes.SupplierServiceConfig{
->>>>>>> 2fa8bd6e
+				StakeAmount:     &oneMilliPOKT,
+				Services: []*sharedtypes.SupplierServiceConfig{
 					{
 						ServiceId: "svc",
 						Endpoints: []*sharedtypes.SupplierEndpoint{
@@ -260,13 +233,8 @@
 			expectedConfig: &config.SupplierStakeConfig{
 				OwnerAddress:    ownerAddress,
 				OperatorAddress: operatorAddress,
-<<<<<<< HEAD
-				StakeAmount:     &oneMilliPOKT,
-				Services: []*types.SupplierServiceConfig{
-=======
-				StakeAmount:     sdk.NewCoin("upokt", math.NewInt(1000)),
-				Services: []*sharedtypes.SupplierServiceConfig{
->>>>>>> 2fa8bd6e
+				StakeAmount:     &oneMilliPOKT,
+				Services: []*sharedtypes.SupplierServiceConfig{
 					{
 						ServiceId: "svc1",
 						Endpoints: []*sharedtypes.SupplierEndpoint{
@@ -340,13 +308,8 @@
 			expectedConfig: &config.SupplierStakeConfig{
 				OwnerAddress:    ownerAddress,
 				OperatorAddress: operatorAddress,
-<<<<<<< HEAD
-				StakeAmount:     &oneMilliPOKT,
-				Services: []*types.SupplierServiceConfig{
-=======
-				StakeAmount:     sdk.NewCoin("upokt", math.NewInt(1000)),
-				Services: []*sharedtypes.SupplierServiceConfig{
->>>>>>> 2fa8bd6e
+				StakeAmount:     &oneMilliPOKT,
+				Services: []*sharedtypes.SupplierServiceConfig{
 					{
 						ServiceId: "svc",
 						Endpoints: []*sharedtypes.SupplierEndpoint{
@@ -408,13 +371,8 @@
 			expectedConfig: &config.SupplierStakeConfig{
 				OwnerAddress:    ownerAddress,
 				OperatorAddress: operatorAddress,
-<<<<<<< HEAD
-				StakeAmount:     &oneMilliPOKT,
-				Services: []*types.SupplierServiceConfig{
-=======
-				StakeAmount:     sdk.NewCoin("upokt", math.NewInt(1000)),
-				Services: []*sharedtypes.SupplierServiceConfig{
->>>>>>> 2fa8bd6e
+				StakeAmount:     &oneMilliPOKT,
+				Services: []*sharedtypes.SupplierServiceConfig{
 					{
 						ServiceId: "svc",
 						Endpoints: []*sharedtypes.SupplierEndpoint{
@@ -455,13 +413,8 @@
 			expectedConfig: &config.SupplierStakeConfig{
 				OwnerAddress:    ownerAddress,
 				OperatorAddress: ownerAddress,
-<<<<<<< HEAD
-				StakeAmount:     &oneMilliPOKT,
-				Services: []*types.SupplierServiceConfig{
-=======
-				StakeAmount:     sdk.NewCoin("upokt", math.NewInt(1000)),
-				Services: []*sharedtypes.SupplierServiceConfig{
->>>>>>> 2fa8bd6e
+				StakeAmount:     &oneMilliPOKT,
+				Services: []*sharedtypes.SupplierServiceConfig{
 					{
 						ServiceId: "svc",
 						Endpoints: []*sharedtypes.SupplierEndpoint{
@@ -504,13 +457,8 @@
 			expectedConfig: &config.SupplierStakeConfig{
 				OwnerAddress:    ownerAddress,
 				OperatorAddress: ownerAddress,
-<<<<<<< HEAD
-				StakeAmount:     &oneMilliPOKT,
-				Services: []*types.SupplierServiceConfig{
-=======
-				StakeAmount:     sdk.NewCoin("upokt", math.NewInt(1000)),
-				Services: []*sharedtypes.SupplierServiceConfig{
->>>>>>> 2fa8bd6e
+				StakeAmount:     &oneMilliPOKT,
+				Services: []*sharedtypes.SupplierServiceConfig{
 					{
 						ServiceId: "svc",
 						Endpoints: []*sharedtypes.SupplierEndpoint{
@@ -551,13 +499,8 @@
 			expectedConfig: &config.SupplierStakeConfig{
 				OwnerAddress:    ownerAddress,
 				OperatorAddress: operatorAddress,
-<<<<<<< HEAD
-				StakeAmount:     &oneMilliPOKT,
-				Services: []*types.SupplierServiceConfig{
-=======
-				StakeAmount:     sdk.NewCoin("upokt", math.NewInt(1000)),
-				Services: []*sharedtypes.SupplierServiceConfig{
->>>>>>> 2fa8bd6e
+				StakeAmount:     &oneMilliPOKT,
+				Services: []*sharedtypes.SupplierServiceConfig{
 					{
 						ServiceId: "svc",
 						Endpoints: []*sharedtypes.SupplierEndpoint{
@@ -607,22 +550,22 @@
 			expectedConfig: &config.SupplierStakeConfig{
 				OwnerAddress:    ownerAddress,
 				OperatorAddress: operatorAddress,
-				Services: []*types.SupplierServiceConfig{
+				Services: []*sharedtypes.SupplierServiceConfig{
 					{
 						ServiceId: "svc",
-						Endpoints: []*types.SupplierEndpoint{
-							{
-								Url:     "http://pokt.network:8081",
-								RpcType: types.RPCType_JSON_RPC,
-								Configs: []*types.ConfigOption{
+						Endpoints: []*sharedtypes.SupplierEndpoint{
+							{
+								Url:     "http://pokt.network:8081",
+								RpcType: sharedtypes.RPCType_JSON_RPC,
+								Configs: []*sharedtypes.ConfigOption{
 									{
-										Key:   types.ConfigOptions_TIMEOUT,
+										Key:   sharedtypes.ConfigOptions_TIMEOUT,
 										Value: "10",
 									},
 								},
 							},
 						},
-						RevShare: []*types.ServiceRevenueShare{
+						RevShare: []*sharedtypes.ServiceRevenueShare{
 							{
 								Address:            ownerAddress,
 								RevSharePercentage: 100,
