package config_test

import (
	"context"
	"fmt"
	"testing"

	sdkerrors "cosmossdk.io/errors"
	math "cosmossdk.io/math"
	sdk "github.com/cosmos/cosmos-sdk/types"
	"github.com/gogo/status"
	"github.com/stretchr/testify/require"

	_ "github.com/pokt-network/poktroll/pkg/polylog/polyzero"
	"github.com/pokt-network/poktroll/testutil/sample"
	"github.com/pokt-network/poktroll/testutil/yaml"
	"github.com/pokt-network/poktroll/x/shared/types"
	"github.com/pokt-network/poktroll/x/supplier/config"
)

func Test_ParseSupplierConfigs_Services(t *testing.T) {
	operatorAddress := sample.AccAddress()
	ownerAddress := sample.AccAddress()
	tests := []struct {
		desc        string
		inputConfig string

		expectedError  *sdkerrors.Error
		expectedConfig *config.SupplierStakeConfig
	}{
		// Valid Configs
		{
			desc: "valid full service config",
			inputConfig: fmt.Sprintf(`
				owner_address: %s
				operator_address: %s
				stake_amount: 1000upokt
				services:
				  - service_id: svc
				    endpoints:
				    - publicly_exposed_url: http://pokt.network:8081
				      rpc_type: json_rpc
				      config:
				        timeout: 10
				`, ownerAddress, operatorAddress),
			expectedError: nil,
			expectedConfig: &config.SupplierStakeConfig{
				OwnerAddress:    ownerAddress,
				OperatorAddress: operatorAddress,
				StakeAmount:     sdk.NewCoin("upokt", math.NewInt(1000)),
				Services: []*types.SupplierServiceConfig{
					{
						Service: &types.Service{Id: "svc"},
						Endpoints: []*types.SupplierEndpoint{
							{
								Url:     "http://pokt.network:8081",
								RpcType: types.RPCType_JSON_RPC,
								Configs: []*types.ConfigOption{
									{
										Key:   types.ConfigOptions_TIMEOUT,
										Value: "10",
									},
								},
							},
						},
					},
				},
			},
		},
		{
			desc: "valid service config without endpoint specific config",
			inputConfig: fmt.Sprintf(`
				owner_address: %s
				operator_address: %s
				stake_amount: 1000upokt
				services:
				  - service_id: svc
				    endpoints:
				    - publicly_exposed_url: http://pokt.network:8081
				      rpc_type: json_rpc
				`, ownerAddress, operatorAddress),
			expectedError: nil,
			expectedConfig: &config.SupplierStakeConfig{
				OwnerAddress:    ownerAddress,
				OperatorAddress: operatorAddress,
				StakeAmount:     sdk.NewCoin("upokt", math.NewInt(1000)),
				Services: []*types.SupplierServiceConfig{
					{
						Service: &types.Service{Id: "svc"},
						Endpoints: []*types.SupplierEndpoint{
							{
								Url:     "http://pokt.network:8081",
								RpcType: types.RPCType_JSON_RPC,
							},
						},
					},
				},
			},
		},
		{
			desc: "valid service config with empty endpoint specific config",
			inputConfig: fmt.Sprintf(`
				owner_address: %s
				operator_address: %s
				stake_amount: 1000upokt
				services:
				  - service_id: svc
				    endpoints:
				    - publicly_exposed_url: http://pokt.network:8081
				      rpc_type: json_rpc
				      config:
				`, ownerAddress, operatorAddress),
			expectedError: nil,
			expectedConfig: &config.SupplierStakeConfig{
				OwnerAddress:    ownerAddress,
				OperatorAddress: operatorAddress,
				StakeAmount:     sdk.NewCoin("upokt", math.NewInt(1000)),
				Services: []*types.SupplierServiceConfig{
					{
						Service: &types.Service{Id: "svc"},
						Endpoints: []*types.SupplierEndpoint{
							{
								Url:     "http://pokt.network:8081",
								RpcType: types.RPCType_JSON_RPC,
								Configs: []*types.ConfigOption{},
							},
						},
					},
				},
			},
		},
		{
			desc: "valid service config with multiple endpoints",
			inputConfig: fmt.Sprintf(`
				owner_address: %s
				operator_address: %s
				stake_amount: 1000upokt
				services:
				  - service_id: svc
				    endpoints:
				    - publicly_exposed_url: http://pokt.network:8081
				      rpc_type: json_rpc
				      config:
				        timeout: 10
				    - publicly_exposed_url: http://pokt.network:8082
				      rpc_type: json_rpc
				      config:
				        timeout: 11
				`, ownerAddress, operatorAddress),
			expectedError: nil,
			expectedConfig: &config.SupplierStakeConfig{
				OwnerAddress:    ownerAddress,
				OperatorAddress: operatorAddress,
				StakeAmount:     sdk.NewCoin("upokt", math.NewInt(1000)),
				Services: []*types.SupplierServiceConfig{
					{
						Service: &types.Service{Id: "svc"},
						Endpoints: []*types.SupplierEndpoint{
							{
								Url:     "http://pokt.network:8081",
								RpcType: types.RPCType_JSON_RPC,
								Configs: []*types.ConfigOption{
									{
										Key:   types.ConfigOptions_TIMEOUT,
										Value: "10",
									},
								},
							},
							{
								Url:     "http://pokt.network:8082",
								RpcType: types.RPCType_JSON_RPC,
								Configs: []*types.ConfigOption{
									{
										Key:   types.ConfigOptions_TIMEOUT,
										Value: "11",
									},
								},
							},
						},
					},
				},
			},
		},
		{
			desc:          "valid service config with multiple services",
			expectedError: nil,
			inputConfig: fmt.Sprintf(`
				owner_address: %s
				operator_address: %s
				stake_amount: 1000upokt
				services:
				  - service_id: svc1
				    endpoints:
				    - publicly_exposed_url: http://pokt.network:8081
				      rpc_type: json_rpc
				      config:
				        timeout: 10
				  - service_id: svc2
				    endpoints:
				    - publicly_exposed_url: http://pokt.network:8081
				      rpc_type: json_rpc
				      config:
				        timeout: 10
				`, ownerAddress, operatorAddress),
			expectedConfig: &config.SupplierStakeConfig{
				OwnerAddress:    ownerAddress,
				OperatorAddress: operatorAddress,
				StakeAmount:     sdk.NewCoin("upokt", math.NewInt(1000)),
				Services: []*types.SupplierServiceConfig{
					{
						Service: &types.Service{Id: "svc1"},
						Endpoints: []*types.SupplierEndpoint{
							{
								Url:     "http://pokt.network:8081",
								RpcType: types.RPCType_JSON_RPC,
								Configs: []*types.ConfigOption{
									{
										Key:   types.ConfigOptions_TIMEOUT,
										Value: "10",
									},
								},
							},
						},
					},
					{
						Service: &types.Service{Id: "svc2"},
						Endpoints: []*types.SupplierEndpoint{
							{
								Url:     "http://pokt.network:8081",
								RpcType: types.RPCType_JSON_RPC,
								Configs: []*types.ConfigOption{
									{
										Key:   types.ConfigOptions_TIMEOUT,
										Value: "10",
									},
								},
							},
						},
					},
				},
			},
		},
		{
			desc: "valid omitted operator address",
			inputConfig: fmt.Sprintf(`
				owner_address: %s
				# omitted operator address
				stake_amount: 1000upokt
				services:
				  - service_id: svc
				    endpoints:
				    - publicly_exposed_url: http://pokt.network:8081
				      rpc_type: json_rpc
				      config:
				        timeout: 10
				`, ownerAddress),
			expectedError: nil,
			expectedConfig: &config.SupplierStakeConfig{
				OwnerAddress:    ownerAddress,
				OperatorAddress: ownerAddress,
				StakeAmount:     sdk.NewCoin("upokt", math.NewInt(1000)),
				Services: []*types.SupplierServiceConfig{
					{
						Service: &types.Service{Id: "svc"},
						Endpoints: []*types.SupplierEndpoint{
							{
								Url:     "http://pokt.network:8081",
								RpcType: types.RPCType_JSON_RPC,
								Configs: []*types.ConfigOption{
									{
										Key:   types.ConfigOptions_TIMEOUT,
										Value: "10",
									},
								},
							},
						},
					},
				},
			},
		},
		{
			desc: "valid full service config",
			inputConfig: fmt.Sprintf(`
				owner_address: %s
				operator_address: %s
				stake_amount: 1000upokt
				services:
				  - service_id: svc
				    endpoints:
				    - publicly_exposed_url: http://pokt.network:8081
				      rpc_type: json_rpc
				      config:
				        timeout: 10
				`, ownerAddress, ownerAddress),
			expectedError: nil,
			expectedConfig: &config.SupplierStakeConfig{
				OwnerAddress:    ownerAddress,
				OperatorAddress: ownerAddress,
				StakeAmount:     sdk.NewCoin("upokt", math.NewInt(1000)),
				Services: []*types.SupplierServiceConfig{
					{
						Service: &types.Service{Id: "svc"},
						Endpoints: []*types.SupplierEndpoint{
							{
								Url:     "http://pokt.network:8081",
								RpcType: types.RPCType_JSON_RPC,
								Configs: []*types.ConfigOption{
									{
										Key:   types.ConfigOptions_TIMEOUT,
										Value: "10",
									},
								},
							},
						},
					},
				},
			},
		},
		// Invalid Configs
		{
			desc: "invalid service config without service ID",
			inputConfig: fmt.Sprintf(`
				owner_address: %s
				operator_address: %s
				stake_amount: 1000upokt
				services:
				  - endpoints:
				    - publicly_exposed_url: http://pokt.network:8081
				      rpc_type: json_rpc
				      config:
				        timeout: 10
				`, ownerAddress, operatorAddress),
			expectedError: config.ErrSupplierConfigInvalidServiceId,
		},
		{
			desc: "invalid service config with empty service ID",
			inputConfig: fmt.Sprintf(`
				owner_address: %s
				operator_address: %s
				stake_amount: 1000upokt
				services:
				  - service_id:
				    endpoints:
				    - publicly_exposed_url: http://pokt.network:8081
				      rpc_type: json_rpc
				      config:
				        timeout: 10
				`, ownerAddress, operatorAddress),
			expectedError: config.ErrSupplierConfigInvalidServiceId,
		},
		{
			desc: "invalid service config without endpoints",
			inputConfig: fmt.Sprintf(`
				owner_address: %s
				operator_address: %s
				stake_amount: 1000upokt
				services:
				  - service_id: svc
			`, ownerAddress, operatorAddress),
			expectedError: config.ErrSupplierConfigNoEndpoints,
		},
		{
			desc: "invalid service config with empty endpoints",
			inputConfig: fmt.Sprintf(`
				owner_address: %s
				operator_address: %s
				stake_amount: 1000upokt
				services:
				  - service_id: svc
				    endpoints:
				`, ownerAddress, operatorAddress),
			expectedError: config.ErrSupplierConfigNoEndpoints,
		},
		{
			desc: "invalid service config with unknown endpoint config key",
			inputConfig: fmt.Sprintf(`
				owner_address: %s
				operator_address: %s
				stake_amount: 1000upokt
				services:
				  - service_id: svc
				    endpoints:
				    - publicly_exposed_url: http://pokt.network:8081
				      rpc_type: json_rpc
				      config:
				        somekey: 10
				`, ownerAddress, operatorAddress),
			expectedError: config.ErrSupplierConfigInvalidEndpointConfig,
		},
		{
			desc: "invalid service config with unknown endpoint rpc type",
			inputConfig: fmt.Sprintf(`
				owner_address: %s
				operator_address: %s
				stake_amount: 1000upokt
				services:
				  - service_id: svc
				    endpoints:
				    - publicly_exposed_url: http://pokt.network:8081
				      rpc_type: somerpc
				      config:
				        timeout: 10
				`, ownerAddress, operatorAddress),
			expectedError: config.ErrSupplierConfigInvalidRPCType,
		},
		{
			desc: "invalid service config with invalid endpoint url",
			inputConfig: fmt.Sprintf(`
				owner_address: %s
				operator_address: %s
				stake_amount: 1000upokt
				services:
				  - service_id: svc
				    endpoints:
				    - publicly_exposed_url: ::invalid_url
				      rpc_type: json_rpc
				      config:
				        timeout: 10
				`, ownerAddress, operatorAddress),
			expectedError: config.ErrSupplierConfigInvalidURL,
		},
		{
			desc:          "invalid service config with empty content",
			expectedError: config.ErrSupplierConfigEmptyContent,
			inputConfig:   ``,
		},
		{
			desc: "missing stake amount",
			inputConfig: fmt.Sprintf(`
				owner_address: %s
				operator_address: %s
				services:
				  - service_id: svc
				    endpoints:
				    - publicly_exposed_url: http://pokt.network:8081
				      rpc_type: json_rpc
				      config:
				        timeout: 10
				`, ownerAddress, operatorAddress),
			expectedError: config.ErrSupplierConfigInvalidStake,
		},
		{
			desc: "invalid stake denom",
			inputConfig: fmt.Sprintf(`
				owner_address: %s
				operator_address: %s
				stake_amount: 1000invalid
				services:
				  - service_id: svc
				    endpoints:
				    - publicly_exposed_url: http://pokt.network:8081
				      rpc_type: json_rpc
				      config:
				        timeout: 10
				`, ownerAddress, operatorAddress),
			expectedError: config.ErrSupplierConfigInvalidStake,
		},
		{
			desc: "negative stake amount",
			inputConfig: fmt.Sprintf(`
				owner_address: %s
				operator_address: %s
				stake_amount: -1000upokt
				services:
				  - service_id: svc
				    endpoints:
				    - publicly_exposed_url: http://pokt.network:8081
				      rpc_type: json_rpc
				      config:
				        timeout: 10
				`, ownerAddress, operatorAddress),
			expectedError: config.ErrSupplierConfigInvalidStake,
		},
		{
			desc: "zero stake amount",
			inputConfig: fmt.Sprintf(`
				owner_address: %s
				operator_address: %s
				stake_amount: 0upokt
				services:
				  - service_id: svc
				    endpoints:
				    - publicly_exposed_url: http://pokt.network:8081
				      rpc_type: json_rpc
				      config:
				        timeout: 10
				`, ownerAddress, operatorAddress),
			expectedError: config.ErrSupplierConfigInvalidStake,
		},
		{
			desc: "missing owner address",
			inputConfig: fmt.Sprintf(`
				# explictly omitted owner address
				operator_address: %s
				stake_amount: 1000upokt
				services:
				  - service_id: svc
				    endpoints:
				    - publicly_exposed_url: http://pokt.network:8081
				      rpc_type: json_rpc
				      config:
				        timeout: 10
				`, operatorAddress),
<<<<<<< HEAD
			expectedError: config.ErrSupplierConfigInvalidAddress,
=======
			expectedError: config.ErrSupplierConfigInvalidOwnerAddress,
>>>>>>> 5a10fba6
		},
		{
			desc: "invalid owner address",
			inputConfig: fmt.Sprintf(`
				owner_address: invalid_address
				operator_address: %s
				stake_amount: 1000upokt
				services:
				  - service_id: svc
				    endpoints:
				    - publicly_exposed_url: http://pokt.network:8081
				      rpc_type: json_rpc
				      config:
				        timeout: 10
				`, operatorAddress),
<<<<<<< HEAD
			expectedError: config.ErrSupplierConfigInvalidAddress,
=======
			expectedError: config.ErrSupplierConfigInvalidOwnerAddress,
>>>>>>> 5a10fba6
		},
		{
			desc: "invalid operator address",
			inputConfig: fmt.Sprintf(`
				owner_address: %s
				operator_address: invalid_address
				stake_amount: 1000upokt
				services:
				  - service_id: svc
				    endpoints:
				    - publicly_exposed_url: http://pokt.network:8081
				      rpc_type: json_rpc
				      config:
				        timeout: 10
				`, ownerAddress),
<<<<<<< HEAD
			expectedError: config.ErrSupplierConfigInvalidAddress,
=======
			expectedError: config.ErrSupplierConfigInvalidOperatorAddress,
>>>>>>> 5a10fba6
		},
	}

	ctx := context.Background()
	for _, tt := range tests {
		t.Run(tt.desc, func(t *testing.T) {
			normalizedConfig := yaml.NormalizeYAMLIndentation(tt.inputConfig)
			supplierServiceConfig, err := config.ParseSupplierConfigs(ctx, []byte(normalizedConfig))

			if tt.expectedError != nil {
				require.Error(t, err)
				require.ErrorIs(t, err, tt.expectedError)
				stat, ok := status.FromError(tt.expectedError)
				require.True(t, ok)
				require.Contains(t, stat.Message(), tt.expectedError.Error())
				require.Nil(t, supplierServiceConfig)
				return
			}

			require.NoError(t, err)

			require.Equal(t, tt.expectedConfig.StakeAmount, supplierServiceConfig.StakeAmount)
			require.Equal(t, tt.expectedConfig.StakeAmount.Denom, supplierServiceConfig.StakeAmount.Denom)

			require.Equal(t, len(tt.expectedConfig.Services), len(supplierServiceConfig.Services))
			for svcIdx, expectedService := range tt.expectedConfig.Services {
				service := supplierServiceConfig.Services[svcIdx]

				require.Equal(t, expectedService.Service.Id, service.Service.Id)

				require.Equal(t, len(expectedService.Endpoints), len(service.Endpoints))
				for endpointIdx, expectedEndpoint := range expectedService.Endpoints {
					endpoint := service.Endpoints[endpointIdx]

					require.Equal(t, expectedEndpoint.Url, endpoint.Url)
					require.Equal(t, expectedEndpoint.RpcType, endpoint.RpcType)

					require.Equal(t, len(expectedEndpoint.Configs), len(endpoint.Configs))
					for configIdx, expectedConfig := range expectedEndpoint.Configs {
						config := endpoint.Configs[configIdx]

						require.Equal(t, expectedConfig.Key, config.Key)
						require.Equal(t, expectedConfig.Value, config.Value)
					}
				}
			}
		})
	}
}<|MERGE_RESOLUTION|>--- conflicted
+++ resolved
@@ -501,11 +501,7 @@
 				      config:
 				        timeout: 10
 				`, operatorAddress),
-<<<<<<< HEAD
-			expectedError: config.ErrSupplierConfigInvalidAddress,
-=======
 			expectedError: config.ErrSupplierConfigInvalidOwnerAddress,
->>>>>>> 5a10fba6
 		},
 		{
 			desc: "invalid owner address",
@@ -521,11 +517,7 @@
 				      config:
 				        timeout: 10
 				`, operatorAddress),
-<<<<<<< HEAD
-			expectedError: config.ErrSupplierConfigInvalidAddress,
-=======
 			expectedError: config.ErrSupplierConfigInvalidOwnerAddress,
->>>>>>> 5a10fba6
 		},
 		{
 			desc: "invalid operator address",
@@ -541,11 +533,7 @@
 				      config:
 				        timeout: 10
 				`, ownerAddress),
-<<<<<<< HEAD
-			expectedError: config.ErrSupplierConfigInvalidAddress,
-=======
 			expectedError: config.ErrSupplierConfigInvalidOperatorAddress,
->>>>>>> 5a10fba6
 		},
 	}
 
