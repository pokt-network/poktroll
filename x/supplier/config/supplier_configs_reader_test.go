--- conflicted
+++ resolved
@@ -1,11 +1,8 @@
 package config_test
 
 import (
-<<<<<<< HEAD
+	"context"
 	"fmt"
-=======
-	"context"
->>>>>>> 98b0446b
 	"testing"
 
 	sdkerrors "cosmossdk.io/errors"
@@ -22,6 +19,7 @@
 )
 
 func Test_ParseSupplierConfigs_Services(t *testing.T) {
+	operatorAddress := sample.AccAddress()
 	ownerAddress := sample.AccAddress()
 	firstShareHolderAddress := sample.AccAddress()
 	secondShareHolderAddress := sample.AccAddress()
@@ -38,19 +36,21 @@
 			desc: "valid full service config",
 			inputConfig: fmt.Sprintf(`
 				owner_address: %s
-				stake_amount: 1000upokt
-				services:
-				  - service_id: svc
-				    endpoints:
-				    - publicly_exposed_url: http://pokt.network:8081
-				      rpc_type: json_rpc
-				      config:
-				        timeout: 10
-				`, ownerAddress),
+				operator_address: %s
+				stake_amount: 1000upokt
+				services:
+				  - service_id: svc
+				    endpoints:
+				    - publicly_exposed_url: http://pokt.network:8081
+				      rpc_type: json_rpc
+				      config:
+				        timeout: 10
+				`, ownerAddress, operatorAddress),
 			expectedError: nil,
 			expectedConfig: &config.SupplierStakeConfig{
-				OwnerAddress: ownerAddress,
-				StakeAmount:  sdk.NewCoin("upokt", math.NewInt(1000)),
+				OperatorAddress: operatorAddress,
+				OwnerAddress:    ownerAddress,
+				StakeAmount:     sdk.NewCoin("upokt", math.NewInt(1000)),
 				Services: []*types.SupplierServiceConfig{
 					{
 						Service: &types.Service{Id: "svc"},
@@ -80,17 +80,19 @@
 			desc: "valid service config without endpoint specific config",
 			inputConfig: fmt.Sprintf(`
 				owner_address: %s
-				stake_amount: 1000upokt
-				services:
-				  - service_id: svc
-				    endpoints:
-				    - publicly_exposed_url: http://pokt.network:8081
-				      rpc_type: json_rpc
-				`, ownerAddress),
+				operator_address: %s
+				stake_amount: 1000upokt
+				services:
+				  - service_id: svc
+				    endpoints:
+				    - publicly_exposed_url: http://pokt.network:8081
+				      rpc_type: json_rpc
+				`, ownerAddress, operatorAddress),
 			expectedError: nil,
 			expectedConfig: &config.SupplierStakeConfig{
-				OwnerAddress: ownerAddress,
-				StakeAmount:  sdk.NewCoin("upokt", math.NewInt(1000)),
+				OwnerAddress:    ownerAddress,
+				OperatorAddress: operatorAddress,
+				StakeAmount:     sdk.NewCoin("upokt", math.NewInt(1000)),
 				Services: []*types.SupplierServiceConfig{
 					{
 						Service: &types.Service{Id: "svc"},
@@ -114,18 +116,20 @@
 			desc: "valid service config with empty endpoint specific config",
 			inputConfig: fmt.Sprintf(`
 				owner_address: %s
-				stake_amount: 1000upokt
-				services:
-				  - service_id: svc
-				    endpoints:
-				    - publicly_exposed_url: http://pokt.network:8081
-				      rpc_type: json_rpc
-				      config:
-				`, ownerAddress),
+				operator_address: %s
+				stake_amount: 1000upokt
+				services:
+				  - service_id: svc
+				    endpoints:
+				    - publicly_exposed_url: http://pokt.network:8081
+				      rpc_type: json_rpc
+				      config:
+				`, ownerAddress, operatorAddress),
 			expectedError: nil,
 			expectedConfig: &config.SupplierStakeConfig{
-				OwnerAddress: ownerAddress,
-				StakeAmount:  sdk.NewCoin("upokt", math.NewInt(1000)),
+				OwnerAddress:    ownerAddress,
+				OperatorAddress: operatorAddress,
+				StakeAmount:     sdk.NewCoin("upokt", math.NewInt(1000)),
 				Services: []*types.SupplierServiceConfig{
 					{
 						Service: &types.Service{Id: "svc"},
@@ -150,6 +154,7 @@
 			desc: "valid service config with multiple endpoints",
 			inputConfig: fmt.Sprintf(`
 				owner_address: %s
+				operator_address: %s
 				stake_amount: 1000upokt
 				services:
 				  - service_id: svc
@@ -162,11 +167,12 @@
 				      rpc_type: json_rpc
 				      config:
 				        timeout: 11
-				`, ownerAddress),
+				`, ownerAddress, operatorAddress),
 			expectedError: nil,
 			expectedConfig: &config.SupplierStakeConfig{
-				OwnerAddress: ownerAddress,
-				StakeAmount:  sdk.NewCoin("upokt", math.NewInt(1000)),
+				OwnerAddress:    ownerAddress,
+				OperatorAddress: operatorAddress,
+				StakeAmount:     sdk.NewCoin("upokt", math.NewInt(1000)),
 				Services: []*types.SupplierServiceConfig{
 					{
 						Service: &types.Service{Id: "svc"},
@@ -207,6 +213,7 @@
 			expectedError: nil,
 			inputConfig: fmt.Sprintf(`
 				owner_address: %s
+				operator_address: %s
 				stake_amount: 1000upokt
 				services:
 				  - service_id: svc1
@@ -221,10 +228,11 @@
 				      rpc_type: json_rpc
 				      config:
 				        timeout: 10
-				`, ownerAddress),
+				`, ownerAddress, operatorAddress),
 			expectedConfig: &config.SupplierStakeConfig{
-				OwnerAddress: ownerAddress,
-				StakeAmount:  sdk.NewCoin("upokt", math.NewInt(1000)),
+				OwnerAddress:    ownerAddress,
+				OperatorAddress: operatorAddress,
+				StakeAmount:     sdk.NewCoin("upokt", math.NewInt(1000)),
 				Services: []*types.SupplierServiceConfig{
 					{
 						Service: &types.Service{Id: "svc1"},
@@ -272,9 +280,86 @@
 			},
 		},
 		{
+			desc: "valid omitted operator address",
+			inputConfig: fmt.Sprintf(`
+				owner_address: %s
+				# omitted operator address
+				stake_amount: 1000upokt
+				services:
+				  - service_id: svc
+				    endpoints:
+				    - publicly_exposed_url: http://pokt.network:8081
+				      rpc_type: json_rpc
+				      config:
+				        timeout: 10
+				`, ownerAddress),
+			expectedError: nil,
+			expectedConfig: &config.SupplierStakeConfig{
+				OwnerAddress:    ownerAddress,
+				OperatorAddress: ownerAddress,
+				StakeAmount:     sdk.NewCoin("upokt", math.NewInt(1000)),
+				Services: []*types.SupplierServiceConfig{
+					{
+						Service: &types.Service{Id: "svc"},
+						Endpoints: []*types.SupplierEndpoint{
+							{
+								Url:     "http://pokt.network:8081",
+								RpcType: types.RPCType_JSON_RPC,
+								Configs: []*types.ConfigOption{
+									{
+										Key:   types.ConfigOptions_TIMEOUT,
+										Value: "10",
+									},
+								},
+							},
+						},
+					},
+				},
+			},
+		},
+		{
+			desc: "valid full service config",
+			inputConfig: fmt.Sprintf(`
+				owner_address: %s
+				operator_address: %s
+				stake_amount: 1000upokt
+				services:
+				  - service_id: svc
+				    endpoints:
+				    - publicly_exposed_url: http://pokt.network:8081
+				      rpc_type: json_rpc
+				      config:
+				        timeout: 10
+				`, ownerAddress, ownerAddress),
+			expectedError: nil,
+			expectedConfig: &config.SupplierStakeConfig{
+				OwnerAddress:    ownerAddress,
+				OperatorAddress: ownerAddress,
+				StakeAmount:     sdk.NewCoin("upokt", math.NewInt(1000)),
+				Services: []*types.SupplierServiceConfig{
+					{
+						Service: &types.Service{Id: "svc"},
+						Endpoints: []*types.SupplierEndpoint{
+							{
+								Url:     "http://pokt.network:8081",
+								RpcType: types.RPCType_JSON_RPC,
+								Configs: []*types.ConfigOption{
+									{
+										Key:   types.ConfigOptions_TIMEOUT,
+										Value: "10",
+									},
+								},
+							},
+						},
+					},
+				},
+			},
+		},
+		{
 			desc: "valid full service config with default and service specific rev share",
 			inputConfig: fmt.Sprintf(`
 				owner_address: %s
+				operator_address: %s
 				default_rev_share_percent:
 					%s: 50.5
 					%s: 49.5
@@ -293,11 +378,12 @@
 						rev_share_percent:
 							%s: 60
 							%s: 40
-				`, ownerAddress, firstShareHolderAddress, secondShareHolderAddress, ownerAddress, firstShareHolderAddress),
+				`, ownerAddress, operatorAddress, firstShareHolderAddress, secondShareHolderAddress, ownerAddress, firstShareHolderAddress),
 			expectedError: nil,
 			expectedConfig: &config.SupplierStakeConfig{
-				OwnerAddress: ownerAddress,
-				StakeAmount:  sdk.NewCoin("upokt", math.NewInt(1000)),
+				OwnerAddress:    ownerAddress,
+				OperatorAddress: operatorAddress,
+				StakeAmount:     sdk.NewCoin("upokt", math.NewInt(1000)),
 				Services: []*types.SupplierServiceConfig{
 					{
 						Service: &types.Service{Id: "svc"},
@@ -345,6 +431,7 @@
 			desc: "invalid service config without service ID",
 			inputConfig: fmt.Sprintf(`
 				owner_address: %s
+				operator_address: %s
 				stake_amount: 1000upokt
 				services:
 				  - endpoints:
@@ -352,13 +439,14 @@
 				      rpc_type: json_rpc
 				      config:
 				        timeout: 10
-				`, ownerAddress),
+				`, ownerAddress, operatorAddress),
 			expectedError: config.ErrSupplierConfigInvalidServiceId,
 		},
 		{
 			desc: "invalid service config with empty service ID",
 			inputConfig: fmt.Sprintf(`
 				owner_address: %s
+				operator_address: %s
 				stake_amount: 1000upokt
 				services:
 				  - service_id:
@@ -367,34 +455,37 @@
 				      rpc_type: json_rpc
 				      config:
 				        timeout: 10
-				`, ownerAddress),
+				`, ownerAddress, operatorAddress),
 			expectedError: config.ErrSupplierConfigInvalidServiceId,
 		},
 		{
 			desc: "invalid service config without endpoints",
 			inputConfig: fmt.Sprintf(`
 				owner_address: %s
-				stake_amount: 1000upokt
-				services:
-				  - service_id: svc
-			`, ownerAddress),
+				operator_address: %s
+				stake_amount: 1000upokt
+				services:
+				  - service_id: svc
+			`, ownerAddress, operatorAddress),
 			expectedError: config.ErrSupplierConfigNoEndpoints,
 		},
 		{
 			desc: "invalid service config with empty endpoints",
 			inputConfig: fmt.Sprintf(`
 				owner_address: %s
-				stake_amount: 1000upokt
-				services:
-				  - service_id: svc
-				    endpoints:
-				`, ownerAddress),
+				operator_address: %s
+				stake_amount: 1000upokt
+				services:
+				  - service_id: svc
+				    endpoints:
+				`, ownerAddress, operatorAddress),
 			expectedError: config.ErrSupplierConfigNoEndpoints,
 		},
 		{
 			desc: "invalid service config with unknown endpoint config key",
 			inputConfig: fmt.Sprintf(`
 				owner_address: %s
+				operator_address: %s
 				stake_amount: 1000upokt
 				services:
 				  - service_id: svc
@@ -403,13 +494,14 @@
 				      rpc_type: json_rpc
 				      config:
 				        somekey: 10
-				`, ownerAddress),
+				`, ownerAddress, operatorAddress),
 			expectedError: config.ErrSupplierConfigInvalidEndpointConfig,
 		},
 		{
 			desc: "invalid service config with unknown endpoint rpc type",
 			inputConfig: fmt.Sprintf(`
 				owner_address: %s
+				operator_address: %s
 				stake_amount: 1000upokt
 				services:
 				  - service_id: svc
@@ -418,13 +510,14 @@
 				      rpc_type: somerpc
 				      config:
 				        timeout: 10
-				`, ownerAddress),
+				`, ownerAddress, operatorAddress),
 			expectedError: config.ErrSupplierConfigInvalidRPCType,
 		},
 		{
 			desc: "invalid service config with invalid endpoint url",
 			inputConfig: fmt.Sprintf(`
 				owner_address: %s
+				operator_address: %s
 				stake_amount: 1000upokt
 				services:
 				  - service_id: svc
@@ -433,7 +526,7 @@
 				      rpc_type: json_rpc
 				      config:
 				        timeout: 10
-				`, ownerAddress),
+				`, ownerAddress, operatorAddress),
 			expectedError: config.ErrSupplierConfigInvalidURL,
 		},
 		{
@@ -445,6 +538,103 @@
 			desc: "missing stake amount",
 			inputConfig: fmt.Sprintf(`
 				owner_address: %s
+				operator_address: %s
+				services:
+				  - service_id: svc
+				    endpoints:
+				    - publicly_exposed_url: http://pokt.network:8081
+				      rpc_type: json_rpc
+				      config:
+				        timeout: 10
+				`, ownerAddress, operatorAddress),
+			expectedError: config.ErrSupplierConfigInvalidStake,
+		},
+		{
+			desc: "invalid stake denom",
+			inputConfig: fmt.Sprintf(`
+				owner_address: %s
+				operator_address: %s
+				stake_amount: 1000invalid
+				services:
+				  - service_id: svc
+				    endpoints:
+				    - publicly_exposed_url: http://pokt.network:8081
+				      rpc_type: json_rpc
+				      config:
+				        timeout: 10
+				`, ownerAddress, operatorAddress),
+			expectedError: config.ErrSupplierConfigInvalidStake,
+		},
+		{
+			desc: "negative stake amount",
+			inputConfig: fmt.Sprintf(`
+				owner_address: %s
+				operator_address: %s
+				stake_amount: -1000upokt
+				services:
+				  - service_id: svc
+				    endpoints:
+				    - publicly_exposed_url: http://pokt.network:8081
+				      rpc_type: json_rpc
+				      config:
+				        timeout: 10
+				`, ownerAddress, operatorAddress),
+			expectedError: config.ErrSupplierConfigInvalidStake,
+		},
+		{
+			desc: "zero stake amount",
+			inputConfig: fmt.Sprintf(`
+				owner_address: %s
+				operator_address: %s
+				stake_amount: 0upokt
+				services:
+				  - service_id: svc
+				    endpoints:
+				    - publicly_exposed_url: http://pokt.network:8081
+				      rpc_type: json_rpc
+				      config:
+				        timeout: 10
+				`, ownerAddress, operatorAddress),
+			expectedError: config.ErrSupplierConfigInvalidStake,
+		},
+		{
+			desc: "missing owner address",
+			inputConfig: fmt.Sprintf(`
+				# explictly omitted owner address
+				operator_address: %s
+				stake_amount: 1000upokt
+				services:
+				  - service_id: svc
+				    endpoints:
+				    - publicly_exposed_url: http://pokt.network:8081
+				      rpc_type: json_rpc
+				      config:
+				        timeout: 10
+				`, operatorAddress),
+			expectedError: config.ErrSupplierConfigInvalidAddress,
+		},
+		{
+			desc: "invalid owner address",
+			inputConfig: fmt.Sprintf(`
+				owner_address: invalid_address
+				operator_address: %s
+				stake_amount: 1000upokt
+				services:
+				  - service_id: svc
+				    endpoints:
+				    - publicly_exposed_url: http://pokt.network:8081
+				      rpc_type: json_rpc
+				      config:
+				        timeout: 10
+				`, operatorAddress),
+			expectedError: config.ErrSupplierConfigInvalidAddress,
+		},
+		{
+			desc: "invalid operator address",
+			inputConfig: fmt.Sprintf(`
+				owner_address: %s
+				operator_address: invalid_address
+				stake_amount: 1000upokt
 				services:
 				  - service_id: svc
 				    endpoints:
@@ -453,57 +643,13 @@
 				      config:
 				        timeout: 10
 				`, ownerAddress),
-			expectedError: config.ErrSupplierConfigInvalidStake,
-		},
-		{
-			desc: "invalid stake denom",
-			inputConfig: fmt.Sprintf(`
-				owner_address: %s
-				stake_amount: 1000invalid
-				services:
-				  - service_id: svc
-				    endpoints:
-				    - publicly_exposed_url: http://pokt.network:8081
-				      rpc_type: json_rpc
-				      config:
-				        timeout: 10
-				`, ownerAddress),
-			expectedError: config.ErrSupplierConfigInvalidStake,
-		},
-		{
-			desc: "negative stake amount",
-			inputConfig: fmt.Sprintf(`
-				owner_address: %s
-				stake_amount: -1000upokt
-				services:
-				  - service_id: svc
-				    endpoints:
-				    - publicly_exposed_url: http://pokt.network:8081
-				      rpc_type: json_rpc
-				      config:
-				        timeout: 10
-				`, ownerAddress),
-			expectedError: config.ErrSupplierConfigInvalidStake,
-		},
-		{
-			desc: "zero stake amount",
-			inputConfig: fmt.Sprintf(`
-				owner_address: %s
-				stake_amount: 0upokt
-				services:
-				  - service_id: svc
-				    endpoints:
-				    - publicly_exposed_url: http://pokt.network:8081
-				      rpc_type: json_rpc
-				      config:
-				        timeout: 10
-				`, ownerAddress),
-			expectedError: config.ErrSupplierConfigInvalidStake,
+			expectedError: config.ErrSupplierConfigInvalidAddress,
 		},
 		{
 			desc: "incomplete default rev share",
 			inputConfig: fmt.Sprintf(`
 				owner_address: %s
+				operator_address: %s
 				default_rev_share_percent:
 					%s: 50
 					%s: 49
@@ -514,13 +660,14 @@
 				    endpoints:
 				    - publicly_exposed_url: http://pokt.network:8081
 				      rpc_type: json_rpc
-				`, ownerAddress, firstShareHolderAddress, secondShareHolderAddress),
+				`, ownerAddress, operatorAddress, firstShareHolderAddress, secondShareHolderAddress),
 			expectedError: sharedtypes.ErrSharedInvalidRevShare,
 		},
 		{
 			desc: "incomplete service specific rev share",
 			inputConfig: fmt.Sprintf(`
 				owner_address: %s
+				operator_address: %s
 				stake_amount: 1000upokt
 				services:
 				  - service_id: svc
@@ -530,13 +677,14 @@
 						rev_share_percent:
 							%s: 50
 							%s: 49
-				`, ownerAddress, firstShareHolderAddress, secondShareHolderAddress),
+				`, ownerAddress, operatorAddress, firstShareHolderAddress, secondShareHolderAddress),
 			expectedError: sharedtypes.ErrSharedInvalidRevShare,
 		},
 		{
 			desc: "invalid share holder address",
 			inputConfig: fmt.Sprintf(`
 				owner_address: %s
+				operator_address: %s
 				stake_amount: 1000upokt
 				services:
 				  - service_id: svc
@@ -546,13 +694,14 @@
 						rev_share_percent:
 							%s: 50
 							%s: 49
-				`, ownerAddress, firstShareHolderAddress, "invalid_address"),
+				`, ownerAddress, operatorAddress, firstShareHolderAddress, "invalid_address"),
 			expectedError: sharedtypes.ErrSharedInvalidRevShare,
 		},
 		{
 			desc: "empty share holder address",
 			inputConfig: fmt.Sprintf(`
 				owner_address: %s
+				operator_address: %s
 				stake_amount: 1000upokt
 				services:
 				  - service_id: svc
@@ -562,13 +711,14 @@
 						rev_share_percent:
 							%s: 50
 							%s: 49
-				`, ownerAddress, firstShareHolderAddress, ""),
+				`, ownerAddress, operatorAddress, firstShareHolderAddress, ""),
 			expectedError: config.ErrSupplierConfigUnmarshalYAML,
 		},
 		{
 			desc: "negative rev share",
 			inputConfig: fmt.Sprintf(`
 				owner_address: %s
+				operator_address: %s
 				stake_amount: 1000upokt
 				services:
 				  - service_id: svc
@@ -579,7 +729,7 @@
 							%s: 90
 							%s: 11
 							%s: -1
-				`, ownerAddress, ownerAddress, firstShareHolderAddress, secondShareHolderAddress),
+				`, ownerAddress, operatorAddress, ownerAddress, firstShareHolderAddress, secondShareHolderAddress),
 			expectedError: sharedtypes.ErrSharedInvalidRevShare,
 		},
 	}
