--- conflicted
+++ resolved
@@ -3,15 +3,13 @@
 import (
 	"testing"
 
-	"github.com/stretchr/testify/require"
-
 	"github.com/pokt-network/poktroll/x/service/types"
 	sharedtypes "github.com/pokt-network/poktroll/x/shared/types"
+	"github.com/stretchr/testify/require"
 )
 
 func TestGenesisState_Validate(t *testing.T) {
 	svc1 := &sharedtypes.Service{
-<<<<<<< HEAD
 		Id:   "svcId1",
 		Name: "svcName1",
 	}
@@ -19,15 +17,6 @@
 	svc2 := &sharedtypes.Service{
 		Id:   "svcId2",
 		Name: "svcName2",
-=======
-		Id:   "srvId1",
-		Name: "srvName1",
-	}
-
-	svc2 := &sharedtypes.Service{
-		Id:   "srvId2",
-		Name: "srvName2",
->>>>>>> 67e4123c
 	}
 
 	tests := []struct {
