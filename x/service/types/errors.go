package types

// DONTCOVER

import sdkerrors "cosmossdk.io/errors"

// x/service module sentinel errors
var (
<<<<<<< HEAD
	ErrServiceInvalidSigner        = sdkerrors.Register(ModuleName, 1100, "expected gov account as only signer for proposal message")
	ErrServiceDuplicateIndex       = sdkerrors.Register(ModuleName, 1101, "duplicate index when adding a new service")
	ErrServiceInvalidAddress       = sdkerrors.Register(ModuleName, 1102, "invalid address when adding a new service")
	ErrServiceMissingID            = sdkerrors.Register(ModuleName, 1103, "missing service ID")
	ErrServiceMissingName          = sdkerrors.Register(ModuleName, 1104, "missing service name")
	ErrServiceAlreadyExists        = sdkerrors.Register(ModuleName, 1105, "service already exists")
	ErrServiceInvalidServiceFee    = sdkerrors.Register(ModuleName, 1106, "invalid ServiceFee")
	ErrServiceAccountNotFound      = sdkerrors.Register(ModuleName, 1107, "account not found")
	ErrServiceNotEnoughFunds       = sdkerrors.Register(ModuleName, 1108, "not enough funds to add service")
	ErrServiceFailedToDeductFee    = sdkerrors.Register(ModuleName, 1109, "failed to deduct fee")
	ErrServiceInvalidRelayResponse = sdkerrors.Register(ModuleName, 1110, "invalid relay response")
	ErrServiceInvalidRelayRequest  = sdkerrors.Register(ModuleName, 1111, "invalid relay request")
	ErrServiceInvalidOwnerAddress  = sdkerrors.Register(ModuleName, 1112, "invalid owner address")
=======
	ErrServiceInvalidSigner               = sdkerrors.Register(ModuleName, 1100, "expected gov account as only signer for proposal message")
	ErrServiceDuplicateIndex              = sdkerrors.Register(ModuleName, 1101, "duplicate index when adding a new service")
	ErrServiceInvalidAddress              = sdkerrors.Register(ModuleName, 1102, "invalid address when adding a new service")
	ErrServiceMissingID                   = sdkerrors.Register(ModuleName, 1103, "missing service ID")
	ErrServiceMissingName                 = sdkerrors.Register(ModuleName, 1104, "missing service name")
	ErrServiceAlreadyExists               = sdkerrors.Register(ModuleName, 1105, "service already exists")
	ErrServiceInvalidServiceFee           = sdkerrors.Register(ModuleName, 1106, "invalid ServiceFee")
	ErrServiceAccountNotFound             = sdkerrors.Register(ModuleName, 1107, "account not found")
	ErrServiceNotEnoughFunds              = sdkerrors.Register(ModuleName, 1108, "not enough funds to add service")
	ErrServiceFailedToDeductFee           = sdkerrors.Register(ModuleName, 1109, "failed to deduct fee")
	ErrServiceInvalidRelayResponse        = sdkerrors.Register(ModuleName, 1110, "invalid relay response")
	ErrServiceInvalidRelayRequest         = sdkerrors.Register(ModuleName, 1111, "invalid relay request")
	ErrServiceInvalidComputeUnitsPerRelay = sdkerrors.Register(ModuleName, 1112, "invalid compute units per relay")
	ErrServiceInvalidOwnerAddress         = sdkerrors.Register(ModuleName, 1113, "invalid owner address")
	ErrServiceParamNameInvalid            = sdkerrors.Register(ModuleName, 1114, "the provided param name is invalid")
	ErrServiceParamInvalid                = sdkerrors.Register(ModuleName, 1115, "the provided param is invalid")
>>>>>>> 893e181d
)<|MERGE_RESOLUTION|>--- conflicted
+++ resolved
@@ -6,21 +6,6 @@
 
 // x/service module sentinel errors
 var (
-<<<<<<< HEAD
-	ErrServiceInvalidSigner        = sdkerrors.Register(ModuleName, 1100, "expected gov account as only signer for proposal message")
-	ErrServiceDuplicateIndex       = sdkerrors.Register(ModuleName, 1101, "duplicate index when adding a new service")
-	ErrServiceInvalidAddress       = sdkerrors.Register(ModuleName, 1102, "invalid address when adding a new service")
-	ErrServiceMissingID            = sdkerrors.Register(ModuleName, 1103, "missing service ID")
-	ErrServiceMissingName          = sdkerrors.Register(ModuleName, 1104, "missing service name")
-	ErrServiceAlreadyExists        = sdkerrors.Register(ModuleName, 1105, "service already exists")
-	ErrServiceInvalidServiceFee    = sdkerrors.Register(ModuleName, 1106, "invalid ServiceFee")
-	ErrServiceAccountNotFound      = sdkerrors.Register(ModuleName, 1107, "account not found")
-	ErrServiceNotEnoughFunds       = sdkerrors.Register(ModuleName, 1108, "not enough funds to add service")
-	ErrServiceFailedToDeductFee    = sdkerrors.Register(ModuleName, 1109, "failed to deduct fee")
-	ErrServiceInvalidRelayResponse = sdkerrors.Register(ModuleName, 1110, "invalid relay response")
-	ErrServiceInvalidRelayRequest  = sdkerrors.Register(ModuleName, 1111, "invalid relay request")
-	ErrServiceInvalidOwnerAddress  = sdkerrors.Register(ModuleName, 1112, "invalid owner address")
-=======
 	ErrServiceInvalidSigner               = sdkerrors.Register(ModuleName, 1100, "expected gov account as only signer for proposal message")
 	ErrServiceDuplicateIndex              = sdkerrors.Register(ModuleName, 1101, "duplicate index when adding a new service")
 	ErrServiceInvalidAddress              = sdkerrors.Register(ModuleName, 1102, "invalid address when adding a new service")
@@ -37,5 +22,4 @@
 	ErrServiceInvalidOwnerAddress         = sdkerrors.Register(ModuleName, 1113, "invalid owner address")
 	ErrServiceParamNameInvalid            = sdkerrors.Register(ModuleName, 1114, "the provided param name is invalid")
 	ErrServiceParamInvalid                = sdkerrors.Register(ModuleName, 1115, "the provided param is invalid")
->>>>>>> 893e181d
 )