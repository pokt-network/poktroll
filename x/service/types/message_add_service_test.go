package types

import (
	"testing"

	"github.com/stretchr/testify/require"

	"github.com/pokt-network/poktroll/testutil/sample"
	sharedtypes "github.com/pokt-network/poktroll/x/shared/types"
)

func TestMsgAddService_ValidateBasic(t *testing.T) {
	tests := []struct {
		desc        string
		msg         MsgAddService
		expectedErr error
	}{
		{
			desc: "invalid service supplier address - no service",
			msg: MsgAddService{
				Address: "invalid_address",
				// Service: intentionally omitted,
			},
			expectedErr: ErrServiceInvalidAddress,
		}, {
			desc: "valid service supplier address - no service ID",
			msg: MsgAddService{
				Address: sample.AccAddress(),
				Service: sharedtypes.Service{Name: "service name"}, // ID intentionally omitted
			},
			expectedErr: ErrServiceMissingID,
		}, {
			desc: "valid service supplier address - no service name",
			msg: MsgAddService{
				Address: sample.AccAddress(),
<<<<<<< HEAD
				Service: sharedtypes.Service{Id: "svc1"}, // Name intentionally omitted
=======
				Service: sharedtypes.Service{Id: "srv1"}, // Name intentionally omitted
>>>>>>> 67e4123c
			},
			expectedErr: ErrServiceMissingName,
		}, {
			desc: "valid service supplier address and service",
			msg: MsgAddService{
				Address: sample.AccAddress(),
<<<<<<< HEAD
				Service: sharedtypes.Service{Id: "svc1", Name: "service name"},
=======
				Service: sharedtypes.Service{Id: "srv1", Name: "service name"},
>>>>>>> 67e4123c
			},
			expectedErr: nil,
		},
	}
	for _, tt := range tests {
		t.Run(tt.desc, func(t *testing.T) {
			err := tt.msg.ValidateBasic()
			if tt.expectedErr != nil {
				require.ErrorIs(t, err, tt.expectedErr)
				return
			}
			require.NoError(t, err)
		})
	}
}<|MERGE_RESOLUTION|>--- conflicted
+++ resolved
@@ -3,10 +3,9 @@
 import (
 	"testing"
 
-	"github.com/stretchr/testify/require"
-
 	"github.com/pokt-network/poktroll/testutil/sample"
 	sharedtypes "github.com/pokt-network/poktroll/x/shared/types"
+	"github.com/stretchr/testify/require"
 )
 
 func TestMsgAddService_ValidateBasic(t *testing.T) {
@@ -33,22 +32,14 @@
 			desc: "valid service supplier address - no service name",
 			msg: MsgAddService{
 				Address: sample.AccAddress(),
-<<<<<<< HEAD
 				Service: sharedtypes.Service{Id: "svc1"}, // Name intentionally omitted
-=======
-				Service: sharedtypes.Service{Id: "srv1"}, // Name intentionally omitted
->>>>>>> 67e4123c
 			},
 			expectedErr: ErrServiceMissingName,
 		}, {
 			desc: "valid service supplier address and service",
 			msg: MsgAddService{
 				Address: sample.AccAddress(),
-<<<<<<< HEAD
 				Service: sharedtypes.Service{Id: "svc1", Name: "service name"},
-=======
-				Service: sharedtypes.Service{Id: "srv1", Name: "service name"},
->>>>>>> 67e4123c
 			},
 			expectedErr: nil,
 		},
