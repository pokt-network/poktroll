--- conflicted
+++ resolved
@@ -6,9 +6,8 @@
 	"github.com/cosmos/cosmos-sdk/client"
 	"github.com/cosmos/cosmos-sdk/client/flags"
 	"github.com/cosmos/cosmos-sdk/client/tx"
+	"github.com/pokt-network/poktroll/x/service/types"
 	"github.com/spf13/cobra"
-
-	"github.com/pokt-network/poktroll/x/service/types"
 )
 
 var _ = strconv.Itoa(0)
@@ -22,11 +21,7 @@
 will fail, however the name you use to describe it does not have to be unique.
 
 Example:
-<<<<<<< HEAD
 $ poktrolld tx service add-service "svc1" "service_one" --keyring-backend test --from $(SUPPLIER) --node $(POCKET_NODE) --home=$(POKTROLLD_HOME)`,
-=======
-$ poktrolld tx service add-service "srv1" "service_one" --keyring-backend test --from $(SUPPLIER) --node $(POCKET_NODE) --home=$(POKTROLLD_HOME)`,
->>>>>>> 67e4123c
 		Args: cobra.ExactArgs(2),
 		RunE: func(cmd *cobra.Command, args []string) (err error) {
 			serviceIdStr := args[0]
