--- conflicted
+++ resolved
@@ -25,12 +25,9 @@
 $ poktrolld tx service add-service "svc1" "service_one" --keyring-backend test --from $(SUPPLIER) --node $(POCKET_NODE) --home=$(POKTROLLD_HOME)`,
 		Args: cobra.ExactArgs(2),
 		RunE: func(cmd *cobra.Command, args []string) (err error) {
-<<<<<<< HEAD
-=======
 			serviceIdStr := args[0]
 			serviceNameStr := args[1]
 
->>>>>>> 9aabe7d6
 			clientCtx, err := client.GetClientTxContext(cmd)
 			if err != nil {
 				return err
