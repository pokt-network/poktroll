--- conflicted
+++ resolved
@@ -14,11 +14,7 @@
 )
 
 // oneUPOKTGreaterThanFee is 1 upokt more than the AddServiceFee
-<<<<<<< HEAD
-var oneUPOKTGreaterThanFee = types.DefaultAddServiceFee.Amount.Uint64() + 1
-=======
 var oneUPOKTGreaterThanFee = types.MinAddServiceFee.Amount.Uint64() + 1
->>>>>>> 33efad8d
 
 func TestMsgServer_AddService(t *testing.T) {
 	k, ctx := keepertest.ServiceKeeper(t)
@@ -168,11 +164,7 @@
 			desc: "invalid - account has exactly AddServiceFee",
 			setup: func(t *testing.T) {
 				// Add the exact fee in upokt to the account
-<<<<<<< HEAD
-				keepertest.AddAccToAccMapCoins(t, newServiceOwnerAddr, volatile.DenomuPOKT, types.DefaultAddServiceFee.Amount.Uint64())
-=======
 				keepertest.AddAccToAccMapCoins(t, newServiceOwnerAddr, volatile.DenomuPOKT, types.MinAddServiceFee.Amount.Uint64())
->>>>>>> 33efad8d
 			},
 			address:     newServiceOwnerAddr,
 			service:     newService,
