--- conflicted
+++ resolved
@@ -184,11 +184,7 @@
 	ProofKeeper       types.ProofKeeper
 	SharedKeeper      types.SharedKeeper
 	SessionKeeper     types.SessionKeeper
-<<<<<<< HEAD
-	SupplierKeeper    types.SupplierKeeper
-=======
 	ServiceKeeper     types.ServiceKeeper
->>>>>>> 253e3838
 }
 
 type ModuleOutputs struct {
@@ -217,11 +213,7 @@
 		in.ProofKeeper,
 		in.SharedKeeper,
 		in.SessionKeeper,
-<<<<<<< HEAD
-		in.SupplierKeeper,
-=======
 		in.ServiceKeeper,
->>>>>>> 253e3838
 	)
 	m := NewAppModule(
 		in.Cdc,
