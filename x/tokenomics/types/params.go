--- conflicted
+++ resolved
@@ -26,16 +26,13 @@
 // NewParams creates a new Params instance
 func NewParams(
 	mintAllocationDao,
-	mintAllocationProposer float64,
+	mintAllocationProposer,
+  mintAllocationSupplier float64,
 ) Params {
 	return Params{
 		MintAllocationDao:      mintAllocationDao,
-<<<<<<< HEAD
-		MintAllocationProposer: DefaultMintAllocationProposer,
-		MintAllocationSupplier: DefaultMintAllocationSupplier,
-=======
 		MintAllocationProposer: mintAllocationProposer,
->>>>>>> dd9d6098
+    MintAllocationSupplier: mintAllocationSupplier,
 	}
 }
 
