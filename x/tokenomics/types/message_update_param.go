package types

import (
	"fmt"

	sdk "github.com/cosmos/cosmos-sdk/types"
)

var _ sdk.Msg = (*MsgUpdateParam)(nil)

func NewMsgUpdateParam(authority string, name string, asTypeAny any) (*MsgUpdateParam, error) {
	var asTypeIface isMsgUpdateParam_AsType

	switch asType := asTypeAny.(type) {
	case float64:
		asTypeIface = &MsgUpdateParam_AsFloat{AsFloat: asType}
	default:
		return nil, fmt.Errorf("unexpected param value type: %T", asTypeAny)
	}

	return &MsgUpdateParam{
		Authority: authority,
		Name:      name,
		AsType:    asTypeIface,
	}, nil
}

// ValidateBasic performs a basic validation of the MsgUpdateParam fields. It ensures
// the parameter name is supported and the parameter type matches the expected type for
// a given parameter name.
func (msg *MsgUpdateParam) ValidateBasic() error {
	// Validate the address
	if _, err := sdk.AccAddressFromBech32(msg.Authority); err != nil {
		return ErrTokenomicsAddressInvalid.Wrapf("invalid authority address %s; (%v)", msg.Authority, err)
	}

	// Parameter value cannot be nil.
	if msg.AsType == nil {
		return ErrTokenomicsParamsInvalid.Wrap("missing param AsType")
	}

	// Parameter name must be supported by this module.
	switch msg.Name {
	case ParamMintAllocationDao:
		if err := msg.paramTypeIsFloat(); err != nil {
			return err
		}
		return ValidateMintAllocationDao(msg.GetAsFloat())
	case ParamMintAllocationProposer:
		if err := msg.paramTypeIsFloat(); err != nil {
			return err
		}
		return ValidateMintAllocationProposer(msg.GetAsFloat())
	case ParamMintAllocationSupplier:
		if err := msg.paramTypeIsFloat(); err != nil {
			return err
		}
		return ValidateMintAllocationSupplier(msg.GetAsFloat())
	case ParamMintAllocationSourceOwner:
		if err := msg.paramTypeIsFloat(); err != nil {
			return err
		}
<<<<<<< HEAD
		return ValidateMintAllocationSourceOwner(msg.GetAsDouble())
	case ParamMintAllocationApplication:
		if err := msg.paramTypeIsDouble(); err != nil {
			return err
		}
		return ValidateMintAllocationApplication(msg.GetAsDouble())
=======
		return ValidateMintAllocationSourceOwner(msg.GetAsFloat())
>>>>>>> fb696424
	default:
		return ErrTokenomicsParamNameInvalid.Wrapf("unsupported param %q", msg.Name)
	}
}

func (msg *MsgUpdateParam) paramTypeIsFloat() error {
	if _, ok := msg.AsType.(*MsgUpdateParam_AsFloat); !ok {
		return ErrTokenomicsParamInvalid.Wrapf(
			"invalid type for param %q; expected %T, got %T",
			msg.Name, &MsgUpdateParam_AsFloat{}, msg.AsType,
		)
	}

	return nil
}<|MERGE_RESOLUTION|>--- conflicted
+++ resolved
@@ -60,16 +60,12 @@
 		if err := msg.paramTypeIsFloat(); err != nil {
 			return err
 		}
-<<<<<<< HEAD
-		return ValidateMintAllocationSourceOwner(msg.GetAsDouble())
+		return ValidateMintAllocationSourceOwner(msg.GetAsFloat())
 	case ParamMintAllocationApplication:
-		if err := msg.paramTypeIsDouble(); err != nil {
+		if err := msg.paramTypeIsFloat(); err != nil {
 			return err
 		}
-		return ValidateMintAllocationApplication(msg.GetAsDouble())
-=======
-		return ValidateMintAllocationSourceOwner(msg.GetAsFloat())
->>>>>>> fb696424
+		return ValidateMintAllocationApplication(msg.GetAsFloat())
 	default:
 		return ErrTokenomicsParamNameInvalid.Wrapf("unsupported param %q", msg.Name)
 	}
