package types

import (
	"fmt"

	sdk "github.com/cosmos/cosmos-sdk/types"
)

var _ sdk.Msg = (*MsgUpdateParam)(nil)

func NewMsgUpdateParam(authority string, name string, asTypeAny any) (*MsgUpdateParam, error) {
	var asTypeIface isMsgUpdateParam_AsType

	switch asType := asTypeAny.(type) {
	case float64:
		asTypeIface = &MsgUpdateParam_AsFloat{AsFloat: asType}
	default:
		return nil, fmt.Errorf("unexpected param value type: %T", asTypeAny)
	}

	return &MsgUpdateParam{
		Authority: authority,
		Name:      name,
		AsType:    asTypeIface,
	}, nil
}

// ValidateBasic performs a basic validation of the MsgUpdateParam fields. It ensures
// the parameter name is supported and the parameter type matches the expected type for
// a given parameter name.
func (msg *MsgUpdateParam) ValidateBasic() error {
	// Validate the address
	if _, err := sdk.AccAddressFromBech32(msg.Authority); err != nil {
		return ErrTokenomicsAddressInvalid.Wrapf("invalid authority address %s; (%v)", msg.Authority, err)
	}

	// Parameter value cannot be nil.
	if msg.AsType == nil {
		return ErrTokenomicsParamsInvalid.Wrap("missing param AsType")
	}

	// Parameter name must be supported by this module.
	switch msg.Name {
	case ParamMintAllocationDao:
		if err := msg.paramTypeIsFloat(); err != nil {
			return err
		}
<<<<<<< HEAD
		return ValidateMintAllocationDao(msg.GetAsDouble())
	case ParamMintAllocationProposer:
		if err := msg.paramTypeIsDouble(); err != nil {
			return err
		}
		return ValidateMintAllocationProposer(msg.GetAsDouble())
=======
		return ValidateMintAllocationDao(msg.GetAsFloat())
>>>>>>> 7db52e0c
	default:
		return ErrTokenomicsParamNameInvalid.Wrapf("unsupported param %q", msg.Name)
	}
}

func (msg *MsgUpdateParam) paramTypeIsFloat() error {
	if _, ok := msg.AsType.(*MsgUpdateParam_AsFloat); !ok {
		return ErrTokenomicsParamInvalid.Wrapf(
			"invalid type for param %q; expected %T, got %T",
			msg.Name, &MsgUpdateParam_AsFloat{}, msg.AsType,
		)
	}

	return nil
}<|MERGE_RESOLUTION|>--- conflicted
+++ resolved
@@ -45,16 +45,12 @@
 		if err := msg.paramTypeIsFloat(); err != nil {
 			return err
 		}
-<<<<<<< HEAD
-		return ValidateMintAllocationDao(msg.GetAsDouble())
+		return ValidateMintAllocationDao(msg.GetAsFloat())
 	case ParamMintAllocationProposer:
-		if err := msg.paramTypeIsDouble(); err != nil {
+		if err := msg.paramTypeIsFloat(); err != nil {
 			return err
 		}
-		return ValidateMintAllocationProposer(msg.GetAsDouble())
-=======
-		return ValidateMintAllocationDao(msg.GetAsFloat())
->>>>>>> 7db52e0c
+		return ValidateMintAllocationProposer(msg.GetAsFloat())
 	default:
 		return ErrTokenomicsParamNameInvalid.Wrapf("unsupported param %q", msg.Name)
 	}
