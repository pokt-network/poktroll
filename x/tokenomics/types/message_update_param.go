package types

import (
	"fmt"

	sdk "github.com/cosmos/cosmos-sdk/types"
)

var _ sdk.Msg = (*MsgUpdateParam)(nil)

func NewMsgUpdateParam(authority string, name string, asTypeAny any) (*MsgUpdateParam, error) {
	var asTypeIface isMsgUpdateParam_AsType

	switch asType := asTypeAny.(type) {
	case float64:
		asTypeIface = &MsgUpdateParam_AsFloat{AsFloat: asType}
	default:
		return nil, fmt.Errorf("unexpected param value type: %T", asTypeAny)
	}

	return &MsgUpdateParam{
		Authority: authority,
		Name:      name,
		AsType:    asTypeIface,
	}, nil
}

// ValidateBasic performs a basic validation of the MsgUpdateParam fields. It ensures
// the parameter name is supported and the parameter type matches the expected type for
// a given parameter name.
func (msg *MsgUpdateParam) ValidateBasic() error {
	// Validate the address
	if _, err := sdk.AccAddressFromBech32(msg.Authority); err != nil {
		return ErrTokenomicsAddressInvalid.Wrapf("invalid authority address %s; (%v)", msg.Authority, err)
	}

	// Parameter value cannot be nil.
	if msg.AsType == nil {
		return ErrTokenomicsParamsInvalid.Wrap("missing param AsType")
	}

	// Parameter name must be supported by this module.
	switch msg.Name {
	case ParamMintAllocationDao:
		if err := msg.paramTypeIsFloat(); err != nil {
			return err
		}
		return ValidateMintAllocationDao(msg.GetAsFloat())
	case ParamMintAllocationProposer:
		if err := msg.paramTypeIsFloat(); err != nil {
			return err
		}
<<<<<<< HEAD
		return ValidateMintAllocationProposer(msg.GetAsDouble())
	case ParamMintAllocationSupplier:
		if err := msg.paramTypeIsDouble(); err != nil {
			return err
		}
		return ValidateMintAllocationSupplier(msg.GetAsDouble())
=======
		return ValidateMintAllocationProposer(msg.GetAsFloat())
>>>>>>> 8c2cf928
	default:
		return ErrTokenomicsParamNameInvalid.Wrapf("unsupported param %q", msg.Name)
	}
}

func (msg *MsgUpdateParam) paramTypeIsFloat() error {
	if _, ok := msg.AsType.(*MsgUpdateParam_AsFloat); !ok {
		return ErrTokenomicsParamInvalid.Wrapf(
			"invalid type for param %q; expected %T, got %T",
			msg.Name, &MsgUpdateParam_AsFloat{}, msg.AsType,
		)
	}

	return nil
}<|MERGE_RESOLUTION|>--- conflicted
+++ resolved
@@ -50,16 +50,12 @@
 		if err := msg.paramTypeIsFloat(); err != nil {
 			return err
 		}
-<<<<<<< HEAD
-		return ValidateMintAllocationProposer(msg.GetAsDouble())
+		return ValidateMintAllocationProposer(msg.GetAsFloat())
 	case ParamMintAllocationSupplier:
-		if err := msg.paramTypeIsDouble(); err != nil {
+		if err := msg.paramTypeIsFloat(); err != nil {
 			return err
 		}
-		return ValidateMintAllocationSupplier(msg.GetAsDouble())
-=======
-		return ValidateMintAllocationProposer(msg.GetAsFloat())
->>>>>>> 8c2cf928
+		return ValidateMintAllocationSupplier(msg.GetAsFloat())
 	default:
 		return ErrTokenomicsParamNameInvalid.Wrapf("unsupported param %q", msg.Name)
 	}
