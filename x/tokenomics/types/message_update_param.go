--- conflicted
+++ resolved
@@ -65,19 +65,7 @@
 	}
 }
 
-<<<<<<< HEAD
-// genericTypeIsCoin checks if the parameter type is T, returning an error if not.
-=======
-func (msg *MsgUpdateParam) paramTypeIsMintAllocationPercentages() error {
-	return genericParamTypeIs[*MsgUpdateParam_AsMintAllocationPercentages](msg)
-}
-
-func (msg *MsgUpdateParam) paramTypeIsString() error {
-	return genericParamTypeIs[*MsgUpdateParam_AsString](msg)
-}
-
 // genericParamTypeIs checks if the parameter type is T, returning an error if not.
->>>>>>> 9d1c26fb
 func genericParamTypeIs[T any](msg *MsgUpdateParam) error {
 	if _, ok := msg.AsType.(T); !ok {
 		return ErrTokenomicsParamInvalid.Wrapf(
