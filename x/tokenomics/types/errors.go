package types

// DONTCOVER

import sdkerrors "cosmossdk.io/errors"

// x/tokenomics module sentinel errors
var (
	ErrTokenomicsInvalidSigner                = sdkerrors.Register(ModuleName, 1100, "the provided authority address does not match the on-chain governance address")
	ErrTokenomicsAddressInvalid               = sdkerrors.Register(ModuleName, 1101, "the provided authority address is not a valid bech32 address")
	ErrTokenomicsClaimNil                     = sdkerrors.Register(ModuleName, 1102, "provided claim is nil")
	ErrTokenomicsSessionHeaderNil             = sdkerrors.Register(ModuleName, 1103, "provided claim's session header is nil")
	ErrTokenomicsSessionHeaderInvalid         = sdkerrors.Register(ModuleName, 1104, "provided claim's session header is invalid")
	ErrTokenomicsSupplierModuleMintFailed     = sdkerrors.Register(ModuleName, 1105, "failed to mint uPOKT to supplier module account")
	ErrTokenomicsSupplierRewardFailed         = sdkerrors.Register(ModuleName, 1106, "failed to send uPOKT from supplier module account to supplier")
	ErrTokenomicsSupplierAddressInvalid       = sdkerrors.Register(ModuleName, 1107, "the supplier address in the claim is not a valid bech32 address")
	ErrTokenomicsApplicationNotFound          = sdkerrors.Register(ModuleName, 1108, "application not found")
	ErrTokenomicsApplicationModuleBurn        = sdkerrors.Register(ModuleName, 1109, "failed to burn uPOKT from application module account")
	ErrTokenomicsApplicationAddressInvalid    = sdkerrors.Register(ModuleName, 1112, "the application address in the claim is not a valid bech32 address")
	ErrTokenomicsParamsInvalid                = sdkerrors.Register(ModuleName, 1113, "provided params are invalid")
	ErrTokenomicsRootHashInvalid              = sdkerrors.Register(ModuleName, 1114, "the root hash in the claim is invalid")
	ErrTokenomicsApplicationNewStakeInvalid   = sdkerrors.Register(ModuleName, 1115, "application stake cannot be reduced to a -ve amount")
	ErrTokenomicsParamNameInvalid             = sdkerrors.Register(ModuleName, 1116, "the provided param name is invalid")
	ErrTokenomicsParamInvalid                 = sdkerrors.Register(ModuleName, 1117, "the provided param is invalid")
	ErrTokenomicsUnmarshalInvalid             = sdkerrors.Register(ModuleName, 1118, "failed to unmarshal the provided bytes")
	ErrTokenomicsDuplicateIndex               = sdkerrors.Register(ModuleName, 1119, "cannot have a duplicate index")
	ErrTokenomicsMissingRelayMiningDifficulty = sdkerrors.Register(ModuleName, 1120, "missing relay mining difficulty")
	ErrTokenomicsApplicationOverserviced      = sdkerrors.Register(ModuleName, 1121, "application was overserviced")
<<<<<<< HEAD
	ErrTokenomicsSupplierNotFound             = sdkerrors.Register(ModuleName, 1122, "supplier not found")
	ErrTokenomicsSupplierOwnerAddressInvalid  = sdkerrors.Register(ModuleName, 1123, "the supplier owner address is not a valid bech32 address")
=======
	ErrTokenomicsServiceNotFound              = sdkerrors.Register(ModuleName, 1122, "service not found")
>>>>>>> 0a1e6ae8
)<|MERGE_RESOLUTION|>--- conflicted
+++ resolved
@@ -26,10 +26,7 @@
 	ErrTokenomicsDuplicateIndex               = sdkerrors.Register(ModuleName, 1119, "cannot have a duplicate index")
 	ErrTokenomicsMissingRelayMiningDifficulty = sdkerrors.Register(ModuleName, 1120, "missing relay mining difficulty")
 	ErrTokenomicsApplicationOverserviced      = sdkerrors.Register(ModuleName, 1121, "application was overserviced")
-<<<<<<< HEAD
 	ErrTokenomicsSupplierNotFound             = sdkerrors.Register(ModuleName, 1122, "supplier not found")
 	ErrTokenomicsSupplierOwnerAddressInvalid  = sdkerrors.Register(ModuleName, 1123, "the supplier owner address is not a valid bech32 address")
-=======
-	ErrTokenomicsServiceNotFound              = sdkerrors.Register(ModuleName, 1122, "service not found")
->>>>>>> 0a1e6ae8
+	ErrTokenomicsServiceNotFound              = sdkerrors.Register(ModuleName, 1124, "service not found")
 )