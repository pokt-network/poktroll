package types

// DONTCOVER

import sdkerrors "cosmossdk.io/errors"

// x/tokenomics module sentinel errors
var (
	ErrTokenomicsInvalidSigner              = sdkerrors.Register(ModuleName, 1100, "the provided authority address does not match the on-chain governance address")
	ErrTokenomicsAddressInvalid             = sdkerrors.Register(ModuleName, 1101, "the provided authority address is not a valid bech32 address")
	ErrTokenomicsClaimNil                   = sdkerrors.Register(ModuleName, 1102, "provided claim is nil")
	ErrTokenomicsSessionHeaderNil           = sdkerrors.Register(ModuleName, 1103, "provided claim's session header is nil")
	ErrTokenomicsSessionHeaderInvalid       = sdkerrors.Register(ModuleName, 1104, "provided claim's session header is invalid")
	ErrTokenomicsSupplierModuleMintFailed   = sdkerrors.Register(ModuleName, 1105, "failed to mint uPOKT to supplier module account")
	ErrTokenomicsSupplierRewardFailed       = sdkerrors.Register(ModuleName, 1106, "failed to send uPOKT from supplier module account to supplier")
	ErrTokenomicsSupplierAddressInvalid     = sdkerrors.Register(ModuleName, 1107, "the supplier address in the claim is not a valid bech32 address")
	ErrTokenomicsApplicationNotFound        = sdkerrors.Register(ModuleName, 1108, "application not found")
	ErrTokenomicsApplicationModuleBurn      = sdkerrors.Register(ModuleName, 1109, "failed to burn uPOKT from application module account")
	ErrTokenomicsApplicationAddressInvalid  = sdkerrors.Register(ModuleName, 1112, "the application address in the claim is not a valid bech32 address")
	ErrTokenomicsParamsInvalid              = sdkerrors.Register(ModuleName, 1113, "provided params are invalid")
	ErrTokenomicsRootHashInvalid            = sdkerrors.Register(ModuleName, 1114, "the root hash in the claim is invalid")
<<<<<<< HEAD
	ErrTokenomicsApplicationNewStakeInvalid = sdkerrors.Register(ModuleName, 1115, "application stake cannot be reduce to a -ve amount")
	ErrTokenomicsParamNameInvalid           = sdkerrors.Register(ModuleName, 1116, "the provided param name is invalid")
=======
	ErrTokenomicsApplicationNewStakeInvalid = sdkerrors.Register(ModuleName, 1115, "application stake cannot be reduced to a -ve amount")
>>>>>>> 192d3b1c
)<|MERGE_RESOLUTION|>--- conflicted
+++ resolved
@@ -19,10 +19,6 @@
 	ErrTokenomicsApplicationAddressInvalid  = sdkerrors.Register(ModuleName, 1112, "the application address in the claim is not a valid bech32 address")
 	ErrTokenomicsParamsInvalid              = sdkerrors.Register(ModuleName, 1113, "provided params are invalid")
 	ErrTokenomicsRootHashInvalid            = sdkerrors.Register(ModuleName, 1114, "the root hash in the claim is invalid")
-<<<<<<< HEAD
-	ErrTokenomicsApplicationNewStakeInvalid = sdkerrors.Register(ModuleName, 1115, "application stake cannot be reduce to a -ve amount")
+	ErrTokenomicsApplicationNewStakeInvalid = sdkerrors.Register(ModuleName, 1115, "application stake cannot be reduced to a -ve amount")
 	ErrTokenomicsParamNameInvalid           = sdkerrors.Register(ModuleName, 1116, "the provided param name is invalid")
-=======
-	ErrTokenomicsApplicationNewStakeInvalid = sdkerrors.Register(ModuleName, 1115, "application stake cannot be reduced to a -ve amount")
->>>>>>> 192d3b1c
 )