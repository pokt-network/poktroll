--- conflicted
+++ resolved
@@ -30,9 +30,6 @@
 	ErrTokenomicsModuleMintFailed             = sdkerrors.Register(ModuleName, 1121, "failed to mint uPOKT to tokenomics module account")
 	ErrTokenomicsSendingMintRewards           = sdkerrors.Register(ModuleName, 1122, "failed to send minted rewards")
 	ErrTokenomicsSupplierModuleMintFailed     = sdkerrors.Register(ModuleName, 1123, "failed to mint uPOKT to supplier module account")
-<<<<<<< HEAD
-	ErrTokenomicsSupplierRevShareFailed       = sdkerrors.Register(ModuleName, 1124, "failed to send rev share to supplier shareholders")
-=======
 	ErrTokenomicsSupplierOwnerAddressInvalid  = sdkerrors.Register(ModuleName, 1124, "the supplier owner address in the claim is not a valid bech32 address")
->>>>>>> 98b0446b
+	ErrTokenomicsSupplierRevShareFailed       = sdkerrors.Register(ModuleName, 1125, "failed to send rev share to supplier shareholders")
 )