--- conflicted
+++ resolved
@@ -60,11 +60,7 @@
 			Service:                 &sharedtypes.Service{Id: testServiceId},
 			SessionId:               "session_id",
 			SessionStartBlockHeight: 1,
-<<<<<<< HEAD
-			SessionEndBlockHeight:   testsession.GetDefaultSessionEndHeight(1),
-=======
-			SessionEndBlockHeight:   shared.GetSessionEndHeightWithDefaultParams(1),
->>>>>>> 36614d57
+			SessionEndBlockHeight:   testsession.GetSessionEndHeightWithDefaultParams(1),
 		},
 		RootHash: smstRootWithSum(69),
 	}
