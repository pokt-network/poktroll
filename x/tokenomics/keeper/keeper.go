package keeper

import (
	"fmt"

	"cosmossdk.io/core/store"
	"cosmossdk.io/log"
	"github.com/cosmos/cosmos-sdk/codec"
	sdk "github.com/cosmos/cosmos-sdk/types"

	"github.com/pokt-network/poktroll/pkg/client"
	prooftypes "github.com/pokt-network/poktroll/x/proof/types"
	"github.com/pokt-network/poktroll/x/tokenomics/types"
)

type Keeper struct {
	cdc          codec.BinaryCodec
	storeService store.KVStoreService
	logger       log.Logger

	// the address capable of executing a MsgUpdateParams message. Typically, this
	// should be the x/gov module account.
	authority string

	// keepers
	bankKeeper        types.BankKeeper
	accountKeeper     types.AccountKeeper
	applicationKeeper types.ApplicationKeeper
	supplierKeeper    types.SupplierKeeper
	proofKeeper       types.ProofKeeper
	sharedKeeper      types.SharedKeeper
	sessionKeeper     types.SessionKeeper
<<<<<<< HEAD
	supplierKeeper    types.SupplierKeeper
=======
	serviceKeeper     types.ServiceKeeper
>>>>>>> 253e3838

	sharedQuerier client.SharedQueryClient
}

func NewKeeper(
	cdc codec.BinaryCodec,
	storeService store.KVStoreService,
	logger log.Logger,
	authority string,

	bankKeeper types.BankKeeper,
	accountKeeper types.AccountKeeper,
	applicationKeeper types.ApplicationKeeper,
	supplierKeeper types.SupplierKeeper,
	proofKeeper types.ProofKeeper,
	sharedKeeper types.SharedKeeper,
	sessionKeeper types.SessionKeeper,
<<<<<<< HEAD
	supplierKeeper types.SupplierKeeper,
=======
	serviceKeeper types.ServiceKeeper,
>>>>>>> 253e3838
) Keeper {
	if _, err := sdk.AccAddressFromBech32(authority); err != nil {
		panic(fmt.Sprintf("invalid authority address: %s", authority))
	}

	sharedQuerier := prooftypes.NewSharedKeeperQueryClient(sharedKeeper, sessionKeeper)

	return Keeper{
		cdc:          cdc,
		storeService: storeService,
		authority:    authority,
		logger:       logger,

		bankKeeper:        bankKeeper,
		accountKeeper:     accountKeeper,
		applicationKeeper: applicationKeeper,
		supplierKeeper:    supplierKeeper,
		proofKeeper:       proofKeeper,
		sharedKeeper:      sharedKeeper,
		sessionKeeper:     sessionKeeper,
<<<<<<< HEAD
		supplierKeeper:    supplierKeeper,
=======
		serviceKeeper:     serviceKeeper,
>>>>>>> 253e3838

		sharedQuerier: sharedQuerier,
	}
}

// Logger returns a module-specific logger.
func (k Keeper) Logger() log.Logger {
	return k.logger.With("module", fmt.Sprintf("x/%s", types.ModuleName))
}

// GetAuthority returns the x/tokenomics module's authority.
func (k Keeper) GetAuthority() string {
	return k.authority
}<|MERGE_RESOLUTION|>--- conflicted
+++ resolved
@@ -30,11 +30,7 @@
 	proofKeeper       types.ProofKeeper
 	sharedKeeper      types.SharedKeeper
 	sessionKeeper     types.SessionKeeper
-<<<<<<< HEAD
-	supplierKeeper    types.SupplierKeeper
-=======
 	serviceKeeper     types.ServiceKeeper
->>>>>>> 253e3838
 
 	sharedQuerier client.SharedQueryClient
 }
@@ -52,11 +48,7 @@
 	proofKeeper types.ProofKeeper,
 	sharedKeeper types.SharedKeeper,
 	sessionKeeper types.SessionKeeper,
-<<<<<<< HEAD
-	supplierKeeper types.SupplierKeeper,
-=======
 	serviceKeeper types.ServiceKeeper,
->>>>>>> 253e3838
 ) Keeper {
 	if _, err := sdk.AccAddressFromBech32(authority); err != nil {
 		panic(fmt.Sprintf("invalid authority address: %s", authority))
@@ -77,11 +69,7 @@
 		proofKeeper:       proofKeeper,
 		sharedKeeper:      sharedKeeper,
 		sessionKeeper:     sessionKeeper,
-<<<<<<< HEAD
-		supplierKeeper:    supplierKeeper,
-=======
 		serviceKeeper:     serviceKeeper,
->>>>>>> 253e3838
 
 		sharedQuerier: sharedQuerier,
 	}
