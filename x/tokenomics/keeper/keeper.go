--- conflicted
+++ resolved
@@ -1,7 +1,6 @@
 package keeper
 
 import (
-	"context"
 	"fmt"
 
 	"cosmossdk.io/core/store"
@@ -84,27 +83,4 @@
 // GetAuthority returns the x/tokenomics module's authority.
 func (k Keeper) GetAuthority() string {
 	return k.authority
-}
-
-// MintAllocationsSum returns the sum of all mint allocation percentages.
-func (k Keeper) MintAllocationsSum(ctx context.Context) float64 {
-	params := k.GetParams(ctx)
-	mintAllocationDAO := params.GetMintAllocationDao()
-	mintAllocationProposer := params.GetMintAllocationProposer()
-	mintAllocationSupplier := params.GetMintAllocationSupplier()
-	mintAllocationSourceOwner := params.GetMintAllocationSourceOwner()
-<<<<<<< HEAD
-	mintAllocationApplication := params.GetMintAllocationApplication()
-=======
->>>>>>> 9ce532be
-
-	return mintAllocationDAO +
-		mintAllocationProposer +
-		mintAllocationSupplier +
-		mintAllocationSourceOwner +
-<<<<<<< HEAD
-		mintAllocationApplication
-=======
-		MintAllocationApplication
->>>>>>> 9ce532be
 }