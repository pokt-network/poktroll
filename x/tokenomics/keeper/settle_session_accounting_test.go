--- conflicted
+++ resolved
@@ -52,11 +52,7 @@
 			},
 			SessionId:               "session_id",
 			SessionStartBlockHeight: 1,
-<<<<<<< HEAD
-			SessionEndBlockHeight:   testsession.GetDefaultSessionEndHeight(1),
-=======
-			SessionEndBlockHeight:   shared.GetSessionEndHeightWithDefaultParams(1),
->>>>>>> 36614d57
+			SessionEndBlockHeight:   testsession.GetSessionEndHeightWithDefaultParams(1),
 		},
 		RootHash: smstRootWithSum(appStake.Amount.Uint64() + 1), // More than the app stake
 	}
@@ -97,11 +93,7 @@
 			},
 			SessionId:               "session_id",
 			SessionStartBlockHeight: 1,
-<<<<<<< HEAD
-			SessionEndBlockHeight:   testsession.GetDefaultSessionEndHeight(1),
-=======
-			SessionEndBlockHeight:   shared.GetSessionEndHeightWithDefaultParams(1),
->>>>>>> 36614d57
+			SessionEndBlockHeight:   testsession.GetSessionEndHeightWithDefaultParams(1),
 		},
 		RootHash: smstRootWithSum(42),
 	}
@@ -305,11 +297,7 @@
 			},
 			SessionId:               "session_id",
 			SessionStartBlockHeight: 1,
-<<<<<<< HEAD
-			SessionEndBlockHeight:   testsession.GetDefaultSessionEndHeight(1),
-=======
-			SessionEndBlockHeight:   shared.GetSessionEndHeightWithDefaultParams(1),
->>>>>>> 36614d57
+			SessionEndBlockHeight:   testsession.GetSessionEndHeightWithDefaultParams(1),
 		},
 		RootHash: smstRootWithSum(sum),
 	}
