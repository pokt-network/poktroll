--- conflicted
+++ resolved
@@ -397,13 +397,8 @@
 	for _, test := range tests {
 		t.Run(test.desc, func(t *testing.T) {
 			// Setup claim by copying the testproof.BaseClaim and updating the root
-<<<<<<< HEAD
 			claim := testproof.BaseClaim(appAddr, supplierAddr, 0, service.Id)
 			claim.RootHash = smt.MerkleRoot(test.root[:])
-=======
-			claim := testproof.BaseClaim(appAddr, supplierAddr, 0)
-			claim.RootHash = smt.MerkleSumRoot(test.root[:])
->>>>>>> 1d751119
 
 			// Execute test function
 			err := keeper.SettleSessionAccounting(ctx, &claim)
