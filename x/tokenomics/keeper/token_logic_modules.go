--- conflicted
+++ resolved
@@ -229,30 +229,10 @@
 		return tokenomicstypes.ErrTokenomicsServiceNotFound.Wrapf("service with ID %q not found", sessionHeader.Service.Id)
 	}
 
-<<<<<<< HEAD
-	// Retrieve the count (i.e. number of relays) to determine the amount of work done
-	numRelays, err := root.Count()
-	if err != nil {
-		return tokenomicstypes.ErrTokenomicsRootHashInvalid.Wrapf("%v", err)
-	}
-	// TODO_POST_MAINNET: Because of how things have evolved, we are now using
-	// root.Count (numRelays) instead of root.Sum (numComputeUnits) to determine
-	// the amount of work done. This is because the compute_units_per_relay is
-	// a service specific (not request specific) parameter that will be maintained
-	// by the service owner to capture the average amount of resources (i.e.
-	// compute, storage, bandwidth, electricity, etc...) per request. Modifying
-	// this on a per request basis has been deemed too complex and not a mainnet
-	// blocker.
-
-	// Determine the total number of tokens that'll be used for settling the session.
-	// When the network achieves equilibrium, this will be the mint & burn.
-	settlementCoin, err = k.numRelaysToCoin(ctx, numRelays, &service)
-=======
 	// Determine the total number of tokens being claimed (i.e. for the work completed)
 	// by the supplier for the amount of work they did to service the application
 	// in the session.
 	claimSettlementCoin, err = k.numRelaysToCoin(ctx, numRelays, &service)
->>>>>>> 614ad778
 	if err != nil {
 		return err
 	}
