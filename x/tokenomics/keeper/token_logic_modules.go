package keeper

import (
	"context"
	"fmt"
	"math/big"

	"cosmossdk.io/log"
	"cosmossdk.io/math"
	cosmostypes "github.com/cosmos/cosmos-sdk/types"
	sdk "github.com/cosmos/cosmos-sdk/types"
	"github.com/pokt-network/smt"

	"github.com/pokt-network/poktroll/app/volatile"
	"github.com/pokt-network/poktroll/pkg/crypto/protocol"
	"github.com/pokt-network/poktroll/telemetry"
	apptypes "github.com/pokt-network/poktroll/x/application/types"
	prooftypes "github.com/pokt-network/poktroll/x/proof/types"
	servicekeeper "github.com/pokt-network/poktroll/x/service/keeper"
	servicetypes "github.com/pokt-network/poktroll/x/service/types"
	sessionkeeper "github.com/pokt-network/poktroll/x/session/keeper"
	sessiontypes "github.com/pokt-network/poktroll/x/session/types"
	sharedtypes "github.com/pokt-network/poktroll/x/shared/types"
	suppliertypes "github.com/pokt-network/poktroll/x/supplier/types"
	tokenomicstypes "github.com/pokt-network/poktroll/x/tokenomics/types"
)

var (
	// Governance parameters for the TLMGlobalMint module
<<<<<<< HEAD
	// TODO_BETA(@red-0ne, #732): Make this a governance parameter and give it a non-zero value + tests.
	// GlobalInflationPerClaim is the percentage of the claim amount that is minted
	// by TLMGlobalMint to reward the actors in the network.
	GlobalInflationPerClaim = 0.1
=======
	// TODO_BETA(@red-0ne): Make this a governance parameter and give it a non-zero value + tests.
	MintPerClaimedTokenGlobalInflation = 0.1
>>>>>>> 4d1a423f
)

const (
	// TODO_BETA(@bryanchriswhite): Make all of these governance params
	MintAllocationDAO         = 0.1
	MintAllocationProposer    = 0.05
	MintAllocationSupplier    = 0.7
	MintAllocationSourceOwner = 0.15
	MintAllocationApplication = 0.0

	// MintDistributionAllowableTolerancePercent is the percent difference that is allowable
	// between the number of minted/ tokens in the tokenomics module and what is distributed
	// to pocket network participants.
	// This internal constant SHOULD ONLY be used in TokenLogicModuleGlobalMint.
	// Due to floating point arithmetic, the total amount of minted coins may be slightly
	// larger than what is distributed to pocket network participants
	// TODO_MAINNET: Figure out if we can avoid this tolerance and use fixed point arithmetic.
	MintDistributionAllowableTolerancePercent = 0.02 // 2%
	// MintDistributionAllowableToleranceAbsolution is similar to MintDistributionAllowableTolerancePercent
	// but provides an absolute number where the % difference might no be
	// meaningful for small absolute numbers.
	// TODO_MAINNET: Figure out if we can avoid this tolerance and use fixed point arithmetic.
	MintDistributionAllowableToleranceAbs = 5.0 // 5 uPOKT
)

type TokenLogicModule int

const (
	// TLMRelayBurnEqualsMint is the token logic module that burns the application's
	// stake balance based on the amount of work done by the supplier.
	// The same amount of tokens is minted and added to the supplier account balance.
	// When the network achieves maturity in the far future, this is theoretically
	// the only TLM that will be necessary.
	TLMRelayBurnEqualsMint TokenLogicModule = iota

	// TLMGlobalMint is the token logic module that mints new tokens based on the
	// global governance parameters in order to reward the participants providing
	// services while keeping inflation in check.
	TLMGlobalMint

	// TLMGlobalMintReimbursementRequest is the token logic module that complements
	// TLMGlobalMint to enable permissionless demand.
	// In order to prevent self-dealing attacks, applications will be overcharged by
	// the amount equal to global inflation, those funds will be sent to the DAO/PNF,
	// and an event will be emitted to track and send reimbursements; managed offchain by PNF.
	// TODO_POST_MAINNET: Introduce proper tokenomics based on the research done by @rawthil and @shane.
	TLMGlobalMintReimbursementRequest
)

var tokenLogicModuleStrings = [...]string{
	"TLMRelayBurnEqualsMint",
	"TLMGlobalMint",
	"TLMGlobalMintReimbursementRequest",
}

func (tlm TokenLogicModule) String() string {
	return tokenLogicModuleStrings[tlm]
}

func (tlm TokenLogicModule) EnumIndex() int {
	return int(tlm)
}

// TokenLogicModuleProcessor is the method signature that all token logic modules
// are expected to implement.
// IMPORTANT_SIDE_EFFECTS: Please note that TLMs may update the application and supplier objects,
// which is why they are passed in as pointers. NOTE: TLMs SHOULD NOT persist any state changes.
// Persistence of updated application and supplier to the keeper is currently done by the TLM
// processor in `ProcessTokenLogicModules()`. This design and separation of concerns may change
// in the future.
// DEV_NOTE: As of writing this, this is only in anticipation of potentially unstaking
// actors if their stake falls below a certain threshold.
type TokenLogicModuleProcessor func(
	Keeper,
	context.Context,
	*sharedtypes.Service,
	*sessiontypes.SessionHeader,
	*apptypes.Application,
	*sharedtypes.Supplier,
	cosmostypes.Coin, // This is the "actualSettlementCoin" rather than just the "claimCoin" because of how settlement functions; see ensureClaimAmountLimits for details.
	*servicetypes.RelayMiningDifficulty,
) error

// tokenLogicModuleProcessorMap is a map of TLMs to their respective independent processors.
var tokenLogicModuleProcessorMap = map[TokenLogicModule]TokenLogicModuleProcessor{
	TLMRelayBurnEqualsMint:            Keeper.TokenLogicModuleRelayBurnEqualsMint,
	TLMGlobalMint:                     Keeper.TokenLogicModuleGlobalMint,
	TLMGlobalMintReimbursementRequest: Keeper.TokenLogicModuleGlobalMintReimbursementRequest,
}

func init() {
	// Ensure 100% of minted rewards are allocated
	if 1.0 != MintAllocationDAO+MintAllocationProposer+MintAllocationSupplier+MintAllocationSourceOwner+MintAllocationApplication {
		panic("mint allocation percentages do not add to 1.0")
	}

<<<<<<< HEAD
	_, hasGlobalMintTLM := tokenLogicModuleProcessorMap[TLMGlobalMint]
	_, hasGlobalMintReimbursementRequestTLM := tokenLogicModuleProcessorMap[TLMGlobalMintReimbursementRequest]
	if hasGlobalMintTLM != hasGlobalMintReimbursementRequestTLM {
		panic("TLMGlobalMint and TLMGlobalMintReimbursementRequest must be (de-)activated together")
	}
=======
	// TODO_BETA(@red-0ne): Ensure that if `TLMGlobalMint` is present in the map,
	// then TLMGlobalMintReimbursementRequest will need to be there too.
>>>>>>> 4d1a423f
}

// ProcessTokenLogicModules is the entrypoint for all TLM processing.
//
// It is responsible for running all the independent TLMs necessary to limit, burn, mint or transfer tokens as a result of the
// amount of work (i.e. relays, compute units) done in proportion to the global governance parameters.
//
// Prior to running the TLMs, it handles the business logic of converting the claimed
// amount to the actual settlement amount and handling the case for overserviced applications.
//
// IMPORTANT: It is assumed that the proof for the claim has been validated BEFORE calling this function.
func (k Keeper) ProcessTokenLogicModules(
	ctx context.Context,
	claim *prooftypes.Claim,
	applicationInitialStake cosmostypes.Coin,
) (err error) {
	logger := k.Logger().With("method", "ProcessTokenLogicModules")

	// Telemetry variable declaration to be emitted at the end of the function
	claimSettlementCoin := cosmostypes.NewCoin("upokt", math.NewInt(0))
	isSuccessful := false

	// This is emitted only when the function returns (successful or not)
	defer telemetry.EventSuccessCounter(
		"process_token_logic_modules",
		func() float32 {
			if claimSettlementCoin.Amount.BigInt() == nil {
				return 0
			}

			// Avoid out of range errors by converting to float64 first
			claimSettlementFloat64, _ := claimSettlementCoin.Amount.BigInt().Float64()
			return float32(claimSettlementFloat64)
		},
		func() bool { return isSuccessful },
	)

	// Sanity check the claim is not nil. Validation of the claim is expected by the caller.
	if claim == nil {
		logger.Error("received a nil claim")
		return tokenomicstypes.ErrTokenomicsClaimNil
	}

	// Retrieve & validate the session header
	sessionHeader := claim.GetSessionHeader()
	if sessionHeader == nil {
		logger.Error("received a nil session header")
		return tokenomicstypes.ErrTokenomicsSessionHeaderNil
	}
	if err = sessionHeader.ValidateBasic(); err != nil {
		logger.Error("received an invalid session header", "error", err)
		return tokenomicstypes.ErrTokenomicsSessionHeaderInvalid
	}

	// Retrieve and validate the root of the claim to determine the amount of work done
	root := (smt.MerkleSumRoot)(claim.GetRootHash())
	if !root.HasDigestSize(protocol.TrieHasherSize) {
		return tokenomicstypes.ErrTokenomicsRootHashInvalid.Wrapf(
			"root hash has invalid digest size (%d), expected (%d)",
			root.DigestSize(), protocol.TrieHasherSize,
		)
	}

	// Retrieve the sum (i.e. number of compute units) to determine the amount of work done
	numClaimComputeUnits, err := claim.GetNumClaimedComputeUnits()
	if err != nil {
		return tokenomicstypes.ErrTokenomicsRootHashInvalid.Wrapf("failed to retrieve numClaimComputeUnits: %s", err)
	}
	// TODO_MAINNET(@bryanchriswhite, @red-0ne): Fix the low-volume exploit here.
	// https://www.notion.so/buildwithgrove/RelayMiningDifficulty-and-low-volume-7aab3edf6f324786933af369c2fa5f01?pvs=4
	if numClaimComputeUnits == 0 {
		return tokenomicstypes.ErrTokenomicsRootHashInvalid.Wrap("root hash has zero relays")
	}

	numRelays, err := claim.GetNumRelays()
	if err != nil {
		return tokenomicstypes.ErrTokenomicsRootHashInvalid.Wrapf("failed to retrieve numRelays: %s", err)
	}

	/*
		TODO_POST_MAINNET: Because of how things have evolved, we are now using
		root.Count (numRelays) instead of root.Sum (numComputeUnits) to determine
		the amount of work done. This is because the compute_units_per_relay is
		a service specific (not request specific) parameter that will be maintained
		by the service owner to capture the average amount of resources (i.e.
		compute, storage, bandwidth, electricity, etc...) per request. Modifying
		this on a per request basis has been deemed too complex and not a mainnet
		blocker.
	*/

	// Retrieve the application address that is being charged; getting services and paying tokens.
	applicationAddress, err := cosmostypes.AccAddressFromBech32(sessionHeader.GetApplicationAddress())
	if err != nil || applicationAddress == nil {
		return tokenomicstypes.ErrTokenomicsApplicationAddressInvalid.Wrapf("address (%q)", sessionHeader.GetApplicationAddress())
	}

	// Retrieve the on-chain staked application record
	application, isAppFound := k.applicationKeeper.GetApplication(ctx, applicationAddress.String())
	if !isAppFound {
		logger.Warn(fmt.Sprintf("application for claim with address %q not found", applicationAddress))
		return tokenomicstypes.ErrTokenomicsApplicationNotFound
	}

	// Retrieve the supplier operator address that will be getting rewarded; providing services and earning tokens
	supplierOperatorAddr, err := cosmostypes.AccAddressFromBech32(claim.GetSupplierOperatorAddress())
	if err != nil || supplierOperatorAddr == nil {
		return tokenomicstypes.ErrTokenomicsSupplierOperatorAddressInvalid.Wrapf("address (%q)", claim.GetSupplierOperatorAddress())
	}

	// Retrieve the on-chain staked supplier record
	supplier, isSupplierFound := k.supplierKeeper.GetSupplier(ctx, supplierOperatorAddr.String())
	if !isSupplierFound {
		logger.Warn(fmt.Sprintf("supplier for claim with address %q not found", supplierOperatorAddr))
		return tokenomicstypes.ErrTokenomicsSupplierNotFound
	}

	service, isServiceFound := k.serviceKeeper.GetService(ctx, sessionHeader.ServiceId)
	if !isServiceFound {
		return tokenomicstypes.ErrTokenomicsServiceNotFound.Wrapf("service with ID %q not found", sessionHeader.ServiceId)
	}

	// Ensure the number of compute units claimed is equal to the number of relays * CUPR
	expectedClaimComputeUnits := numRelays * service.ComputeUnitsPerRelay
	if numClaimComputeUnits != expectedClaimComputeUnits {
		return tokenomicstypes.ErrTokenomicsRootHashInvalid.Wrapf(
			"mismatch: claim compute units (%d) != number of relays (%d) * service compute units per relay (%d)",
			numClaimComputeUnits,
			numRelays,
			service.ComputeUnitsPerRelay,
		)
	}

	// Retrieving the relay mining difficulty for service.
	relayMiningDifficulty, found := k.serviceKeeper.GetRelayMiningDifficulty(ctx, service.Id)
	if !found {
		relayMiningDifficulty = servicekeeper.NewDefaultRelayMiningDifficulty(ctx, logger, service.Id, servicekeeper.TargetNumRelays)
	}
	sharedParams := k.sharedKeeper.GetParams(ctx)

	// Determine the total number of tokens being claimed (i.e. for the work completed)
	// by the supplier for the amount of work they did to service the application
	// in the session.
	claimSettlementCoin, err = claim.GetClaimeduPOKT(sharedParams, relayMiningDifficulty)
	if err != nil {
		return err
	}

	// Helpers for logging the same metadata throughout this function calls
	logger = logger.With(
		"num_relays", numRelays,
		"num_claim_compute_units", numClaimComputeUnits,
		"claim_settlement_upokt", claimSettlementCoin.Amount,
		"session_id", sessionHeader.GetSessionId(),
		"service_id", sessionHeader.GetServiceId(),
		"supplier_operator", supplier.OperatorAddress,
		"application", application.Address,
	)

	// Ensure the claim amount is within the limits set by Relay Mining.
	// If not, update the settlement amount and emit relevant events.
	actualSettlementCoin, err := k.ensureClaimAmountLimits(ctx, logger, &application, &supplier, claimSettlementCoin, applicationInitialStake)
	if err != nil {
		return err
	}
	logger = logger.With("actual_settlement_upokt", actualSettlementCoin)
	logger.Info(fmt.Sprintf("About to start processing TLMs for (%d) compute units, equal to (%s) claimed", numClaimComputeUnits, actualSettlementCoin))

	// Execute all the token logic modules processors
	for tlm, tlmProcessor := range tokenLogicModuleProcessorMap {
		logger.Info(fmt.Sprintf("Starting TLM processing: %q", tlm))
		if err = tlmProcessor(k, ctx, &service, claim.GetSessionHeader(), &application, &supplier, actualSettlementCoin, &relayMiningDifficulty); err != nil {
			return tokenomicstypes.ErrTokenomicsTLMError.Wrapf("TLM %q: %v", tlm, err)
		}
		logger.Info(fmt.Sprintf("Finished TLM processing: %q", tlm))
	}

	// TODO_POST_MAINNET: If we support multiple native tokens, we will need to start checking the denom here.
	sessionEndHeight := sharedtypes.GetSessionEndHeight(&sharedParams, cosmostypes.UnwrapSDKContext(ctx).BlockHeight())
	if application.Stake.Amount.LT(apptypes.DefaultMinStake.Amount) {
		// Mark the application as unbonding if it has less than the minimum stake.
		application.UnstakeSessionEndHeight = uint64(sessionEndHeight)
		unbondingEndHeight := apptypes.GetApplicationUnbondingHeight(&sharedParams, &application)

		appUnbondingBeginEvent := &apptypes.EventApplicationUnbondingBegin{
			Application:        &application,
			Reason:             apptypes.ApplicationUnbondingReason_BELOW_MIN_STAKE,
			SessionEndHeight:   sessionEndHeight,
			UnbondingEndHeight: unbondingEndHeight,
		}

		sdkCtx := cosmostypes.UnwrapSDKContext(ctx)
		if err = sdkCtx.EventManager().EmitTypedEvent(appUnbondingBeginEvent); err != nil {
			err = apptypes.ErrAppEmitEvent.Wrapf("(%+v): %s", appUnbondingBeginEvent, err)
			logger.Error(err.Error())
			return err
		}
	}

	// State mutation: update the application's on-chain record.
	k.applicationKeeper.SetApplication(ctx, application)
	logger.Info(fmt.Sprintf("updated on-chain application record with address %q", application.Address))

	// TODO_MAINNET: If the application stake has dropped to (near?) zero, should
	// we unstake it? Should we use it's balance? Should there be a payee of last resort?
	// Make sure to document whatever decision we come to.

	// State mutation: Update the suppliers's on-chain record
	k.supplierKeeper.SetSupplier(ctx, supplier)
	logger.Info(fmt.Sprintf("updated on-chain supplier record with address %q", supplier.OperatorAddress))

	// Update isSuccessful to true for telemetry
	isSuccessful = true
	return nil
}

// TokenLogicModuleRelayBurnEqualsMint processes the business logic for the RelayBurnEqualsMint TLM.
func (k Keeper) TokenLogicModuleRelayBurnEqualsMint(
	ctx context.Context,
	service *sharedtypes.Service,
	_ *sessiontypes.SessionHeader,
	application *apptypes.Application,
	supplier *sharedtypes.Supplier,
	settlementCoin cosmostypes.Coin,
	relayMiningDifficulty *servicetypes.RelayMiningDifficulty,
) error {
	logger := k.Logger().With("method", "TokenLogicModuleRelayBurnEqualsMint")

	// DEV_NOTE: We are doing a mint & burn + transfer, instead of a simple transfer
	// of funds from the application stake to the supplier balance in order to enable second
	// order economic effects with more optionality. This could include funds
	// going to pnf, delegators, enabling bonuses/rebates, etc...

	// Mint new uPOKT to the supplier module account.
	// These funds will be transferred to the supplier's shareholders below.
	// For reference, see operate/configs/supplier_staking_config.md.
	if err := k.bankKeeper.MintCoins(
		ctx, suppliertypes.ModuleName, sdk.NewCoins(settlementCoin),
	); err != nil {
		return tokenomicstypes.ErrTokenomicsSupplierModuleSendFailed.Wrapf(
			"minting %s to the supplier module account: %v",
			settlementCoin,
			err,
		)
	}
	logger.Info(fmt.Sprintf("minted (%v) coins in the supplier module", settlementCoin))

	// Distribute the rewards to the supplier's shareholders based on the rev share percentage.
	if err := k.distributeSupplierRewardsToShareHolders(ctx, supplier, service.Id, settlementCoin.Amount.Uint64()); err != nil {
		return tokenomicstypes.ErrTokenomicsSupplierModuleMintFailed.Wrapf(
			"distributing rewards to supplier with operator address %s shareholders: %v",
			supplier.OperatorAddress,
			err,
		)
	}
	logger.Info(fmt.Sprintf("sent (%v) from the supplier module to the supplier account with address %q", settlementCoin, supplier.OperatorAddress))

	// Burn uPOKT from the application module account which was held in escrow
	// on behalf of the application account.
	if err := k.bankKeeper.BurnCoins(
		ctx, apptypes.ModuleName, sdk.NewCoins(settlementCoin),
	); err != nil {
		return tokenomicstypes.ErrTokenomicsApplicationModuleBurn.Wrapf("burning %s from the application module account: %v", settlementCoin, err)
	}
	logger.Info(fmt.Sprintf("burned (%v) from the application module account", settlementCoin))

	// Update the application's on-chain stake
	newAppStake, err := application.Stake.SafeSub(settlementCoin)
	if err != nil {
		return tokenomicstypes.ErrTokenomicsApplicationNewStakeInvalid.Wrapf("application %q stake cannot be reduced to a negative amount %v", application.Address, newAppStake)
	}
	application.Stake = &newAppStake
	logger.Info(fmt.Sprintf("updated application %q stake to %v", application.Address, newAppStake))

	return nil
}

// TokenLogicModuleGlobalMint processes the business logic for the GlobalMint TLM.
func (k Keeper) TokenLogicModuleGlobalMint(
	ctx context.Context,
	service *sharedtypes.Service,
	_ *sessiontypes.SessionHeader,
	application *apptypes.Application,
	supplier *sharedtypes.Supplier,
	settlementCoin cosmostypes.Coin,
	relayMiningDifficulty *servicetypes.RelayMiningDifficulty,
) error {
	logger := k.Logger().With("method", "TokenLogicModuleGlobalMint")

<<<<<<< HEAD
	if GlobalInflationPerClaim == 0 {
=======
	if MintPerClaimedTokenGlobalInflation == 0 {
		// TODO_BETA(@red-0ne): Make sure to skip GMRR TLM in this case as well.
>>>>>>> 4d1a423f
		logger.Warn("global inflation is set to zero. Skipping Global Mint TLM.")
		return nil
	}

	// Determine how much new uPOKT to mint based on global inflation
	newMintCoin, newMintAmtFloat := CalculateGlobalPerClaimMintInflationFromSettlementAmount(settlementCoin)
	if newMintCoin.Amount.Int64() == 0 {
		return tokenomicstypes.ErrTokenomicsMintAmountZero
	}

	// Mint new uPOKT to the tokenomics module account
	if err := k.bankKeeper.MintCoins(ctx, tokenomicstypes.ModuleName, sdk.NewCoins(newMintCoin)); err != nil {
		return tokenomicstypes.ErrTokenomicsModuleMintFailed.Wrapf(
			"minting (%s) to the tokenomics module account: %v", newMintCoin, err)
	}
	logger.Info(fmt.Sprintf("minted (%s) to the tokenomics module account", newMintCoin))

	// Send a portion of the rewards to the application
	appCoin, err := k.sendRewardsToAccount(ctx, tokenomicstypes.ModuleName, application.GetAddress(), &newMintAmtFloat, MintAllocationApplication)
	if err != nil {
		return tokenomicstypes.ErrTokenomicsSendingMintRewards.Wrapf("sending rewards to application: %v", err)
	}
	logger.Debug(fmt.Sprintf("sent (%v) newley minted coins from the tokenomics module to the application with address %q", appCoin, application.Address))

	// Send a portion of the rewards to the supplier shareholders.
	supplierCoinsToShareAmt := calculateAllocationAmount(&newMintAmtFloat, MintAllocationSupplier)
	supplierCoin := cosmostypes.NewCoin(volatile.DenomuPOKT, math.NewInt(supplierCoinsToShareAmt))
	// Send funds from the tokenomics module to the supplier module account
	if err = k.bankKeeper.SendCoinsFromModuleToModule(ctx, tokenomicstypes.ModuleName, suppliertypes.ModuleName, sdk.NewCoins(supplierCoin)); err != nil {
		return tokenomicstypes.ErrTokenomicsSupplierModuleSendFailed.Wrapf(
			"transferring (%s) from the tokenomics module account to the supplier module account: %v",
			supplierCoin,
			err,
		)
	}
	// Distribute the rewards from within the supplier's module account.
	if err = k.distributeSupplierRewardsToShareHolders(ctx, supplier, service.Id, uint64(supplierCoinsToShareAmt)); err != nil {
		return tokenomicstypes.ErrTokenomicsSupplierModuleMintFailed.Wrapf(
			"distributing rewards to supplier with operator address %s shareholders: %v",
			supplier.OperatorAddress,
			err,
		)
	}
	logger.Debug(fmt.Sprintf("sent (%v) newley minted coins from the tokenomics module to the supplier with address %q", supplierCoin, supplier.OperatorAddress))

	// Send a portion of the rewards to the DAO
	daoCoin, err := k.sendRewardsToAccount(ctx, tokenomicstypes.ModuleName, k.GetAuthority(), &newMintAmtFloat, MintAllocationDAO)
	if err != nil {
		return tokenomicstypes.ErrTokenomicsSendingMintRewards.Wrapf("sending rewards to DAO: %v", err)
	}
	logger.Debug(fmt.Sprintf("sent (%v) newley minted coins from the tokenomics module to the DAO with address %q", daoCoin, k.GetAuthority()))

	// Send a portion of the rewards to the source owner
	serviceCoin, err := k.sendRewardsToAccount(ctx, tokenomicstypes.ModuleName, service.OwnerAddress, &newMintAmtFloat, MintAllocationSourceOwner)
	if err != nil {
		return tokenomicstypes.ErrTokenomicsSendingMintRewards.Wrapf("sending rewards to source owner: %v", err)
	}
	logger.Debug(fmt.Sprintf("sent (%v) newley minted coins from the tokenomics module to the source owner with address %q", serviceCoin, service.OwnerAddress))

	// Send a portion of the rewards to the block proposer
	proposerAddr := cosmostypes.AccAddress(sdk.UnwrapSDKContext(ctx).BlockHeader().ProposerAddress).String()
	proposerCoin, err := k.sendRewardsToAccount(ctx, tokenomicstypes.ModuleName, proposerAddr, &newMintAmtFloat, MintAllocationProposer)
	if err != nil {
		return tokenomicstypes.ErrTokenomicsSendingMintRewards.Wrapf("sending rewards to proposer: %v", err)
	}
	logger.Debug(fmt.Sprintf("sent (%v) newley minted coins from the tokenomics module to the proposer with address %q", proposerCoin, proposerAddr))

	// Check and log the total amount of coins distributed
	if err := k.ensureMintedCoinsAreDistributed(logger, appCoin, supplierCoin, daoCoin, serviceCoin, proposerCoin, newMintCoin); err != nil {
		return err
	}

	return nil
}

// TokenLogicModuleGlobalMintReimbursementRequest processes the business logic
// for the GlobalMintReimbursementRequest TLM.
func (k Keeper) TokenLogicModuleGlobalMintReimbursementRequest(
	ctx context.Context,
	service *sharedtypes.Service,
	sessionHeader *sessiontypes.SessionHeader,
	application *apptypes.Application,
	supplier *sharedtypes.Supplier,
	actualSettlementCoin cosmostypes.Coin,
	relayMiningDifficulty *servicetypes.RelayMiningDifficulty,
) error {
	logger := k.Logger().With("method", "TokenLogicModuleGlobalMintReimbursementRequest")

	// Do not process the reimbursement request if there is no global inflation.
	if GlobalInflationPerClaim == 0 {
		logger.Warn("global inflation is set to zero. Skipping Global Mint Reimbursement Request TLM.")
		return nil
	}

	// Determine how much new uPOKT to mint based on global inflation
	newMintCoin, _ := CalculateGlobalPerClaimMintInflationFromSettlementAmount(actualSettlementCoin)
	if newMintCoin.Amount.Int64() == 0 {
		return tokenomicstypes.ErrTokenomicsMintAmountZero
	}

	newAppStake, err := application.Stake.SafeSub(newMintCoin)
	// This should THEORETICALLY NEVER fall below zero.
	// `ensureClaimAmountLimits` should have already checked and adjusted the settlement
	// amount so that the application stake covers the global inflation.
	if err != nil {
		return err
	}
	application.Stake = &newAppStake
	logger.Info(fmt.Sprintf("updated application %q stake to %s", application.Address, newAppStake))

	globalInflationMintedCoinsForClaim := sdk.NewCoins(newMintCoin)

	// Send the global per claim mint inflation uPOKT from the tokenomics module
	// account to PNF/DAO.
	daoAccountAddr, err := cosmostypes.AccAddressFromBech32(k.GetAuthority())
	if err != nil {
		return tokenomicstypes.ErrTokenomicsApplicationReimbursementRequestFailed.Wrapf(
			"getting PNF/DAO address: %v",
			err,
		)
	}

	// Send the global per claim mint inflation uPOKT from the application module
	// account to the tokenomics module account as an intermediary step.
	if err := k.bankKeeper.SendCoinsFromModuleToModule(
		ctx, apptypes.ModuleName, tokenomicstypes.ModuleName, globalInflationMintedCoinsForClaim,
	); err != nil {
		return tokenomicstypes.ErrTokenomicsApplicationReimbursementRequestFailed.Wrapf(
			"sending %s from the application module account to the tokenomics module account: %v",
			newMintCoin, err,
		)
	}
	logger.Info(fmt.Sprintf(
		"sent (%s) from the application module account to the tokenomics module account",
		newMintCoin,
	))

	// Send the global per claim mint inflation uPOKT from the tokenomics module
	// for second order economic effects.
	// See: https://discord.com/channels/824324475256438814/997192534168182905/1299372745632649408
	if err := k.bankKeeper.SendCoinsFromModuleToAccount(
		ctx, tokenomicstypes.ModuleName, daoAccountAddr, globalInflationMintedCoinsForClaim,
	); err != nil {
		return tokenomicstypes.ErrTokenomicsApplicationReimbursementRequestFailed.Wrapf(
			"sending %s from the tokenomics module account to the PNF/DAO account: %v",
			newMintCoin, err,
		)
	}

	// Prepare and emit the event for the application that'll required reimbursement.
	// Recall that it is being overcharged to compoensate for global inflation while
	// preventing self-dealing attacks.
	reimbursementRequestEvent := &tokenomicstypes.EventApplicationReimbursementRequest{
		ApplicationAddr:      application.Address,
		SupplierOperatorAddr: supplier.OperatorAddress,
		SupplierOwnerAddr:    supplier.OwnerAddress,
		ServiceId:            service.Id,
		SessionId:            sessionHeader.SessionId,
		Amount:               &newMintCoin,
	}

	eventManger := cosmostypes.UnwrapSDKContext(ctx).EventManager()
	if err := eventManger.EmitTypedEvent(reimbursementRequestEvent); err != nil {
		err = tokenomicstypes.ErrTokenomicsEmittingEventFailed.Wrapf(
			"(%+v): %s",
			reimbursementRequestEvent, err,
		)

		logger.Error(err.Error())
		return err
	}

	return nil
}

func (k Keeper) ensureMintedCoinsAreDistributed(
	logger log.Logger,
	appCoin, supplierCoin, daoCoin, serviceCoin, proposerCoin, newMintCoin cosmostypes.Coin,
) error {
	// Compute the difference between the total distributed coins and the amount of newly minted coins
	totalMintDistributedCoin := appCoin.Add(supplierCoin).Add(daoCoin).Add(serviceCoin).Add(proposerCoin)
	coinDifference := new(big.Int).Sub(totalMintDistributedCoin.Amount.BigInt(), newMintCoin.Amount.BigInt())
	coinDifference = coinDifference.Abs(coinDifference)
	percentDifference := new(big.Float).Quo(new(big.Float).SetInt(coinDifference), new(big.Float).SetInt(newMintCoin.Amount.BigInt()))

	// Helper booleans for readability
	doesDiscrepancyExist := coinDifference.Cmp(big.NewInt(0)) > 0
	isPercentDifferenceTooLarge := percentDifference.Cmp(big.NewFloat(MintDistributionAllowableTolerancePercent)) > 0
	isAbsDifferenceSignificant := coinDifference.Cmp(big.NewInt(int64(MintDistributionAllowableToleranceAbs))) > 0

	// No discrepancy, return early
	logger.Info(fmt.Sprintf("distributed (%v) coins to the application, supplier, DAO, source owner, and proposer", totalMintDistributedCoin))
	if !doesDiscrepancyExist {
		return nil
	}

	// Discrepancy exists and is too large, return an error
	if isPercentDifferenceTooLarge && isAbsDifferenceSignificant {
		return tokenomicstypes.ErrTokenomicsAmountMismatchTooLarge.Wrapf(
			"the total distributed coins (%v) do not equal the amount of newly minted coins (%v) with a percent difference of (%f). Likely floating point arithmetic.\n"+
				"appCoin: %v, supplierCoin: %v, daoCoin: %v, serviceCoin: %v, proposerCoin: %v",
			totalMintDistributedCoin, newMintCoin, percentDifference,
			appCoin, supplierCoin, daoCoin, serviceCoin, proposerCoin)
	}

	// Discrepancy exists but is within tolerance, log and return nil
	logger.Warn(fmt.Sprintf("Floating point arithmetic led to a discrepancy of %v (%f) between the total distributed coins (%v) and the amount of new minted coins (%v).\n"+
		"appCoin: %v, supplierCoin: %v, daoCoin: %v, serviceCoin: %v, proposerCoin: %v",
		coinDifference, percentDifference, totalMintDistributedCoin, newMintCoin,
		appCoin, supplierCoin, daoCoin, serviceCoin, proposerCoin))
	return nil
}

// sendRewardsToAccount sends (settlementAmtFloat * allocation) tokens from the
// tokenomics module account to the specified address.
func (k Keeper) sendRewardsToAccount(
	ctx context.Context,
	srcModule string,
	destAdr string,
	settlementAmtFloat *big.Float,
	allocation float64,
) (sdk.Coin, error) {
	logger := k.Logger().With("method", "mintRewardsToAccount")

	accountAddr, err := cosmostypes.AccAddressFromBech32(destAdr)
	if err != nil {
		return sdk.Coin{}, err
	}

	coinsToAccAmt := calculateAllocationAmount(settlementAmtFloat, allocation)
	coinToAcc := cosmostypes.NewCoin(volatile.DenomuPOKT, math.NewInt(coinsToAccAmt))
	if err := k.bankKeeper.SendCoinsFromModuleToAccount(
		ctx, srcModule, accountAddr, sdk.NewCoins(coinToAcc),
	); err != nil {
		return sdk.Coin{}, err
	}
	logger.Info(fmt.Sprintf("sent (%v) coins from the tokenomics module to the account with address %q", coinToAcc, destAdr))

	return coinToAcc, nil
}

// ensureClaimAmountLimits checks if the application was overserviced and handles
// the case if it was.
// Per Algorithm #1 in the Relay Mining paper, the maximum amount that a single supplier
// can claim in a session is AppStake/NumSuppliersPerSession.
// If this is not the case, then the supplier essentially did "free work" and the
// actual claim amount is less than what was claimed.
// Ref: https://arxiv.org/pdf/2305.10672
func (k Keeper) ensureClaimAmountLimits(
	ctx context.Context,
	logger log.Logger,
	application *apptypes.Application,
	supplier *sharedtypes.Supplier,
	claimSettlementCoin cosmostypes.Coin,
	initialApplicationStake cosmostypes.Coin,
) (
	actualSettlementCoins cosmostypes.Coin,
	err error,
) {
	logger = logger.With("helper", "ensureClaimAmountLimits")

<<<<<<< HEAD
	// TODO_BETA(@red-0ne): Make relay miners use the appStake at the beginning
	// of a session to determine the maximum amount they can claim.
	// Note that this also incorporates MintPerClaimGlobalInflation since applications
	// are being overcharged by that amount and the funds are sent to the DAO/PNF
	// before being reimbursed to the application in the future.
	appStake := initialApplicationStake

	// The application should have enough stake to cover for the global mint reimbursement.
	// This amount is deducted from the maximum claimable amount.
	globalInflationCoin, _ := CalculateGlobalPerClaimMintInflationFromSettlementAmount(claimSettlementCoin)
	globalInflationAmt := globalInflationCoin.Amount
	minRequiredAppStakeAmt := claimSettlementCoin.Amount.Add(globalInflationAmt)
	totalClaimedCoin := sdk.NewCoin(volatile.DenomuPOKT, minRequiredAppStakeAmt)

	// TODO_BETA(@red-0ne): Introduce a session sliding window to account for potential consumption
	// during the current session (i.e. Not the session being settled) such as:
	// maxClaimableAmt = (AppStake / (currSessNum - settlingSessNum + 1) / NumSuppliersPerSession)
	// In conjunction with single service applications, this would make maxClaimableAmt
	// effectively addressing the issue of over-servicing.
	// Example:
	// - Current session num: 3
	// - Settling session num: 2
	// - Application already requested work for session 3
	// Problem:
	// - If the application consumes its entire stake in settlement of session 2
	// - Then over-servicing in session 3 (i.e. No stake left to consume)
	// Solution:
	// - By dividing the claimable stake by 2 (3 - 2 + 1), settling session 2 assumes that
	//   the application will consume its maxClaimableAmt the current session (3).
	// - Off-chain actors could use this formula during the servicing of session num 3
	//   and assume maxClaimableAmt will be settled in session 2.
	// - Guarantee no over-servicing at the cost of higher application stake requirements.
	maxClaimableAmt := appStake.Amount.Quo(math.NewInt(sessionkeeper.NumSupplierPerSession))
	maxClaimSettlementAmt := stakeShareToMaxSettlementAmount(maxClaimableAmt)

	// Check if the claimable amount is capped by the max claimable amount.
	// As per the Relay Mining paper, the Supplier claim MUST NO exceed the application's
	// allocated stake. If it does, the claim is capped by the application's allocated stake
	// and the supplier is effectively "overserviced".
	if minRequiredAppStakeAmt.GT(maxClaimableAmt) {
		logger.Warn(fmt.Sprintf("Claim by supplier %s EXCEEDS LIMITS for application %s. Max claimable amount < Claim amount: %v < %v",
			supplier.GetOperatorAddress(), application.GetAddress(), maxClaimableAmt, claimSettlementCoin.Amount))

		minRequiredAppStakeAmt = maxClaimableAmt
		maxClaimSettlementAmt = stakeShareToMaxSettlementAmount(minRequiredAppStakeAmt)
	}

	// Nominal case: The claimable amount is within the limits set by Relay Mining.
	if claimSettlementCoin.Amount.LTE(maxClaimSettlementAmt) {
=======
	// TODO_BETA(@red-0ne): The application stake gets reduced with every claim
	// settlement. Relay miners use the appStake at the beginning of a session to determine
	// the maximum amount they can claim. We need to somehow access and propagate this
	// value (via context?) so it is the same for all TLM processors for each claim.
	// Note that this will also need to incorporate MintPerClaimGlobalInflation because
	// applications are being overcharged by that amount in the meantime. Whatever the
	// solution and implementation ends up being, make sure to KISS.
	appStake := application.GetStake()

	// Determine the max claimable amount for the supplier based on the application's stake in this session.
	maxClaimableCoin := sdk.NewCoin(volatile.DenomuPOKT, appStake.Amount.Quo(math.NewInt(sessionkeeper.NumSupplierPerSession)))

	if maxClaimableCoin.Amount.GTE(claimSettlementCoin.Amount) {
>>>>>>> 4d1a423f
		logger.Info(fmt.Sprintf("Claim by supplier %s IS WITHIN LIMITS of servicing application %s. Max claimable amount >= Claim amount: %v >= %v",
			supplier.GetOperatorAddress(), application.GetAddress(), maxClaimSettlementAmt, claimSettlementCoin.Amount))
		return claimSettlementCoin, nil
	}

	// Claimable amount is capped by the max claimable amount or the application allocated stake.
	// Determine the max claimable amount for the supplier based on the application's stake in this session.
	maxClaimableCoin := sdk.NewCoin(volatile.DenomuPOKT, maxClaimSettlementAmt)

	// Prepare and emit the event for the application being overserviced
	applicationOverservicedEvent := &tokenomicstypes.EventApplicationOverserviced{
		ApplicationAddr:      application.GetAddress(),
		SupplierOperatorAddr: supplier.GetOperatorAddress(),
		ExpectedBurn:         &totalClaimedCoin,
		EffectiveBurn:        &maxClaimableCoin,
	}
	eventManager := cosmostypes.UnwrapSDKContext(ctx).EventManager()
	if err := eventManager.EmitTypedEvent(applicationOverservicedEvent); err != nil {
		return cosmostypes.Coin{},
			tokenomicstypes.ErrTokenomicsEmittingEventFailed.Wrapf("error emitting event %v", applicationOverservicedEvent)
	}

	return maxClaimableCoin, nil
}

// distributeSupplierRewardsToShareHolders distributes the supplier rewards to its
// shareholders based on the rev share percentage of the supplier service config.
func (k Keeper) distributeSupplierRewardsToShareHolders(
	ctx context.Context,
	supplier *sharedtypes.Supplier,
	serviceId string,
	amountToDistribute uint64,
) error {
	logger := k.Logger().With("method", "distributeSupplierRewardsToShareHolders")

	var serviceRevShare []*sharedtypes.ServiceRevenueShare
	for _, svc := range supplier.Services {
		if svc.ServiceId == serviceId {
			serviceRevShare = svc.RevShare
			break
		}
	}

	// This should theoretically never happen because the following validation
	// is done during staking: MsgStakeSupplier.ValidateBasic() -> ValidateSupplierServiceConfigs() -> ValidateServiceRevShare().
	// The check is here just for redundancy.
	// TODO_MAINNET(@red-0ne): Double check this doesn't happen.
	if serviceRevShare == nil {
		return tokenomicstypes.ErrTokenomicsSupplierRevShareFailed.Wrapf(
			"service %q not found for supplier %v",
			serviceId,
			supplier,
		)
	}

	shareAmountMap := GetShareAmountMap(serviceRevShare, amountToDistribute)
	for shareHolderAddress, shareAmount := range shareAmountMap {
		// TODO_TECHDEBT(@red-0ne): Refactor to reuse the sendRewardsToAccount helper here.
		shareAmountCoin := cosmostypes.NewCoin(volatile.DenomuPOKT, math.NewInt(int64(shareAmount)))
		shareAmountCoins := cosmostypes.NewCoins(shareAmountCoin)
		shareHolderAccAddress, err := sdk.AccAddressFromBech32(shareHolderAddress)
		if err != nil {
			return err
		}

		// Send the newley minted uPOKT from the supplier module account
		// to the supplier's shareholders.
		if err := k.bankKeeper.SendCoinsFromModuleToAccount(
			ctx, suppliertypes.ModuleName, shareHolderAccAddress, shareAmountCoins,
		); err != nil {
			return err
		}

		logger.Info(fmt.Sprintf("sent %s from the supplier module to the supplier shareholder with address %q", shareAmountCoin, supplier.GetOperatorAddress()))
	}

	logger.Info(fmt.Sprintf("distributed %d uPOKT to supplier %q shareholders", amountToDistribute, supplier.GetOperatorAddress()))

	return nil
}

// CalculateGlobalPerClaimMintInflationFromSettlementAmount calculates the amount
// of uPOKT to mint based on the global per claim inflation rate as a function of
// the settlement amount for a particular claim(s) or session(s).
// DEV_NOTE: This function is publically exposed to be used in the tests.
func CalculateGlobalPerClaimMintInflationFromSettlementAmount(settlementCoin sdk.Coin) (sdk.Coin, big.Float) {
	// Determine how much new uPOKT to mint based on global per claim inflation.
	// TODO_MAINNET(@red-0ne): Consider using fixed point arithmetic for deterministic results.
	settlementAmtFloat := new(big.Float).SetUint64(settlementCoin.Amount.Uint64())
	newMintAmtFloat := new(big.Float).Mul(settlementAmtFloat, big.NewFloat(GlobalInflationPerClaim))
	// DEV_NOTE: If new mint is less than 1 and more than 0, ceil it to 1 so that
	// we never expect to process a claim with 0 minted tokens.
	if newMintAmtFloat.Cmp(big.NewFloat(1)) < 0 && newMintAmtFloat.Cmp(big.NewFloat(0)) > 0 {
		newMintAmtFloat = big.NewFloat(1)
	}
	newMintAmtInt, _ := newMintAmtFloat.Int64()
	mintAmtCoin := cosmostypes.NewCoin(volatile.DenomuPOKT, math.NewInt(newMintAmtInt))
	return mintAmtCoin, *newMintAmtFloat
}

// stakeShareToMaxSettlementAmount calculates the max amount of uPOKT to that the supplier
// can claim based on the stake share and the global inflation allocation percentage.
// This is the inverse of CalculateGlobalPerClaimMintInflationFromSettlementAmount:
// stake = maxSettlementAmt + globalInflationAmt
// stake = maxSettlementAmt + (maxSettlementAmt * MintPerClaimedTokenGlobalInflation)
// stake = maxSettlementAmt * (1 + MintPerClaimedTokenGlobalInflation)
// maxSettlementAmt = stake / (1 + MintPerClaimedTokenGlobalInflation)
func stakeShareToMaxSettlementAmount(stakeShare math.Int) math.Int {
	stakeSahreFloat := big.NewFloat(0).SetInt(stakeShare.BigInt())
	maxSettlementAmountFloat := big.NewFloat(0).Quo(stakeSahreFloat, big.NewFloat(1+GlobalInflationPerClaim))

	settlementAmount, _ := maxSettlementAmountFloat.Int(nil)
	return math.NewIntFromBigInt(settlementAmount)
}

// calculateAllocationAmount does big float arithmetic to determine the absolute
// amount from amountFloat based on the allocation percentage provided.
// TODO_MAINNET(@red-0ne): Measure and limit the precision loss here.
func calculateAllocationAmount(
	amountFloat *big.Float,
	allocationPercentage float64,
) int64 {
	coinsToAccAmt, _ := big.NewFloat(0).Mul(amountFloat, big.NewFloat(allocationPercentage)).Int64()
	return coinsToAccAmt
}

// GetShareAmountMap calculates the amount of uPOKT to distribute to each revenue
// shareholder based on the rev share percentage of the service.
// It returns a map of the shareholder address to the amount of uPOKT to distribute.
// The first shareholder gets any remainder due to floating point arithmetic.
// NB: It is publically exposed to be used in the tests.
func GetShareAmountMap(
	serviceRevShare []*sharedtypes.ServiceRevenueShare,
	amountToDistribute uint64,
) (shareAmountMap map[string]uint64) {
	totalDistributed := uint64(0)
	shareAmountMap = make(map[string]uint64, len(serviceRevShare))
	for _, revShare := range serviceRevShare {
		// TODO_MAINNET(@red-0ne): Consider using fixed point arithmetic for deterministic results.
		sharePercentageFloat := big.NewFloat(float64(revShare.RevSharePercentage) / 100)
		amountToDistributeFloat := big.NewFloat(float64(amountToDistribute))
		shareAmount, _ := big.NewFloat(0).Mul(amountToDistributeFloat, sharePercentageFloat).Uint64()
		shareAmountMap[revShare.Address] = shareAmount
		totalDistributed += shareAmount
	}

	// Add any remainder due to floating point arithmetic to the first shareholder.
	remainder := amountToDistribute - totalDistributed
	shareAmountMap[serviceRevShare[0].Address] += remainder

	return shareAmountMap
}<|MERGE_RESOLUTION|>--- conflicted
+++ resolved
@@ -27,15 +27,10 @@
 
 var (
 	// Governance parameters for the TLMGlobalMint module
-<<<<<<< HEAD
 	// TODO_BETA(@red-0ne, #732): Make this a governance parameter and give it a non-zero value + tests.
 	// GlobalInflationPerClaim is the percentage of the claim amount that is minted
 	// by TLMGlobalMint to reward the actors in the network.
 	GlobalInflationPerClaim = 0.1
-=======
-	// TODO_BETA(@red-0ne): Make this a governance parameter and give it a non-zero value + tests.
-	MintPerClaimedTokenGlobalInflation = 0.1
->>>>>>> 4d1a423f
 )
 
 const (
@@ -132,16 +127,11 @@
 		panic("mint allocation percentages do not add to 1.0")
 	}
 
-<<<<<<< HEAD
 	_, hasGlobalMintTLM := tokenLogicModuleProcessorMap[TLMGlobalMint]
 	_, hasGlobalMintReimbursementRequestTLM := tokenLogicModuleProcessorMap[TLMGlobalMintReimbursementRequest]
 	if hasGlobalMintTLM != hasGlobalMintReimbursementRequestTLM {
 		panic("TLMGlobalMint and TLMGlobalMintReimbursementRequest must be (de-)activated together")
 	}
-=======
-	// TODO_BETA(@red-0ne): Ensure that if `TLMGlobalMint` is present in the map,
-	// then TLMGlobalMintReimbursementRequest will need to be there too.
->>>>>>> 4d1a423f
 }
 
 // ProcessTokenLogicModules is the entrypoint for all TLM processing.
@@ -430,12 +420,7 @@
 ) error {
 	logger := k.Logger().With("method", "TokenLogicModuleGlobalMint")
 
-<<<<<<< HEAD
 	if GlobalInflationPerClaim == 0 {
-=======
-	if MintPerClaimedTokenGlobalInflation == 0 {
-		// TODO_BETA(@red-0ne): Make sure to skip GMRR TLM in this case as well.
->>>>>>> 4d1a423f
 		logger.Warn("global inflation is set to zero. Skipping Global Mint TLM.")
 		return nil
 	}
@@ -697,7 +682,6 @@
 ) {
 	logger = logger.With("helper", "ensureClaimAmountLimits")
 
-<<<<<<< HEAD
 	// TODO_BETA(@red-0ne): Make relay miners use the appStake at the beginning
 	// of a session to determine the maximum amount they can claim.
 	// Note that this also incorporates MintPerClaimGlobalInflation since applications
@@ -747,21 +731,6 @@
 
 	// Nominal case: The claimable amount is within the limits set by Relay Mining.
 	if claimSettlementCoin.Amount.LTE(maxClaimSettlementAmt) {
-=======
-	// TODO_BETA(@red-0ne): The application stake gets reduced with every claim
-	// settlement. Relay miners use the appStake at the beginning of a session to determine
-	// the maximum amount they can claim. We need to somehow access and propagate this
-	// value (via context?) so it is the same for all TLM processors for each claim.
-	// Note that this will also need to incorporate MintPerClaimGlobalInflation because
-	// applications are being overcharged by that amount in the meantime. Whatever the
-	// solution and implementation ends up being, make sure to KISS.
-	appStake := application.GetStake()
-
-	// Determine the max claimable amount for the supplier based on the application's stake in this session.
-	maxClaimableCoin := sdk.NewCoin(volatile.DenomuPOKT, appStake.Amount.Quo(math.NewInt(sessionkeeper.NumSupplierPerSession)))
-
-	if maxClaimableCoin.Amount.GTE(claimSettlementCoin.Amount) {
->>>>>>> 4d1a423f
 		logger.Info(fmt.Sprintf("Claim by supplier %s IS WITHIN LIMITS of servicing application %s. Max claimable amount >= Claim amount: %v >= %v",
 			supplier.GetOperatorAddress(), application.GetAddress(), maxClaimSettlementAmt, claimSettlementCoin.Amount))
 		return claimSettlementCoin, nil
