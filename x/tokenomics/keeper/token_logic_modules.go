package keeper

import (
	"context"
	"fmt"
	"math/big"

	"cosmossdk.io/log"
	"cosmossdk.io/math"
	cosmostypes "github.com/cosmos/cosmos-sdk/types"
	"github.com/pokt-network/smt"

	"github.com/pokt-network/poktroll/app/pocket"
	"github.com/pokt-network/poktroll/pkg/crypto/protocol"
	"github.com/pokt-network/poktroll/pkg/encoding"
	"github.com/pokt-network/poktroll/telemetry"
	apptypes "github.com/pokt-network/poktroll/x/application/types"
	sharedtypes "github.com/pokt-network/poktroll/x/shared/types"
	tlm "github.com/pokt-network/poktroll/x/tokenomics/token_logic_module"
	tokenomicstypes "github.com/pokt-network/poktroll/x/tokenomics/types"
)

// ProcessTokenLogicModules is the entrypoint for all TLM processing.
//
// It is responsible for running all the independent TLMs necessary to limit, burn, mint or transfer tokens as a result of the
// amount of work (i.e. relays, compute units) done in proportion to the global governance parameters.
//
// Prior to running the TLMs, it handles the business logic of converting the claimed
// amount to the actual settlement amount and handling the case for overserviced applications.
//
// IMPORTANT: It is assumed that the proof for the claim has been validated BEFORE calling this function.
func (k Keeper) ProcessTokenLogicModules(
	ctx context.Context,
	settlementContext *settlementContext,
	pendingResult *tokenomicstypes.ClaimSettlementResult,
) error {
	logger := k.Logger().With("method", "ProcessTokenLogicModules")

	// Telemetry variable declaration to be emitted at the end of the function
	claimSettlementCoin := cosmostypes.NewCoin("upokt", math.NewInt(0))
	isSuccessful := false

	// This is emitted only when the function returns (successful or not)
	defer telemetry.EventSuccessCounter(
		"process_token_logic_modules",
		func() float32 {
			if claimSettlementCoin.Amount.BigInt() == nil {
				return 0
			}

			// Avoid out of range errors by converting to float64 first
			claimSettlementFloat64, _ := claimSettlementCoin.Amount.BigInt().Float64()
			return float32(claimSettlementFloat64)
		},
		func() bool { return isSuccessful },
	)

	// Retrieve & validate the session header
	sessionHeader := pendingResult.Claim.GetSessionHeader()
	if sessionHeader == nil {
		logger.Error("received a nil session header")
		return tokenomicstypes.ErrTokenomicsClaimSessionHeaderNil
	}
	if err := sessionHeader.ValidateBasic(); err != nil {
		logger.Error("received an invalid session header", "error", err)
		return tokenomicstypes.ErrTokenomicsClaimSessionHeaderInvalid
	}

	// Retrieve and validate the root of the claim to determine the amount of work done
	root := (smt.MerkleSumRoot)(pendingResult.Claim.GetRootHash())
	if !root.HasDigestSize(protocol.TrieHasherSize) {
		return tokenomicstypes.ErrTokenomicsClaimRootHashInvalid.Wrapf(
			"root hash has invalid digest size (%d), expected (%d)",
			root.DigestSize(), protocol.TrieHasherSize,
		)
	}

	// Retrieve the sum (i.e. number of compute units) to determine the amount of work done
	numClaimComputeUnits, err := pendingResult.Claim.GetNumClaimedComputeUnits()
	if err != nil {
		return tokenomicstypes.ErrTokenomicsClaimRootHashInvalid.Wrapf("failed to retrieve numClaimComputeUnits: %s", err)
	}
	// TODO_MAINNET_MIGRATION(@bryanchriswhite, @red-0ne): Fix the low-volume exploit here.
	// https://www.notion.so/buildwithgrove/RelayMiningDifficulty-and-low-volume-7aab3edf6f324786933af369c2fa5f01?pvs=4
	if numClaimComputeUnits == 0 {
		return tokenomicstypes.ErrTokenomicsClaimRootHashInvalid.Wrap("root hash has zero relays")
	}

	numRelays, err := pendingResult.Claim.GetNumRelays()
	if err != nil {
		return tokenomicstypes.ErrTokenomicsClaimRootHashInvalid.Wrapf("failed to retrieve numRelays: %s", err)
	}

	/*
		TODO_TECHDEBT(@olshansk): Fix the root.Count and root.Sum confusion.

		Because of how things have evolved, we are now using root.Count (numRelays)
		instead of root.Sum (numComputeUnits) to determine the amount of work done.

		This is because the compute_units_per_relay is a service specific (not request specific)
		parameter that will be maintained by the service owner to capture the average amount of
		resources (i.e. compute, storage, bandwidth, electricity, etc...) per request.

		Modifying this on a per request basis has been deemed too complex and not a mainnet blocker.
	*/

	sharedParams := settlementContext.GetSharedParams()
	tokenomicsParams := settlementContext.GetTokenomicsParams()

	service, err := settlementContext.GetService(sessionHeader.ServiceId)
	if err != nil {
		return err
	}

	relayMiningDifficulty, err := settlementContext.GetRelayMiningDifficulty(sessionHeader.ServiceId)
	if err != nil {
		return err
	}

	application, err := settlementContext.GetApplication(sessionHeader.ApplicationAddress)
	if err != nil {
		return err
	}

	supplier, err := settlementContext.GetSupplier(pendingResult.Claim.GetSupplierOperatorAddress())
	if err != nil {
		return err
	}

	applicationInitialStake, err := settlementContext.GetApplicationInitialStake(sessionHeader.ApplicationAddress)
	if err != nil {
		return err
	}

	// Ensure the number of compute units claimed is equal to the number of relays * CUPR
	expectedClaimComputeUnits := numRelays * service.ComputeUnitsPerRelay
	if numClaimComputeUnits != expectedClaimComputeUnits {
		return tokenomicstypes.ErrTokenomicsClaimRootHashInvalid.Wrapf(
			"mismatch: claim compute units (%d) != number of relays (%d) * service compute units per relay (%d)",
			numClaimComputeUnits,
			numRelays,
			service.ComputeUnitsPerRelay,
		)
	}

	// Determine the total number of tokens being claimed (i.e. for the work completed)
	// by the supplier for the amount of work they did to service the application
	// in the session.
	claimSettlementCoin, err = pendingResult.Claim.GetClaimeduPOKT(sharedParams, relayMiningDifficulty)
	if err != nil {
		return err
	}

	// Helpers for logging the same metadata throughout this function calls
	logger = logger.With(
		"num_relays", numRelays,
		"num_claim_compute_units", numClaimComputeUnits,
		"claim_settlement_upokt", claimSettlementCoin.Amount,
		"session_id", sessionHeader.GetSessionId(),
		"service_id", sessionHeader.GetServiceId(),
		"supplier_operator", supplier.OperatorAddress,
		"application", application.Address,
	)

	// Ensure the claim amount is within the limits set by RelayMining.
	// If not, update the settlement amount and emit relevant events.
	// TODO_IMPROVE: Consider pulling this out of Keeper#ProcessTokenLogicModules
	// and ensure claim amount limits are enforced before TLM processing.
	actualSettlementCoin, err := k.ensureClaimAmountLimits(ctx, logger, &sharedParams, &tokenomicsParams, application, supplier, claimSettlementCoin, applicationInitialStake)
	if err != nil {
		return err
	}
	logger = logger.With("actual_settlement_upokt", actualSettlementCoin)
	logger.Info(fmt.Sprintf("About to start processing TLMs for (%d) compute units, equal to (%s) claimed", numClaimComputeUnits, actualSettlementCoin))

	if actualSettlementCoin.Amount.IsZero() {
		logger.Warn(fmt.Sprintf(
			"actual settlement coin is zero, skipping TLM processing, application %q stake %s",
			application.Address, application.Stake,
		))
		return nil
	}

	tlmCtx := tlm.TLMContext{
		TokenomicsParams:      tokenomicsParams,
		SettlementCoin:        actualSettlementCoin,
		SessionHeader:         pendingResult.Claim.GetSessionHeader(),
		Result:                pendingResult,
		Service:               service,
		Application:           application,
		Supplier:              supplier,
		RelayMiningDifficulty: &relayMiningDifficulty,
		StakingKeeper:         k.stakingKeeper,
	}

	// Execute all the token logic modules processors
	// TODO_CRITICAL(#1758): Per-claim validator reward distribution causes significant precision loss.
	// Currently, each TLM processor calls distributeValidatorRewards() for every individual claim,
	// resulting in multiple function calls per settlement batch (e.g. 1000 claims × 2 TLMs).
	// This causes accumulated truncation errors that can exceed 1000+ uPOKT per validator.
	//
	// NOTE: We implemented the Largest Remainder Method in distributeValidatorRewards() which
	// provides mathematically fair remainder distribution within individual calls, achieving
	// perfect precision for single distributions. However, this doesn't solve the core issue:
	// thousands of small individual distributions still accumulate fractional losses over
	// large settlement batches, despite each individual call being internally precise.
	//
	// SOLUTION: Implement reward batching where TLMs accumulate validator rewards across all
	// claims and call distributeValidatorRewards() once per TLM processor per settlement batch.
	// This would reduce calls from 1000s to 2 per batch, and combined with the Largest Remainder
	// Method, would achieve perfect mathematical precision across the entire settlement process.
	for _, tokenLogicModule := range k.tokenLogicModules {
		tlmName := tokenLogicModule.GetId().String()
		logger.Info(fmt.Sprintf("Starting processing TLM: %q", tlmName))

		if err = tokenLogicModule.Process(ctx, logger, tlmCtx); err != nil {
			return tokenomicstypes.ErrTokenomicsProcessingTLM.Wrapf("TLM %q: %s", tlmName, err)
		}

		logger.Info(fmt.Sprintf("Finished processing TLM: %q", tlmName))
	}

	// Unbond the application if it has less than the minimum stake.
	// Use the application from the TLM context as it may have been modified by the TLMs.
	sessionEndHeight := sharedtypes.GetSessionEndHeight(&sharedParams, cosmostypes.UnwrapSDKContext(ctx).BlockHeight())
	if tlmCtx.Application.Stake.Amount.LT(apptypes.DefaultMinStake.Amount) {
		// Mark the application as unbonding if it has less than the minimum stake.
		tlmCtx.Application.UnstakeSessionEndHeight = uint64(sessionEndHeight)
		unbondingEndHeight := apptypes.GetApplicationUnbondingHeight(&sharedParams, tlmCtx.Application)

		// Create a dehydrated application copy without hydrated data to add to the event.
		// This prevents bloating the event with potentially large unnecessary data
		dehydratedApplication := application.DehydratedApplication()

		appUnbondingBeginEvent := &apptypes.EventApplicationUnbondingBegin{
<<<<<<< HEAD
			Application:        &dehydratedApplication,
=======
			Application:        tlmCtx.Application,
>>>>>>> c895dff0
			Reason:             apptypes.ApplicationUnbondingReason_APPLICATION_UNBONDING_REASON_BELOW_MIN_STAKE,
			SessionEndHeight:   sessionEndHeight,
			UnbondingEndHeight: unbondingEndHeight,
		}

		sdkCtx := cosmostypes.UnwrapSDKContext(ctx)
		if err = sdkCtx.EventManager().EmitTypedEvent(appUnbondingBeginEvent); err != nil {
			err = apptypes.ErrAppEmitEvent.Wrapf("(%+v): %s", appUnbondingBeginEvent, err)
			logger.Error(err.Error())
			return err
		}

		// Update the application in the keeper to persist the unbonding state.
		k.applicationKeeper.SetApplication(ctx, *tlmCtx.Application)
	}

<<<<<<< HEAD
	// Get the number of estimated compute units consumed to update the usage metrics
	// of the corresponding service, application and supplier.
	numEstimatedComputeUnits, err := pendingResult.Claim.GetNumEstimatedComputeUnits(relayMiningDifficulty)
	if err != nil {
		return err
	}

	// Get the number of estimated relays served  to update the usage metrics
	// of the corresponding service, application and supplier.
	numEstimatedRelays, err := pendingResult.Claim.GetNumEstimatedRelays(relayMiningDifficulty)
	if err != nil {
		return err
	}

	// Update service usage metrics for the application
	application.UpdateServiceUsageMetrics(service.Id, numEstimatedRelays, numEstimatedComputeUnits)

	// Update service usage metrics for the supplier
	supplier.UpdateServiceUsageMetrics(service.Id, numEstimatedRelays, numEstimatedComputeUnits)

	// Update the service usage metrics for the service
	service.UpdateServiceUsageMetrics(numEstimatedRelays, numEstimatedComputeUnits)

	// TODO_MAINNET_MIGRATION(@bryanchriswhite): If the application stake has dropped to (near?) zero:
=======
	// TODO_IMPROVE: If the application stake has dropped to (near?) zero:
>>>>>>> c895dff0
	// - Unstake it
	// - Emit an event
	// - Ensure this doesn't happen
	// - Document the decision

	// Update isSuccessful to true for telemetry
	isSuccessful = true
	return nil
}

// ensureClaimAmountLimits checks and handles overserviced applications.
//
// Per Algorithm #1 in the Relay Mining paper, the maximum amount that a single
// supplier can claim in a session is AppStake/NumSuppliersPerSession.
// Ref: https://arxiv.org/pdf/2305.10672
//
// If this is not the case, then the supplier essentially did "free work" and the
// actual claim amount is less than what was claimed.
func (k Keeper) ensureClaimAmountLimits(
	ctx context.Context,
	logger log.Logger,
	sharedParams *sharedtypes.Params,
	tokenomicsParams *tokenomicstypes.Params,
	application *apptypes.Application,
	supplier *sharedtypes.Supplier,
	claimSettlementCoin cosmostypes.Coin,
	initialApplicationStake cosmostypes.Coin,
) (
	actualSettlementCoins cosmostypes.Coin,
	err error,
) {
	logger = logger.With("helper", "ensureClaimAmountLimits")

	// Note that this also incorporates MintP	erClaimGlobalInflation since applications
	// are being overcharged by that amount and the funds are sent to the DAO/PNF
	// before being reimbursed to the application in the future.
	appStake := initialApplicationStake

	// The application should have enough stake to cover for the global mint reimbursement.
	// This amount is deducted from the maximum claimable amount.
	globalInflationPerClaim := tokenomicsParams.GlobalInflationPerClaim
	globalInflationPerClaimRat, err := encoding.Float64ToRat(globalInflationPerClaim)
	if err != nil {
		logger.Error(fmt.Sprintf("error calculating claim amount limits due to: %v", err))
		return actualSettlementCoins, err
	}

	globalInflationCoin := tlm.CalculateGlobalPerClaimMintInflationFromSettlementAmount(claimSettlementCoin, globalInflationPerClaimRat)
	globalInflationAmt := globalInflationCoin.Amount
	minRequiredAppStakeAmt := claimSettlementCoin.Amount.Add(globalInflationAmt)
	totalClaimedCoin := cosmostypes.NewCoin(pocket.DenomuPOKT, minRequiredAppStakeAmt)

	// get the number of pending sessions that share the application stake at claim time
	// This is used to calculate the maximum claimable amount for the supplier within a session.
	numPendingSessions := sharedtypes.GetNumPendingSessions(sharedParams)

	// The maximum any single supplier can claim is a fraction of the app's total stake
	// divided by the number of suppliers per session.
	// Re decentralization - This ensures the app biases towards using all suppliers in a session.
	// Re costs - This is an easy way to split the stake evenly.
	// TODO_FUTURE: See if there's a way to let the application prefer (the best)
	// supplier(s) in a session while maintaining a simple solution to implement this.
	numSuppliersPerSession := int64(k.sessionKeeper.GetParams(ctx).NumSuppliersPerSession)
	maxClaimableAmt := appStake.Amount.
		Quo(math.NewInt(numSuppliersPerSession)).
		Quo(math.NewInt(numPendingSessions))
	maxClaimSettlementAmt := supplierAppStakeToMaxSettlementAmount(maxClaimableAmt, globalInflationPerClaim)

	// Check if the claimable amount is capped by the max claimable amount.
	// As per the Relay Mining paper, the Supplier claim MUST NOT exceed the application's
	// allocated stake. If it does, the claim is capped by the application's allocated stake
	// and the supplier is effectively "overserviced".
	if minRequiredAppStakeAmt.GT(maxClaimableAmt) {
		logger.Warn(fmt.Sprintf("claim by supplier %s EXCEEDS LIMITS for application %s. Max claimable amount < claim amount: %v < %v",
			supplier.GetOperatorAddress(), application.GetAddress(), maxClaimableAmt, claimSettlementCoin.Amount))

		minRequiredAppStakeAmt = maxClaimableAmt
		maxClaimSettlementAmt = supplierAppStakeToMaxSettlementAmount(minRequiredAppStakeAmt, globalInflationPerClaim)
	}

	// Nominal case: The claimable amount is within the limits set by Relay Mining.
	if claimSettlementCoin.Amount.LTE(maxClaimSettlementAmt) {
		logger.Info(fmt.Sprintf("claim by supplier %s IS WITHIN LIMITS of servicing application %s. Max claimable amount >= claim amount: %v >= %v",
			supplier.GetOperatorAddress(), application.GetAddress(), maxClaimSettlementAmt, claimSettlementCoin.Amount))
		return claimSettlementCoin, nil
	}

	// Claimable amount is capped by the max claimable amount or the application allocated stake.
	// Determine the max claimable amount for the supplier based on the application's stake in this session.
	maxClaimableCoin := cosmostypes.NewCoin(pocket.DenomuPOKT, maxClaimSettlementAmt)

	// Prepare and emit the event for the application being overserviced
	applicationOverservicedEvent := &tokenomicstypes.EventApplicationOverserviced{
		ApplicationAddr:      application.GetAddress(),
		SupplierOperatorAddr: supplier.GetOperatorAddress(),
		ExpectedBurn:         totalClaimedCoin.String(),
		EffectiveBurn:        maxClaimableCoin.String(),
	}
	eventManager := cosmostypes.UnwrapSDKContext(ctx).EventManager()
	if err = eventManager.EmitTypedEvent(applicationOverservicedEvent); err != nil {
		return cosmostypes.Coin{},
			tokenomicstypes.ErrTokenomicsEmittingEventFailed.Wrapf("error emitting event %v", applicationOverservicedEvent)
	}

	return maxClaimableCoin, nil
}

// supplierAppStakeToMaxSettlementAmount calculates the max amount of uPOKT the supplier
// can claim based on the stake allocated to the supplier and the global inflation
// allocation percentage.
// This is the inverse of CalculateGlobalPerClaimMintInflationFromSettlementAmount:
// stake = maxSettlementAmt + globalInflationAmt
// stake = maxSettlementAmt + (maxSettlementAmt * GlobalInflationPerClaim)
// stake = maxSettlementAmt * (1 + GlobalInflationPerClaim)
// maxSettlementAmt = stake / (1 + GlobalInflationPerClaim)
func supplierAppStakeToMaxSettlementAmount(stakeAmount math.Int, globalInflationPerClaim float64) math.Int {
	stakeAmountFloat := big.NewFloat(0).SetInt(stakeAmount.BigInt())
	maxSettlementAmountFloat := big.NewFloat(0).Quo(stakeAmountFloat, big.NewFloat(1+globalInflationPerClaim))

	settlementAmount, _ := maxSettlementAmountFloat.Int(nil)
	return math.NewIntFromBigInt(settlementAmount)
}<|MERGE_RESOLUTION|>--- conflicted
+++ resolved
@@ -230,14 +230,10 @@
 
 		// Create a dehydrated application copy without hydrated data to add to the event.
 		// This prevents bloating the event with potentially large unnecessary data
-		dehydratedApplication := application.DehydratedApplication()
+		dehydratedApplication := tlmCtx.Application.DehydratedApplication()
 
 		appUnbondingBeginEvent := &apptypes.EventApplicationUnbondingBegin{
-<<<<<<< HEAD
 			Application:        &dehydratedApplication,
-=======
-			Application:        tlmCtx.Application,
->>>>>>> c895dff0
 			Reason:             apptypes.ApplicationUnbondingReason_APPLICATION_UNBONDING_REASON_BELOW_MIN_STAKE,
 			SessionEndHeight:   sessionEndHeight,
 			UnbondingEndHeight: unbondingEndHeight,
@@ -254,7 +250,6 @@
 		k.applicationKeeper.SetApplication(ctx, *tlmCtx.Application)
 	}
 
-<<<<<<< HEAD
 	// Get the number of estimated compute units consumed to update the usage metrics
 	// of the corresponding service, application and supplier.
 	numEstimatedComputeUnits, err := pendingResult.Claim.GetNumEstimatedComputeUnits(relayMiningDifficulty)
@@ -278,10 +273,7 @@
 	// Update the service usage metrics for the service
 	service.UpdateServiceUsageMetrics(numEstimatedRelays, numEstimatedComputeUnits)
 
-	// TODO_MAINNET_MIGRATION(@bryanchriswhite): If the application stake has dropped to (near?) zero:
-=======
 	// TODO_IMPROVE: If the application stake has dropped to (near?) zero:
->>>>>>> c895dff0
 	// - Unstake it
 	// - Emit an event
 	// - Ensure this doesn't happen
