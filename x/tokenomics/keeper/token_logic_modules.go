package keeper

import (
	"context"
	"fmt"
	"math/big"

	"cosmossdk.io/log"
	"cosmossdk.io/math"
	cosmostypes "github.com/cosmos/cosmos-sdk/types"
	sdk "github.com/cosmos/cosmos-sdk/types"
	"github.com/pokt-network/smt"

	"github.com/pokt-network/poktroll/app/volatile"
	"github.com/pokt-network/poktroll/pkg/crypto/protocol"
	"github.com/pokt-network/poktroll/telemetry"
	apptypes "github.com/pokt-network/poktroll/x/application/types"
	prooftypes "github.com/pokt-network/poktroll/x/proof/types"
	servicekeeper "github.com/pokt-network/poktroll/x/service/keeper"
	servicetypes "github.com/pokt-network/poktroll/x/service/types"
	sessionkeeper "github.com/pokt-network/poktroll/x/session/keeper"
	sessiontypes "github.com/pokt-network/poktroll/x/session/types"
	sharedtypes "github.com/pokt-network/poktroll/x/shared/types"
	suppliertypes "github.com/pokt-network/poktroll/x/supplier/types"
	tokenomicstypes "github.com/pokt-network/poktroll/x/tokenomics/types"
)

var (
	// Governance parameters for the TLMGlobalMint module
	// TODO_UPNEXT(@olshansk, #732): Make this a governance parameter and give it a non-zero value + tests.
	MintPerClaimedTokenGlobalInflation = 0.1
)

const (
	// TODO_BETA(@bryanchriswhite): Make all of these governance params
	MintAllocationDAO         = 0.1
	MintAllocationProposer    = 0.05
	MintAllocationSupplier    = 0.7
	MintAllocationSourceOwner = 0.15
	MintAllocationApplication = 0.0

	// MintDistributionAllowableTolerancePercent is the percent difference that is allowable
	// between the number of minted/ tokens in the tokenomics module and what is distributed
	// to pocket network participants.
	// This internal constant SHOULD ONLY be used in TokenLogicModuleGlobalMint.
	// Due to floating point arithmetic, the total amount of minted coins may be slightly
	// larger than what is distributed to pocket network participants
	// TODO_MAINNET: Figure out if we can avoid this tolerance and use fixed point arithmetic.
	MintDistributionAllowableTolerancePercent = 0.02 // 2%
	// MintDistributionAllowableToleranceAbsolution is similar to MintDistributionAllowableTolerancePercent
	// but provides an absolute number where the % difference might no be
	// meaningful for small absolute numbers.
	// TODO_MAINNET: Figure out if we can avoid this tolerance and use fixed point arithmetic.
	MintDistributionAllowableToleranceAbs = 5.0 // 5 uPOKT
)

type TokenLogicModule int

const (
	// TLMRelayBurnEqualsMint is the token logic module that burns the application's
	// stake balance based on the amount of work done by the supplier.
	// The same amount of tokens is minted and added to the supplier account balance.
	// When the network achieves maturity in the far future, this is theoretically
	// the only TLM that will be necessary.
	TLMRelayBurnEqualsMint TokenLogicModule = iota

	// TLMGlobalMint is the token logic module that mints new tokens based on the
	// global governance parameters in order to reward the participants providing
	// services while keeping inflation in check.
	TLMGlobalMint
)

var tokenLogicModuleStrings = [...]string{
	"TLMRelayBurnEqualsMint",
	"TLMGlobalMint",
}

func (tlm TokenLogicModule) String() string {
	return tokenLogicModuleStrings[tlm]
}

func (tlm TokenLogicModule) EnumIndex() int {
	return int(tlm)
}

// TokenLogicModuleProcessor is the method signature that all token logic modules
// are expected to implement.
// IMPORTANT_SIDE_EFFECTS: Please note that TLMs may update the application and supplier objects,
// which is why they are passed in as pointers. NOTE: TLMs SHOULD NOT persist any state changes.
// Persistence of updated application and supplier to the keeper is currently done by the TLM
// processor in `ProcessTokenLogicModules()`. This design and separation of concerns may change
// in the future.
// DEV_NOTE: As of writing this, this is only in anticipation of potentially unstaking
// actors if their stake falls below a certain threshold.
type TokenLogicModuleProcessor func(
	Keeper,
	context.Context,
	*sharedtypes.Service,
	*sessiontypes.SessionHeader,
	*apptypes.Application,
	*sharedtypes.Supplier,
	cosmostypes.Coin, // This is the "actualSettlementCoin" rather than just the "claimCoin" because of how settlement functions; see ensureClaimAmountLimits for details.
	*servicetypes.RelayMiningDifficulty,
) error

// tokenLogicModuleProcessorMap is a map of TLMs to their respective independent processors.
var tokenLogicModuleProcessorMap = map[TokenLogicModule]TokenLogicModuleProcessor{
	TLMRelayBurnEqualsMint: Keeper.TokenLogicModuleRelayBurnEqualsMint,
	TLMGlobalMint:          Keeper.TokenLogicModuleGlobalMint,
}

func init() {
	// Ensure 100% of minted rewards are allocated
	if 1.0 != MintAllocationDAO+MintAllocationProposer+MintAllocationSupplier+MintAllocationSourceOwner+MintAllocationApplication {
		panic("mint allocation percentages do not add to 1.0")
	}

	// TODO_UPNEXT(@Olshansk): Ensure that if `TLMGlobalMint` is present in the map,
	// then TLMGlobalMintReimbursementRequest will need to be there too.
}

// ProcessTokenLogicModules is the entrypoint for all TLM processing.
//
// It is responsible for running all the independent TLMs necessary to limit, burn, mint or transfer tokens as a result of the
// amount of work (i.e. relays, compute units) done in proportion to the global governance parameters.
//
// Prior to running the TLMs, it handles the business logic of converting the claimed
// amount to the actual settlement amount and handling the case for overserviced applications.
//
// IMPORTANT: It is assumed that the proof for the claim has been validated BEFORE calling this function.
func (k Keeper) ProcessTokenLogicModules(
	ctx context.Context,
	claim *prooftypes.Claim,
) (err error) {
	logger := k.Logger().With("method", "ProcessTokenLogicModules")

	// Telemetry variable declaration to be emitted at the end of the function
	claimSettlementCoin := cosmostypes.NewCoin("upokt", math.NewInt(0))
	isSuccessful := false

	// This is emitted only when the function returns (successful or not)
	defer telemetry.EventSuccessCounter(
		"process_token_logic_modules",
		func() float32 {
			if claimSettlementCoin.Amount.BigInt() == nil {
				return 0
			}

			// Avoid out of range errors by converting to float64 first
			claimSettlementFloat64, _ := claimSettlementCoin.Amount.BigInt().Float64()
			return float32(claimSettlementFloat64)
		},
		func() bool { return isSuccessful },
	)

	// Sanity check the claim is not nil. Validation of the claim is expected by the caller.
	if claim == nil {
		logger.Error("received a nil claim")
		return tokenomicstypes.ErrTokenomicsClaimNil
	}

	// Retrieve & validate the session header
	sessionHeader := claim.GetSessionHeader()
	if sessionHeader == nil {
		logger.Error("received a nil session header")
		return tokenomicstypes.ErrTokenomicsSessionHeaderNil
	}
	if err = sessionHeader.ValidateBasic(); err != nil {
		logger.Error("received an invalid session header", "error", err)
		return tokenomicstypes.ErrTokenomicsSessionHeaderInvalid
	}

	// Retrieve and validate the root of the claim to determine the amount of work done
	root := (smt.MerkleSumRoot)(claim.GetRootHash())
	if !root.HasDigestSize(protocol.TrieHasherSize) {
		return tokenomicstypes.ErrTokenomicsRootHashInvalid.Wrapf(
			"root hash has invalid digest size (%d), expected (%d)",
			root.DigestSize(), protocol.TrieHasherSize,
		)
	}

	// Retrieve the sum (i.e. number of compute units) to determine the amount of work done
	numClaimComputeUnits, err := claim.GetNumClaimedComputeUnits()
	if err != nil {
		return tokenomicstypes.ErrTokenomicsRootHashInvalid.Wrapf("failed to retrieve numClaimComputeUnits: %s", err)
	}
	// TODO_MAINNET(@bryanchriswhite, @red-0ne): Fix the low-volume exploit here.
	// https://www.notion.so/buildwithgrove/RelayMiningDifficulty-and-low-volume-7aab3edf6f324786933af369c2fa5f01?pvs=4
	if numClaimComputeUnits == 0 {
		return tokenomicstypes.ErrTokenomicsRootHashInvalid.Wrap("root hash has zero relays")
	}

	numRelays, err := claim.GetNumRelays()
	if err != nil {
		return tokenomicstypes.ErrTokenomicsRootHashInvalid.Wrapf("failed to retrieve numRelays: %s", err)
	}

	/*
		TODO_POST_MAINNET: Because of how things have evolved, we are now using
		root.Count (numRelays) instead of root.Sum (numComputeUnits) to determine
		the amount of work done. This is because the compute_units_per_relay is
		a service specific (not request specific) parameter that will be maintained
		by the service owner to capture the average amount of resources (i.e.
		compute, storage, bandwidth, electricity, etc...) per request. Modifying
		this on a per request basis has been deemed too complex and not a mainnet
		blocker.
	*/

	// Retrieve the application address that is being charged; getting services and paying tokens.
	applicationAddress, err := cosmostypes.AccAddressFromBech32(sessionHeader.GetApplicationAddress())
	if err != nil || applicationAddress == nil {
		return tokenomicstypes.ErrTokenomicsApplicationAddressInvalid.Wrapf("address (%q)", sessionHeader.GetApplicationAddress())
	}

	// Retrieve the on-chain staked application record
	application, isAppFound := k.applicationKeeper.GetApplication(ctx, applicationAddress.String())
	if !isAppFound {
		logger.Warn(fmt.Sprintf("application for claim with address %q not found", applicationAddress))
		return tokenomicstypes.ErrTokenomicsApplicationNotFound
	}

	// Retrieve the supplier operator address that will be getting rewarded; providing services and earning tokens
	supplierOperatorAddr, err := cosmostypes.AccAddressFromBech32(claim.GetSupplierOperatorAddress())
	if err != nil || supplierOperatorAddr == nil {
		return tokenomicstypes.ErrTokenomicsSupplierOperatorAddressInvalid.Wrapf("address (%q)", claim.GetSupplierOperatorAddress())
	}

	// Retrieve the on-chain staked supplier record
	supplier, isSupplierFound := k.supplierKeeper.GetSupplier(ctx, supplierOperatorAddr.String())
	if !isSupplierFound {
		logger.Warn(fmt.Sprintf("supplier for claim with address %q not found", supplierOperatorAddr))
		return tokenomicstypes.ErrTokenomicsSupplierNotFound
	}

	service, isServiceFound := k.serviceKeeper.GetService(ctx, sessionHeader.ServiceId)
	if !isServiceFound {
		return tokenomicstypes.ErrTokenomicsServiceNotFound.Wrapf("service with ID %q not found", sessionHeader.ServiceId)
	}

	// Ensure the number of compute units claimed is equal to the number of relays * CUPR
	expectedClaimComputeUnits := numRelays * service.ComputeUnitsPerRelay
	if numClaimComputeUnits != expectedClaimComputeUnits {
		return tokenomicstypes.ErrTokenomicsRootHashInvalid.Wrapf(
			"mismatch: claim compute units (%d) != number of relays (%d) * service compute units per relay (%d)",
			numClaimComputeUnits,
			numRelays,
			service.ComputeUnitsPerRelay,
		)
	}

	// Retrieving the relay mining difficulty for service.
	relayMiningDifficulty, found := k.serviceKeeper.GetRelayMiningDifficulty(ctx, service.Id)
	if !found {
		relayMiningDifficulty = servicekeeper.NewDefaultRelayMiningDifficulty(ctx, logger, service.Id, servicekeeper.TargetNumRelays)
	}
	sharedParams := k.sharedKeeper.GetParams(ctx)

	// Determine the total number of tokens being claimed (i.e. for the work completed)
	// by the supplier for the amount of work they did to service the application
	// in the session.
	claimSettlementCoin, err = claim.GetClaimeduPOKT(sharedParams, relayMiningDifficulty)
	if err != nil {
		return err
	}

	// Helpers for logging the same metadata throughout this function calls
	logger = logger.With(
		"num_relays", numRelays,
		"num_claim_compute_units", numClaimComputeUnits,
		"claim_settlement_upokt", claimSettlementCoin.Amount,
		"session_id", sessionHeader.GetSessionId(),
		"service_id", sessionHeader.GetServiceId(),
		"supplier_operator", supplier.OperatorAddress,
		"application", application.Address,
	)

	// Ensure the claim amount is within the limits set by Relay Mining.
	// If not, update the settlement amount and emit relevant events.
	actualSettlementCoin, err := k.ensureClaimAmountLimits(ctx, logger, &application, &supplier, claimSettlementCoin)
	if err != nil {
		return err
	}
	logger = logger.With("actual_settlement_upokt", actualSettlementCoin)
	logger.Info(fmt.Sprintf("About to start processing TLMs for (%d) compute units, equal to (%s) claimed", numClaimComputeUnits, actualSettlementCoin))

	// Execute all the token logic modules processors
	for tlm, tlmProcessor := range tokenLogicModuleProcessorMap {
		logger.Info(fmt.Sprintf("Starting TLM processing: %q", tlm))
		if err := tlmProcessor(k, ctx, &service, claim.GetSessionHeader(), &application, &supplier, actualSettlementCoin, &relayMiningDifficulty); err != nil {
			return tokenomicstypes.ErrTokenomicsTLMError.Wrapf("TLM %q: %v", tlm, err)
		}
		logger.Info(fmt.Sprintf("Finished TLM processing: %q", tlm))
	}

	// TODO_CONSIDERATION: If we support multiple native tokens, we will need to
	// start checking the denom here.
<<<<<<< HEAD
	if application.Stake.Amount.LT(apptypes.DefaultMinStake.Amount) {
		// Unbond the application because it has less than the minimum stake.
		if err := k.applicationKeeper.UnbondApplication(ctx, &application); err != nil {
			return err
		}

		// TODO_UPNEXT:(@bryanchriswhite): emit a new EventApplicationUnbondedBelowMinStake event.
	} else {
		// State mutation: update the application's on-chain record.
		k.applicationKeeper.SetApplication(ctx, application)
		logger.Info(fmt.Sprintf("updated on-chain application record with address %q", application.Address))

	}
=======
	sessionEndHeight := sharedtypes.GetSessionEndHeight(&sharedParams, cosmostypes.UnwrapSDKContext(ctx).BlockHeight())
	if application.Stake.Amount.LT(apptypes.DefaultMinStake.Amount) {
		// Mark the application as unbonding if it has less than the minimum stake.
		application.UnstakeSessionEndHeight = apptypes.ApplicationBelowMinStake

		appUnbondingBeginEvent := &apptypes.EventApplicationUnbondingBegin{
			Application:      &application,
			Reason:           apptypes.ApplicationUnbondingReason_BELOW_MIN_STAKE,
			SessionEndHeight: sessionEndHeight,
		}

		sdkCtx := cosmostypes.UnwrapSDKContext(ctx)
		if err := sdkCtx.EventManager().EmitTypedEvent(appUnbondingBeginEvent); err != nil {
			err = apptypes.ErrAppEmitEvent.Wrapf("(%+v): %s", appUnbondingBeginEvent, err)
			logger.Error(err.Error())
			return err
		}
	}

	// State mutation: update the application's on-chain record.
	k.applicationKeeper.SetApplication(ctx, application)
	logger.Info(fmt.Sprintf("updated on-chain application record with address %q", application.Address))
>>>>>>> 5b7689b0

	// TODO_MAINNET: If the application stake has dropped to (near?) zero, should
	// we unstake it? Should we use it's balance? Should there be a payee of last resort?
	// Make sure to document whatever decision we come to.

	// State mutation: Update the suppliers's on-chain record
	k.supplierKeeper.SetSupplier(ctx, supplier)
	logger.Info(fmt.Sprintf("updated on-chain supplier record with address %q", supplier.OperatorAddress))

	// Update isSuccessful to true for telemetry
	isSuccessful = true
	return nil
}

// TokenLogicModuleRelayBurnEqualsMint processes the business logic for the RelayBurnEqualsMint TLM.
func (k Keeper) TokenLogicModuleRelayBurnEqualsMint(
	ctx context.Context,
	service *sharedtypes.Service,
	_ *sessiontypes.SessionHeader,
	application *apptypes.Application,
	supplier *sharedtypes.Supplier,
	settlementCoin cosmostypes.Coin,
	relayMiningDifficulty *servicetypes.RelayMiningDifficulty,
) error {
	logger := k.Logger().With("method", "TokenLogicModuleRelayBurnEqualsMint")

	// DEV_NOTE: We are doing a mint & burn + transfer, instead of a simple transfer
	// of funds from the application stake to the supplier balance in order to enable second
	// order economic effects with more optionality. This could include funds
	// going to pnf, delegators, enabling bonuses/rebates, etc...

	// Mint new uPOKT to the supplier module account.
	// These funds will be transferred to the supplier's shareholders below.
	// For reference, see operate/configs/supplier_staking_config.md.
	if err := k.bankKeeper.MintCoins(
		ctx, suppliertypes.ModuleName, sdk.NewCoins(settlementCoin),
	); err != nil {
		return tokenomicstypes.ErrTokenomicsSupplierModuleSendFailed.Wrapf(
			"minting %s to the supplier module account: %v",
			settlementCoin,
			err,
		)
	}
	logger.Info(fmt.Sprintf("minted (%v) coins in the supplier module", settlementCoin))

	// Distribute the rewards to the supplier's shareholders based on the rev share percentage.
	if err := k.distributeSupplierRewardsToShareHolders(ctx, supplier, service.Id, settlementCoin.Amount.Uint64()); err != nil {
		return tokenomicstypes.ErrTokenomicsSupplierModuleMintFailed.Wrapf(
			"distributing rewards to supplier with operator address %s shareholders: %v",
			supplier.OperatorAddress,
			err,
		)
	}
	logger.Info(fmt.Sprintf("sent (%v) from the supplier module to the supplier account with address %q", settlementCoin, supplier.OperatorAddress))

	// Burn uPOKT from the application module account which was held in escrow
	// on behalf of the application account.
	if err := k.bankKeeper.BurnCoins(
		ctx, apptypes.ModuleName, sdk.NewCoins(settlementCoin),
	); err != nil {
		return tokenomicstypes.ErrTokenomicsApplicationModuleBurn.Wrapf("burning %s from the application module account: %v", settlementCoin, err)
	}
	logger.Info(fmt.Sprintf("burned (%v) from the application module account", settlementCoin))

	// Update the application's on-chain stake
	newAppStake, err := application.Stake.SafeSub(settlementCoin)
	if err != nil {
		return tokenomicstypes.ErrTokenomicsApplicationNewStakeInvalid.Wrapf("application %q stake cannot be reduced to a negative amount %v", application.Address, newAppStake)
	}
	application.Stake = &newAppStake
	logger.Info(fmt.Sprintf("updated application %q stake to %v", application.Address, newAppStake))

	return nil
}

// TokenLogicModuleGlobalMint processes the business logic for the GlobalMint TLM.
func (k Keeper) TokenLogicModuleGlobalMint(
	ctx context.Context,
	service *sharedtypes.Service,
	_ *sessiontypes.SessionHeader,
	application *apptypes.Application,
	supplier *sharedtypes.Supplier,
	settlementCoin cosmostypes.Coin,
	relayMiningDifficulty *servicetypes.RelayMiningDifficulty,
) error {
	logger := k.Logger().With("method", "TokenLogicModuleGlobalMint")

	if MintPerClaimedTokenGlobalInflation == 0 {
		// TODO_UPNEXT(@olshansk): Make sure to skip GMRR TLM in this case as well.
		logger.Warn("global inflation is set to zero. Skipping Global Mint TLM.")
		return nil
	}

	// Determine how much new uPOKT to mint based on global inflation
	newMintCoin, newMintAmtFloat := calculateGlobalPerClaimMintInflationFromSettlementAmount(settlementCoin)
	if newMintCoin.Amount.Int64() == 0 {
		return tokenomicstypes.ErrTokenomicsMintAmountZero
	}

	// Mint new uPOKT to the tokenomics module account
	if err := k.bankKeeper.MintCoins(ctx, tokenomicstypes.ModuleName, sdk.NewCoins(newMintCoin)); err != nil {
		return tokenomicstypes.ErrTokenomicsModuleMintFailed.Wrapf(
			"minting (%s) to the tokenomics module account: %v", newMintCoin, err)
	}
	logger.Info(fmt.Sprintf("minted (%s) to the tokenomics module account", newMintCoin))

	// Send a portion of the rewards to the application
	appCoin, err := k.sendRewardsToAccount(ctx, tokenomicstypes.ModuleName, application.GetAddress(), &newMintAmtFloat, MintAllocationApplication)
	if err != nil {
		return tokenomicstypes.ErrTokenomicsSendingMintRewards.Wrapf("sending rewards to application: %v", err)
	}
	logger.Debug(fmt.Sprintf("sent (%v) newley minted coins from the tokenomics module to the application with address %q", appCoin, application.Address))

	// Send a portion of the rewards to the supplier shareholders.
	supplierCoinsToShareAmt := calculateAllocationAmount(&newMintAmtFloat, MintAllocationSupplier)
	supplierCoin := cosmostypes.NewCoin(volatile.DenomuPOKT, math.NewInt(supplierCoinsToShareAmt))
	// Send funds from the tokenomics module to the supplier module account
	if err = k.bankKeeper.SendCoinsFromModuleToModule(ctx, tokenomicstypes.ModuleName, suppliertypes.ModuleName, sdk.NewCoins(supplierCoin)); err != nil {
		return tokenomicstypes.ErrTokenomicsSupplierModuleSendFailed.Wrapf(
			"transferring (%s) from the tokenomics module account to the supplier module account: %v",
			supplierCoin,
			err,
		)
	}
	// Distribute the rewards from within the supplier's module account.
	if err = k.distributeSupplierRewardsToShareHolders(ctx, supplier, service.Id, uint64(supplierCoinsToShareAmt)); err != nil {
		return tokenomicstypes.ErrTokenomicsSupplierModuleMintFailed.Wrapf(
			"distributing rewards to supplier with operator address %s shareholders: %v",
			supplier.OperatorAddress,
			err,
		)
	}
	logger.Debug(fmt.Sprintf("sent (%v) newley minted coins from the tokenomics module to the supplier with address %q", supplierCoin, supplier.OperatorAddress))

	// Send a portion of the rewards to the DAO
	daoCoin, err := k.sendRewardsToAccount(ctx, tokenomicstypes.ModuleName, k.GetAuthority(), &newMintAmtFloat, MintAllocationDAO)
	if err != nil {
		return tokenomicstypes.ErrTokenomicsSendingMintRewards.Wrapf("sending rewards to DAO: %v", err)
	}
	logger.Debug(fmt.Sprintf("sent (%v) newley minted coins from the tokenomics module to the DAO with address %q", daoCoin, k.GetAuthority()))

	// Send a portion of the rewards to the source owner
	serviceCoin, err := k.sendRewardsToAccount(ctx, tokenomicstypes.ModuleName, service.OwnerAddress, &newMintAmtFloat, MintAllocationSourceOwner)
	if err != nil {
		return tokenomicstypes.ErrTokenomicsSendingMintRewards.Wrapf("sending rewards to source owner: %v", err)
	}
	logger.Debug(fmt.Sprintf("sent (%v) newley minted coins from the tokenomics module to the source owner with address %q", serviceCoin, service.OwnerAddress))

	// Send a portion of the rewards to the block proposer
	proposerAddr := cosmostypes.AccAddress(sdk.UnwrapSDKContext(ctx).BlockHeader().ProposerAddress).String()
	proposerCoin, err := k.sendRewardsToAccount(ctx, tokenomicstypes.ModuleName, proposerAddr, &newMintAmtFloat, MintAllocationProposer)
	if err != nil {
		return tokenomicstypes.ErrTokenomicsSendingMintRewards.Wrapf("sending rewards to proposer: %v", err)
	}
	logger.Debug(fmt.Sprintf("sent (%v) newley minted coins from the tokenomics module to the proposer with address %q", proposerCoin, proposerAddr))

	// Check and log the total amount of coins distributed
	if err := k.ensureMintedCoinsAreDistributed(logger, appCoin, supplierCoin, daoCoin, serviceCoin, proposerCoin, newMintCoin); err != nil {
		return err
	}

	return nil
}

func (k Keeper) ensureMintedCoinsAreDistributed(
	logger log.Logger,
	appCoin, supplierCoin, daoCoin, serviceCoin, proposerCoin, newMintCoin cosmostypes.Coin,
) error {
	// Compute the difference between the total distributed coins and the amount of newly minted coins
	totalMintDistributedCoin := appCoin.Add(supplierCoin).Add(daoCoin).Add(serviceCoin).Add(proposerCoin)
	coinDifference := new(big.Int).Sub(totalMintDistributedCoin.Amount.BigInt(), newMintCoin.Amount.BigInt())
	coinDifference = coinDifference.Abs(coinDifference)
	percentDifference := new(big.Float).Quo(new(big.Float).SetInt(coinDifference), new(big.Float).SetInt(newMintCoin.Amount.BigInt()))

	// Helper booleans for readability
	doesDiscrepancyExist := coinDifference.Cmp(big.NewInt(0)) > 0
	isPercentDifferenceTooLarge := percentDifference.Cmp(big.NewFloat(MintDistributionAllowableTolerancePercent)) > 0
	isAbsDifferenceSignificant := coinDifference.Cmp(big.NewInt(int64(MintDistributionAllowableToleranceAbs))) > 0

	// No discrepancy, return early
	logger.Info(fmt.Sprintf("distributed (%v) coins to the application, supplier, DAO, source owner, and proposer", totalMintDistributedCoin))
	if !doesDiscrepancyExist {
		return nil
	}

	// Discrepancy exists and is too large, return an error
	if isPercentDifferenceTooLarge && isAbsDifferenceSignificant {
		return tokenomicstypes.ErrTokenomicsAmountMismatchTooLarge.Wrapf(
			"the total distributed coins (%v) do not equal the amount of newly minted coins (%v) with a percent difference of (%f). Likely floating point arithmetic.\n"+
				"appCoin: %v, supplierCoin: %v, daoCoin: %v, serviceCoin: %v, proposerCoin: %v",
			totalMintDistributedCoin, newMintCoin, percentDifference,
			appCoin, supplierCoin, daoCoin, serviceCoin, proposerCoin)
	}

	// Discrepancy exists but is within tolerance, log and return nil
	logger.Warn(fmt.Sprintf("Floating point arithmetic led to a discrepancy of %v (%f) between the total distributed coins (%v) and the amount of new minted coins (%v).\n"+
		"appCoin: %v, supplierCoin: %v, daoCoin: %v, serviceCoin: %v, proposerCoin: %v",
		coinDifference, percentDifference, totalMintDistributedCoin, newMintCoin,
		appCoin, supplierCoin, daoCoin, serviceCoin, proposerCoin))
	return nil
}

// sendRewardsToAccount sends (settlementAmtFloat * allocation) tokens from the
// tokenomics module account to the specified address.
func (k Keeper) sendRewardsToAccount(
	ctx context.Context,
	srcModule string,
	destAdr string,
	settlementAmtFloat *big.Float,
	allocation float64,
) (sdk.Coin, error) {
	logger := k.Logger().With("method", "mintRewardsToAccount")

	accountAddr, err := cosmostypes.AccAddressFromBech32(destAdr)
	if err != nil {
		return sdk.Coin{}, err
	}

	coinsToAccAmt := calculateAllocationAmount(settlementAmtFloat, allocation)
	coinToAcc := cosmostypes.NewCoin(volatile.DenomuPOKT, math.NewInt(coinsToAccAmt))
	if err := k.bankKeeper.SendCoinsFromModuleToAccount(
		ctx, srcModule, accountAddr, sdk.NewCoins(coinToAcc),
	); err != nil {
		return sdk.Coin{}, err
	}
	logger.Info(fmt.Sprintf("sent (%v) coins from the tokenomics module to the account with address %q", coinToAcc, destAdr))

	return coinToAcc, nil
}

// ensureClaimAmountLimits checks if the application was overserviced and handles
// the case if it was.
// Per Algorithm #1 in the Relay Mining paper, the maximum amount that a single supplier
// can claim in a session is AppStake/NumSuppliersPerSession.
// If this is not the case, then the supplier essentially did "free work" and the
// actual claim amount is less than what was claimed.
// Ref: https://arxiv.org/pdf/2305.10672
func (k Keeper) ensureClaimAmountLimits(
	ctx context.Context,
	logger log.Logger,
	application *apptypes.Application,
	supplier *sharedtypes.Supplier,
	claimSettlementCoin cosmostypes.Coin,
) (
	actualSettlementCoins cosmostypes.Coin,
	err error,
) {
	logger = logger.With("helper", "ensureClaimAmountLimits")

	// TODO_BETA_OR_MAINNET(@red-0ne): The application stake gets reduced with every claim
	// settlement. Relay miners use the appStake at the beginning of a session to determine
	// the maximum amount they can claim. We need to somehow access and propagate this
	// value (via context?) so it is the same for all TLM processors for each claim.
	// Note that this will also need to incorporate MintPerClaimGlobalInflation because
	// applications are being overcharged by that amount in the meantime. Whatever the
	// solution and implementation ends up being, make sure to KISS.
	appStake := application.GetStake()

	// Determine the max claimable amount for the supplier based on the application's stake in this session.
	maxClaimableCoin := sdk.NewCoin(volatile.DenomuPOKT, appStake.Amount.Quo(math.NewInt(sessionkeeper.NumSupplierPerSession)))

	if maxClaimableCoin.Amount.GTE(claimSettlementCoin.Amount) {
		logger.Info(fmt.Sprintf("Claim by supplier %s IS WITHIN LIMITS of servicing application %s. Max claimable amount >= Claim amount: %v >= %v",
			supplier.GetOperatorAddress(), application.GetAddress(), maxClaimableCoin, claimSettlementCoin.Amount))
		return claimSettlementCoin, nil
	}

	logger.Warn(fmt.Sprintf("Claim by supplier %s EXCEEDS LIMITS for application %s. Max claimable amount < Claim amount: %v < %v",
		supplier.GetOperatorAddress(), application.GetAddress(), maxClaimableCoin, claimSettlementCoin.Amount))

	// Reduce the settlement amount if the application was over-serviced
	actualSettlementCoins = maxClaimableCoin

	// Prepare and emit the event for the application being overserviced
	applicationOverservicedEvent := &tokenomicstypes.EventApplicationOverserviced{
		ApplicationAddr:      application.Address,
		SupplierOperatorAddr: supplier.GetOperatorAddress(),
		ExpectedBurn:         &claimSettlementCoin,
		EffectiveBurn:        &maxClaimableCoin,
	}
	eventManager := cosmostypes.UnwrapSDKContext(ctx).EventManager()
	if err := eventManager.EmitTypedEvent(applicationOverservicedEvent); err != nil {
		return cosmostypes.Coin{},
			tokenomicstypes.ErrTokenomicsEmittingEventFailed.Wrapf("error emitting event %v", applicationOverservicedEvent)
	}

	return actualSettlementCoins, nil
}

// distributeSupplierRewardsToShareHolders distributes the supplier rewards to its
// shareholders based on the rev share percentage of the supplier service config.
func (k Keeper) distributeSupplierRewardsToShareHolders(
	ctx context.Context,
	supplier *sharedtypes.Supplier,
	serviceId string,
	amountToDistribute uint64,
) error {
	logger := k.Logger().With("method", "distributeSupplierRewardsToShareHolders")

	var serviceRevShare []*sharedtypes.ServiceRevenueShare
	for _, svc := range supplier.Services {
		if svc.ServiceId == serviceId {
			serviceRevShare = svc.RevShare
			break
		}
	}

	// This should theoretically never happen because the following validation
	// is done during staking: MsgStakeSupplier.ValidateBasic() -> ValidateSupplierServiceConfigs() -> ValidateServiceRevShare().
	// The check is here just for redundancy.
	// TODO_MAINNET(@red-0ne): Double check this doesn't happen.
	if serviceRevShare == nil {
		return tokenomicstypes.ErrTokenomicsSupplierRevShareFailed.Wrapf(
			"service %q not found for supplier %v",
			serviceId,
			supplier,
		)
	}

	shareAmountMap := GetShareAmountMap(serviceRevShare, amountToDistribute)
	for shareHolderAddress, shareAmount := range shareAmountMap {
		// TODO_TECHDEBT(@red-0ne): Refactor to reuse the sendRewardsToAccount helper here.
		shareAmountCoin := cosmostypes.NewCoin(volatile.DenomuPOKT, math.NewInt(int64(shareAmount)))
		shareAmountCoins := cosmostypes.NewCoins(shareAmountCoin)
		shareHolderAccAddress, err := sdk.AccAddressFromBech32(shareHolderAddress)
		if err != nil {
			return err
		}

		// Send the newley minted uPOKT from the supplier module account
		// to the supplier's shareholders.
		if err := k.bankKeeper.SendCoinsFromModuleToAccount(
			ctx, suppliertypes.ModuleName, shareHolderAccAddress, shareAmountCoins,
		); err != nil {
			return err
		}

		logger.Info(fmt.Sprintf("sent %s from the supplier module to the supplier shareholder with address %q", shareAmountCoin, supplier.GetOperatorAddress()))
	}

	logger.Info(fmt.Sprintf("distributed %d uPOKT to supplier %q shareholders", amountToDistribute, supplier.GetOperatorAddress()))

	return nil
}

// calculateGlobalPerClaimMintInflationFromSettlementAmount calculates the amount
// of uPOKT to mint based on the global per claim inflation rate as a function of
// the settlement amount for a particular claim(s) or session(s).
func calculateGlobalPerClaimMintInflationFromSettlementAmount(settlementCoin sdk.Coin) (sdk.Coin, big.Float) {
	// Determine how much new uPOKT to mint based on global per claim inflation.
	// TODO_MAINNET: Consider using fixed point arithmetic for deterministic results.
	settlementAmtFloat := new(big.Float).SetUint64(settlementCoin.Amount.Uint64())
	newMintAmtFloat := new(big.Float).Mul(settlementAmtFloat, big.NewFloat(MintPerClaimedTokenGlobalInflation))
	// DEV_NOTE: If new mint is less than 1 and more than 0, ceil it to 1 so that
	// we never expect to process a claim with 0 minted tokens.
	if newMintAmtFloat.Cmp(big.NewFloat(1)) < 0 && newMintAmtFloat.Cmp(big.NewFloat(0)) > 0 {
		newMintAmtFloat = big.NewFloat(1)
	}
	newMintAmtInt, _ := newMintAmtFloat.Int64()
	mintAmtCoin := cosmostypes.NewCoin(volatile.DenomuPOKT, math.NewInt(newMintAmtInt))
	return mintAmtCoin, *newMintAmtFloat
}

// calculateAllocationAmount does big float arithmetic to determine the absolute
// amount from amountFloat based on the allocation percentage provided.
// TODO_MAINNET(@bryanchriswhite): Measure and limit the precision loss here.
func calculateAllocationAmount(
	amountFloat *big.Float,
	allocationPercentage float64,
) int64 {
	coinsToAccAmt, _ := big.NewFloat(0).Mul(amountFloat, big.NewFloat(allocationPercentage)).Int64()
	return coinsToAccAmt
}

// GetShareAmountMap calculates the amount of uPOKT to distribute to each revenue
// shareholder based on the rev share percentage of the service.
// It returns a map of the shareholder address to the amount of uPOKT to distribute.
// The first shareholder gets any remainder due to floating point arithmetic.
// NB: It is publically exposed to be used in the tests.
func GetShareAmountMap(
	serviceRevShare []*sharedtypes.ServiceRevenueShare,
	amountToDistribute uint64,
) (shareAmountMap map[string]uint64) {
	totalDistributed := uint64(0)
	shareAmountMap = make(map[string]uint64, len(serviceRevShare))
	for _, revShare := range serviceRevShare {
		// TODO_MAINNET: Consider using fixed point arithmetic for deterministic results.
		sharePercentageFloat := big.NewFloat(float64(revShare.RevSharePercentage) / 100)
		amountToDistributeFloat := big.NewFloat(float64(amountToDistribute))
		shareAmount, _ := big.NewFloat(0).Mul(amountToDistributeFloat, sharePercentageFloat).Uint64()
		shareAmountMap[revShare.Address] = shareAmount
		totalDistributed += shareAmount
	}

	// Add any remainder due to floating point arithmetic to the first shareholder.
	remainder := amountToDistribute - totalDistributed
	shareAmountMap[serviceRevShare[0].Address] += remainder

	return shareAmountMap
}<|MERGE_RESOLUTION|>--- conflicted
+++ resolved
@@ -294,21 +294,6 @@
 
 	// TODO_CONSIDERATION: If we support multiple native tokens, we will need to
 	// start checking the denom here.
-<<<<<<< HEAD
-	if application.Stake.Amount.LT(apptypes.DefaultMinStake.Amount) {
-		// Unbond the application because it has less than the minimum stake.
-		if err := k.applicationKeeper.UnbondApplication(ctx, &application); err != nil {
-			return err
-		}
-
-		// TODO_UPNEXT:(@bryanchriswhite): emit a new EventApplicationUnbondedBelowMinStake event.
-	} else {
-		// State mutation: update the application's on-chain record.
-		k.applicationKeeper.SetApplication(ctx, application)
-		logger.Info(fmt.Sprintf("updated on-chain application record with address %q", application.Address))
-
-	}
-=======
 	sessionEndHeight := sharedtypes.GetSessionEndHeight(&sharedParams, cosmostypes.UnwrapSDKContext(ctx).BlockHeight())
 	if application.Stake.Amount.LT(apptypes.DefaultMinStake.Amount) {
 		// Mark the application as unbonding if it has less than the minimum stake.
@@ -331,7 +316,6 @@
 	// State mutation: update the application's on-chain record.
 	k.applicationKeeper.SetApplication(ctx, application)
 	logger.Info(fmt.Sprintf("updated on-chain application record with address %q", application.Address))
->>>>>>> 5b7689b0
 
 	// TODO_MAINNET: If the application stake has dropped to (near?) zero, should
 	// we unstake it? Should we use it's balance? Should there be a payee of last resort?
