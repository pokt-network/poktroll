--- conflicted
+++ resolved
@@ -295,20 +295,6 @@
 	// TODO_CONSIDERATION: If we support multiple native tokens, we will need to
 	// start checking the denom here.
 	if application.Stake.Amount.LT(apptypes.DefaultMinStake.Amount) {
-<<<<<<< HEAD
-		// Unbond the application because it has less than the minimum stake.
-		if err := k.applicationKeeper.UnbondApplication(ctx, &application); err != nil {
-			return err
-		}
-
-		// TODO_UPNEXT:(@bryanchriswhite): emit a new EventApplicationUnbondedBelowMinStake event.
-	} else {
-		// State mutation: update the application's on-chain record.
-		k.applicationKeeper.SetApplication(ctx, application)
-		logger.Info(fmt.Sprintf("updated on-chain application record with address %q", application.Address))
-
-	}
-=======
 		// Mark the application as unbonding if it has less than the minimum stake.
 		application.UnstakeSessionEndHeight = apptypes.ApplicationBelowMinStake
 
@@ -318,7 +304,6 @@
 	// State mutation: update the application's on-chain record.
 	k.applicationKeeper.SetApplication(ctx, application)
 	logger.Info(fmt.Sprintf("updated on-chain application record with address %q", application.Address))
->>>>>>> 3497ff44
 
 	// TODO_MAINNET: If the application stake has dropped to (near?) zero, should
 	// we unstake it? Should we use it's balance? Should there be a payee of last resort?
