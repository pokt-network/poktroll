--- conflicted
+++ resolved
@@ -191,10 +191,7 @@
 		Supplier:              supplier,
 		RelayMiningDifficulty: &relayMiningDifficulty,
 		StakingKeeper:         k.stakingKeeper,
-<<<<<<< HEAD
 		DistributionKeeper:    k.distributionKeeper,
-=======
->>>>>>> 90eba54c
 	}
 
 	// Execute all the token logic modules processors
