--- conflicted
+++ resolved
@@ -716,7 +716,6 @@
 	minRequiredAppStakeAmt := claimSettlementCoin.Amount.Add(globalInflationAmt)
 	totalClaimedCoin := sdk.NewCoin(volatile.DenomuPOKT, minRequiredAppStakeAmt)
 
-<<<<<<< HEAD
 	numBlocksPerSession := int64(sharedParams.GetNumBlocksPerSession())
 	pendingBlocks := sharedtypes.GetSessionEndToProofWindowCloseBlocks(sharedParams)
 	// We are addding numBlocksPerSession - 1 to round up the integer division
@@ -733,27 +732,6 @@
 	maxClaimableAmt := appStake.Amount.
 		Quo(math.NewInt(sessionkeeper.NumSupplierPerSession)).
 		Quo(math.NewInt(pendingSessions))
-=======
-	// TODO_BETA(@red-0ne): Introduce a session sliding window to account for potential consumption
-	// during the current session (i.e. Not the session being settled) such as:
-	// maxClaimableAmt = (AppStake / (currSessionNum - settlingSessionNum + 1) / NumSuppliersPerSession)
-	// In conjunction with single service applications, this would make maxClaimableAmt
-	// effectively addressing the issue of over-servicing.
-	// Example:
-	// - Current session num: 3
-	// - Settling session num: 2
-	// - Application already requested work for session 3
-	// Problem:
-	// - If the application consumes its entire stake in settlement of session 2
-	// - Then over-servicing in session 3 (i.e. No stake left to consume)
-	// Solution:
-	// - By dividing the claimable stake by 2 (3 - 2 + 1), settling session 2 assumes that
-	//   the application will consume its maxClaimableAmt the current session (3).
-	// - Off-chain actors could use this formula during the servicing of session num 3
-	//   and assume maxClaimableAmt will be settled in session 2.
-	// - Guarantee no over-servicing at the cost of higher application stake requirements.
-	maxClaimableAmt := appStake.Amount.Quo(math.NewInt(sessionkeeper.NumSupplierPerSession))
->>>>>>> e2df9fda
 	maxClaimSettlementAmt := supplierAppStakeToMaxSettlementAmount(maxClaimableAmt)
 
 	// Check if the claimable amount is capped by the max claimable amount.
