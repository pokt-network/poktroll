--- conflicted
+++ resolved
@@ -283,11 +283,8 @@
 
 	// Ensure the claim amount is within the limits set by Relay Mining.
 	// If not, update the settlement amount and emit relevant events.
-<<<<<<< HEAD
-=======
 	// TODO_MAINNET(@red-0ne): Consider pulling this out of Keeper#ProcessTokenLogicModules
 	// and ensure claim amount limits are enforced before TLM processing.
->>>>>>> 586b20e3
 	actualSettlementCoin, err := k.ensureClaimAmountLimits(ctx, logger, &sharedParams, &application, &supplier, claimSettlementCoin, applicationInitialStake)
 	if err != nil {
 		return err
@@ -295,11 +292,8 @@
 	logger = logger.With("actual_settlement_upokt", actualSettlementCoin)
 	logger.Info(fmt.Sprintf("About to start processing TLMs for (%d) compute units, equal to (%s) claimed", numClaimComputeUnits, actualSettlementCoin))
 
-<<<<<<< HEAD
-=======
 	// TODO_MAINNET(@red-0ne): Add tests to ensure that a zero settlement coin
 	// due to integer division rounding is handled correctly.
->>>>>>> 586b20e3
 	if actualSettlementCoin.Amount.IsZero() {
 		logger.Warn(fmt.Sprintf(
 			"actual settlement coin is zero, skipping TLM processing, application %q stake %s",
@@ -728,37 +722,20 @@
 	minRequiredAppStakeAmt := claimSettlementCoin.Amount.Add(globalInflationAmt)
 	totalClaimedCoin := sdk.NewCoin(volatile.DenomuPOKT, minRequiredAppStakeAmt)
 
-<<<<<<< HEAD
-	numBlocksPerSession := int64(sharedParams.GetNumBlocksPerSession())
-	pendingBlocks := sharedtypes.GetSessionEndToProofWindowCloseBlocks(sharedParams)
-	// We are addding numBlocksPerSession - 1 to round up the integer division
-	// so that pending sessions are all the sessions that have their end height at least
-	// `pendingBlocks` old
-	pendingSessions := (pendingBlocks + numBlocksPerSession - 1) / numBlocksPerSession
-=======
 	// get the number of pending sessions that share the application stake at claim time
 	// This is used to calculate the maximum claimable amount for the supplier within a session.
 	numPendingSessions := sharedtypes.GetNumPendingSessions(sharedParams)
->>>>>>> 586b20e3
 
 	// The maximum any single supplier can claim is a fraction of the app's total stake
 	// divided by the number of suppliers per session.
 	// Re decentralization - This ensures the app biases towards using all suppliers in a session.
 	// Re costs - This is an easy way to split the stake evenly.
-<<<<<<< HEAD
-	// TODO_FUTURE: See if there's a way to let the application to pick a single (the best) supplier
-	// in a session while maintaining a simple solution to implement this.
-	maxClaimableAmt := appStake.Amount.
-		Quo(math.NewInt(numBlocksPerSession)).
-		Quo(math.NewInt(pendingSessions))
-=======
 	// TODO_FUTURE: See if there's a way to let the application prefer (the best)
 	// supplier(s) in a session while maintaining a simple solution to implement this.
 	numSuppliersPerSession := int64(k.sessionKeeper.GetParams(ctx).NumSuppliersPerSession)
 	maxClaimableAmt := appStake.Amount.
 		Quo(math.NewInt(numSuppliersPerSession)).
 		Quo(math.NewInt(numPendingSessions))
->>>>>>> 586b20e3
 	maxClaimSettlementAmt := supplierAppStakeToMaxSettlementAmount(maxClaimableAmt)
 
 	// Check if the claimable amount is capped by the max claimable amount.
