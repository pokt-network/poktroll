package keeper

// References:
// - https://docs.pokt.network/pokt-protocol/the-shannon-upgrade/proposed-tokenomics/token-logic-modules
// - https://github.com/pokt-network/shannon-tokenomics-static-tests

import (
	"context"
	"fmt"
	"math/big"

	"cosmossdk.io/math"
	cosmostypes "github.com/cosmos/cosmos-sdk/types"
	sdk "github.com/cosmos/cosmos-sdk/types"
	"github.com/pokt-network/smt"

	"github.com/pokt-network/poktroll/app/volatile"
	"github.com/pokt-network/poktroll/pkg/crypto/protocol"
	"github.com/pokt-network/poktroll/telemetry"
	apptypes "github.com/pokt-network/poktroll/x/application/types"
	prooftypes "github.com/pokt-network/poktroll/x/proof/types"
	sharedtypes "github.com/pokt-network/poktroll/x/shared/types"
	suppliertypes "github.com/pokt-network/poktroll/x/supplier/types"
	tokenomicstypes "github.com/pokt-network/poktroll/x/tokenomics/types"
	tokenomictypes "github.com/pokt-network/poktroll/x/tokenomics/types"
)

const (
	// TODO_UPNEXT(@olshansk): Make all of the governance params
	MintAllocationDAO         = 0.1
	MintAllocationProposer    = 0.05
	MintAllocationSupplier    = 0.7
	MintAllocationSourceOwner = 0.15
	MintAllocationApplication = 0.0
	// TODO_UPNEXT(@olshansk): Remove this. An ephemeral placeholder before
	// real values are introduced. When this is changed to a governance param,
	// make sure to also add the necessary unit tests.
	MintGlobalAllocation = 0.0000000
)

type TokenLogicModule int

const (
	TLMRelayBurnEqualsMint TokenLogicModule = iota
	TLMGlobalMint
	// TODO_UPNEXT(@olshansk): Add more TLMs
)

var tokenLogicModuleStrings = [...]string{
	"TLMRelayBurnEqualsMint",
	"TLMGlobalMint",
}

func (tlm TokenLogicModule) String() string {
	return tokenLogicModuleStrings[tlm]
}

func (tlm TokenLogicModule) EnumIndex() int {
	return int(tlm)
}

// TokenLogicModuleProcessor is the method signature that all token logic modules
// are expected to implement.
// IMPORTANT SIDE EFFECTS: Please note that TLMS may update the application and supplier
// objects, which is why they are passed in as pointers. However, this IS NOT persisted.
// The persistence to the keeper is currently done by ProcessTokenLogicModules only.
// This may be an interim state of the implementation and may change in the future.
type TokenLogicModuleProcessor func(
	Keeper,
	context.Context,
	*sharedtypes.Service,
	*apptypes.Application,
	*sharedtypes.Supplier,
	cosmostypes.Coin,
	*tokenomictypes.RelayMiningDifficulty,
) error

// tokenLogicModuleProcessorMap is a map of token logic modules to their respective processors.
var tokenLogicModuleProcessorMap = map[TokenLogicModule]TokenLogicModuleProcessor{
	TLMRelayBurnEqualsMint: Keeper.TokenLogicModuleRelayBurnEqualsMint,
	TLMGlobalMint:          Keeper.TokenLogicModuleGlobalMint,
}

func init() {
	// Ensure 100% of minted rewards are allocated
	if 1.0 != MintAllocationDAO+MintAllocationProposer+MintAllocationSupplier+MintAllocationSourceOwner+MintAllocationApplication {
		panic("mint allocation percentages do not add to 1.0")
	}
}

// ProcessTokenLogicModules is responsible for calling all of the token logic
// modules (i.e. post session claim accounting) necessary to burn, mint or transfer
// tokens as a result of the amount of work (i.e. compute units) done.
func (k Keeper) ProcessTokenLogicModules(
	ctx context.Context,
	claim *prooftypes.Claim, // IMPORTANT: It is assumed the proof for the claim has been validated BEFORE calling this function
) (err error) {
	logger := k.Logger().With("method", "ProcessTokenLogicModules")

	// Declaring variables that will be emitted by telemetry
	settlementCoin := cosmostypes.NewCoin("upokt", math.NewInt(0))
	isSuccessful := false

	// This is emitted only when the function returns (successful or not)
	defer telemetry.EventSuccessCounter(
		"process_token_logic_modules",
		func() float32 {
			if settlementCoin.Amount.BigInt() == nil {
				return 0
			}
			return float32(settlementCoin.Amount.Int64())
		},
		func() bool { return isSuccessful },
	)

	// Ensure the claim is not nil
	if claim == nil {
		logger.Error("received a nil claim")
		return tokenomicstypes.ErrTokenomicsClaimNil
	}

	// Retrieve & validate the session header
	sessionHeader := claim.GetSessionHeader()
	if sessionHeader == nil {
		logger.Error("received a nil session header")
		return tokenomicstypes.ErrTokenomicsSessionHeaderNil
	}
	if err = sessionHeader.ValidateBasic(); err != nil {
		logger.Error("received an invalid session header", "error", err)
		return tokenomicstypes.ErrTokenomicsSessionHeaderInvalid
	}

	// Retrieve the supplier address that will be getting rewarded; providing services
	supplierAddr, err := cosmostypes.AccAddressFromBech32(claim.GetSupplierAddress())
	if err != nil || supplierAddr == nil {
		return tokenomicstypes.ErrTokenomicsSupplierAddressInvalid
	}

	// Retrieve the application address that is being charged; getting services
	applicationAddress, err := cosmostypes.AccAddressFromBech32(sessionHeader.GetApplicationAddress())
	if err != nil || applicationAddress == nil {
		return tokenomicstypes.ErrTokenomicsApplicationAddressInvalid
	}

	// Retrieve the root of the claim to determine the amount of work done
	root := (smt.MerkleSumRoot)(claim.GetRootHash())

	// Ensure the root hash is valid
	if !root.HasDigestSize(protocol.TrieHasherSize) {
		return tokenomicstypes.ErrTokenomicsRootHashInvalid.Wrapf(
			"root hash has invalid digest size (%d), expected (%d)",
			root.DigestSize(), protocol.TrieHasherSize,
		)
	}

	// Retrieve the on-chain staked application record
	application, isAppFound := k.applicationKeeper.GetApplication(ctx, applicationAddress.String())
	if !isAppFound {
		logger.Warn(fmt.Sprintf("application for claim with address %q not found", applicationAddress))
		return tokenomicstypes.ErrTokenomicsApplicationNotFound
	}

	// Retrieve the on-chain staked supplier record
	supplier, isSupplierFound := k.supplierKeeper.GetSupplier(ctx, supplierAddr.String())
	if !isSupplierFound {
		logger.Warn(fmt.Sprintf("supplier for claim with address %q not found", supplierAddr))
		return tokenomicstypes.ErrTokenomicsSupplierNotFound
	}

	service, isServiceFound := k.serviceKeeper.GetService(ctx, sessionHeader.Service.Id)
	if !isServiceFound {
		return tokenomicstypes.ErrTokenomicsServiceNotFound.Wrapf("service with ID %q not found", sessionHeader.Service.Id)
	}

	// Retrieve the count (i.e. number of relays) to determine the amount of work done
	numRelays, err := root.Count()
	if err != nil {
		return tokenomicstypes.ErrTokenomicsRootHashInvalid.Wrapf("%v", err)
	}
	// TODO_POST_MAINNET: Because of how things have evolved, we are now using
	// root.Count (numRelays) instead of root.Sum (numComputeUnits) to determine
	// the amount of work done. This is because the compute_units_per_relay is
	/// a service specific (not request specific) parameter that will be maintained
	// by the service owner to capture the average amount of resources (i.e.
	// compute, storage, bandwidth, electricity, etc...) per request. Modifying
	// this on a per request basis has been deemed too complex and not a mainnet
	// blocker.

	// Determine the total number of tokens that'll be used for settling the session.
	// When the network achieves equilibrium, this will be the mint & burn.
	settlementCoin, err = k.numRelaysToCoin(ctx, numRelays, &service)
	if err != nil {
		return err
	}

	// Retrieving the relay mining difficulty for the service at hand
	relayMiningDifficulty, found := k.GetRelayMiningDifficulty(ctx, service.Id)
	if !found {
		if err != nil {
			return err
		}
		logger.Warn(fmt.Sprintf("relay mining difficulty for service %q not found. Using default difficulty", service.Id))
		relayMiningDifficulty = tokenomicstypes.RelayMiningDifficulty{
			ServiceId:    service.Id,
			BlockHeight:  sdk.UnwrapSDKContext(ctx).BlockHeight(),
			NumRelaysEma: numRelays,
			TargetHash:   prooftypes.DefaultRelayDifficultyTargetHash,
		}
	}

	// Helpers for logging the same metadata throughout this function calls
	logger = logger.With(
		"num_relays", numRelays,
		"num_settlement_upokt", settlementCoin.Amount,
		"session_id", sessionHeader.GetSessionId(),
		"service_id", sessionHeader.GetService().Id,
		"supplier", supplier.Address,
		"application", application.Address,
	)
	logger.Info(fmt.Sprintf("About to start processing TLMs for (%d) relays equaling to (%s) coins", numRelays, settlementCoin))

	// Execute all the token logic modules processors
	for tlm, tlmProcessor := range tokenLogicModuleProcessorMap {
		logger.Info(fmt.Sprintf("Starting to execute TLM %q", tlm))
		if err := tlmProcessor(k, ctx, &service, &application, &supplier, settlementCoin, &relayMiningDifficulty); err != nil {
			return err
		}
		logger.Info(fmt.Sprintf("Finished executing TLM %q", tlm))
	}

	// Update the application's on-chain record
	k.applicationKeeper.SetApplication(ctx, application)
	logger.Info(fmt.Sprintf("updated on-chain application record with address %q", application.Address))

	// Update the suppliers's on-chain record
	k.supplierKeeper.SetSupplier(ctx, supplier)
	logger.Info(fmt.Sprintf("updated on-chain supplier record with address %q", supplier.Address))

	// Update isSuccessful to true for telemetry
	isSuccessful = true
	return nil
}

// TokenLogicModuleRelayBurnEqualsMint processes the business logic for the RelayBurnEqualsMint TLM.
func (k Keeper) TokenLogicModuleRelayBurnEqualsMint(
	ctx context.Context,
	service *sharedtypes.Service,
	application *apptypes.Application,
	supplier *sharedtypes.Supplier,
	settlementCoin cosmostypes.Coin,
	relayMiningDifficulty *tokenomictypes.RelayMiningDifficulty,
) error {
	logger := k.Logger().With("method", "TokenLogicModuleRelayBurnEqualsMint")

	ownerAddr, err := cosmostypes.AccAddressFromBech32(supplier.OwnerAddress)
	if err != nil {
		return err
	}

	// NB: We are doing a mint & burn + transfer, instead of a simple transfer
	// of funds from the supplier to the application in order to enable second
	// order economic effects with more optionality. This could include funds
	// going to pnf, delegators, enabling bonuses/rebates, etc...

	// Mint new uPOKT to the supplier module account.
	// These funds will be transferred to the supplier below.
	if err = k.bankKeeper.MintCoins(
		ctx, suppliertypes.ModuleName, sdk.NewCoins(settlementCoin),
	); err != nil {
		return tokenomicstypes.ErrTokenomicsSupplierModuleSendFailed.Wrapf(
			"minting %s to the supplier module account: %v",
			settlementCoin,
			err,
		)
	}
	logger.Info(fmt.Sprintf("minted (%v) coins in the supplier module", settlementCoin))

<<<<<<< HEAD
	amount := settlementCoin.Amount.Uint64()
	if err := k.distributeSupplierRewardsToShareHolders(ctx, supplierAddr.String(), service.Id, amount); err != nil {
		return tokenomicstypes.ErrTokenomicsSupplierModuleMintFailed.Wrapf(
			"distributing rewards to supplier with address %s shareholders: %v",
			supplierAddr,
=======
	// Send the newley minted uPOKT from the supplier module account
	// to the supplier's account.
	if err = k.bankKeeper.SendCoinsFromModuleToAccount(
		ctx, suppliertypes.ModuleName, ownerAddr, sdk.NewCoins(settlementCoins),
	); err != nil {
		return tokenomicstypes.ErrTokenomicsSupplierModuleSendFailed.Wrapf(
			"sending (%s) to supplier with address %s: %v",
			settlementCoins,
			supplier.Address,
>>>>>>> 98b0446b
			err,
		)
	}
	logger.Info(fmt.Sprintf("sent (%v) from the supplier module to the supplier account with address %q", settlementCoin, supplier.Address))

	// TODO_MAINNET: Decide on the behaviour here when an app is over serviced.
	// If an app has 10 POKT staked, but the supplier earned 20 POKT. We still
	// end up minting 20 POKT but only burn 10 POKT from the app. There are
	// questions and nuance here that needs to be addressed.

	// Verify that the application has enough uPOKT to pay for the services it consumed
	if application.GetStake().IsLT(settlementCoin) {
		settlementCoin, err = k.handleOverservicedApplication(ctx, application, settlementCoin)
		if err != nil {
			return err
		}
	}

	// Burn uPOKT from the application module account which was held in escrow
	// on behalf of the application account.
	if err = k.bankKeeper.BurnCoins(
		ctx, apptypes.ModuleName, sdk.NewCoins(settlementCoin),
	); err != nil {
		return tokenomicstypes.ErrTokenomicsApplicationModuleBurn.Wrapf("burning %s from the application module account: %v", settlementCoin, err)
	}
	logger.Info(fmt.Sprintf("burned (%v) from the application module account", settlementCoin))

	// Update the application's on-chain stake
	newAppStake, err := application.Stake.SafeSub(settlementCoin)
	if err != nil {
		return tokenomicstypes.ErrTokenomicsApplicationNewStakeInvalid.Wrapf("application %q stake cannot be reduced to a negative amount %v", application.Address, newAppStake)
	}
	application.Stake = &newAppStake
	logger.Info(fmt.Sprintf("updated application %q stake to %v", application.Address, newAppStake))

	return nil
}

// TokenLogicModuleGlobalMint processes the business logic for the GlobalMint TLM.
// TODO_UPNEXT(@olshansk): Delete this in favor of a real TLM that mints tokens
// and distributes them to the appropriate accounts via boosts.
func (k Keeper) TokenLogicModuleGlobalMint(
	ctx context.Context,
	service *sharedtypes.Service,
	application *apptypes.Application,
	supplier *sharedtypes.Supplier,
	settlementCoins cosmostypes.Coin,
	relayMiningDifficulty *tokenomictypes.RelayMiningDifficulty,
) error {
	logger := k.Logger().With("method", "TokenLogicModuleGlobalMint")

	// Determine how much new uPOKT to mint based on global inflation
	// TODO_MAINNET: Consider using fixed point arithmetic for deterministic results.
	settlementAmtFloat := new(big.Float).SetUint64(settlementCoins.Amount.Uint64())
	newMintAmtFloat := new(big.Float).Mul(settlementAmtFloat, big.NewFloat(MintGlobalAllocation))
	newMintAmtInt, _ := newMintAmtFloat.Int64()
	newMintCoins := sdk.NewCoins(cosmostypes.NewCoin(volatile.DenomuPOKT, math.NewInt(newMintAmtInt)))

	// Mint new uPOKT to the tokenomics module account
	if err := k.bankKeeper.MintCoins(ctx, tokenomictypes.ModuleName, newMintCoins); err != nil {
		return tokenomicstypes.ErrTokenomicsModuleMintFailed.Wrapf(
			"minting %s to the tokenomics module account: %v", newMintCoins, err)
	}
	logger.Info(fmt.Sprintf("minted (%v) coins in the tokenomics module", newMintCoins))

	// Send a portion of the rewards to the application
	appCoin, err := k.sendRewardsToAccount(ctx, application.Address, newMintAmtFloat, MintAllocationApplication)
	if err != nil {
		return tokenomictypes.ErrTokenomicsSendingMintRewards.Wrapf("sending rewards to application: %v", err)
	}
	logger.Debug(fmt.Sprintf("sent (%v) newley minted coins from the tokenomics module to the application with address %q", appCoin, application.Address))

<<<<<<< HEAD
	// Send a portion of the rewards to the supplier shareholders.
	if err := k.distributeSupplierRewardsToShareHolders(ctx, supplier.Address, service.Id, uint64(newMintAmtInt)); err != nil {
		return tokenomicstypes.ErrTokenomicsSupplierModuleMintFailed.Wrapf(
			"distributing rewards to supplier with address %s shareholders: %v",
			supplier.Address,
			err,
		)
=======
	// Send a portion of the rewards to the supplier
	supplierCoins, err := k.sendRewardsToAccount(ctx, supplier.OwnerAddress, newMintAmtFloat, MintAllocationSupplier)
	if err != nil {
		return tokenomictypes.ErrTokenomicsSendingMindRewards.Wrapf("sending rewards to supplier: %v", err)
>>>>>>> 98b0446b
	}
	supplierCoin := cosmostypes.NewCoin(volatile.DenomuPOKT, math.NewInt(newMintAmtInt))
	logger.Debug(fmt.Sprintf("sent (%v) newley minted coins from the tokenomics module to the supplier with address %q", supplierCoin, supplier.Address))

	// Send a portion of the rewards to the DAO
	daoCoin, err := k.sendRewardsToAccount(ctx, k.GetAuthority(), newMintAmtFloat, MintAllocationDAO)
	if err != nil {
		return tokenomictypes.ErrTokenomicsSendingMintRewards.Wrapf("sending rewards to DAO: %v", err)
	}
	logger.Debug(fmt.Sprintf("sent (%v) newley minted coins from the tokenomics module to the DAO with address %q", daoCoin, k.GetAuthority()))

	// Send a portion of the rewards to the source owner
	serviceCoins, err := k.sendRewardsToAccount(ctx, service.OwnerAddress, newMintAmtFloat, MintAllocationSourceOwner)
	if err != nil {
		return tokenomictypes.ErrTokenomicsSendingMintRewards.Wrapf("sending rewards to source owner: %v", err)
	}
	logger.Debug(fmt.Sprintf("sent (%v) newley minted coins from the tokenomics module to the source owner with address %q", serviceCoins, service.OwnerAddress))

	// Send a portion of the rewards to the block proposer
	proposerAddr := cosmostypes.AccAddress(sdk.UnwrapSDKContext(ctx).BlockHeader().ProposerAddress).String()
	proposerCoins, err := k.sendRewardsToAccount(ctx, proposerAddr, newMintAmtFloat, MintAllocationProposer)
	if err != nil {
		return tokenomictypes.ErrTokenomicsSendingMintRewards.Wrapf("sending rewards to proposer: %v", err)
	}
	logger.Debug(fmt.Sprintf("sent (%v) newley minted coins from the tokenomics module to the proposer with address %q", proposerCoins, proposerAddr))

	// TODO_MAINNET: Verify that the total distributed coins equals the settlement coins which could happen due to float rounding
	totalDistributedCoins := appCoin.Add(supplierCoin).Add(*daoCoin).Add(*serviceCoins).Add(*proposerCoins)
	if totalDistributedCoins.Amount.BigInt().Cmp(settlementCoins.Amount.BigInt()) != 0 {
		logger.Error(fmt.Sprintf("TODO_MAINNET: The total distributed coins (%v) does not equal the settlement coins (%v)", totalDistributedCoins, settlementCoins.Amount.BigInt()))
	}
	logger.Info(fmt.Sprintf("distributed (%v) coins to the application, supplier, DAO, source owner, and proposer", totalDistributedCoins))

	return nil
}

// sendRewardsToAccount sends (settlementAmtFloat * allocation) tokens from the
// tokenomics module account to the specified address.
func (k Keeper) sendRewardsToAccount(
	ctx context.Context,
	addr string,
	settlementAmtFloat *big.Float,
	allocation float64,
) (*sdk.Coin, error) {
	logger := k.Logger().With("method", "mintRewardsToAccount")

	accountAddr, err := cosmostypes.AccAddressFromBech32(addr)
	if err != nil {
		return nil, err
	}

	coinsToAccAmt, _ := new(big.Float).Mul(settlementAmtFloat, big.NewFloat(allocation)).Int64()
	coinToAcc := cosmostypes.NewCoin(volatile.DenomuPOKT, math.NewInt(coinsToAccAmt))
	if err := k.bankKeeper.SendCoinsFromModuleToAccount(
		ctx, suppliertypes.ModuleName, accountAddr, sdk.NewCoins(coinToAcc),
	); err != nil {
		return nil, err
	}
	logger.Info(fmt.Sprintf("sent (%v) coins from the tokenomics module to the account with address %q", coinToAcc, addr))

	return &coinToAcc, nil
}

func (k Keeper) handleOverservicedApplication(
	ctx context.Context,
	application *apptypes.Application,
	settlementCoins cosmostypes.Coin,
) (
	newSettlementCoins cosmostypes.Coin,
	err error,
) {
	logger := k.Logger().With("method", "handleOverservicedApplication")
	// over-serviced application
	logger.Warn(fmt.Sprintf(
		"THIS SHOULD NEVER HAPPEN. Application with address %s needs to be charged more than it has staked: %v > %v",
		application.Address,
		settlementCoins,
		application.Stake,
	))

	// TODO_MAINNET(@Olshansk, @RawthiL): The application was over-serviced in the last session so it basically
	// goes "into debt". Need to design a way to handle this when we implement
	// probabilistic proofs and add all the parameter logic. Do we touch the application balance?
	// Do we just let it go into debt? Do we penalize the application? Do we unstake it? Etc...
	// See this document from @red-0ne and @bryanchriswhite for more context: notion.so/buildwithgrove/Off-chain-Application-Stake-Tracking-6a8bebb107db4f7f9dc62cbe7ba555f7
	expectedBurn := settlementCoins

	applicationOverservicedEvent := &tokenomicstypes.EventApplicationOverserviced{
		ApplicationAddr: application.Address,
		ExpectedBurn:    &expectedBurn,
		EffectiveBurn:   application.GetStake(),
	}
	eventManager := cosmostypes.UnwrapSDKContext(ctx).EventManager()
	if err := eventManager.EmitTypedEvent(applicationOverservicedEvent); err != nil {
		return cosmostypes.Coin{}, tokenomicstypes.ErrTokenomicsApplicationOverserviced.Wrapf(
			"application address: %s; expected burn %s; effective burn: %s",
			application.GetAddress(),
			expectedBurn.String(),
			application.GetStake().String(),
		)
	}
	return *application.Stake, nil
}

// numRelaysToCoin calculates the amount of uPOKT to mint based on the number of compute units.
func (k Keeper) numRelaysToCoin(
	ctx context.Context,
	numRelays uint64, // numRelays is a session specific parameter
	service *sharedtypes.Service,
) (cosmostypes.Coin, error) {
	// CUTTM is a GLOBAL network wide parameter
	computeUnitsToTokensMultiplier := k.GetParams(ctx).ComputeUnitsToTokensMultiplier
	// CUPR is a LOCAL service specific parameter
	computeUnitsPerRelay := service.ComputeUnitsPerRelay
	upoktAmount := math.NewInt(int64(numRelays * computeUnitsPerRelay * computeUnitsToTokensMultiplier))
	if upoktAmount.IsNegative() {
		return cosmostypes.Coin{}, tokenomicstypes.ErrTokenomicsRootHashInvalid.Wrap("sum * compute_units_to_tokens_multiplier is negative")
	}

	return cosmostypes.NewCoin(volatile.DenomuPOKT, upoktAmount), nil
}

// distributeSupplierRewardsToShareHolders distributes the supplier rewards to its
// shareholders based on the rev share percentage of the service.
func (k Keeper) distributeSupplierRewardsToShareHolders(
	ctx context.Context,
	supplierAddr string,
	serviceId string,
	amountToDistribute uint64,
) error {
	logger := k.Logger().With("method", "distributeSupplierRewardsToShareHolders")

	supplier, supplierFound := k.supplierKeeper.GetSupplier(ctx, supplierAddr)
	if !supplierFound {
		return tokenomicstypes.ErrTokenomicsSupplierRevShareFailed.Wrapf(
			"supplier with address %q not found",
			supplierAddr,
		)
	}

	var serviceRevShare []*sharedtypes.ServiceRevShare
	for _, svc := range supplier.Services {
		if svc.Service.Id == serviceId {
			serviceRevShare = svc.RevShare
			break
		}
	}

	if serviceRevShare == nil {
		return tokenomicstypes.ErrTokenomicsSupplierRevShareFailed.Wrapf(
			"service %q not found in supplier %v",
			serviceId,
			supplier,
		)
	}

	totalDistributed := int64(0)
	settlementAmountFloat := new(big.Float).SetUint64(amountToDistribute)
	shareAmountMap := make(map[string]int64, len(serviceRevShare))

	for _, revshare := range serviceRevShare {
		// TODO_MAINNET: Consider using fixed point arithmetic for deterministic results.
		shareFloat := big.NewFloat(float64(revshare.RevSharePercentage) / 100)
		shareAmount, _ := big.NewFloat(0).Mul(settlementAmountFloat, shareFloat).Int64()
		totalDistributed += shareAmount
		shareAmountMap[revshare.Address] = shareAmount
	}

	// Add any remainder due to floating point arithmetic to the first shareholder.
	remainder := amountToDistribute - uint64(totalDistributed)
	shareAmountMap[serviceRevShare[0].Address] += int64(remainder)

	for shareHolderAddress, shareAmount := range shareAmountMap {
		shareAmountCoin := cosmostypes.NewCoin(volatile.DenomuPOKT, math.NewInt(shareAmount))
		shareAmountCoins := cosmostypes.NewCoins(shareAmountCoin)
		shareHolderAccAddress, err := sdk.AccAddressFromBech32(shareHolderAddress)
		if err != nil {
			return err
		}

		// Send the newley minted uPOKT from the supplier module account
		// to the supplier's shareholders.
		if err := k.bankKeeper.SendCoinsFromModuleToAccount(
			ctx, suppliertypes.ModuleName, shareHolderAccAddress, shareAmountCoins,
		); err != nil {
			return err
		}

		logger.Info(fmt.Sprintf("sent %s from the supplier module to the supplier shareholder with address %q", shareAmountCoin, supplierAddr))
	}

	logger.Info(fmt.Sprintf("distributed %d uPOKT to supplier %q shareholders", amountToDistribute, supplierAddr))

	return nil
}<|MERGE_RESOLUTION|>--- conflicted
+++ resolved
@@ -275,23 +275,11 @@
 	}
 	logger.Info(fmt.Sprintf("minted (%v) coins in the supplier module", settlementCoin))
 
-<<<<<<< HEAD
 	amount := settlementCoin.Amount.Uint64()
-	if err := k.distributeSupplierRewardsToShareHolders(ctx, supplierAddr.String(), service.Id, amount); err != nil {
+	if err = k.distributeSupplierRewardsToShareHolders(ctx, ownerAddr.String(), service.Id, amount); err != nil {
 		return tokenomicstypes.ErrTokenomicsSupplierModuleMintFailed.Wrapf(
 			"distributing rewards to supplier with address %s shareholders: %v",
-			supplierAddr,
-=======
-	// Send the newley minted uPOKT from the supplier module account
-	// to the supplier's account.
-	if err = k.bankKeeper.SendCoinsFromModuleToAccount(
-		ctx, suppliertypes.ModuleName, ownerAddr, sdk.NewCoins(settlementCoins),
-	); err != nil {
-		return tokenomicstypes.ErrTokenomicsSupplierModuleSendFailed.Wrapf(
-			"sending (%s) to supplier with address %s: %v",
-			settlementCoins,
-			supplier.Address,
->>>>>>> 98b0446b
+			ownerAddr,
 			err,
 		)
 	}
@@ -364,20 +352,13 @@
 	}
 	logger.Debug(fmt.Sprintf("sent (%v) newley minted coins from the tokenomics module to the application with address %q", appCoin, application.Address))
 
-<<<<<<< HEAD
 	// Send a portion of the rewards to the supplier shareholders.
-	if err := k.distributeSupplierRewardsToShareHolders(ctx, supplier.Address, service.Id, uint64(newMintAmtInt)); err != nil {
+	if err = k.distributeSupplierRewardsToShareHolders(ctx, supplier.Address, service.Id, uint64(newMintAmtInt)); err != nil {
 		return tokenomicstypes.ErrTokenomicsSupplierModuleMintFailed.Wrapf(
 			"distributing rewards to supplier with address %s shareholders: %v",
 			supplier.Address,
 			err,
 		)
-=======
-	// Send a portion of the rewards to the supplier
-	supplierCoins, err := k.sendRewardsToAccount(ctx, supplier.OwnerAddress, newMintAmtFloat, MintAllocationSupplier)
-	if err != nil {
-		return tokenomictypes.ErrTokenomicsSendingMindRewards.Wrapf("sending rewards to supplier: %v", err)
->>>>>>> 98b0446b
 	}
 	supplierCoin := cosmostypes.NewCoin(volatile.DenomuPOKT, math.NewInt(newMintAmtInt))
 	logger.Debug(fmt.Sprintf("sent (%v) newley minted coins from the tokenomics module to the supplier with address %q", supplierCoin, supplier.Address))
