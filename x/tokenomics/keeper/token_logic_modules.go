package keeper

import (
	"context"
	"fmt"
	"math/big"

	"cosmossdk.io/log"
	"cosmossdk.io/math"
	cosmostypes "github.com/cosmos/cosmos-sdk/types"
	sdk "github.com/cosmos/cosmos-sdk/types"
	"github.com/pokt-network/smt"

	"github.com/pokt-network/poktroll/app/volatile"
	"github.com/pokt-network/poktroll/pkg/crypto/protocol"
	"github.com/pokt-network/poktroll/telemetry"
	apptypes "github.com/pokt-network/poktroll/x/application/types"
	prooftypes "github.com/pokt-network/poktroll/x/proof/types"
	servicekeeper "github.com/pokt-network/poktroll/x/service/keeper"
	servicetypes "github.com/pokt-network/poktroll/x/service/types"
	sessionkeeper "github.com/pokt-network/poktroll/x/session/keeper"
	sessiontypes "github.com/pokt-network/poktroll/x/session/types"
	sharedtypes "github.com/pokt-network/poktroll/x/shared/types"
	suppliertypes "github.com/pokt-network/poktroll/x/supplier/types"
	tokenomicstypes "github.com/pokt-network/poktroll/x/tokenomics/types"
)

var (
	// Governance parameters for the TLMGlobalMint module
	// TODO_BETA(@red-0ne, #732): Make this a governance parameter and give it a non-zero value + tests.
	// GlobalInflationPerClaim is the percentage of the claim amount that is minted
	// by TLMGlobalMint to reward the actors in the network.
	GlobalInflationPerClaim = 0.1
)

const (
	// TODO_BETA(@bryanchriswhite): Make all of these governance params
	MintAllocationDAO         = 0.1
	MintAllocationProposer    = 0.05
	MintAllocationSupplier    = 0.7
	MintAllocationSourceOwner = 0.15
	MintAllocationApplication = 0.0

	// MintDistributionAllowableTolerancePercent is the percent difference that is allowable
	// between the number of minted/ tokens in the tokenomics module and what is distributed
	// to pocket network participants.
	// This internal constant SHOULD ONLY be used in TokenLogicModuleGlobalMint.
	// Due to floating point arithmetic, the total amount of minted coins may be slightly
	// larger than what is distributed to pocket network participants
	// TODO_MAINNET: Figure out if we can avoid this tolerance and use fixed point arithmetic.
	MintDistributionAllowableTolerancePercent = 0.02 // 2%
	// MintDistributionAllowableToleranceAbsolution is similar to MintDistributionAllowableTolerancePercent
	// but provides an absolute number where the % difference might no be
	// meaningful for small absolute numbers.
	// TODO_MAINNET: Figure out if we can avoid this tolerance and use fixed point arithmetic.
	MintDistributionAllowableToleranceAbs = 5.0 // 5 uPOKT
)

type TokenLogicModule int

const (
	// TLMRelayBurnEqualsMint is the token logic module that burns the application's
	// stake balance based on the amount of work done by the supplier.
	// The same amount of tokens is minted and added to the supplier account balance.
	// When the network achieves maturity in the far future, this is theoretically
	// the only TLM that will be necessary.
	TLMRelayBurnEqualsMint TokenLogicModule = iota

	// TLMGlobalMint is the token logic module that mints new tokens based on the
	// global governance parameters in order to reward the participants providing
	// services while keeping inflation in check.
	TLMGlobalMint

	// TLMGlobalMintReimbursementRequest is the token logic module that complements
	// TLMGlobalMint to enable permissionless demand.
	// In order to prevent self-dealing attacks, applications will be overcharged by
	// the amount equal to global inflation, those funds will be sent to the DAO/PNF,
	// and an event will be emitted to track and send reimbursements; managed offchain by PNF.
	// TODO_POST_MAINNET: Introduce proper tokenomics based on the research done by @rawthil and @shane.
	TLMGlobalMintReimbursementRequest
)

var tokenLogicModuleStrings = [...]string{
	"TLMRelayBurnEqualsMint",
	"TLMGlobalMint",
	"TLMGlobalMintReimbursementRequest",
}

func (tlm TokenLogicModule) String() string {
	return tokenLogicModuleStrings[tlm]
}

func (tlm TokenLogicModule) EnumIndex() int {
	return int(tlm)
}

// TokenLogicModuleProcessor is the method signature that all token logic modules
// are expected to implement.
// IMPORTANT_SIDE_EFFECTS: Please note that TLMs may update the application and supplier objects,
// which is why they are passed in as pointers. NOTE: TLMs SHOULD NOT persist any state changes.
// Persistence of updated application and supplier to the keeper is currently done by the TLM
// processor in `ProcessTokenLogicModules()`. This design and separation of concerns may change
// in the future.
// DEV_NOTE: As of writing this, this is only in anticipation of potentially unstaking
// actors if their stake falls below a certain threshold.
type TokenLogicModuleProcessor func(
	Keeper,
	context.Context,
	*sharedtypes.Service,
	*sessiontypes.SessionHeader,
	*apptypes.Application,
	*sharedtypes.Supplier,
	cosmostypes.Coin, // This is the "actualSettlementCoin" rather than just the "claimCoin" because of how settlement functions; see ensureClaimAmountLimits for details.
	*servicetypes.RelayMiningDifficulty,
) error

// tokenLogicModuleProcessorMap is a map of TLMs to their respective independent processors.
var tokenLogicModuleProcessorMap = map[TokenLogicModule]TokenLogicModuleProcessor{
	TLMRelayBurnEqualsMint:            Keeper.TokenLogicModuleRelayBurnEqualsMint,
	TLMGlobalMint:                     Keeper.TokenLogicModuleGlobalMint,
	TLMGlobalMintReimbursementRequest: Keeper.TokenLogicModuleGlobalMintReimbursementRequest,
}

func init() {
	// Ensure 100% of minted rewards are allocated
	if 1.0 != MintAllocationDAO+MintAllocationProposer+MintAllocationSupplier+MintAllocationSourceOwner+MintAllocationApplication {
		panic("mint allocation percentages do not add to 1.0")
	}

	_, hasGlobalMintTLM := tokenLogicModuleProcessorMap[TLMGlobalMint]
	_, hasGlobalMintReimbursementRequestTLM := tokenLogicModuleProcessorMap[TLMGlobalMintReimbursementRequest]
	if hasGlobalMintTLM != hasGlobalMintReimbursementRequestTLM {
		panic("TLMGlobalMint and TLMGlobalMintReimbursementRequest must be (de-)activated together")
	}
}

// ProcessTokenLogicModules is the entrypoint for all TLM processing.
//
// It is responsible for running all the independent TLMs necessary to limit, burn, mint or transfer tokens as a result of the
// amount of work (i.e. relays, compute units) done in proportion to the global governance parameters.
//
// Prior to running the TLMs, it handles the business logic of converting the claimed
// amount to the actual settlement amount and handling the case for overserviced applications.
//
// IMPORTANT: It is assumed that the proof for the claim has been validated BEFORE calling this function.
func (k Keeper) ProcessTokenLogicModules(
	ctx context.Context,
	claim *prooftypes.Claim,
	applicationInitialStake cosmostypes.Coin,
) (err error) {
	logger := k.Logger().With("method", "ProcessTokenLogicModules")

	// Telemetry variable declaration to be emitted at the end of the function
	claimSettlementCoin := cosmostypes.NewCoin("upokt", math.NewInt(0))
	isSuccessful := false

	// This is emitted only when the function returns (successful or not)
	defer telemetry.EventSuccessCounter(
		"process_token_logic_modules",
		func() float32 {
			if claimSettlementCoin.Amount.BigInt() == nil {
				return 0
			}

			// Avoid out of range errors by converting to float64 first
			claimSettlementFloat64, _ := claimSettlementCoin.Amount.BigInt().Float64()
			return float32(claimSettlementFloat64)
		},
		func() bool { return isSuccessful },
	)

	// Sanity check the claim is not nil. Validation of the claim is expected by the caller.
	if claim == nil {
		logger.Error("received a nil claim")
		return tokenomicstypes.ErrTokenomicsClaimNil
	}

	// Retrieve & validate the session header
	sessionHeader := claim.GetSessionHeader()
	if sessionHeader == nil {
		logger.Error("received a nil session header")
		return tokenomicstypes.ErrTokenomicsSessionHeaderNil
	}
	if err = sessionHeader.ValidateBasic(); err != nil {
		logger.Error("received an invalid session header", "error", err)
		return tokenomicstypes.ErrTokenomicsSessionHeaderInvalid
	}

	// Retrieve and validate the root of the claim to determine the amount of work done
	root := (smt.MerkleSumRoot)(claim.GetRootHash())
	if !root.HasDigestSize(protocol.TrieHasherSize) {
		return tokenomicstypes.ErrTokenomicsRootHashInvalid.Wrapf(
			"root hash has invalid digest size (%d), expected (%d)",
			root.DigestSize(), protocol.TrieHasherSize,
		)
	}

	// Retrieve the sum (i.e. number of compute units) to determine the amount of work done
	numClaimComputeUnits, err := claim.GetNumClaimedComputeUnits()
	if err != nil {
		return tokenomicstypes.ErrTokenomicsRootHashInvalid.Wrapf("failed to retrieve numClaimComputeUnits: %s", err)
	}
	// TODO_MAINNET(@bryanchriswhite, @red-0ne): Fix the low-volume exploit here.
	// https://www.notion.so/buildwithgrove/RelayMiningDifficulty-and-low-volume-7aab3edf6f324786933af369c2fa5f01?pvs=4
	if numClaimComputeUnits == 0 {
		return tokenomicstypes.ErrTokenomicsRootHashInvalid.Wrap("root hash has zero relays")
	}

	numRelays, err := claim.GetNumRelays()
	if err != nil {
		return tokenomicstypes.ErrTokenomicsRootHashInvalid.Wrapf("failed to retrieve numRelays: %s", err)
	}

	/*
		TODO_POST_MAINNET: Because of how things have evolved, we are now using
		root.Count (numRelays) instead of root.Sum (numComputeUnits) to determine
		the amount of work done. This is because the compute_units_per_relay is
		a service specific (not request specific) parameter that will be maintained
		by the service owner to capture the average amount of resources (i.e.
		compute, storage, bandwidth, electricity, etc...) per request. Modifying
		this on a per request basis has been deemed too complex and not a mainnet
		blocker.
	*/

	// Retrieve the application address that is being charged; getting services and paying tokens.
	applicationAddress, err := cosmostypes.AccAddressFromBech32(sessionHeader.GetApplicationAddress())
	if err != nil || applicationAddress == nil {
		return tokenomicstypes.ErrTokenomicsApplicationAddressInvalid.Wrapf("address (%q)", sessionHeader.GetApplicationAddress())
	}

	// Retrieve the on-chain staked application record
	application, isAppFound := k.applicationKeeper.GetApplication(ctx, applicationAddress.String())
	if !isAppFound {
		logger.Warn(fmt.Sprintf("application for claim with address %q not found", applicationAddress))
		return tokenomicstypes.ErrTokenomicsApplicationNotFound
	}

	// Retrieve the supplier operator address that will be getting rewarded; providing services and earning tokens
	supplierOperatorAddr, err := cosmostypes.AccAddressFromBech32(claim.GetSupplierOperatorAddress())
	if err != nil || supplierOperatorAddr == nil {
		return tokenomicstypes.ErrTokenomicsSupplierOperatorAddressInvalid.Wrapf("address (%q)", claim.GetSupplierOperatorAddress())
	}

	// Retrieve the on-chain staked supplier record
	supplier, isSupplierFound := k.supplierKeeper.GetSupplier(ctx, supplierOperatorAddr.String())
	if !isSupplierFound {
		logger.Warn(fmt.Sprintf("supplier for claim with address %q not found", supplierOperatorAddr))
		return tokenomicstypes.ErrTokenomicsSupplierNotFound
	}

	service, isServiceFound := k.serviceKeeper.GetService(ctx, sessionHeader.ServiceId)
	if !isServiceFound {
		return tokenomicstypes.ErrTokenomicsServiceNotFound.Wrapf("service with ID %q not found", sessionHeader.ServiceId)
	}

	// Ensure the number of compute units claimed is equal to the number of relays * CUPR
	expectedClaimComputeUnits := numRelays * service.ComputeUnitsPerRelay
	if numClaimComputeUnits != expectedClaimComputeUnits {
		return tokenomicstypes.ErrTokenomicsRootHashInvalid.Wrapf(
			"mismatch: claim compute units (%d) != number of relays (%d) * service compute units per relay (%d)",
			numClaimComputeUnits,
			numRelays,
			service.ComputeUnitsPerRelay,
		)
	}

	// Retrieving the relay mining difficulty for service.
	relayMiningDifficulty, found := k.serviceKeeper.GetRelayMiningDifficulty(ctx, service.Id)
	if !found {
		relayMiningDifficulty = servicekeeper.NewDefaultRelayMiningDifficulty(ctx, logger, service.Id, servicekeeper.TargetNumRelays)
	}
	sharedParams := k.sharedKeeper.GetParams(ctx)

	// Determine the total number of tokens being claimed (i.e. for the work completed)
	// by the supplier for the amount of work they did to service the application
	// in the session.
	claimSettlementCoin, err = claim.GetClaimeduPOKT(sharedParams, relayMiningDifficulty)
	if err != nil {
		return err
	}

	// Helpers for logging the same metadata throughout this function calls
	logger = logger.With(
		"num_relays", numRelays,
		"num_claim_compute_units", numClaimComputeUnits,
		"claim_settlement_upokt", claimSettlementCoin.Amount,
		"session_id", sessionHeader.GetSessionId(),
		"service_id", sessionHeader.GetServiceId(),
		"supplier_operator", supplier.OperatorAddress,
		"application", application.Address,
	)

	// Ensure the claim amount is within the limits set by Relay Mining.
	// If not, update the settlement amount and emit relevant events.
<<<<<<< HEAD
	actualSettlementCoin, err := k.ensureClaimAmountLimits(ctx, logger, &sharedParams, &application, &supplier, claimSettlementCoin, applicationInitialStake)
=======
	actualSettlementCoin, err := k.ensureClaimAmountLimits(ctx, logger, &application, &supplier, claimSettlementCoin, applicationInitialStake)
>>>>>>> ff764308
	if err != nil {
		return err
	}
	logger = logger.With("actual_settlement_upokt", actualSettlementCoin)
	logger.Info(fmt.Sprintf("About to start processing TLMs for (%d) compute units, equal to (%s) claimed", numClaimComputeUnits, actualSettlementCoin))

	// Execute all the token logic modules processors
	for tlm, tlmProcessor := range tokenLogicModuleProcessorMap {
		logger.Info(fmt.Sprintf("Starting TLM processing: %q", tlm))
		if err = tlmProcessor(k, ctx, &service, claim.GetSessionHeader(), &application, &supplier, actualSettlementCoin, &relayMiningDifficulty); err != nil {
			return tokenomicstypes.ErrTokenomicsTLMError.Wrapf("TLM %q: %v", tlm, err)
		}
		logger.Info(fmt.Sprintf("Finished TLM processing: %q", tlm))
	}

	// TODO_POST_MAINNET: If we support multiple native tokens, we will need to start checking the denom here.
	sessionEndHeight := sharedtypes.GetSessionEndHeight(&sharedParams, cosmostypes.UnwrapSDKContext(ctx).BlockHeight())
	if application.Stake.Amount.LT(apptypes.DefaultMinStake.Amount) {
		// Mark the application as unbonding if it has less than the minimum stake.
		application.UnstakeSessionEndHeight = uint64(sessionEndHeight)
		unbondingEndHeight := apptypes.GetApplicationUnbondingHeight(&sharedParams, &application)

		appUnbondingBeginEvent := &apptypes.EventApplicationUnbondingBegin{
			Application:        &application,
			Reason:             apptypes.ApplicationUnbondingReason_BELOW_MIN_STAKE,
			SessionEndHeight:   sessionEndHeight,
			UnbondingEndHeight: unbondingEndHeight,
		}

		sdkCtx := cosmostypes.UnwrapSDKContext(ctx)
		if err = sdkCtx.EventManager().EmitTypedEvent(appUnbondingBeginEvent); err != nil {
			err = apptypes.ErrAppEmitEvent.Wrapf("(%+v): %s", appUnbondingBeginEvent, err)
			logger.Error(err.Error())
			return err
		}
	}

	// State mutation: update the application's on-chain record.
	k.applicationKeeper.SetApplication(ctx, application)
	logger.Info(fmt.Sprintf("updated on-chain application record with address %q", application.Address))

	// TODO_MAINNET: If the application stake has dropped to (near?) zero, should
	// we unstake it? Should we use it's balance? Should there be a payee of last resort?
	// Make sure to document whatever decision we come to.

	// State mutation: Update the suppliers's on-chain record
	k.supplierKeeper.SetSupplier(ctx, supplier)
	logger.Info(fmt.Sprintf("updated on-chain supplier record with address %q", supplier.OperatorAddress))

	// Update isSuccessful to true for telemetry
	isSuccessful = true
	return nil
}

// TokenLogicModuleRelayBurnEqualsMint processes the business logic for the RelayBurnEqualsMint TLM.
func (k Keeper) TokenLogicModuleRelayBurnEqualsMint(
	ctx context.Context,
	service *sharedtypes.Service,
	_ *sessiontypes.SessionHeader,
	application *apptypes.Application,
	supplier *sharedtypes.Supplier,
	settlementCoin cosmostypes.Coin,
	relayMiningDifficulty *servicetypes.RelayMiningDifficulty,
) error {
	logger := k.Logger().With("method", "TokenLogicModuleRelayBurnEqualsMint")

	// DEV_NOTE: We are doing a mint & burn + transfer, instead of a simple transfer
	// of funds from the application stake to the supplier balance in order to enable second
	// order economic effects with more optionality. This could include funds
	// going to pnf, delegators, enabling bonuses/rebates, etc...

	// Mint new uPOKT to the supplier module account.
	// These funds will be transferred to the supplier's shareholders below.
	// For reference, see operate/configs/supplier_staking_config.md.
	if err := k.bankKeeper.MintCoins(
		ctx, suppliertypes.ModuleName, sdk.NewCoins(settlementCoin),
	); err != nil {
		return tokenomicstypes.ErrTokenomicsSupplierModuleSendFailed.Wrapf(
			"minting %s to the supplier module account: %v",
			settlementCoin,
			err,
		)
	}
	logger.Info(fmt.Sprintf("minted (%v) coins in the supplier module", settlementCoin))

	// Distribute the rewards to the supplier's shareholders based on the rev share percentage.
	if err := k.distributeSupplierRewardsToShareHolders(ctx, supplier, service.Id, settlementCoin.Amount.Uint64()); err != nil {
		return tokenomicstypes.ErrTokenomicsSupplierModuleMintFailed.Wrapf(
			"distributing rewards to supplier with operator address %s shareholders: %v",
			supplier.OperatorAddress,
			err,
		)
	}
	logger.Info(fmt.Sprintf("sent (%v) from the supplier module to the supplier account with address %q", settlementCoin, supplier.OperatorAddress))

	// Burn uPOKT from the application module account which was held in escrow
	// on behalf of the application account.
	if err := k.bankKeeper.BurnCoins(
		ctx, apptypes.ModuleName, sdk.NewCoins(settlementCoin),
	); err != nil {
		return tokenomicstypes.ErrTokenomicsApplicationModuleBurn.Wrapf("burning %s from the application module account: %v", settlementCoin, err)
	}
	logger.Info(fmt.Sprintf("burned (%v) from the application module account", settlementCoin))

	// Update the application's on-chain stake
	newAppStake, err := application.Stake.SafeSub(settlementCoin)
	if err != nil {
		return tokenomicstypes.ErrTokenomicsApplicationNewStakeInvalid.Wrapf("application %q stake cannot be reduced to a negative amount %v", application.Address, newAppStake)
	}
	application.Stake = &newAppStake
	logger.Info(fmt.Sprintf("updated application %q stake to %v", application.Address, newAppStake))

	return nil
}

// TokenLogicModuleGlobalMint processes the business logic for the GlobalMint TLM.
func (k Keeper) TokenLogicModuleGlobalMint(
	ctx context.Context,
	service *sharedtypes.Service,
	_ *sessiontypes.SessionHeader,
	application *apptypes.Application,
	supplier *sharedtypes.Supplier,
	settlementCoin cosmostypes.Coin,
	relayMiningDifficulty *servicetypes.RelayMiningDifficulty,
) error {
	logger := k.Logger().With("method", "TokenLogicModuleGlobalMint")

	if GlobalInflationPerClaim == 0 {
		logger.Warn("global inflation is set to zero. Skipping Global Mint TLM.")
		return nil
	}

	// Determine how much new uPOKT to mint based on global inflation
	newMintCoin, newMintAmtFloat := CalculateGlobalPerClaimMintInflationFromSettlementAmount(settlementCoin)
	if newMintCoin.Amount.Int64() == 0 {
		return tokenomicstypes.ErrTokenomicsMintAmountZero
	}

	// Mint new uPOKT to the tokenomics module account
	if err := k.bankKeeper.MintCoins(ctx, tokenomicstypes.ModuleName, sdk.NewCoins(newMintCoin)); err != nil {
		return tokenomicstypes.ErrTokenomicsModuleMintFailed.Wrapf(
			"minting (%s) to the tokenomics module account: %v", newMintCoin, err)
	}
	logger.Info(fmt.Sprintf("minted (%s) to the tokenomics module account", newMintCoin))

	// Send a portion of the rewards to the application
	appCoin, err := k.sendRewardsToAccount(ctx, tokenomicstypes.ModuleName, application.GetAddress(), &newMintAmtFloat, MintAllocationApplication)
	if err != nil {
		return tokenomicstypes.ErrTokenomicsSendingMintRewards.Wrapf("sending rewards to application: %v", err)
	}
	logger.Debug(fmt.Sprintf("sent (%v) newley minted coins from the tokenomics module to the application with address %q", appCoin, application.Address))

	// Send a portion of the rewards to the supplier shareholders.
	supplierCoinsToShareAmt := calculateAllocationAmount(&newMintAmtFloat, MintAllocationSupplier)
	supplierCoin := cosmostypes.NewCoin(volatile.DenomuPOKT, math.NewInt(supplierCoinsToShareAmt))
	// Send funds from the tokenomics module to the supplier module account
	if err = k.bankKeeper.SendCoinsFromModuleToModule(ctx, tokenomicstypes.ModuleName, suppliertypes.ModuleName, sdk.NewCoins(supplierCoin)); err != nil {
		return tokenomicstypes.ErrTokenomicsSupplierModuleSendFailed.Wrapf(
			"transferring (%s) from the tokenomics module account to the supplier module account: %v",
			supplierCoin,
			err,
		)
	}
	// Distribute the rewards from within the supplier's module account.
	if err = k.distributeSupplierRewardsToShareHolders(ctx, supplier, service.Id, uint64(supplierCoinsToShareAmt)); err != nil {
		return tokenomicstypes.ErrTokenomicsSupplierModuleMintFailed.Wrapf(
			"distributing rewards to supplier with operator address %s shareholders: %v",
			supplier.OperatorAddress,
			err,
		)
	}
	logger.Debug(fmt.Sprintf("sent (%v) newley minted coins from the tokenomics module to the supplier with address %q", supplierCoin, supplier.OperatorAddress))

	// Send a portion of the rewards to the DAO
	daoCoin, err := k.sendRewardsToAccount(ctx, tokenomicstypes.ModuleName, k.GetAuthority(), &newMintAmtFloat, MintAllocationDAO)
	if err != nil {
		return tokenomicstypes.ErrTokenomicsSendingMintRewards.Wrapf("sending rewards to DAO: %v", err)
	}
	logger.Debug(fmt.Sprintf("sent (%v) newley minted coins from the tokenomics module to the DAO with address %q", daoCoin, k.GetAuthority()))

	// Send a portion of the rewards to the source owner
	serviceCoin, err := k.sendRewardsToAccount(ctx, tokenomicstypes.ModuleName, service.OwnerAddress, &newMintAmtFloat, MintAllocationSourceOwner)
	if err != nil {
		return tokenomicstypes.ErrTokenomicsSendingMintRewards.Wrapf("sending rewards to source owner: %v", err)
	}
	logger.Debug(fmt.Sprintf("sent (%v) newley minted coins from the tokenomics module to the source owner with address %q", serviceCoin, service.OwnerAddress))

	// Send a portion of the rewards to the block proposer
	proposerAddr := cosmostypes.AccAddress(sdk.UnwrapSDKContext(ctx).BlockHeader().ProposerAddress).String()
	proposerCoin, err := k.sendRewardsToAccount(ctx, tokenomicstypes.ModuleName, proposerAddr, &newMintAmtFloat, MintAllocationProposer)
	if err != nil {
		return tokenomicstypes.ErrTokenomicsSendingMintRewards.Wrapf("sending rewards to proposer: %v", err)
	}
	logger.Debug(fmt.Sprintf("sent (%v) newley minted coins from the tokenomics module to the proposer with address %q", proposerCoin, proposerAddr))

	// Check and log the total amount of coins distributed
	if err := k.ensureMintedCoinsAreDistributed(logger, appCoin, supplierCoin, daoCoin, serviceCoin, proposerCoin, newMintCoin); err != nil {
		return err
	}

	return nil
}

// TokenLogicModuleGlobalMintReimbursementRequest processes the business logic
// for the GlobalMintReimbursementRequest TLM.
func (k Keeper) TokenLogicModuleGlobalMintReimbursementRequest(
	ctx context.Context,
	service *sharedtypes.Service,
	sessionHeader *sessiontypes.SessionHeader,
	application *apptypes.Application,
	supplier *sharedtypes.Supplier,
	actualSettlementCoin cosmostypes.Coin,
	relayMiningDifficulty *servicetypes.RelayMiningDifficulty,
) error {
	logger := k.Logger().With("method", "TokenLogicModuleGlobalMintReimbursementRequest")

	// Do not process the reimbursement request if there is no global inflation.
	if GlobalInflationPerClaim == 0 {
		logger.Warn("global inflation is set to zero. Skipping Global Mint Reimbursement Request TLM.")
		return nil
	}

	// Determine how much new uPOKT to mint based on global inflation
	newMintCoin, _ := CalculateGlobalPerClaimMintInflationFromSettlementAmount(actualSettlementCoin)
	if newMintCoin.Amount.Int64() == 0 {
		return tokenomicstypes.ErrTokenomicsMintAmountZero
	}

	newAppStake, err := application.Stake.SafeSub(newMintCoin)
	// This should THEORETICALLY NEVER fall below zero.
	// `ensureClaimAmountLimits` should have already checked and adjusted the settlement
	// amount so that the application stake covers the global inflation.
	// TODO_POST_MAINNET: Consider removing this since it should never happen just to simplify the code
	if err != nil {
		return err
	}
	application.Stake = &newAppStake
	logger.Info(fmt.Sprintf("updated application %q stake to %s", application.Address, newAppStake))

	globalInflationMintedCoinsForClaim := sdk.NewCoins(newMintCoin)

	// Send the global per claim mint inflation uPOKT from the tokenomics module
	// account to PNF/DAO.
	daoAccountAddr, err := cosmostypes.AccAddressFromBech32(k.GetAuthority())
	if err != nil {
		return tokenomicstypes.ErrTokenomicsApplicationReimbursementRequestFailed.Wrapf(
			"getting PNF/DAO address: %v",
			err,
		)
	}

	// Send the global per claim mint inflation uPOKT from the application module
	// account to the tokenomics module account as an intermediary step.
	if err := k.bankKeeper.SendCoinsFromModuleToModule(
		ctx, apptypes.ModuleName, tokenomicstypes.ModuleName, globalInflationMintedCoinsForClaim,
	); err != nil {
		return tokenomicstypes.ErrTokenomicsApplicationReimbursementRequestFailed.Wrapf(
			"sending %s from the application module account to the tokenomics module account: %v",
			newMintCoin, err,
		)
	}
	logger.Info(fmt.Sprintf(
		"sent (%s) from the application module account to the tokenomics module account",
		newMintCoin,
	))

	// Send the global per claim mint inflation uPOKT from the tokenomics module
	// for second order economic effects.
	// See: https://discord.com/channels/824324475256438814/997192534168182905/1299372745632649408
	if err := k.bankKeeper.SendCoinsFromModuleToAccount(
		ctx, tokenomicstypes.ModuleName, daoAccountAddr, globalInflationMintedCoinsForClaim,
	); err != nil {
		return tokenomicstypes.ErrTokenomicsApplicationReimbursementRequestFailed.Wrapf(
			"sending %s from the tokenomics module account to the PNF/DAO account: %v",
			newMintCoin, err,
		)
	}

	// Prepare and emit the event for the application that'll required reimbursement.
	// Recall that it is being overcharged to compoensate for global inflation while
	// preventing self-dealing attacks.
	reimbursementRequestEvent := &tokenomicstypes.EventApplicationReimbursementRequest{
		ApplicationAddr:      application.Address,
		SupplierOperatorAddr: supplier.OperatorAddress,
		SupplierOwnerAddr:    supplier.OwnerAddress,
		ServiceId:            service.Id,
		SessionId:            sessionHeader.SessionId,
		Amount:               &newMintCoin,
	}

	eventManger := cosmostypes.UnwrapSDKContext(ctx).EventManager()
	if err := eventManger.EmitTypedEvent(reimbursementRequestEvent); err != nil {
		err = tokenomicstypes.ErrTokenomicsEmittingEventFailed.Wrapf(
			"(%+v): %s",
			reimbursementRequestEvent, err,
		)

		logger.Error(err.Error())
		return err
	}

	return nil
}

func (k Keeper) ensureMintedCoinsAreDistributed(
	logger log.Logger,
	appCoin, supplierCoin, daoCoin, serviceCoin, proposerCoin, newMintCoin cosmostypes.Coin,
) error {
	// Compute the difference between the total distributed coins and the amount of newly minted coins
	totalMintDistributedCoin := appCoin.Add(supplierCoin).Add(daoCoin).Add(serviceCoin).Add(proposerCoin)
	coinDifference := new(big.Int).Sub(totalMintDistributedCoin.Amount.BigInt(), newMintCoin.Amount.BigInt())
	coinDifference = coinDifference.Abs(coinDifference)
	percentDifference := new(big.Float).Quo(new(big.Float).SetInt(coinDifference), new(big.Float).SetInt(newMintCoin.Amount.BigInt()))

	// Helper booleans for readability
	doesDiscrepancyExist := coinDifference.Cmp(big.NewInt(0)) > 0
	isPercentDifferenceTooLarge := percentDifference.Cmp(big.NewFloat(MintDistributionAllowableTolerancePercent)) > 0
	isAbsDifferenceSignificant := coinDifference.Cmp(big.NewInt(int64(MintDistributionAllowableToleranceAbs))) > 0

	// No discrepancy, return early
	logger.Info(fmt.Sprintf("distributed (%v) coins to the application, supplier, DAO, source owner, and proposer", totalMintDistributedCoin))
	if !doesDiscrepancyExist {
		return nil
	}

	// Discrepancy exists and is too large, return an error
	if isPercentDifferenceTooLarge && isAbsDifferenceSignificant {
		return tokenomicstypes.ErrTokenomicsAmountMismatchTooLarge.Wrapf(
			"the total distributed coins (%v) do not equal the amount of newly minted coins (%v) with a percent difference of (%f). Likely floating point arithmetic.\n"+
				"appCoin: %v, supplierCoin: %v, daoCoin: %v, serviceCoin: %v, proposerCoin: %v",
			totalMintDistributedCoin, newMintCoin, percentDifference,
			appCoin, supplierCoin, daoCoin, serviceCoin, proposerCoin)
	}

	// Discrepancy exists but is within tolerance, log and return nil
	logger.Warn(fmt.Sprintf("Floating point arithmetic led to a discrepancy of %v (%f) between the total distributed coins (%v) and the amount of new minted coins (%v).\n"+
		"appCoin: %v, supplierCoin: %v, daoCoin: %v, serviceCoin: %v, proposerCoin: %v",
		coinDifference, percentDifference, totalMintDistributedCoin, newMintCoin,
		appCoin, supplierCoin, daoCoin, serviceCoin, proposerCoin))
	return nil
}

// sendRewardsToAccount sends (settlementAmtFloat * allocation) tokens from the
// tokenomics module account to the specified address.
func (k Keeper) sendRewardsToAccount(
	ctx context.Context,
	srcModule string,
	destAdr string,
	settlementAmtFloat *big.Float,
	allocation float64,
) (sdk.Coin, error) {
	logger := k.Logger().With("method", "mintRewardsToAccount")

	accountAddr, err := cosmostypes.AccAddressFromBech32(destAdr)
	if err != nil {
		return sdk.Coin{}, err
	}

	coinsToAccAmt := calculateAllocationAmount(settlementAmtFloat, allocation)
	coinToAcc := cosmostypes.NewCoin(volatile.DenomuPOKT, math.NewInt(coinsToAccAmt))
	if err := k.bankKeeper.SendCoinsFromModuleToAccount(
		ctx, srcModule, accountAddr, sdk.NewCoins(coinToAcc),
	); err != nil {
		return sdk.Coin{}, err
	}
	logger.Info(fmt.Sprintf("sent (%v) coins from the tokenomics module to the account with address %q", coinToAcc, destAdr))

	return coinToAcc, nil
}

// ensureClaimAmountLimits checks if the application was overserviced and handles
// the case if it was.
// Per Algorithm #1 in the Relay Mining paper, the maximum amount that a single supplier
// can claim in a session is AppStake/NumSuppliersPerSession.
// If this is not the case, then the supplier essentially did "free work" and the
// actual claim amount is less than what was claimed.
// Ref: https://arxiv.org/pdf/2305.10672
func (k Keeper) ensureClaimAmountLimits(
	ctx context.Context,
	logger log.Logger,
	sharedParams *sharedtypes.Params,
	application *apptypes.Application,
	supplier *sharedtypes.Supplier,
	claimSettlementCoin cosmostypes.Coin,
	initialApplicationStake cosmostypes.Coin,
) (
	actualSettlementCoins cosmostypes.Coin,
	err error,
) {
	logger = logger.With("helper", "ensureClaimAmountLimits")

<<<<<<< HEAD
=======
	// TODO_BETA(@red-0ne): Make relay miners use the appStake at the beginning
	// of a session to determine the maximum amount they can claim.
>>>>>>> ff764308
	// Note that this also incorporates MintPerClaimGlobalInflation since applications
	// are being overcharged by that amount and the funds are sent to the DAO/PNF
	// before being reimbursed to the application in the future.
	appStake := initialApplicationStake

	// The application should have enough stake to cover for the global mint reimbursement.
	// This amount is deducted from the maximum claimable amount.
	globalInflationCoin, _ := CalculateGlobalPerClaimMintInflationFromSettlementAmount(claimSettlementCoin)
	globalInflationAmt := globalInflationCoin.Amount
	minRequiredAppStakeAmt := claimSettlementCoin.Amount.Add(globalInflationAmt)
	totalClaimedCoin := sdk.NewCoin(volatile.DenomuPOKT, minRequiredAppStakeAmt)

<<<<<<< HEAD
	numBlocksPerSession := int64(sharedParams.GetNumBlocksPerSession())
	pendingBlocks := sharedtypes.GetSessionEndToProofWindowCloseBlocks(sharedParams)
	pendingSessions := (pendingBlocks + numBlocksPerSession - 1) / numBlocksPerSession

	maxClaimableAmt := appStake.Amount.
		Quo(math.NewInt(sessionkeeper.NumSupplierPerSession)).
		Quo(math.NewInt(pendingSessions))
=======
	// TODO_BETA(@red-0ne): Introduce a session sliding window to account for potential consumption
	// during the current session (i.e. Not the session being settled) such as:
	// maxClaimableAmt = (AppStake / (currSessNum - settlingSessNum + 1) / NumSuppliersPerSession)
	// In conjunction with single service applications, this would make maxClaimableAmt
	// effectively addressing the issue of over-servicing.
	// Example:
	// - Current session num: 3
	// - Settling session num: 2
	// - Application already requested work for session 3
	// Problem:
	// - If the application consumes its entire stake in settlement of session 2
	// - Then over-servicing in session 3 (i.e. No stake left to consume)
	// Solution:
	// - By dividing the claimable stake by 2 (3 - 2 + 1), settling session 2 assumes that
	//   the application will consume its maxClaimableAmt the current session (3).
	// - Off-chain actors could use this formula during the servicing of session num 3
	//   and assume maxClaimableAmt will be settled in session 2.
	// - Guarantee no over-servicing at the cost of higher application stake requirements.
	maxClaimableAmt := appStake.Amount.Quo(math.NewInt(sessionkeeper.NumSupplierPerSession))
>>>>>>> ff764308
	maxClaimSettlementAmt := supplierAppStakeToMaxSettlementAmount(maxClaimableAmt)

	// Check if the claimable amount is capped by the max claimable amount.
	// As per the Relay Mining paper, the Supplier claim MUST NOT exceed the application's
	// allocated stake. If it does, the claim is capped by the application's allocated stake
	// and the supplier is effectively "overserviced".
	if minRequiredAppStakeAmt.GT(maxClaimableAmt) {
		logger.Warn(fmt.Sprintf("Claim by supplier %s EXCEEDS LIMITS for application %s. Max claimable amount < Claim amount: %v < %v",
			supplier.GetOperatorAddress(), application.GetAddress(), maxClaimableAmt, claimSettlementCoin.Amount))

		minRequiredAppStakeAmt = maxClaimableAmt
		maxClaimSettlementAmt = supplierAppStakeToMaxSettlementAmount(minRequiredAppStakeAmt)
	}

	// Nominal case: The claimable amount is within the limits set by Relay Mining.
	if claimSettlementCoin.Amount.LTE(maxClaimSettlementAmt) {
		logger.Info(fmt.Sprintf("Claim by supplier %s IS WITHIN LIMITS of servicing application %s. Max claimable amount >= Claim amount: %v >= %v",
			supplier.GetOperatorAddress(), application.GetAddress(), maxClaimSettlementAmt, claimSettlementCoin.Amount))
		return claimSettlementCoin, nil
	}

	// Claimable amount is capped by the max claimable amount or the application allocated stake.
	// Determine the max claimable amount for the supplier based on the application's stake in this session.
	maxClaimableCoin := sdk.NewCoin(volatile.DenomuPOKT, maxClaimSettlementAmt)

	// Prepare and emit the event for the application being overserviced
	applicationOverservicedEvent := &tokenomicstypes.EventApplicationOverserviced{
		ApplicationAddr:      application.GetAddress(),
		SupplierOperatorAddr: supplier.GetOperatorAddress(),
		ExpectedBurn:         &totalClaimedCoin,
		EffectiveBurn:        &maxClaimableCoin,
	}
	eventManager := cosmostypes.UnwrapSDKContext(ctx).EventManager()
	if err := eventManager.EmitTypedEvent(applicationOverservicedEvent); err != nil {
		return cosmostypes.Coin{},
			tokenomicstypes.ErrTokenomicsEmittingEventFailed.Wrapf("error emitting event %v", applicationOverservicedEvent)
	}

	return maxClaimableCoin, nil
}

// distributeSupplierRewardsToShareHolders distributes the supplier rewards to its
// shareholders based on the rev share percentage of the supplier service config.
func (k Keeper) distributeSupplierRewardsToShareHolders(
	ctx context.Context,
	supplier *sharedtypes.Supplier,
	serviceId string,
	amountToDistribute uint64,
) error {
	logger := k.Logger().With("method", "distributeSupplierRewardsToShareHolders")

	var serviceRevShare []*sharedtypes.ServiceRevenueShare
	for _, svc := range supplier.Services {
		if svc.ServiceId == serviceId {
			serviceRevShare = svc.RevShare
			break
		}
	}

	// This should theoretically never happen because the following validation
	// is done during staking: MsgStakeSupplier.ValidateBasic() -> ValidateSupplierServiceConfigs() -> ValidateServiceRevShare().
	// The check is here just for redundancy.
	// TODO_MAINNET(@red-0ne): Double check this doesn't happen.
	if serviceRevShare == nil {
		return tokenomicstypes.ErrTokenomicsSupplierRevShareFailed.Wrapf(
			"service %q not found for supplier %v",
			serviceId,
			supplier,
		)
	}

	shareAmountMap := GetShareAmountMap(serviceRevShare, amountToDistribute)
	for shareHolderAddress, shareAmount := range shareAmountMap {
		// TODO_TECHDEBT(@red-0ne): Refactor to reuse the sendRewardsToAccount helper here.
		shareAmountCoin := cosmostypes.NewCoin(volatile.DenomuPOKT, math.NewInt(int64(shareAmount)))
		shareAmountCoins := cosmostypes.NewCoins(shareAmountCoin)
		shareHolderAccAddress, err := sdk.AccAddressFromBech32(shareHolderAddress)
		if err != nil {
			return err
		}

		// Send the newley minted uPOKT from the supplier module account
		// to the supplier's shareholders.
		if err := k.bankKeeper.SendCoinsFromModuleToAccount(
			ctx, suppliertypes.ModuleName, shareHolderAccAddress, shareAmountCoins,
		); err != nil {
			return err
		}

		logger.Info(fmt.Sprintf("sent %s from the supplier module to the supplier shareholder with address %q", shareAmountCoin, supplier.GetOperatorAddress()))
	}

	logger.Info(fmt.Sprintf("distributed %d uPOKT to supplier %q shareholders", amountToDistribute, supplier.GetOperatorAddress()))

	return nil
}

// CalculateGlobalPerClaimMintInflationFromSettlementAmount calculates the amount
// of uPOKT to mint based on the global per claim inflation rate as a function of
// the settlement amount for a particular claim(s) or session(s).
// DEV_NOTE: This function is publically exposed to be used in the tests.
func CalculateGlobalPerClaimMintInflationFromSettlementAmount(settlementCoin sdk.Coin) (sdk.Coin, big.Float) {
	// Determine how much new uPOKT to mint based on global per claim inflation.
	// TODO_MAINNET(@red-0ne): Consider using fixed point arithmetic for deterministic results.
	settlementAmtFloat := new(big.Float).SetUint64(settlementCoin.Amount.Uint64())
	newMintAmtFloat := new(big.Float).Mul(settlementAmtFloat, big.NewFloat(GlobalInflationPerClaim))
	// DEV_NOTE: If new mint is less than 1 and more than 0, ceil it to 1 so that
	// we never expect to process a claim with 0 minted tokens.
	if newMintAmtFloat.Cmp(big.NewFloat(1)) < 0 && newMintAmtFloat.Cmp(big.NewFloat(0)) > 0 {
		newMintAmtFloat = big.NewFloat(1)
	}
	newMintAmtInt, _ := newMintAmtFloat.Int64()
	mintAmtCoin := cosmostypes.NewCoin(volatile.DenomuPOKT, math.NewInt(newMintAmtInt))
	return mintAmtCoin, *newMintAmtFloat
}

// supplierAppStakeToMaxSettlementAmount calculates the max amount of uPOKT the supplier
// can claim based on the stake allocated to the supplier and the global inflation
// allocation percentage.
// This is the inverse of CalculateGlobalPerClaimMintInflationFromSettlementAmount:
// stake = maxSettlementAmt + globalInflationAmt
// stake = maxSettlementAmt + (maxSettlementAmt * MintPerClaimedTokenGlobalInflation)
// stake = maxSettlementAmt * (1 + MintPerClaimedTokenGlobalInflation)
// maxSettlementAmt = stake / (1 + MintPerClaimedTokenGlobalInflation)
<<<<<<< HEAD
func supplierAppStakeToMaxSettlementAmount(stakeShare math.Int) math.Int {
	stakeSahreFloat := big.NewFloat(0).SetInt(stakeShare.BigInt())
	maxSettlementAmountFloat := big.NewFloat(0).Quo(stakeSahreFloat, big.NewFloat(1+GlobalInflationPerClaim))
=======
func supplierAppStakeToMaxSettlementAmount(stakeAmount math.Int) math.Int {
	stakeAmountFloat := big.NewFloat(0).SetInt(stakeAmount.BigInt())
	maxSettlementAmountFloat := big.NewFloat(0).Quo(stakeAmountFloat, big.NewFloat(1+GlobalInflationPerClaim))
>>>>>>> ff764308

	settlementAmount, _ := maxSettlementAmountFloat.Int(nil)
	return math.NewIntFromBigInt(settlementAmount)
}

// calculateAllocationAmount does big float arithmetic to determine the absolute
// amount from amountFloat based on the allocation percentage provided.
// TODO_MAINNET(@red-0ne): Measure and limit the precision loss here.
func calculateAllocationAmount(
	amountFloat *big.Float,
	allocationPercentage float64,
) int64 {
	coinsToAccAmt, _ := big.NewFloat(0).Mul(amountFloat, big.NewFloat(allocationPercentage)).Int64()
	return coinsToAccAmt
}

// GetShareAmountMap calculates the amount of uPOKT to distribute to each revenue
// shareholder based on the rev share percentage of the service.
// It returns a map of the shareholder address to the amount of uPOKT to distribute.
// The first shareholder gets any remainder due to floating point arithmetic.
// NB: It is publically exposed to be used in the tests.
func GetShareAmountMap(
	serviceRevShare []*sharedtypes.ServiceRevenueShare,
	amountToDistribute uint64,
) (shareAmountMap map[string]uint64) {
	totalDistributed := uint64(0)
	shareAmountMap = make(map[string]uint64, len(serviceRevShare))
	for _, revShare := range serviceRevShare {
		// TODO_MAINNET(@red-0ne): Consider using fixed point arithmetic for deterministic results.
		sharePercentageFloat := big.NewFloat(float64(revShare.RevSharePercentage) / 100)
		amountToDistributeFloat := big.NewFloat(float64(amountToDistribute))
		shareAmount, _ := big.NewFloat(0).Mul(amountToDistributeFloat, sharePercentageFloat).Uint64()
		shareAmountMap[revShare.Address] = shareAmount
		totalDistributed += shareAmount
	}

	// Add any remainder due to floating point arithmetic to the first shareholder.
	remainder := amountToDistribute - totalDistributed
	shareAmountMap[serviceRevShare[0].Address] += remainder

	return shareAmountMap
}<|MERGE_RESOLUTION|>--- conflicted
+++ resolved
@@ -292,11 +292,7 @@
 
 	// Ensure the claim amount is within the limits set by Relay Mining.
 	// If not, update the settlement amount and emit relevant events.
-<<<<<<< HEAD
 	actualSettlementCoin, err := k.ensureClaimAmountLimits(ctx, logger, &sharedParams, &application, &supplier, claimSettlementCoin, applicationInitialStake)
-=======
-	actualSettlementCoin, err := k.ensureClaimAmountLimits(ctx, logger, &application, &supplier, claimSettlementCoin, applicationInitialStake)
->>>>>>> ff764308
 	if err != nil {
 		return err
 	}
@@ -688,11 +684,6 @@
 ) {
 	logger = logger.With("helper", "ensureClaimAmountLimits")
 
-<<<<<<< HEAD
-=======
-	// TODO_BETA(@red-0ne): Make relay miners use the appStake at the beginning
-	// of a session to determine the maximum amount they can claim.
->>>>>>> ff764308
 	// Note that this also incorporates MintPerClaimGlobalInflation since applications
 	// are being overcharged by that amount and the funds are sent to the DAO/PNF
 	// before being reimbursed to the application in the future.
@@ -705,7 +696,6 @@
 	minRequiredAppStakeAmt := claimSettlementCoin.Amount.Add(globalInflationAmt)
 	totalClaimedCoin := sdk.NewCoin(volatile.DenomuPOKT, minRequiredAppStakeAmt)
 
-<<<<<<< HEAD
 	numBlocksPerSession := int64(sharedParams.GetNumBlocksPerSession())
 	pendingBlocks := sharedtypes.GetSessionEndToProofWindowCloseBlocks(sharedParams)
 	pendingSessions := (pendingBlocks + numBlocksPerSession - 1) / numBlocksPerSession
@@ -713,27 +703,6 @@
 	maxClaimableAmt := appStake.Amount.
 		Quo(math.NewInt(sessionkeeper.NumSupplierPerSession)).
 		Quo(math.NewInt(pendingSessions))
-=======
-	// TODO_BETA(@red-0ne): Introduce a session sliding window to account for potential consumption
-	// during the current session (i.e. Not the session being settled) such as:
-	// maxClaimableAmt = (AppStake / (currSessNum - settlingSessNum + 1) / NumSuppliersPerSession)
-	// In conjunction with single service applications, this would make maxClaimableAmt
-	// effectively addressing the issue of over-servicing.
-	// Example:
-	// - Current session num: 3
-	// - Settling session num: 2
-	// - Application already requested work for session 3
-	// Problem:
-	// - If the application consumes its entire stake in settlement of session 2
-	// - Then over-servicing in session 3 (i.e. No stake left to consume)
-	// Solution:
-	// - By dividing the claimable stake by 2 (3 - 2 + 1), settling session 2 assumes that
-	//   the application will consume its maxClaimableAmt the current session (3).
-	// - Off-chain actors could use this formula during the servicing of session num 3
-	//   and assume maxClaimableAmt will be settled in session 2.
-	// - Guarantee no over-servicing at the cost of higher application stake requirements.
-	maxClaimableAmt := appStake.Amount.Quo(math.NewInt(sessionkeeper.NumSupplierPerSession))
->>>>>>> ff764308
 	maxClaimSettlementAmt := supplierAppStakeToMaxSettlementAmount(maxClaimableAmt)
 
 	// Check if the claimable amount is capped by the max claimable amount.
@@ -858,15 +827,9 @@
 // stake = maxSettlementAmt + (maxSettlementAmt * MintPerClaimedTokenGlobalInflation)
 // stake = maxSettlementAmt * (1 + MintPerClaimedTokenGlobalInflation)
 // maxSettlementAmt = stake / (1 + MintPerClaimedTokenGlobalInflation)
-<<<<<<< HEAD
-func supplierAppStakeToMaxSettlementAmount(stakeShare math.Int) math.Int {
-	stakeSahreFloat := big.NewFloat(0).SetInt(stakeShare.BigInt())
-	maxSettlementAmountFloat := big.NewFloat(0).Quo(stakeSahreFloat, big.NewFloat(1+GlobalInflationPerClaim))
-=======
 func supplierAppStakeToMaxSettlementAmount(stakeAmount math.Int) math.Int {
 	stakeAmountFloat := big.NewFloat(0).SetInt(stakeAmount.BigInt())
 	maxSettlementAmountFloat := big.NewFloat(0).Quo(stakeAmountFloat, big.NewFloat(1+GlobalInflationPerClaim))
->>>>>>> ff764308
 
 	settlementAmount, _ := maxSettlementAmountFloat.Int(nil)
 	return math.NewIntFromBigInt(settlementAmount)
