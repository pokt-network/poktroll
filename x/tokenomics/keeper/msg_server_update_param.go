--- conflicted
+++ resolved
@@ -33,16 +33,11 @@
 
 	switch msg.Name {
 	case tokenomicstypes.ParamMintAllocationDao:
-<<<<<<< HEAD
-		logger = logger.With("param_value", msg.GetAsDouble())
-		params.MintAllocationDao = msg.GetAsDouble()
-	case tokenomicstypes.ParamMintAllocationProposer:
-		logger = logger.With("param_value", msg.GetAsDouble())
-		params.MintAllocationProposer = msg.GetAsDouble()
-=======
 		logger = logger.With("param_value", msg.GetAsFloat())
 		params.MintAllocationDao = msg.GetAsFloat()
->>>>>>> 7db52e0c
+	case tokenomicstypes.ParamMintAllocationProposer:
+		logger = logger.With("param_value", msg.GetAsFloat())
+		params.MintAllocationProposer = msg.GetAsFloat()
 	default:
 		return nil, status.Error(
 			codes.InvalidArgument,
