--- conflicted
+++ resolved
@@ -72,23 +72,17 @@
 		}
 		k.SetRelayMiningDifficulty(ctx, newDifficulty)
 
-<<<<<<< HEAD
 		// Output the appropriate log message based on whether the difficulty was
 		// initialized, updated or unchanged.
 		if !found {
 			logger.Info(fmt.Sprintf("Initialized RelayMiningDifficulty for service %s at height %d with difficulty %x", serviceId, sdkCtx.BlockHeight(), newDifficulty.TargetHash))
 			continue
 		} else if !bytes.Equal(prevDifficulty.TargetHash, newDifficulty.TargetHash) {
-			// TODO_UPNEXT((#542, @Olshansk): Emit an event for the updated difficulty.
+			// TODO_BLOCKER(@Olshansk, #542): Emit an event for the updated difficulty.
 			logger.Info(fmt.Sprintf("Updated RelayMiningDifficulty for service %s at height %d from %x to %x", serviceId, sdkCtx.BlockHeight(), prevDifficulty.TargetHash, newDifficulty.TargetHash))
 		} else {
 			logger.Info(fmt.Sprintf("No change in RelayMiningDifficulty for service %s at height %d. Current difficulty: %x", serviceId, sdkCtx.BlockHeight(), newDifficulty.TargetHash))
 		}
-=======
-		// TODO_BLOCKER(@Olshansk, #542): Emit an event for the updated difficulty.
-		logger.Info(fmt.Sprintf("Updated relay mining difficulty for service %s at height %d from %v to %v", serviceId, sdkCtx.BlockHeight(), prevDifficulty.TargetHash, newDifficulty.TargetHash))
-
->>>>>>> aa612360
 	}
 
 	return nil
