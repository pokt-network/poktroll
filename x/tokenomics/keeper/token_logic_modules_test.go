package keeper_test

import (
	"bytes"
	"context"
	"fmt"
	"testing"

	"cosmossdk.io/math"
	cosmostypes "github.com/cosmos/cosmos-sdk/types"
	sdk "github.com/cosmos/cosmos-sdk/types"
	authtypes "github.com/cosmos/cosmos-sdk/x/auth/types"
	banktypes "github.com/cosmos/cosmos-sdk/x/bank/types"
	govtypes "github.com/cosmos/cosmos-sdk/x/gov/types"
	"github.com/pokt-network/smt"
	"github.com/stretchr/testify/require"

	"github.com/pokt-network/poktroll/app/volatile"
	"github.com/pokt-network/poktroll/cmd/poktrolld/cmd"
	"github.com/pokt-network/poktroll/pkg/crypto/protocol"
	testutilevents "github.com/pokt-network/poktroll/testutil/events"
	testkeeper "github.com/pokt-network/poktroll/testutil/keeper"
	testproof "github.com/pokt-network/poktroll/testutil/proof"
	"github.com/pokt-network/poktroll/testutil/sample"
	testsession "github.com/pokt-network/poktroll/testutil/session"
	apptypes "github.com/pokt-network/poktroll/x/application/types"
	prooftypes "github.com/pokt-network/poktroll/x/proof/types"
	sessionkeeper "github.com/pokt-network/poktroll/x/session/keeper"
	sessiontypes "github.com/pokt-network/poktroll/x/session/types"
	sharedtypes "github.com/pokt-network/poktroll/x/shared/types"
	suppliertypes "github.com/pokt-network/poktroll/x/supplier/types"
	tokenomicskeeper "github.com/pokt-network/poktroll/x/tokenomics/keeper"
	tokenomicstypes "github.com/pokt-network/poktroll/x/tokenomics/types"
)

func init() {
	cmd.InitSDKConfig()
}

// TODO_IMPROVE: Consider using a TestSuite, similar to `x/tokenomics/keeper/keeper_settle_pending_claims_test.go`
// for the TLM based tests in this file.

<<<<<<< HEAD
	// Create a service that can be registered in the application and used in the claims
	service := &sharedtypes.Service{
		Id:                   "svc1",
		Name:                 "svcName1",
		ComputeUnitsPerRelay: 1,
		OwnerAddress:         sample.AccAddress(),
	}
	keepers.SetService(ctx, *service)

	// Add a new application
	appStake := cosmostypes.NewCoin("upokt", math.NewInt(1000000))
	app := apptypes.Application{
		Address:        sample.AccAddress(),
		Stake:          &appStake,
		ServiceConfigs: []*sharedtypes.ApplicationServiceConfig{{ServiceId: service.Id}},
	}
	keepers.SetApplication(ctx, app)

	// Add a new supplier
	supplierOwnerAddress := sample.AccAddress()
	supplierStake := cosmostypes.NewCoin("upokt", math.NewInt(1000000))
	supplier := sharedtypes.Supplier{
		OwnerAddress:    supplierOwnerAddress,
		OperatorAddress: supplierOwnerAddress,
		Stake:           &supplierStake,
		Services: []*sharedtypes.SupplierServiceConfig{
			{
				ServiceId: service.Id,
				RevShare: []*sharedtypes.ServiceRevenueShare{
					{
						Address:            supplierOwnerAddress,
						RevSharePercentage: 100,
					},
				},
			},
		},
	}
	keepers.SetSupplier(ctx, supplier)

	// The base claim whose root will be customized for testing purposes
	numRelays := appStake.Amount.Uint64() + 1 // More than the app stake
	numComputeUnits := numRelays * service.ComputeUnitsPerRelay
	claim := prooftypes.Claim{
		SupplierOperatorAddress: supplier.OperatorAddress,
		SessionHeader: &sessiontypes.SessionHeader{
			ApplicationAddress:      app.Address,
			ServiceId:               service.Id,
			SessionId:               "session_id",
			SessionStartBlockHeight: 1,
			SessionEndBlockHeight:   testsession.GetSessionEndHeightWithDefaultParams(1),
		},
		RootHash: testproof.SmstRootWithSumAndCount(numComputeUnits, numRelays),
	}

	err := keepers.ProcessTokenLogicModules(ctx, &claim)
	require.NoError(t, err)
}

func TestProcessTokenLogicModules_ValidAccounting(t *testing.T) {
	// Create a service that can be registered in the application and used in the claims
	service := &sharedtypes.Service{
		Id:                   "svc1",
		Name:                 "svcName1",
		ComputeUnitsPerRelay: 1,
		OwnerAddress:         sample.AccAddress(),
	}
=======
func TestProcessTokenLogicModules_TLMBurnEqualsMint_Valid(t *testing.T) {
	// Test Parameters
	appInitialStake := math.NewInt(1000000)
	supplierInitialStake := math.NewInt(1000000)
	supplierRevShareRatios := []float32{12.5, 37.5, 50}
	globalComputeUnitsToTokensMultiplier := uint64(1)
	serviceComputeUnitsPerRelay := uint64(1)
	service := prepareTestService(serviceComputeUnitsPerRelay)
	numRelays := uint64(1000) // By supplier for application in this session
>>>>>>> 614ad778

	// Prepare the keepers
	keepers, ctx := testkeeper.NewTokenomicsModuleKeepers(t, nil, testkeeper.WithService(*service))
	keepers.SetService(ctx, *service)

	// Ensure the claim is within relay mining bounds
	numTokensClaimed := int64(numRelays * serviceComputeUnitsPerRelay * globalComputeUnitsToTokensMultiplier)
	maxClaimableAmountPerSupplier := appInitialStake.Quo(math.NewInt(sessionkeeper.NumSupplierPerSession))
	require.GreaterOrEqual(t, maxClaimableAmountPerSupplier.Int64(), numTokensClaimed)

	// Retrieve the app and supplier module addresses
	appModuleAddress := authtypes.NewModuleAddress(apptypes.ModuleName).String()
	supplierModuleAddress := authtypes.NewModuleAddress(suppliertypes.ModuleName).String()

	// Set compute_units_to_tokens_multiplier to simplify expectation calculations.
	err := keepers.Keeper.SetParams(ctx, tokenomicstypes.Params{
		ComputeUnitsToTokensMultiplier: globalComputeUnitsToTokensMultiplier,
	})
	require.NoError(t, err)
	// TODO_TECHDEBT: Setting inflation to zero so we are testing the BurnEqualsMint logic exclusively.
	// Once it is a governance param, update it using the keeper above.
	prevInflationValue := tokenomicskeeper.MintPerClaimedTokenGlobalInflation
	tokenomicskeeper.MintPerClaimedTokenGlobalInflation = 0
	t.Cleanup(func() {
		tokenomicskeeper.MintPerClaimedTokenGlobalInflation = prevInflationValue
	})

	// Add a new application with non-zero app stake end balance to assert against.
	appStake := cosmostypes.NewCoin(volatile.DenomuPOKT, appInitialStake)
	app := apptypes.Application{
		Address:        sample.AccAddress(),
		Stake:          &appStake,
		ServiceConfigs: []*sharedtypes.ApplicationServiceConfig{{ServiceId: service.Id}},
	}
	keepers.SetApplication(ctx, app)

	// Prepare the supplier revenue shares
	supplierRevShares := make([]*sharedtypes.ServiceRevenueShare, len(supplierRevShareRatios))
	for i := range supplierRevShares {
		shareHolderAddress := sample.AccAddress()
		supplierRevShares[i] = &sharedtypes.ServiceRevenueShare{
			Address:            shareHolderAddress,
			RevSharePercentage: supplierRevShareRatios[i],
		}
	}

	// Add a new supplier.
	supplierStake := cosmostypes.NewCoin(volatile.DenomuPOKT, supplierInitialStake)
	supplier := sharedtypes.Supplier{
		// Make the first shareholder the supplier itself.
		OwnerAddress:    supplierRevShares[0].Address,
		OperatorAddress: supplierRevShares[0].Address,
		Stake:           &supplierStake,
<<<<<<< HEAD
		Services: []*sharedtypes.SupplierServiceConfig{
			{
				ServiceId: service.Id,
				RevShare:  revShares,
			},
		},
=======
		Services:        []*sharedtypes.SupplierServiceConfig{{Service: service, RevShare: supplierRevShares}},
>>>>>>> 614ad778
	}
	keepers.SetSupplier(ctx, supplier)

	// Query the account and module start balances
	appStartBalance := getBalance(t, ctx, keepers, app.GetAddress())
	appModuleStartBalance := getBalance(t, ctx, keepers, appModuleAddress)
	supplierModuleStartBalance := getBalance(t, ctx, keepers, supplierModuleAddress)

<<<<<<< HEAD
	// Assumes ComputeUnitToTokenMultiplier is 1
	numComputeUnits := expectedAppBurn.Amount.Uint64()
	numRelays := numComputeUnits / service.ComputeUnitsPerRelay
	// The base claim whose root will be customized for testing purposes
	claim := prooftypes.Claim{
		SupplierOperatorAddress: supplier.OperatorAddress,
		SessionHeader: &sessiontypes.SessionHeader{
			ApplicationAddress:      app.Address,
			ServiceId:               service.Id,
			SessionId:               "session_id",
			SessionStartBlockHeight: 1,
			SessionEndBlockHeight:   testsession.GetSessionEndHeightWithDefaultParams(1),
		},
		RootHash: testproof.SmstRootWithSumAndCount(numComputeUnits, numRelays),
	}
=======
	// Prepare the claim for which the supplier did work for the application
	claim := prepareTestClaim(numRelays, service, &app, &supplier)
>>>>>>> 614ad778

	// Process the token logic modules
	err = keepers.ProcessTokenLogicModules(ctx, &claim)
	require.NoError(t, err)

	// Assert that `applicationAddress` account balance is *unchanged*
	appEndBalance := getBalance(t, ctx, keepers, app.GetAddress())
	require.EqualValues(t, appStartBalance, appEndBalance)

	// Determine the expected app end stake amount and the expected app burn
	appBurn := math.NewInt(numTokensClaimed)
	expectedAppEndStakeAmount := appInitialStake.Sub(appBurn)

	// Assert that `applicationAddress` staked balance has decreased by the appropriate amount
	app, appIsFound := keepers.GetApplication(ctx, app.GetAddress())
	actualAppEndStakeAmount := app.GetStake().Amount
	require.True(t, appIsFound)
	require.Equal(t, expectedAppEndStakeAmount, actualAppEndStakeAmount)

	// Assert that app module balance is *decreased* by the appropriate amount
	// NB: The application module account burns the amount of uPOKT that was held in escrow
	// on behalf of the applications which were serviced in a given session.
	expectedAppModuleEndBalance := appModuleStartBalance.Sub(sdk.NewCoin(volatile.DenomuPOKT, appBurn))
	appModuleEndBalance := getBalance(t, ctx, keepers, appModuleAddress)
	require.NotNil(t, appModuleEndBalance)
	require.EqualValues(t, &expectedAppModuleEndBalance, appModuleEndBalance)

	// Assert that `supplierOperatorAddress` staked balance is *unchanged*
	supplier, supplierIsFound := keepers.GetSupplier(ctx, supplier.GetOperatorAddress())
	require.True(t, supplierIsFound)
	require.Equal(t, &supplierStake, supplier.GetStake())

	// Assert that `suppliertypes.ModuleName` account module balance is *unchanged*
	// NB: Supplier rewards are minted to the supplier module account but then immediately
	// distributed to the supplier accounts which provided service in a given session.
	supplierModuleEndBalance := getBalance(t, ctx, keepers, supplierModuleAddress)
	require.EqualValues(t, supplierModuleStartBalance, supplierModuleEndBalance)

	// Assert that the supplier shareholders account balances have *increased* by
	// the appropriate amount w.r.t token distribution.
	shareAmounts := tokenomicskeeper.GetShareAmountMap(supplierRevShares, appBurn.Uint64())
	for shareHolderAddr, expectedShareAmount := range shareAmounts {
		shareHolderBalance := getBalance(t, ctx, keepers, shareHolderAddr)
		require.Equal(t, int64(expectedShareAmount), shareHolderBalance.Amount.Int64())
	}
}

// DEV_NOTE: Most of the setup here is a copy-paste of TLMBurnEqualsMintValid
// except that the application stake is calculated to explicitly be too low to
// handle all the relays completed.
func TestProcessTokenLogicModules_TLMBurnEqualsMint_Invalid_SupplierExceedsMaxClaimableAmount(t *testing.T) {
	// Test Parameters
	globalComputeUnitsToTokensMultiplier := uint64(1)
	serviceComputeUnitsPerRelay := uint64(1)
	service := prepareTestService(serviceComputeUnitsPerRelay)
	numRelays := uint64(1000) // By a single supplier for application in this session
	supplierInitialStake := math.NewInt(1000000)
	supplierRevShareRatios := []float32{12.5, 37.5, 50}

	// Prepare the keepers
	keepers, ctx := testkeeper.NewTokenomicsModuleKeepers(t, nil, testkeeper.WithService(*service))
	keepers.SetService(ctx, *service)

	// Set up the relays to exceed the max claimable amount
	// Determine the max a supplier can claim
	maxClaimableAmountPerSupplier := int64(numRelays * serviceComputeUnitsPerRelay * globalComputeUnitsToTokensMultiplier)
	// Figure out what the app's initial stake should be to cover the max claimable amount
	appInitialStake := math.NewInt(maxClaimableAmountPerSupplier*sessionkeeper.NumSupplierPerSession + 1)
	// Increase the number of relay such that the supplier did "free work" and would
	// be able to claim more than the max claimable amount.
	numRelays *= 5
	numTokensClaimed := int64(numRelays * serviceComputeUnitsPerRelay * globalComputeUnitsToTokensMultiplier)

	// Retrieve the app and supplier module addresses
	appModuleAddress := authtypes.NewModuleAddress(apptypes.ModuleName).String()
	supplierModuleAddress := authtypes.NewModuleAddress(suppliertypes.ModuleName).String()

	// Set compute_units_to_tokens_multiplier to simplify expectation calculations.
	err := keepers.Keeper.SetParams(ctx, tokenomicstypes.Params{
		ComputeUnitsToTokensMultiplier: globalComputeUnitsToTokensMultiplier,
	})
	require.NoError(t, err)
	// TODO_TECHDEBT: Setting inflation to zero so we are testing the BurnEqualsMint logic exclusively.
	// Once it is a governance param, update it using the keeper above.
	prevInflationValue := tokenomicskeeper.MintPerClaimedTokenGlobalInflation
	tokenomicskeeper.MintPerClaimedTokenGlobalInflation = 0
	t.Cleanup(func() {
		tokenomicskeeper.MintPerClaimedTokenGlobalInflation = prevInflationValue
	})

	// Add a new application with non-zero app stake end balance to assert against.
	appStake := cosmostypes.NewCoin(volatile.DenomuPOKT, appInitialStake)
	app := apptypes.Application{
		Address:        sample.AccAddress(),
		Stake:          &appStake,
		ServiceConfigs: []*sharedtypes.ApplicationServiceConfig{{ServiceId: service.Id}},
	}
	keepers.SetApplication(ctx, app)

	// Prepare the supplier revenue shares
	supplierRevShares := make([]*sharedtypes.ServiceRevenueShare, len(supplierRevShareRatios))
	for i := range supplierRevShares {
		shareHolderAddress := sample.AccAddress()
		supplierRevShares[i] = &sharedtypes.ServiceRevenueShare{
			Address:            shareHolderAddress,
			RevSharePercentage: supplierRevShareRatios[i],
		}
	}

	// Add a new supplier.
	supplierStake := cosmostypes.NewCoin(volatile.DenomuPOKT, supplierInitialStake)
	supplier := sharedtypes.Supplier{
		// Make the first shareholder the supplier itself.
		OwnerAddress:    supplierRevShares[0].Address,
		OperatorAddress: supplierRevShares[0].Address,
		Stake:           &supplierStake,
<<<<<<< HEAD
		Services: []*sharedtypes.SupplierServiceConfig{
			{
				ServiceId: service.Id,
				RevShare: []*sharedtypes.ServiceRevenueShare{
					{
						Address:            supplierOwnerAddress,
						RevSharePercentage: 100,
					},
				},
			},
		},
=======
		Services:        []*sharedtypes.SupplierServiceConfig{{Service: service, RevShare: supplierRevShares}},
>>>>>>> 614ad778
	}
	keepers.SetSupplier(ctx, supplier)

	// Query the account and module start balances
	appStartBalance := getBalance(t, ctx, keepers, app.GetAddress())
	appModuleStartBalance := getBalance(t, ctx, keepers, appModuleAddress)
	supplierModuleStartBalance := getBalance(t, ctx, keepers, supplierModuleAddress)

<<<<<<< HEAD
	// Determine the number of relays to use up the application's entire stake
	sharedParams := keepers.Keeper.GetParams(ctx)
	numComputeUnits := expectedAppBurn.Amount.Uint64() / sharedParams.ComputeUnitsToTokensMultiplier
	numRelays := numComputeUnits / service.ComputeUnitsPerRelay

	// The base claim whose root will be customized for testing purposes
	claim := prooftypes.Claim{
		SupplierOperatorAddress: supplier.OperatorAddress,
		SessionHeader: &sessiontypes.SessionHeader{
			ApplicationAddress:      app.Address,
			ServiceId:               service.Id,
			SessionId:               "session_id",
			SessionStartBlockHeight: 1,
			SessionEndBlockHeight:   testsession.GetSessionEndHeightWithDefaultParams(1),
		},
		RootHash: testproof.SmstRootWithSumAndCount(numComputeUnits, numRelays),
	}
=======
	// Prepare the claim for which the supplier did work for the application
	claim := prepareTestClaim(numRelays, service, &app, &supplier)
>>>>>>> 614ad778

	// Process the token logic modules
	err = keepers.ProcessTokenLogicModules(ctx, &claim)
	require.NoError(t, err)

	// Assert that `applicationAddress` account balance is *unchanged*
	appEndBalance := getBalance(t, ctx, keepers, app.GetAddress())
	require.EqualValues(t, appStartBalance, appEndBalance)

	// Determine the expected app end stake amount and the expected app burn
	appBurn := math.NewInt(maxClaimableAmountPerSupplier)
	appBurnCoin := sdk.NewCoin(volatile.DenomuPOKT, appBurn)
	expectedAppEndStakeAmount := appInitialStake.Sub(appBurn)

	// Assert that `applicationAddress` staked balance has decreased by the max claimable amount
	app, appIsFound := keepers.GetApplication(ctx, app.GetAddress())
	actualAppEndStakeAmount := app.GetStake().Amount
	require.True(t, appIsFound)
	require.Equal(t, expectedAppEndStakeAmount, actualAppEndStakeAmount)

	// Sanity
	require.Less(t, maxClaimableAmountPerSupplier, numTokensClaimed)

	// Assert that app module balance is *decreased* by the appropriate amount
	// NB: The application module account burns the amount of uPOKT that was held in escrow
	// on behalf of the applications which were serviced in a given session.
	expectedAppModuleEndBalance := appModuleStartBalance.Sub(appBurnCoin)
	appModuleEndBalance := getBalance(t, ctx, keepers, appModuleAddress)
	require.NotNil(t, appModuleEndBalance)
	require.EqualValues(t, &expectedAppModuleEndBalance, appModuleEndBalance)

	// Assert that `supplierOperatorAddress` staked balance is *unchanged*
	supplier, supplierIsFound := keepers.GetSupplier(ctx, supplier.GetOperatorAddress())
	require.True(t, supplierIsFound)
	require.Equal(t, &supplierStake, supplier.GetStake())

	// Assert that `suppliertypes.ModuleName` account module balance is *unchanged*
	// NB: Supplier rewards are minted to the supplier module account but then immediately
	// distributed to the supplier accounts which provided service in a given session.
	supplierModuleEndBalance := getBalance(t, ctx, keepers, supplierModuleAddress)
	require.EqualValues(t, supplierModuleStartBalance, supplierModuleEndBalance)

	// Assert that the supplier shareholders account balances have *increased* by
	// the appropriate amount w.r.t token distribution.
	shareAmounts := tokenomicskeeper.GetShareAmountMap(supplierRevShares, appBurn.Uint64())
	for shareHolderAddr, expectedShareAmount := range shareAmounts {
		shareHolderBalance := getBalance(t, ctx, keepers, shareHolderAddr)
		require.Equal(t, int64(expectedShareAmount), shareHolderBalance.Amount.Int64())
	}

	// Check that the expected burn >> effective burn because application is overserviced

	sdkCtx := sdk.UnwrapSDKContext(ctx)
	events := sdkCtx.EventManager().Events()
	appOverservicedEvents := testutilevents.FilterEvents[*tokenomicstypes.EventApplicationOverserviced](t,
		events, "poktroll.tokenomics.EventApplicationOverserviced")
	require.Len(t, appOverservicedEvents, 1, "unexpected number of event overserviced events")
	appOverservicedEvent := appOverservicedEvents[0]

	require.Equal(t, app.GetAddress(), appOverservicedEvent.ApplicationAddr)
	require.Equal(t, supplier.GetOperatorAddress(), appOverservicedEvent.SupplierOperatorAddr)
	require.Equal(t, numTokensClaimed, appOverservicedEvent.ExpectedBurn.Amount.Int64())
	require.Equal(t, appBurn, appOverservicedEvent.EffectiveBurn.Amount)
	require.Less(t, appBurn.Int64(), numTokensClaimed)
}

func TestProcessTokenLogicModules_TLMGlobalMint_Valid_MintDistributionCorrect(t *testing.T) {
	// Test Parameters
	appInitialStake := math.NewInt(1000000)
	supplierInitialStake := math.NewInt(1000000)
	supplierRevShareRatios := []float32{12.5, 37.5, 50}
	globalComputeUnitsToTokensMultiplier := uint64(1)
	serviceComputeUnitsPerRelay := uint64(1)
	service := prepareTestService(serviceComputeUnitsPerRelay)
	numRelays := uint64(1000) // By supplier for application in this session
	numTokensClaimed := float64(numRelays * serviceComputeUnitsPerRelay * globalComputeUnitsToTokensMultiplier)
	validatorConsAddr := sample.ConsAddress()

	// Prepare the keepers
	keepers, ctx := testkeeper.NewTokenomicsModuleKeepers(t, nil, testkeeper.WithService(*service), testkeeper.WithProposerAddr(validatorConsAddr))
	keepers.SetService(ctx, *service)

	// Set compute_units_to_tokens_multiplier to simplify expectation calculations.
	err := keepers.Keeper.SetParams(ctx, tokenomicstypes.Params{
		ComputeUnitsToTokensMultiplier: globalComputeUnitsToTokensMultiplier,
	})
	require.NoError(t, err)

	// Add a new application with non-zero app stake end balance to assert against.
	appStake := cosmostypes.NewCoin(volatile.DenomuPOKT, appInitialStake)
	app := apptypes.Application{
		Address:        sample.AccAddress(),
		Stake:          &appStake,
		ServiceConfigs: []*sharedtypes.ApplicationServiceConfig{{Service: service}},
	}
	keepers.SetApplication(ctx, app)

	// Prepare the supplier revenue shares
	supplierRevShares := make([]*sharedtypes.ServiceRevenueShare, len(supplierRevShareRatios))
	for i := range supplierRevShares {
		shareHolderAddress := sample.AccAddress()
		supplierRevShares[i] = &sharedtypes.ServiceRevenueShare{
			Address:            shareHolderAddress,
			RevSharePercentage: supplierRevShareRatios[i],
		}
	}

	// Add a new supplier.
	supplierStake := cosmostypes.NewCoin(volatile.DenomuPOKT, supplierInitialStake)
	supplier := sharedtypes.Supplier{
		// Make the first shareholder the supplier itself.
		OwnerAddress:    supplierRevShares[0].Address,
		OperatorAddress: supplierRevShares[0].Address,
		Stake:           &supplierStake,
		Services:        []*sharedtypes.SupplierServiceConfig{{Service: service, RevShare: supplierRevShares}},
	}
	keepers.SetSupplier(ctx, supplier)

	// Prepare the claim for which the supplier did work for the application
	claim := prepareTestClaim(numRelays, service, &app, &supplier)

	// Prepare addresses
	daoAddress := authtypes.NewModuleAddress(govtypes.ModuleName)
	appAddress := app.Address
	proposerAddress := sample.AccAddressFromConsAddress(validatorConsAddr)

	// Determine balances before inflation
	daoBalanceBefore := getBalance(t, ctx, keepers, daoAddress.String())
	propBalanceBefore := getBalance(t, ctx, keepers, proposerAddress)
	serviceOwnerBalanceBefore := getBalance(t, ctx, keepers, service.OwnerAddress)
	appBalanceBefore := getBalance(t, ctx, keepers, appAddress)
	supplierShareholderBalancesBefore := make(map[string]*sdk.Coin, len(supplierRevShares))
	for _, revShare := range supplierRevShares {
		addr := revShare.Address
		supplierShareholderBalancesBefore[addr] = getBalance(t, ctx, keepers, addr)
	}

	// Process the token logic modules
	err = keepers.ProcessTokenLogicModules(ctx, &claim)
	require.NoError(t, err)

	// Determine balances after inflation
	daoBalanceAfter := getBalance(t, ctx, keepers, daoAddress.String())
	propBalanceAfter := getBalance(t, ctx, keepers, proposerAddress)
	serviceOwnerBalanceAfter := getBalance(t, ctx, keepers, service.OwnerAddress)
	appBalanceAfter := getBalance(t, ctx, keepers, appAddress)
	supplierShareholderBalancesAfter := make(map[string]*sdk.Coin, len(supplierRevShares))
	for _, revShare := range supplierRevShares {
		addr := revShare.Address
		supplierShareholderBalancesAfter[addr] = getBalance(t, ctx, keepers, addr)
	}

	// Compute mint per actor
	numTokensMinted := numTokensClaimed * tokenomicskeeper.MintPerClaimedTokenGlobalInflation
	daoMint := math.NewInt(int64(numTokensMinted * tokenomicskeeper.MintAllocationDAO))
	propMint := math.NewInt(int64(numTokensMinted * tokenomicskeeper.MintAllocationProposer))
	serviceOwnerMint := math.NewInt(int64(numTokensMinted * tokenomicskeeper.MintAllocationSourceOwner))
	appMint := math.NewInt(int64(numTokensMinted * tokenomicskeeper.MintAllocationApplication))
	supplierMint := float32(numTokensMinted * tokenomicskeeper.MintAllocationSupplier)

	// Ensure the balance was increased be the appropriate amount
	require.Equal(t, daoBalanceBefore.Amount.Add(daoMint), daoBalanceAfter.Amount)
	require.Equal(t, propBalanceBefore.Amount.Add(propMint), propBalanceAfter.Amount)
	require.Equal(t, serviceOwnerBalanceBefore.Amount.Add(serviceOwnerMint), serviceOwnerBalanceAfter.Amount)
	require.Equal(t, appBalanceBefore.Amount.Add(appMint), appBalanceAfter.Amount)
	for _, revShare := range supplierRevShares {
		addr := revShare.Address
		balanceBefore := supplierShareholderBalancesBefore[addr]
		balanceAfter := supplierShareholderBalancesAfter[addr].Amount.Int64()
		mintShare := int64(supplierMint * revShare.RevSharePercentage / 100)
		rewardShare := int64(float32(numTokensClaimed) * revShare.RevSharePercentage / 100)
		balanceIncrease := math.NewInt(mintShare + rewardShare)
		expectedBalanceAfter := balanceBefore.Amount.Add(balanceIncrease).Int64()
		// TODO_MAINNET: Remove the InDelta check and use the exact amount once the floating point arithmetic is fixed
		acceptableRoundingDelta := tokenomicskeeper.MintDistributionAllowableTolerancePercent * float64(balanceAfter)
		require.InDelta(t, expectedBalanceAfter, balanceAfter, acceptableRoundingDelta)
	}
}

func TestProcessTokenLogicModules_AppNotFound(t *testing.T) {
	keeper, ctx, _, supplierOperatorAddr, service := testkeeper.TokenomicsKeeperWithActorAddrs(t)

	// The base claim whose root will be customized for testing purposes
	numRelays := uint64(42)
	numComputeUnits := numRelays * service.ComputeUnitsPerRelay
	claim := prooftypes.Claim{
		SupplierOperatorAddress: supplierOperatorAddr,
		SessionHeader: &sessiontypes.SessionHeader{
			ApplicationAddress:      sample.AccAddress(), // Random address
			ServiceId:               service.Id,
			SessionId:               "session_id",
			SessionStartBlockHeight: 1,
			SessionEndBlockHeight:   testsession.GetSessionEndHeightWithDefaultParams(1),
		},
		RootHash: testproof.SmstRootWithSumAndCount(numComputeUnits, numRelays),
	}

	// Process the token logic modules
	err := keeper.ProcessTokenLogicModules(ctx, &claim)
	require.Error(t, err)
	require.ErrorIs(t, err, tokenomicstypes.ErrTokenomicsApplicationNotFound)
}

func TestProcessTokenLogicModules_ServiceNotFound(t *testing.T) {
	keeper, ctx, appAddr, supplierOperatorAddr, service := testkeeper.TokenomicsKeeperWithActorAddrs(t)

	numRelays := uint64(42)
	numComputeUnits := numRelays * service.ComputeUnitsPerRelay
	claim := prooftypes.Claim{
		SupplierOperatorAddress: supplierOperatorAddr,
		SessionHeader: &sessiontypes.SessionHeader{
			ApplicationAddress:      appAddr,
<<<<<<< HEAD
			ServiceId:               "non_existent_svc",
=======
			Service:                 &sharedtypes.Service{Id: "non_existent_svc"},
>>>>>>> 614ad778
			SessionId:               "session_id",
			SessionStartBlockHeight: 1,
			SessionEndBlockHeight:   testsession.GetSessionEndHeightWithDefaultParams(1),
		},
		RootHash: testproof.SmstRootWithSumAndCount(numComputeUnits, numRelays),
	}

	// Execute test function
	err := keeper.ProcessTokenLogicModules(ctx, &claim)

	require.Error(t, err)
	require.ErrorIs(t, err, tokenomicstypes.ErrTokenomicsServiceNotFound)
}

func TestProcessTokenLogicModules_InvalidRoot(t *testing.T) {
	keeper, ctx, appAddr, supplierOperatorAddr, service := testkeeper.TokenomicsKeeperWithActorAddrs(t)
	numRelays := uint64(42)

	// Define test cases
	tests := []struct {
		desc        string
		root        []byte // smst.MerkleSumRoot
		errExpected bool
	}{
		{
			desc:        "Nil Root",
			root:        nil,
			errExpected: true,
		},
		{
			desc:        fmt.Sprintf("Less than %d bytes", protocol.TrieRootSize),
			root:        make([]byte, protocol.TrieRootSize-1), // Less than expected number of bytes
			errExpected: true,
		},
		{
			desc:        fmt.Sprintf("More than %d bytes", protocol.TrieRootSize),
			root:        make([]byte, protocol.TrieRootSize+1), // More than expected number of bytes
			errExpected: true,
		},
		{
			desc: "correct size but empty",
			root: func() []byte {
				root := make([]byte, protocol.TrieRootSize) // All 0s
				return root[:]
			}(),
			errExpected: true,
		},
		{
			desc: "correct size but invalid value",
			root: func() []byte {
				return bytes.Repeat([]byte("a"), protocol.TrieRootSize)
			}(),
			errExpected: true,
		},
		{
			desc: "correct size and a valid value",
			root: func() []byte {
				root := testproof.SmstRootWithSumAndCount(numRelays, numRelays)
				return root[:]
			}(),
			errExpected: false,
		},
	}

	// Iterate over each test case
	for _, test := range tests {
		t.Run(test.desc, func(t *testing.T) {
			// Setup claim by copying the testproof.BaseClaim and updating the root
			claim := testproof.BaseClaim(service.Id, appAddr, supplierOperatorAddr, 0)
			claim.RootHash = smt.MerkleRoot(test.root[:])

			// Execute test function
			err := keeper.ProcessTokenLogicModules(ctx, &claim)

			// Assert the error
			if test.errExpected {
				require.Error(t, err)
			} else {
				require.NoError(t, err)
			}
		})
	}
}

func TestProcessTokenLogicModules_InvalidClaim(t *testing.T) {
	keeper, ctx, appAddr, supplierOperatorAddr, service := testkeeper.TokenomicsKeeperWithActorAddrs(t)
	numRelays := uint64(42)

	// Define test cases
	tests := []struct {
		desc        string
		claim       *prooftypes.Claim
		errExpected bool
		expectErr   error
	}{

		{
			desc: "Valid Claim",
			claim: func() *prooftypes.Claim {
				claim := testproof.BaseClaim(service.Id, appAddr, supplierOperatorAddr, numRelays)
				return &claim
			}(),
			errExpected: false,
		},
		{
			desc:        "Nil Claim",
			claim:       nil,
			errExpected: true,
			expectErr:   tokenomicstypes.ErrTokenomicsClaimNil,
		},
		{
			desc: "Claim with nil session header",
			claim: func() *prooftypes.Claim {
				claim := testproof.BaseClaim(service.Id, appAddr, supplierOperatorAddr, numRelays)
				claim.SessionHeader = nil
				return &claim
			}(),
			errExpected: true,
			expectErr:   tokenomicstypes.ErrTokenomicsSessionHeaderNil,
		},
		{
			desc: "Claim with invalid session id",
			claim: func() *prooftypes.Claim {
				claim := testproof.BaseClaim(service.Id, appAddr, supplierOperatorAddr, numRelays)
				claim.SessionHeader.SessionId = ""
				return &claim
			}(),
			errExpected: true,
			expectErr:   tokenomicstypes.ErrTokenomicsSessionHeaderInvalid,
		},
		{
			desc: "Claim with invalid application address",
			claim: func() *prooftypes.Claim {
				claim := testproof.BaseClaim(service.Id, appAddr, supplierOperatorAddr, numRelays)
				claim.SessionHeader.ApplicationAddress = "invalid address"
				return &claim
			}(),
			errExpected: true,
			expectErr:   tokenomicstypes.ErrTokenomicsSessionHeaderInvalid,
		},
		{
			desc: "Claim with invalid supplier operator address",
			claim: func() *prooftypes.Claim {
				claim := testproof.BaseClaim(service.Id, appAddr, supplierOperatorAddr, numRelays)
				claim.SupplierOperatorAddress = "invalid address"
				return &claim
			}(),
			errExpected: true,
			expectErr:   tokenomicstypes.ErrTokenomicsSupplierOperatorAddressInvalid,
		},
	}

	// Iterate over each test case
	for _, test := range tests {
		t.Run(test.desc, func(t *testing.T) {
			// Execute test function
			err := func() (err error) {
				defer func() {
					if r := recover(); r != nil {
						err = fmt.Errorf("panic occurred: %v", r)
					}
				}()
				return keeper.ProcessTokenLogicModules(ctx, test.claim)
			}()

			// Assert the error
			if test.errExpected {
				require.Error(t, err)
				require.ErrorIs(t, err, test.expectErr)
			} else {
				require.NoError(t, err)
			}
		})
	}
}

// prepareTestClaim uses the given number of relays and compute unit per relay in the
// service provided to set up the test claim correctly.
func prepareTestClaim(
	numRelays uint64,
	service *sharedtypes.Service,
	app *apptypes.Application,
	supplier *sharedtypes.Supplier,
) prooftypes.Claim {
	numComputeUnits := numRelays * service.ComputeUnitsPerRelay
	return prooftypes.Claim{
		SupplierOperatorAddress: supplier.OperatorAddress,
		SessionHeader: &sessiontypes.SessionHeader{
			ApplicationAddress:      app.Address,
			Service:                 service,
			SessionId:               "session_id",
			SessionStartBlockHeight: 1,
			SessionEndBlockHeight:   testsession.GetSessionEndHeightWithDefaultParams(1),
		},
		RootHash: testproof.SmstRootWithSumAndCount(numComputeUnits, numRelays),
	}
}

// prepareTestService creates a service with the given compute units per relay.
func prepareTestService(serviceComputeUnitsPerRelay uint64) *sharedtypes.Service {
	return &sharedtypes.Service{
		Id:                   "svc1",
		Name:                 "svcName1",
		ComputeUnitsPerRelay: serviceComputeUnitsPerRelay,
		OwnerAddress:         sample.AccAddress(),
	}
}

func getBalance(
	t *testing.T,
	ctx context.Context,
	bankKeeper tokenomicstypes.BankKeeper,
	accountAddr string,
) *cosmostypes.Coin {
	appBalanceRes, err := bankKeeper.Balance(ctx, &banktypes.QueryBalanceRequest{
		Address: accountAddr,
		Denom:   "upokt",
	})
	require.NoError(t, err)

	balance := appBalanceRes.GetBalance()
	require.NotNil(t, balance)

	return balance
}<|MERGE_RESOLUTION|>--- conflicted
+++ resolved
@@ -40,74 +40,6 @@
 // TODO_IMPROVE: Consider using a TestSuite, similar to `x/tokenomics/keeper/keeper_settle_pending_claims_test.go`
 // for the TLM based tests in this file.
 
-<<<<<<< HEAD
-	// Create a service that can be registered in the application and used in the claims
-	service := &sharedtypes.Service{
-		Id:                   "svc1",
-		Name:                 "svcName1",
-		ComputeUnitsPerRelay: 1,
-		OwnerAddress:         sample.AccAddress(),
-	}
-	keepers.SetService(ctx, *service)
-
-	// Add a new application
-	appStake := cosmostypes.NewCoin("upokt", math.NewInt(1000000))
-	app := apptypes.Application{
-		Address:        sample.AccAddress(),
-		Stake:          &appStake,
-		ServiceConfigs: []*sharedtypes.ApplicationServiceConfig{{ServiceId: service.Id}},
-	}
-	keepers.SetApplication(ctx, app)
-
-	// Add a new supplier
-	supplierOwnerAddress := sample.AccAddress()
-	supplierStake := cosmostypes.NewCoin("upokt", math.NewInt(1000000))
-	supplier := sharedtypes.Supplier{
-		OwnerAddress:    supplierOwnerAddress,
-		OperatorAddress: supplierOwnerAddress,
-		Stake:           &supplierStake,
-		Services: []*sharedtypes.SupplierServiceConfig{
-			{
-				ServiceId: service.Id,
-				RevShare: []*sharedtypes.ServiceRevenueShare{
-					{
-						Address:            supplierOwnerAddress,
-						RevSharePercentage: 100,
-					},
-				},
-			},
-		},
-	}
-	keepers.SetSupplier(ctx, supplier)
-
-	// The base claim whose root will be customized for testing purposes
-	numRelays := appStake.Amount.Uint64() + 1 // More than the app stake
-	numComputeUnits := numRelays * service.ComputeUnitsPerRelay
-	claim := prooftypes.Claim{
-		SupplierOperatorAddress: supplier.OperatorAddress,
-		SessionHeader: &sessiontypes.SessionHeader{
-			ApplicationAddress:      app.Address,
-			ServiceId:               service.Id,
-			SessionId:               "session_id",
-			SessionStartBlockHeight: 1,
-			SessionEndBlockHeight:   testsession.GetSessionEndHeightWithDefaultParams(1),
-		},
-		RootHash: testproof.SmstRootWithSumAndCount(numComputeUnits, numRelays),
-	}
-
-	err := keepers.ProcessTokenLogicModules(ctx, &claim)
-	require.NoError(t, err)
-}
-
-func TestProcessTokenLogicModules_ValidAccounting(t *testing.T) {
-	// Create a service that can be registered in the application and used in the claims
-	service := &sharedtypes.Service{
-		Id:                   "svc1",
-		Name:                 "svcName1",
-		ComputeUnitsPerRelay: 1,
-		OwnerAddress:         sample.AccAddress(),
-	}
-=======
 func TestProcessTokenLogicModules_TLMBurnEqualsMint_Valid(t *testing.T) {
 	// Test Parameters
 	appInitialStake := math.NewInt(1000000)
@@ -117,7 +49,6 @@
 	serviceComputeUnitsPerRelay := uint64(1)
 	service := prepareTestService(serviceComputeUnitsPerRelay)
 	numRelays := uint64(1000) // By supplier for application in this session
->>>>>>> 614ad778
 
 	// Prepare the keepers
 	keepers, ctx := testkeeper.NewTokenomicsModuleKeepers(t, nil, testkeeper.WithService(*service))
@@ -171,16 +102,10 @@
 		OwnerAddress:    supplierRevShares[0].Address,
 		OperatorAddress: supplierRevShares[0].Address,
 		Stake:           &supplierStake,
-<<<<<<< HEAD
-		Services: []*sharedtypes.SupplierServiceConfig{
-			{
-				ServiceId: service.Id,
-				RevShare:  revShares,
-			},
-		},
-=======
-		Services:        []*sharedtypes.SupplierServiceConfig{{Service: service, RevShare: supplierRevShares}},
->>>>>>> 614ad778
+		Services: []*sharedtypes.SupplierServiceConfig{{
+			ServiceId: service.Id,
+			RevShare:  supplierRevShares,
+		}},
 	}
 	keepers.SetSupplier(ctx, supplier)
 
@@ -189,26 +114,8 @@
 	appModuleStartBalance := getBalance(t, ctx, keepers, appModuleAddress)
 	supplierModuleStartBalance := getBalance(t, ctx, keepers, supplierModuleAddress)
 
-<<<<<<< HEAD
-	// Assumes ComputeUnitToTokenMultiplier is 1
-	numComputeUnits := expectedAppBurn.Amount.Uint64()
-	numRelays := numComputeUnits / service.ComputeUnitsPerRelay
-	// The base claim whose root will be customized for testing purposes
-	claim := prooftypes.Claim{
-		SupplierOperatorAddress: supplier.OperatorAddress,
-		SessionHeader: &sessiontypes.SessionHeader{
-			ApplicationAddress:      app.Address,
-			ServiceId:               service.Id,
-			SessionId:               "session_id",
-			SessionStartBlockHeight: 1,
-			SessionEndBlockHeight:   testsession.GetSessionEndHeightWithDefaultParams(1),
-		},
-		RootHash: testproof.SmstRootWithSumAndCount(numComputeUnits, numRelays),
-	}
-=======
 	// Prepare the claim for which the supplier did work for the application
 	claim := prepareTestClaim(numRelays, service, &app, &supplier)
->>>>>>> 614ad778
 
 	// Process the token logic modules
 	err = keepers.ProcessTokenLogicModules(ctx, &claim)
@@ -325,21 +232,10 @@
 		OwnerAddress:    supplierRevShares[0].Address,
 		OperatorAddress: supplierRevShares[0].Address,
 		Stake:           &supplierStake,
-<<<<<<< HEAD
-		Services: []*sharedtypes.SupplierServiceConfig{
-			{
-				ServiceId: service.Id,
-				RevShare: []*sharedtypes.ServiceRevenueShare{
-					{
-						Address:            supplierOwnerAddress,
-						RevSharePercentage: 100,
-					},
-				},
-			},
-		},
-=======
-		Services:        []*sharedtypes.SupplierServiceConfig{{Service: service, RevShare: supplierRevShares}},
->>>>>>> 614ad778
+		Services: []*sharedtypes.SupplierServiceConfig{{
+			ServiceId: service.Id,
+			RevShare:  supplierRevShares,
+		}},
 	}
 	keepers.SetSupplier(ctx, supplier)
 
@@ -348,28 +244,8 @@
 	appModuleStartBalance := getBalance(t, ctx, keepers, appModuleAddress)
 	supplierModuleStartBalance := getBalance(t, ctx, keepers, supplierModuleAddress)
 
-<<<<<<< HEAD
-	// Determine the number of relays to use up the application's entire stake
-	sharedParams := keepers.Keeper.GetParams(ctx)
-	numComputeUnits := expectedAppBurn.Amount.Uint64() / sharedParams.ComputeUnitsToTokensMultiplier
-	numRelays := numComputeUnits / service.ComputeUnitsPerRelay
-
-	// The base claim whose root will be customized for testing purposes
-	claim := prooftypes.Claim{
-		SupplierOperatorAddress: supplier.OperatorAddress,
-		SessionHeader: &sessiontypes.SessionHeader{
-			ApplicationAddress:      app.Address,
-			ServiceId:               service.Id,
-			SessionId:               "session_id",
-			SessionStartBlockHeight: 1,
-			SessionEndBlockHeight:   testsession.GetSessionEndHeightWithDefaultParams(1),
-		},
-		RootHash: testproof.SmstRootWithSumAndCount(numComputeUnits, numRelays),
-	}
-=======
 	// Prepare the claim for which the supplier did work for the application
 	claim := prepareTestClaim(numRelays, service, &app, &supplier)
->>>>>>> 614ad778
 
 	// Process the token logic modules
 	err = keepers.ProcessTokenLogicModules(ctx, &claim)
@@ -463,7 +339,7 @@
 	app := apptypes.Application{
 		Address:        sample.AccAddress(),
 		Stake:          &appStake,
-		ServiceConfigs: []*sharedtypes.ApplicationServiceConfig{{Service: service}},
+		ServiceConfigs: []*sharedtypes.ApplicationServiceConfig{{ServiceId: service.Id}},
 	}
 	keepers.SetApplication(ctx, app)
 
@@ -484,7 +360,7 @@
 		OwnerAddress:    supplierRevShares[0].Address,
 		OperatorAddress: supplierRevShares[0].Address,
 		Stake:           &supplierStake,
-		Services:        []*sharedtypes.SupplierServiceConfig{{Service: service, RevShare: supplierRevShares}},
+		Services:        []*sharedtypes.SupplierServiceConfig{{ServiceId: service.Id, RevShare: supplierRevShares}},
 	}
 	keepers.SetSupplier(ctx, supplier)
 
@@ -582,11 +458,7 @@
 		SupplierOperatorAddress: supplierOperatorAddr,
 		SessionHeader: &sessiontypes.SessionHeader{
 			ApplicationAddress:      appAddr,
-<<<<<<< HEAD
 			ServiceId:               "non_existent_svc",
-=======
-			Service:                 &sharedtypes.Service{Id: "non_existent_svc"},
->>>>>>> 614ad778
 			SessionId:               "session_id",
 			SessionStartBlockHeight: 1,
 			SessionEndBlockHeight:   testsession.GetSessionEndHeightWithDefaultParams(1),
@@ -776,7 +648,7 @@
 		SupplierOperatorAddress: supplier.OperatorAddress,
 		SessionHeader: &sessiontypes.SessionHeader{
 			ApplicationAddress:      app.Address,
-			Service:                 service,
+			ServiceId:               service.Id,
 			SessionId:               "session_id",
 			SessionStartBlockHeight: 1,
 			SessionEndBlockHeight:   testsession.GetSessionEndHeightWithDefaultParams(1),
