package keeper_test

import (
	"bytes"
	"context"
	"fmt"
	"math"
	"testing"

	cosmosmath "cosmossdk.io/math"
	cosmostypes "github.com/cosmos/cosmos-sdk/types"
	sdk "github.com/cosmos/cosmos-sdk/types"
	authtypes "github.com/cosmos/cosmos-sdk/x/auth/types"
	banktypes "github.com/cosmos/cosmos-sdk/x/bank/types"
	govtypes "github.com/cosmos/cosmos-sdk/x/gov/types"
	"github.com/pokt-network/smt"
	"github.com/stretchr/testify/require"

	"github.com/pokt-network/poktroll/app/volatile"
	"github.com/pokt-network/poktroll/cmd/poktrolld/cmd"
	"github.com/pokt-network/poktroll/pkg/crypto/protocol"
	testutilevents "github.com/pokt-network/poktroll/testutil/events"
	testkeeper "github.com/pokt-network/poktroll/testutil/keeper"
	testproof "github.com/pokt-network/poktroll/testutil/proof"
	"github.com/pokt-network/poktroll/testutil/sample"
	testsession "github.com/pokt-network/poktroll/testutil/session"
	apptypes "github.com/pokt-network/poktroll/x/application/types"
	prooftypes "github.com/pokt-network/poktroll/x/proof/types"
	sessionkeeper "github.com/pokt-network/poktroll/x/session/keeper"
	sessiontypes "github.com/pokt-network/poktroll/x/session/types"
	sharedtypes "github.com/pokt-network/poktroll/x/shared/types"
	suppliertypes "github.com/pokt-network/poktroll/x/supplier/types"
	tlm "github.com/pokt-network/poktroll/x/tokenomics/token_logic_module"
	tokenomicstypes "github.com/pokt-network/poktroll/x/tokenomics/types"
)

func init() {
	cmd.InitSDKConfig()
}

// TODO_IMPROVE: Consider using a TestSuite, similar to `x/tokenomics/keeper/keeper_settle_pending_claims_test.go`
// for the TLM based tests in this file.

func TestProcessTokenLogicModules_TLMBurnEqualsMint_Valid(t *testing.T) {
	// Test Parameters
	appInitialStake := apptypes.DefaultMinStake.Amount.Mul(cosmosmath.NewInt(2))
	supplierInitialStake := cosmosmath.NewInt(1000000)
	supplierRevShareRatios := []float32{12.5, 37.5, 50}
	globalComputeUnitsToTokensMultiplier := uint64(1)
	serviceComputeUnitsPerRelay := uint64(1)
	service := prepareTestService(serviceComputeUnitsPerRelay)
	numRelays := uint64(1000) // By supplier for application in this session

	// Prepare the keepers
	keepers, ctx := testkeeper.NewTokenomicsModuleKeepers(t, nil, testkeeper.WithService(*service))
	keepers.SetService(ctx, *service)

	// Ensure the claim is within relay mining bounds
	numTokensClaimed := int64(numRelays * serviceComputeUnitsPerRelay * globalComputeUnitsToTokensMultiplier)
	maxClaimableAmountPerSupplier := appInitialStake.Quo(cosmosmath.NewInt(sessionkeeper.NumSupplierPerSession))
	require.GreaterOrEqual(t, maxClaimableAmountPerSupplier.Int64(), numTokensClaimed)

	// Retrieve the app and supplier module addresses
	appModuleAddress := authtypes.NewModuleAddress(apptypes.ModuleName).String()
	supplierModuleAddress := authtypes.NewModuleAddress(suppliertypes.ModuleName).String()

	// Set compute_units_to_tokens_multiplier to simplify expectation calculations.
	err := keepers.SharedKeeper.SetParams(ctx, sharedtypes.Params{
		ComputeUnitsToTokensMultiplier: globalComputeUnitsToTokensMultiplier,
	})
	require.NoError(t, err)
	// TODO_TECHDEBT: Setting inflation to zero so we are testing the BurnEqualsMint logic exclusively.
	// Once it is a governance param, update it using the keeper above.
<<<<<<< HEAD
	prevInflationValue := tlm.MintPerClaimedTokenGlobalInflation
	tlm.MintPerClaimedTokenGlobalInflation = 0
	t.Cleanup(func() {
		tlm.MintPerClaimedTokenGlobalInflation = prevInflationValue
=======
	prevInflationValue := tokenomicskeeper.GlobalInflationPerClaim
	tokenomicskeeper.GlobalInflationPerClaim = 0
	t.Cleanup(func() {
		tokenomicskeeper.GlobalInflationPerClaim = prevInflationValue
>>>>>>> bae452a3
	})

	// Add a new application with non-zero app stake end balance to assert against.
	appStake := cosmostypes.NewCoin(volatile.DenomuPOKT, appInitialStake)
	app := apptypes.Application{
		Address:        sample.AccAddress(),
		Stake:          &appStake,
		ServiceConfigs: []*sharedtypes.ApplicationServiceConfig{{ServiceId: service.Id}},
	}
	keepers.SetApplication(ctx, app)

	// Prepare the supplier revenue shares
	supplierRevShares := make([]*sharedtypes.ServiceRevenueShare, len(supplierRevShareRatios))
	for i := range supplierRevShares {
		shareHolderAddress := sample.AccAddress()
		supplierRevShares[i] = &sharedtypes.ServiceRevenueShare{
			Address:            shareHolderAddress,
			RevSharePercentage: supplierRevShareRatios[i],
		}
	}

	// Add a new supplier.
	supplierStake := cosmostypes.NewCoin(volatile.DenomuPOKT, supplierInitialStake)
	supplier := sharedtypes.Supplier{
		// Make the first shareholder the supplier itself.
		OwnerAddress:    supplierRevShares[0].Address,
		OperatorAddress: supplierRevShares[0].Address,
		Stake:           &supplierStake,
		Services: []*sharedtypes.SupplierServiceConfig{{
			ServiceId: service.Id,
			RevShare:  supplierRevShares,
		}},
	}
	keepers.SetSupplier(ctx, supplier)

	// Query the account and module start balances
	appStartBalance := getBalance(t, ctx, keepers, app.GetAddress())
	appModuleStartBalance := getBalance(t, ctx, keepers, appModuleAddress)
	supplierModuleStartBalance := getBalance(t, ctx, keepers, supplierModuleAddress)

	// Prepare the claim for which the supplier did work for the application
	claim := prepareTestClaim(numRelays, service, &app, &supplier)
	pendingResult := tlm.NewPendingSettlementResult(claim)

	// Process the token logic modules
<<<<<<< HEAD
	err = keepers.ProcessTokenLogicModules(ctx, pendingResult)
	require.NoError(t, err)

	// Execute the pending results
	pendingResults := make(tlm.PendingSettlementResults, 0)
	pendingResults.Append(pendingResult)
	err = keepers.ExecutePendingResults(cosmostypes.UnwrapSDKContext(ctx), pendingResults)
=======
	err = keepers.ProcessTokenLogicModules(ctx, &claim, appStake)
>>>>>>> bae452a3
	require.NoError(t, err)

	// Assert that `applicationAddress` account balance is *unchanged*
	appEndBalance := getBalance(t, ctx, keepers, app.GetAddress())
	require.EqualValues(t, appStartBalance, appEndBalance)

	// Determine the expected app end stake amount and the expected app burn
	appBurn := cosmosmath.NewInt(numTokensClaimed)
	expectedAppEndStakeAmount := appInitialStake.Sub(appBurn)

	// Assert that `applicationAddress` staked balance has decreased by the appropriate amount
	app, appIsFound := keepers.GetApplication(ctx, app.GetAddress())
	actualAppEndStakeAmount := app.GetStake().Amount
	require.True(t, appIsFound)
	require.Equal(t, expectedAppEndStakeAmount, actualAppEndStakeAmount)

	// Assert that app module balance is *decreased* by the appropriate amount
	// NB: The application module account burns the amount of uPOKT that was held in escrow
	// on behalf of the applications which were serviced in a given session.
	expectedAppModuleEndBalance := appModuleStartBalance.Sub(sdk.NewCoin(volatile.DenomuPOKT, appBurn))
	appModuleEndBalance := getBalance(t, ctx, keepers, appModuleAddress)
	require.NotNil(t, appModuleEndBalance)
	require.EqualValues(t, &expectedAppModuleEndBalance, appModuleEndBalance)

	// Assert that `supplierOperatorAddress` staked balance is *unchanged*
	supplier, supplierIsFound := keepers.GetSupplier(ctx, supplier.GetOperatorAddress())
	require.True(t, supplierIsFound)
	require.Equal(t, &supplierStake, supplier.GetStake())

	// Assert that `suppliertypes.ModuleName` account module balance is *unchanged*
	// NB: Supplier rewards are minted to the supplier module account but then immediately
	// distributed to the supplier accounts which provided service in a given session.
	supplierModuleEndBalance := getBalance(t, ctx, keepers, supplierModuleAddress)
	require.EqualValues(t, supplierModuleStartBalance, supplierModuleEndBalance)

	// Assert that the supplier shareholders account balances have *increased* by
	// the appropriate amount w.r.t token distribution.
	shareAmounts := tlm.GetShareAmountMap(supplierRevShares, appBurn.Uint64())
	for shareHolderAddr, expectedShareAmount := range shareAmounts {
		shareHolderBalance := getBalance(t, ctx, keepers, shareHolderAddr)
		require.Equal(t, int64(expectedShareAmount), shareHolderBalance.Amount.Int64())
	}
}

// DEV_NOTE: Most of the setup here is a copy-paste of TLMBurnEqualsMintValid
// except that the application stake is calculated to explicitly be too low to
// handle all the relays completed.
func TestProcessTokenLogicModules_TLMBurnEqualsMint_Valid_SupplierExceedsMaxClaimableAmount(t *testing.T) {
	// Test Parameters
	globalComputeUnitsToTokensMultiplier := uint64(1)
	serviceComputeUnitsPerRelay := uint64(100)
	service := prepareTestService(serviceComputeUnitsPerRelay)
	numRelays := uint64(1000) // By a single supplier for application in this session
	supplierInitialStake := cosmosmath.NewInt(1000000)
	supplierRevShareRatios := []float32{12.5, 37.5, 50}

	// Prepare the keepers
	keepers, ctx := testkeeper.NewTokenomicsModuleKeepers(t, nil, testkeeper.WithService(*service))
	keepers.SetService(ctx, *service)

	// Set up the relays to exceed the max claimable amount
	// Determine the max a supplier can claim
	maxClaimableAmountPerSupplier := int64(numRelays * serviceComputeUnitsPerRelay * globalComputeUnitsToTokensMultiplier)
	// Figure out what the app's initial stake should be to cover the max claimable amount
	appInitialStake := cosmosmath.NewInt(maxClaimableAmountPerSupplier*sessionkeeper.NumSupplierPerSession + 1)
	// Increase the number of relay such that the supplier did "free work" and would
	// be able to claim more than the max claimable amount.
	numRelays *= 5
	numTokensClaimed := int64(numRelays * serviceComputeUnitsPerRelay * globalComputeUnitsToTokensMultiplier)

	// Retrieve the app and supplier module addresses
	appModuleAddress := authtypes.NewModuleAddress(apptypes.ModuleName).String()
	supplierModuleAddress := authtypes.NewModuleAddress(suppliertypes.ModuleName).String()

	// Set compute_units_to_tokens_multiplier to simplify expectation calculations.
	err := keepers.SharedKeeper.SetParams(ctx, sharedtypes.Params{
		ComputeUnitsToTokensMultiplier: globalComputeUnitsToTokensMultiplier,
	})
	require.NoError(t, err)
	// TODO_TECHDEBT: Setting inflation to zero so we are testing the BurnEqualsMint logic exclusively.
	// Once it is a governance param, update it using the keeper above.
<<<<<<< HEAD
	prevInflationValue := tlm.MintPerClaimedTokenGlobalInflation
	tlm.MintPerClaimedTokenGlobalInflation = 0
	t.Cleanup(func() {
		tlm.MintPerClaimedTokenGlobalInflation = prevInflationValue
=======
	prevInflationValue := tokenomicskeeper.GlobalInflationPerClaim
	tokenomicskeeper.GlobalInflationPerClaim = 0
	t.Cleanup(func() {
		tokenomicskeeper.GlobalInflationPerClaim = prevInflationValue
>>>>>>> bae452a3
	})

	// Add a new application with non-zero app stake end balance to assert against.
	appStake := cosmostypes.NewCoin(volatile.DenomuPOKT, appInitialStake)
	app := apptypes.Application{
		Address:        sample.AccAddress(),
		Stake:          &appStake,
		ServiceConfigs: []*sharedtypes.ApplicationServiceConfig{{ServiceId: service.Id}},
	}
	keepers.SetApplication(ctx, app)

	// Prepare the supplier revenue shares
	supplierRevShares := make([]*sharedtypes.ServiceRevenueShare, len(supplierRevShareRatios))
	for i := range supplierRevShares {
		shareHolderAddress := sample.AccAddress()
		supplierRevShares[i] = &sharedtypes.ServiceRevenueShare{
			Address:            shareHolderAddress,
			RevSharePercentage: supplierRevShareRatios[i],
		}
	}

	// Add a new supplier.
	supplierStake := cosmostypes.NewCoin(volatile.DenomuPOKT, supplierInitialStake)
	supplier := sharedtypes.Supplier{
		// Make the first shareholder the supplier itself.
		OwnerAddress:    supplierRevShares[0].Address,
		OperatorAddress: supplierRevShares[0].Address,
		Stake:           &supplierStake,
		Services: []*sharedtypes.SupplierServiceConfig{{
			ServiceId: service.Id,
			RevShare:  supplierRevShares,
		}},
	}
	keepers.SetSupplier(ctx, supplier)

	// Query the account and module start balances
	appStartBalance := getBalance(t, ctx, keepers, app.GetAddress())
	appModuleStartBalance := getBalance(t, ctx, keepers, appModuleAddress)
	supplierModuleStartBalance := getBalance(t, ctx, keepers, supplierModuleAddress)

	// Prepare the claim for which the supplier did work for the application
	claim := prepareTestClaim(numRelays, service, &app, &supplier)
	pendingResult := tlm.NewPendingSettlementResult(claim)

	// Process the token logic modules
<<<<<<< HEAD
	err = keepers.ProcessTokenLogicModules(ctx, pendingResult)
	require.NoError(t, err)

	// Execute the pending results
	pendingResults := make(tlm.PendingSettlementResults, 0)
	pendingResults.Append(pendingResult)
	err = keepers.ExecutePendingResults(cosmostypes.UnwrapSDKContext(ctx), pendingResults)
=======
	err = keepers.ProcessTokenLogicModules(ctx, &claim, appStake)
>>>>>>> bae452a3
	require.NoError(t, err)

	// Assert that `applicationAddress` account balance is *unchanged*
	appEndBalance := getBalance(t, ctx, keepers, app.GetAddress())
	require.EqualValues(t, appStartBalance, appEndBalance)

	// Determine the expected app end stake amount and the expected app burn
	appBurn := cosmosmath.NewInt(maxClaimableAmountPerSupplier)
	appBurnCoin := sdk.NewCoin(volatile.DenomuPOKT, appBurn)
	expectedAppEndStakeAmount := appInitialStake.Sub(appBurn)

	// Assert that `applicationAddress` staked balance has decreased by the max claimable amount
	app, appIsFound := keepers.GetApplication(ctx, app.GetAddress())
	actualAppEndStakeAmount := app.GetStake().Amount
	require.True(t, appIsFound)
	require.Equal(t, expectedAppEndStakeAmount, actualAppEndStakeAmount)

	// Sanity
	require.Less(t, maxClaimableAmountPerSupplier, numTokensClaimed)

	// Assert that app module balance is *decreased* by the appropriate amount
	// NB: The application module account burns the amount of uPOKT that was held in escrow
	// on behalf of the applications which were serviced in a given session.
	expectedAppModuleEndBalance := appModuleStartBalance.Sub(appBurnCoin)
	appModuleEndBalance := getBalance(t, ctx, keepers, appModuleAddress)
	require.NotNil(t, appModuleEndBalance)
	require.EqualValues(t, &expectedAppModuleEndBalance, appModuleEndBalance)

	// Assert that `supplierOperatorAddress` staked balance is *unchanged*
	supplier, supplierIsFound := keepers.GetSupplier(ctx, supplier.GetOperatorAddress())
	require.True(t, supplierIsFound)
	require.Equal(t, &supplierStake, supplier.GetStake())

	// Assert that `suppliertypes.ModuleName` account module balance is *unchanged*
	// NB: Supplier rewards are minted to the supplier module account but then immediately
	// distributed to the supplier accounts which provided service in a given session.
	supplierModuleEndBalance := getBalance(t, ctx, keepers, supplierModuleAddress)
	require.EqualValues(t, supplierModuleStartBalance, supplierModuleEndBalance)

	// Assert that the supplier shareholders account balances have *increased* by
	// the appropriate amount w.r.t token distribution.
	shareAmounts := tlm.GetShareAmountMap(supplierRevShares, appBurn.Uint64())
	for shareHolderAddr, expectedShareAmount := range shareAmounts {
		shareHolderBalance := getBalance(t, ctx, keepers, shareHolderAddr)
		require.Equal(t, int64(expectedShareAmount), shareHolderBalance.Amount.Int64())
	}

	// Check that the expected burn >> effective burn because application is overserviced

	sdkCtx := sdk.UnwrapSDKContext(ctx)
	events := sdkCtx.EventManager().Events()
	appOverservicedEvents := testutilevents.FilterEvents[*tokenomicstypes.EventApplicationOverserviced](t, events)
	require.Len(t, appOverservicedEvents, 1, "unexpected number of event overserviced events")
	appOverservicedEvent := appOverservicedEvents[0]

	require.Equal(t, app.GetAddress(), appOverservicedEvent.ApplicationAddr)
	require.Equal(t, supplier.GetOperatorAddress(), appOverservicedEvent.SupplierOperatorAddr)
	require.Equal(t, numTokensClaimed, appOverservicedEvent.ExpectedBurn.Amount.Int64())
	require.Equal(t, appBurn, appOverservicedEvent.EffectiveBurn.Amount)
	require.Less(t, appBurn.Int64(), numTokensClaimed)
}

func TestProcessTokenLogicModules_TLMGlobalMint_Valid_MintDistributionCorrect(t *testing.T) {
	// Test Parameters
	appInitialStake := apptypes.DefaultMinStake.Amount.Mul(cosmosmath.NewInt(2))
	supplierInitialStake := cosmosmath.NewInt(1000000)
	supplierRevShareRatios := []float32{12.5, 37.5, 50}
	globalComputeUnitsToTokensMultiplier := uint64(1)
	serviceComputeUnitsPerRelay := uint64(1)
	service := prepareTestService(serviceComputeUnitsPerRelay)
	numRelays := uint64(1000) // By supplier for application in this session
	numTokensClaimed := float64(numRelays * serviceComputeUnitsPerRelay * globalComputeUnitsToTokensMultiplier)
	proposerConsAddr := sample.ConsAddressBech32()
	daoAddress := authtypes.NewModuleAddress(govtypes.ModuleName)

	tokenLogicModules := tlm.NewDefaultTokenLogicModules(daoAddress.String())

	// Prepare the keepers
	opts := []testkeeper.TokenomicsModuleKeepersOptFn{
		testkeeper.WithService(*service),
		testkeeper.WithProposerAddr(proposerConsAddr),
		testkeeper.WithTLMProcessors(tokenLogicModules),
	}
	keepers, ctx := testkeeper.NewTokenomicsModuleKeepers(t, nil, opts...)
	keepers.SetService(ctx, *service)

	// Set compute_units_to_tokens_multiplier to simplify expectation calculations.
	err := keepers.SharedKeeper.SetParams(ctx, sharedtypes.Params{
		ComputeUnitsToTokensMultiplier: globalComputeUnitsToTokensMultiplier,
	})
	require.NoError(t, err)

	// Add a new application with non-zero app stake end balance to assert against.
	appStake := cosmostypes.NewCoin(volatile.DenomuPOKT, appInitialStake)
	app := apptypes.Application{
		Address:        sample.AccAddress(),
		Stake:          &appStake,
		ServiceConfigs: []*sharedtypes.ApplicationServiceConfig{{ServiceId: service.Id}},
	}
	keepers.SetApplication(ctx, app)

	// Prepare the supplier revenue shares
	supplierRevShares := make([]*sharedtypes.ServiceRevenueShare, len(supplierRevShareRatios))
	for i := range supplierRevShares {
		shareHolderAddress := sample.AccAddress()
		supplierRevShares[i] = &sharedtypes.ServiceRevenueShare{
			Address:            shareHolderAddress,
			RevSharePercentage: supplierRevShareRatios[i],
		}
	}

	// Add a new supplier.
	supplierStake := cosmostypes.NewCoin(volatile.DenomuPOKT, supplierInitialStake)
	supplier := sharedtypes.Supplier{
		// Make the first shareholder the supplier itself.
		OwnerAddress:    supplierRevShares[0].Address,
		OperatorAddress: supplierRevShares[0].Address,
		Stake:           &supplierStake,
		Services:        []*sharedtypes.SupplierServiceConfig{{ServiceId: service.Id, RevShare: supplierRevShares}},
	}
	keepers.SetSupplier(ctx, supplier)

	// Prepare the claim for which the supplier did work for the application
	claim := prepareTestClaim(numRelays, service, &app, &supplier)
	pendingResult := tlm.NewPendingSettlementResult(claim)

	// Prepare addresses
	appAddress := app.Address
	proposerAddress := sample.AccAddressFromConsBech32(proposerConsAddr)

	// Determine balances before inflation
	daoBalanceBefore := getBalance(t, ctx, keepers, daoAddress.String())
	propBalanceBefore := getBalance(t, ctx, keepers, proposerAddress)
	serviceOwnerBalanceBefore := getBalance(t, ctx, keepers, service.OwnerAddress)
	appBalanceBefore := getBalance(t, ctx, keepers, appAddress)
	supplierShareholderBalancesBefore := make(map[string]*sdk.Coin, len(supplierRevShares))
	for _, revShare := range supplierRevShares {
		addr := revShare.Address
		supplierShareholderBalancesBefore[addr] = getBalance(t, ctx, keepers, addr)
	}

	// Process the token logic modules
<<<<<<< HEAD
	err = keepers.ProcessTokenLogicModules(ctx, pendingResult)
	require.NoError(t, err)

	// Execute the pending results
	pendingResults := make(tlm.PendingSettlementResults, 0)
	pendingResults.Append(pendingResult)
	err = keepers.ExecutePendingResults(cosmostypes.UnwrapSDKContext(ctx), pendingResults)
=======
	err = keepers.ProcessTokenLogicModules(ctx, &claim, appStake)
>>>>>>> bae452a3
	require.NoError(t, err)

	// Determine balances after inflation
	daoBalanceAfter := getBalance(t, ctx, keepers, daoAddress.String())
	propBalanceAfter := getBalance(t, ctx, keepers, proposerAddress)
	serviceOwnerBalanceAfter := getBalance(t, ctx, keepers, service.OwnerAddress)
	appBalanceAfter := getBalance(t, ctx, keepers, appAddress)
	supplierShareholderBalancesAfter := make(map[string]*sdk.Coin, len(supplierRevShares))
	for _, revShare := range supplierRevShares {
		addr := revShare.Address
		supplierShareholderBalancesAfter[addr] = getBalance(t, ctx, keepers, addr)
	}

	// Compute mint per actor
<<<<<<< HEAD
	numTokensMinted := numTokensClaimed * tlm.MintPerClaimedTokenGlobalInflation
	daoMint := math.NewInt(int64(numTokensMinted * tlm.MintAllocationDAO))
	propMint := math.NewInt(int64(numTokensMinted * tlm.MintAllocationProposer))
	serviceOwnerMint := math.NewInt(int64(numTokensMinted * tlm.MintAllocationSourceOwner))
	appMint := math.NewInt(int64(numTokensMinted * tlm.MintAllocationApplication))
	supplierMint := float32(numTokensMinted * tlm.MintAllocationSupplier)

	// Ensure the balance was increased to the appropriate amount.
	require.Equal(t, daoBalanceBefore.Amount.Add(daoMint), daoBalanceAfter.Amount)
=======
	numTokensMinted := numTokensClaimed * tokenomicskeeper.GlobalInflationPerClaim
	numTokensMintedInt := cosmosmath.NewIntFromUint64(uint64(numTokensMinted))
	daoMint := cosmosmath.NewInt(int64(numTokensMinted * tokenomicskeeper.MintAllocationDAO))
	propMint := cosmosmath.NewInt(int64(numTokensMinted * tokenomicskeeper.MintAllocationProposer))
	serviceOwnerMint := cosmosmath.NewInt(int64(numTokensMinted * tokenomicskeeper.MintAllocationSourceOwner))
	appMint := cosmosmath.NewInt(int64(numTokensMinted * tokenomicskeeper.MintAllocationApplication))
	supplierMint := float32(numTokensMinted * tokenomicskeeper.MintAllocationSupplier)

	// Ensure the balance was increase be the appropriate amount
	require.Equal(t, daoBalanceBefore.Amount.Add(daoMint).Add(numTokensMintedInt), daoBalanceAfter.Amount)
>>>>>>> bae452a3
	require.Equal(t, propBalanceBefore.Amount.Add(propMint), propBalanceAfter.Amount)
	require.Equal(t, serviceOwnerBalanceBefore.Amount.Add(serviceOwnerMint), serviceOwnerBalanceAfter.Amount)
	require.Equal(t, appBalanceBefore.Amount.Add(appMint), appBalanceAfter.Amount)
	for _, revShare := range supplierRevShares {
		addr := revShare.Address
		balanceBefore := supplierShareholderBalancesBefore[addr]
		balanceAfter := supplierShareholderBalancesAfter[addr].Amount.Int64()
		mintShare := int64(supplierMint * revShare.RevSharePercentage / 100)
		rewardShare := int64(float32(numTokensClaimed) * revShare.RevSharePercentage / 100)
		balanceIncrease := cosmosmath.NewInt(mintShare + rewardShare)
		expectedBalanceAfter := balanceBefore.Amount.Add(balanceIncrease).Int64()
		// TODO_MAINNET: Remove the InDelta check and use the exact amount once the floating point arithmetic is fixed
		acceptableRoundingDelta := tlm.MintDistributionAllowableTolerancePercent * float64(balanceAfter)
		require.InDelta(t, expectedBalanceAfter, balanceAfter, acceptableRoundingDelta)
	}

	foundApp, appFound := keepers.GetApplication(ctx, appAddress)
	require.True(t, appFound)

	appStakeAfter := foundApp.GetStake().Amount
	numTokensClaimedInt := cosmosmath.NewIntFromUint64(uint64(numTokensClaimed))
	require.Equal(t, appInitialStake.Sub(numTokensMintedInt).Sub(numTokensClaimedInt), appStakeAfter)
}

func TestProcessTokenLogicModules_AppNotFound(t *testing.T) {
	keeper, ctx, _, supplierOperatorAddr, service := testkeeper.TokenomicsKeeperWithActorAddrs(t)

	// The base claim whose root will be customized for testing purposes
	numRelays := uint64(42)
	numComputeUnits := numRelays * service.ComputeUnitsPerRelay
	claim := prooftypes.Claim{
		SupplierOperatorAddress: supplierOperatorAddr,
		SessionHeader: &sessiontypes.SessionHeader{
			ApplicationAddress:      sample.AccAddress(), // Random address
			ServiceId:               service.Id,
			SessionId:               "session_id",
			SessionStartBlockHeight: 1,
			SessionEndBlockHeight:   testsession.GetSessionEndHeightWithDefaultParams(1),
		},
		RootHash: testproof.SmstRootWithSumAndCount(numComputeUnits, numRelays),
	}
	pendingResult := tlm.NewPendingSettlementResult(claim)

	// Process the token logic modules
<<<<<<< HEAD
	err := keeper.ProcessTokenLogicModules(ctx, pendingResult)
=======
	err := keeper.ProcessTokenLogicModules(ctx, &claim, uPOKTCoin(math.MaxInt))
>>>>>>> bae452a3
	require.Error(t, err)
	require.ErrorIs(t, err, tokenomicstypes.ErrTokenomicsApplicationNotFound)
}

func TestProcessTokenLogicModules_ServiceNotFound(t *testing.T) {
	keeper, ctx, appAddr, supplierOperatorAddr, service := testkeeper.TokenomicsKeeperWithActorAddrs(t)

	numRelays := uint64(42)
	numComputeUnits := numRelays * service.ComputeUnitsPerRelay
	claim := prooftypes.Claim{
		SupplierOperatorAddress: supplierOperatorAddr,
		SessionHeader: &sessiontypes.SessionHeader{
			ApplicationAddress:      appAddr,
			ServiceId:               "non_existent_svc",
			SessionId:               "session_id",
			SessionStartBlockHeight: 1,
			SessionEndBlockHeight:   testsession.GetSessionEndHeightWithDefaultParams(1),
		},
		RootHash: testproof.SmstRootWithSumAndCount(numComputeUnits, numRelays),
	}
	pendingResult := tlm.NewPendingSettlementResult(claim)

	// Execute test function
<<<<<<< HEAD
	err := keeper.ProcessTokenLogicModules(ctx, pendingResult)
=======
	err := keeper.ProcessTokenLogicModules(ctx, &claim, uPOKTCoin(math.MaxInt))
>>>>>>> bae452a3

	require.Error(t, err)
	require.ErrorIs(t, err, tokenomicstypes.ErrTokenomicsServiceNotFound)
}

func TestProcessTokenLogicModules_InvalidRoot(t *testing.T) {
	keeper, ctx, appAddr, supplierOperatorAddr, service := testkeeper.TokenomicsKeeperWithActorAddrs(t)
	numRelays := uint64(42)

	// Define test cases
	tests := []struct {
		desc        string
		root        []byte // smst.MerkleSumRoot
		errExpected bool
	}{
		{
			desc:        "Nil Root",
			root:        nil,
			errExpected: true,
		},
		{
			desc:        fmt.Sprintf("Less than %d bytes", protocol.TrieRootSize),
			root:        make([]byte, protocol.TrieRootSize-1), // Less than expected number of bytes
			errExpected: true,
		},
		{
			desc:        fmt.Sprintf("More than %d bytes", protocol.TrieRootSize),
			root:        make([]byte, protocol.TrieRootSize+1), // More than expected number of bytes
			errExpected: true,
		},
		{
			desc: "correct size but empty",
			root: func() []byte {
				root := make([]byte, protocol.TrieRootSize) // All 0s
				return root[:]
			}(),
			errExpected: true,
		},
		{
			desc: "correct size but invalid value",
			root: func() []byte {
				// A root with all 'a's is a valid value since each of the hash, sum and size
				// will be []byte{0x61, 0x61, ...} with their respective sizes.
				// The current test suite sets the CUPR to 1, making sum == count * CUPR
				// valid. So, we can change the last byte to 'b' to make it invalid.
				root := bytes.Repeat([]byte("a"), protocol.TrieRootSize)
				root = append(root[:len(root)-1], 'b')
				return root
			}(),
			errExpected: true,
		},
		{
			desc: "correct size and a valid value",
			root: func() []byte {
				root := testproof.SmstRootWithSumAndCount(numRelays, numRelays)
				return root[:]
			}(),
			errExpected: false,
		},
	}

	// Iterate over each test case
	for _, test := range tests {
		t.Run(test.desc, func(t *testing.T) {
			// Setup claim by copying the testproof.BaseClaim and updating the root
			claim := testproof.BaseClaim(service.Id, appAddr, supplierOperatorAddr, 0)
			claim.RootHash = smt.MerkleRoot(test.root[:])
			pendingResult := tlm.NewPendingSettlementResult(claim)

			// Execute test function
<<<<<<< HEAD
			err := keeper.ProcessTokenLogicModules(ctx, pendingResult)
=======
			err := keeper.ProcessTokenLogicModules(ctx, &claim, uPOKTCoin(math.MaxInt))
>>>>>>> bae452a3

			// Assert the error
			if test.errExpected {
				require.Error(t, err)
			} else {
				require.NoError(t, err)
			}
		})
	}
}

func TestProcessTokenLogicModules_InvalidClaim(t *testing.T) {
	keeper, ctx, appAddr, supplierOperatorAddr, service := testkeeper.TokenomicsKeeperWithActorAddrs(t)
	numRelays := uint64(42)

	// Define test cases
	tests := []struct {
		desc        string
		claim       prooftypes.Claim
		errExpected bool
		expectErr   error
	}{

		{
			desc: "Valid Claim",
			claim: func() prooftypes.Claim {
				claim := testproof.BaseClaim(service.Id, appAddr, supplierOperatorAddr, numRelays)
				return claim
			}(),
			errExpected: false,
		},
		{
			desc: "Claim with nil session header",
			claim: func() prooftypes.Claim {
				claim := testproof.BaseClaim(service.Id, appAddr, supplierOperatorAddr, numRelays)
				claim.SessionHeader = nil
				return claim
			}(),
			errExpected: true,
			expectErr:   tokenomicstypes.ErrTokenomicsSessionHeaderNil,
		},
		{
			desc: "Claim with invalid session id",
			claim: func() prooftypes.Claim {
				claim := testproof.BaseClaim(service.Id, appAddr, supplierOperatorAddr, numRelays)
				claim.SessionHeader.SessionId = ""
				return claim
			}(),
			errExpected: true,
			expectErr:   tokenomicstypes.ErrTokenomicsSessionHeaderInvalid,
		},
		{
			desc: "Claim with invalid application address",
			claim: func() prooftypes.Claim {
				claim := testproof.BaseClaim(service.Id, appAddr, supplierOperatorAddr, numRelays)
				claim.SessionHeader.ApplicationAddress = "invalid address"
				return claim
			}(),
			errExpected: true,
			expectErr:   tokenomicstypes.ErrTokenomicsSessionHeaderInvalid,
		},
		{
			desc: "Claim with invalid supplier operator address",
			claim: func() prooftypes.Claim {
				claim := testproof.BaseClaim(service.Id, appAddr, supplierOperatorAddr, numRelays)
				claim.SupplierOperatorAddress = "invalid address"
				return claim
			}(),
			errExpected: true,
			expectErr:   tokenomicstypes.ErrTokenomicsSupplierOperatorAddressInvalid,
		},
	}

	// Iterate over each test case
	for _, test := range tests {
		t.Run(test.desc, func(t *testing.T) {
			// Execute test function
			err := func() (err error) {
				defer func() {
					if r := recover(); r != nil {
						err = fmt.Errorf("panic occurred: %v", r)
					}
				}()
<<<<<<< HEAD
				pendingResult := tlm.NewPendingSettlementResult(test.claim)
				return keeper.ProcessTokenLogicModules(ctx, pendingResult)
=======
				return keeper.ProcessTokenLogicModules(ctx, test.claim, uPOKTCoin(math.MaxInt))
>>>>>>> bae452a3
			}()

			// Assert the error
			if test.errExpected {
				require.Error(t, err)
				require.ErrorIs(t, err, test.expectErr)
			} else {
				require.NoError(t, err)
			}
		})
	}
}

func TestProcessTokenLogicModules_AppStakeInsufficientToCoverGlobalInflationAmount(t *testing.T) {
	t.Skip("TODO_MAINNET(@red-0ne): Test application stake that is insufficient to cover the global inflation amount, for reimbursment and the max claim should scale down proportionally")
}

func TestProcessTokenLogicModules_AppStakeTooLowRoundingToZero(t *testing.T) {
	t.Skip("TODO_MAINNET(@red-0ne): Test application stake that is too low which results in stake/num_suppliers rounding down to zero")
}

func TestProcessTokenLogicModules_AppStakeDropsBelowMinStakeAfterSession(t *testing.T) {
	t.Skip("TODO_MAINNET(@red-0ne): Test that application stake being auto-unbonding after the stake drops below the required minimum when settling session accounting")
}

// prepareTestClaim uses the given number of relays and compute unit per relay in the
// service provided to set up the test claim correctly.
func prepareTestClaim(
	numRelays uint64,
	service *sharedtypes.Service,
	app *apptypes.Application,
	supplier *sharedtypes.Supplier,
) prooftypes.Claim {
	numComputeUnits := numRelays * service.ComputeUnitsPerRelay
	return prooftypes.Claim{
		SupplierOperatorAddress: supplier.OperatorAddress,
		SessionHeader: &sessiontypes.SessionHeader{
			ApplicationAddress:      app.Address,
			ServiceId:               service.Id,
			SessionId:               "session_id",
			SessionStartBlockHeight: 1,
			SessionEndBlockHeight:   testsession.GetSessionEndHeightWithDefaultParams(1),
		},
		RootHash: testproof.SmstRootWithSumAndCount(numComputeUnits, numRelays),
	}
}

// prepareTestService creates a service with the given compute units per relay.
func prepareTestService(serviceComputeUnitsPerRelay uint64) *sharedtypes.Service {
	return &sharedtypes.Service{
		Id:                   "svc1",
		Name:                 "svcName1",
		ComputeUnitsPerRelay: serviceComputeUnitsPerRelay,
		OwnerAddress:         sample.AccAddress(),
	}
}

func getBalance(
	t *testing.T,
	ctx context.Context,
	bankKeeper tokenomicstypes.BankKeeper,
	accountAddr string,
) *cosmostypes.Coin {
	appBalanceRes, err := bankKeeper.Balance(ctx, &banktypes.QueryBalanceRequest{
		Address: accountAddr,
		Denom:   "upokt",
	})
	require.NoError(t, err)

	balance := appBalanceRes.GetBalance()
	require.NotNil(t, balance)

	return balance
}<|MERGE_RESOLUTION|>--- conflicted
+++ resolved
@@ -71,17 +71,10 @@
 	require.NoError(t, err)
 	// TODO_TECHDEBT: Setting inflation to zero so we are testing the BurnEqualsMint logic exclusively.
 	// Once it is a governance param, update it using the keeper above.
-<<<<<<< HEAD
-	prevInflationValue := tlm.MintPerClaimedTokenGlobalInflation
-	tlm.MintPerClaimedTokenGlobalInflation = 0
+	prevInflationValue := tlm.GlobalInflationPerClaim
+	tlm.GlobalInflationPerClaim = 0
 	t.Cleanup(func() {
-		tlm.MintPerClaimedTokenGlobalInflation = prevInflationValue
-=======
-	prevInflationValue := tokenomicskeeper.GlobalInflationPerClaim
-	tokenomicskeeper.GlobalInflationPerClaim = 0
-	t.Cleanup(func() {
-		tokenomicskeeper.GlobalInflationPerClaim = prevInflationValue
->>>>>>> bae452a3
+		tlm.GlobalInflationPerClaim = prevInflationValue
 	})
 
 	// Add a new application with non-zero app stake end balance to assert against.
@@ -127,17 +120,13 @@
 	pendingResult := tlm.NewPendingSettlementResult(claim)
 
 	// Process the token logic modules
-<<<<<<< HEAD
-	err = keepers.ProcessTokenLogicModules(ctx, pendingResult)
+	err = keepers.ProcessTokenLogicModules(ctx, pendingResult, appStake)
 	require.NoError(t, err)
 
 	// Execute the pending results
 	pendingResults := make(tlm.PendingSettlementResults, 0)
 	pendingResults.Append(pendingResult)
 	err = keepers.ExecutePendingResults(cosmostypes.UnwrapSDKContext(ctx), pendingResults)
-=======
-	err = keepers.ProcessTokenLogicModules(ctx, &claim, appStake)
->>>>>>> bae452a3
 	require.NoError(t, err)
 
 	// Assert that `applicationAddress` account balance is *unchanged*
@@ -219,17 +208,10 @@
 	require.NoError(t, err)
 	// TODO_TECHDEBT: Setting inflation to zero so we are testing the BurnEqualsMint logic exclusively.
 	// Once it is a governance param, update it using the keeper above.
-<<<<<<< HEAD
-	prevInflationValue := tlm.MintPerClaimedTokenGlobalInflation
-	tlm.MintPerClaimedTokenGlobalInflation = 0
+	prevInflationValue := tlm.GlobalInflationPerClaim
+	tlm.GlobalInflationPerClaim = 0
 	t.Cleanup(func() {
-		tlm.MintPerClaimedTokenGlobalInflation = prevInflationValue
-=======
-	prevInflationValue := tokenomicskeeper.GlobalInflationPerClaim
-	tokenomicskeeper.GlobalInflationPerClaim = 0
-	t.Cleanup(func() {
-		tokenomicskeeper.GlobalInflationPerClaim = prevInflationValue
->>>>>>> bae452a3
+		tlm.GlobalInflationPerClaim = prevInflationValue
 	})
 
 	// Add a new application with non-zero app stake end balance to assert against.
@@ -275,17 +257,13 @@
 	pendingResult := tlm.NewPendingSettlementResult(claim)
 
 	// Process the token logic modules
-<<<<<<< HEAD
-	err = keepers.ProcessTokenLogicModules(ctx, pendingResult)
+	err = keepers.ProcessTokenLogicModules(ctx, pendingResult, appStake)
 	require.NoError(t, err)
 
 	// Execute the pending results
 	pendingResults := make(tlm.PendingSettlementResults, 0)
 	pendingResults.Append(pendingResult)
 	err = keepers.ExecutePendingResults(cosmostypes.UnwrapSDKContext(ctx), pendingResults)
-=======
-	err = keepers.ProcessTokenLogicModules(ctx, &claim, appStake)
->>>>>>> bae452a3
 	require.NoError(t, err)
 
 	// Assert that `applicationAddress` account balance is *unchanged*
@@ -428,17 +406,13 @@
 	}
 
 	// Process the token logic modules
-<<<<<<< HEAD
-	err = keepers.ProcessTokenLogicModules(ctx, pendingResult)
+	err = keepers.ProcessTokenLogicModules(ctx, pendingResult, appStake)
 	require.NoError(t, err)
 
 	// Execute the pending results
 	pendingResults := make(tlm.PendingSettlementResults, 0)
 	pendingResults.Append(pendingResult)
 	err = keepers.ExecutePendingResults(cosmostypes.UnwrapSDKContext(ctx), pendingResults)
-=======
-	err = keepers.ProcessTokenLogicModules(ctx, &claim, appStake)
->>>>>>> bae452a3
 	require.NoError(t, err)
 
 	// Determine balances after inflation
@@ -453,28 +427,16 @@
 	}
 
 	// Compute mint per actor
-<<<<<<< HEAD
-	numTokensMinted := numTokensClaimed * tlm.MintPerClaimedTokenGlobalInflation
-	daoMint := math.NewInt(int64(numTokensMinted * tlm.MintAllocationDAO))
-	propMint := math.NewInt(int64(numTokensMinted * tlm.MintAllocationProposer))
-	serviceOwnerMint := math.NewInt(int64(numTokensMinted * tlm.MintAllocationSourceOwner))
-	appMint := math.NewInt(int64(numTokensMinted * tlm.MintAllocationApplication))
+	numTokensMinted := numTokensClaimed * tlm.GlobalInflationPerClaim
+	numTokensMintedInt := cosmosmath.NewIntFromUint64(uint64(numTokensMinted))
+	daoMint := cosmosmath.NewInt(int64(numTokensMinted * tlm.MintAllocationDAO))
+	propMint := cosmosmath.NewInt(int64(numTokensMinted * tlm.MintAllocationProposer))
+	serviceOwnerMint := cosmosmath.NewInt(int64(numTokensMinted * tlm.MintAllocationSourceOwner))
+	appMint := cosmosmath.NewInt(int64(numTokensMinted * tlm.MintAllocationApplication))
 	supplierMint := float32(numTokensMinted * tlm.MintAllocationSupplier)
 
 	// Ensure the balance was increased to the appropriate amount.
-	require.Equal(t, daoBalanceBefore.Amount.Add(daoMint), daoBalanceAfter.Amount)
-=======
-	numTokensMinted := numTokensClaimed * tokenomicskeeper.GlobalInflationPerClaim
-	numTokensMintedInt := cosmosmath.NewIntFromUint64(uint64(numTokensMinted))
-	daoMint := cosmosmath.NewInt(int64(numTokensMinted * tokenomicskeeper.MintAllocationDAO))
-	propMint := cosmosmath.NewInt(int64(numTokensMinted * tokenomicskeeper.MintAllocationProposer))
-	serviceOwnerMint := cosmosmath.NewInt(int64(numTokensMinted * tokenomicskeeper.MintAllocationSourceOwner))
-	appMint := cosmosmath.NewInt(int64(numTokensMinted * tokenomicskeeper.MintAllocationApplication))
-	supplierMint := float32(numTokensMinted * tokenomicskeeper.MintAllocationSupplier)
-
-	// Ensure the balance was increase be the appropriate amount
 	require.Equal(t, daoBalanceBefore.Amount.Add(daoMint).Add(numTokensMintedInt), daoBalanceAfter.Amount)
->>>>>>> bae452a3
 	require.Equal(t, propBalanceBefore.Amount.Add(propMint), propBalanceAfter.Amount)
 	require.Equal(t, serviceOwnerBalanceBefore.Amount.Add(serviceOwnerMint), serviceOwnerBalanceAfter.Amount)
 	require.Equal(t, appBalanceBefore.Amount.Add(appMint), appBalanceAfter.Amount)
@@ -519,11 +481,7 @@
 	pendingResult := tlm.NewPendingSettlementResult(claim)
 
 	// Process the token logic modules
-<<<<<<< HEAD
-	err := keeper.ProcessTokenLogicModules(ctx, pendingResult)
-=======
-	err := keeper.ProcessTokenLogicModules(ctx, &claim, uPOKTCoin(math.MaxInt))
->>>>>>> bae452a3
+	err := keeper.ProcessTokenLogicModules(ctx, pendingResult, uPOKTCoin(math.MaxInt))
 	require.Error(t, err)
 	require.ErrorIs(t, err, tokenomicstypes.ErrTokenomicsApplicationNotFound)
 }
@@ -547,11 +505,7 @@
 	pendingResult := tlm.NewPendingSettlementResult(claim)
 
 	// Execute test function
-<<<<<<< HEAD
-	err := keeper.ProcessTokenLogicModules(ctx, pendingResult)
-=======
-	err := keeper.ProcessTokenLogicModules(ctx, &claim, uPOKTCoin(math.MaxInt))
->>>>>>> bae452a3
+	err := keeper.ProcessTokenLogicModules(ctx, pendingResult, uPOKTCoin(math.MaxInt))
 
 	require.Error(t, err)
 	require.ErrorIs(t, err, tokenomicstypes.ErrTokenomicsServiceNotFound)
@@ -622,11 +576,7 @@
 			pendingResult := tlm.NewPendingSettlementResult(claim)
 
 			// Execute test function
-<<<<<<< HEAD
-			err := keeper.ProcessTokenLogicModules(ctx, pendingResult)
-=======
-			err := keeper.ProcessTokenLogicModules(ctx, &claim, uPOKTCoin(math.MaxInt))
->>>>>>> bae452a3
+			err := keeper.ProcessTokenLogicModules(ctx, pendingResult, uPOKTCoin(math.MaxInt))
 
 			// Assert the error
 			if test.errExpected {
@@ -710,12 +660,8 @@
 						err = fmt.Errorf("panic occurred: %v", r)
 					}
 				}()
-<<<<<<< HEAD
 				pendingResult := tlm.NewPendingSettlementResult(test.claim)
-				return keeper.ProcessTokenLogicModules(ctx, pendingResult)
-=======
-				return keeper.ProcessTokenLogicModules(ctx, test.claim, uPOKTCoin(math.MaxInt))
->>>>>>> bae452a3
+				return keeper.ProcessTokenLogicModules(ctx, pendingResult, uPOKTCoin(math.MaxInt))
 			}()
 
 			// Assert the error
