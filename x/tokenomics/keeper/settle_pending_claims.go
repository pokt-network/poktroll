--- conflicted
+++ resolved
@@ -9,11 +9,8 @@
 	"github.com/cosmos/cosmos-sdk/types/query"
 
 	"github.com/pokt-network/poktroll/app/volatile"
-<<<<<<< HEAD
 	"github.com/pokt-network/poktroll/telemetry"
-=======
 	apptypes "github.com/pokt-network/poktroll/x/application/types"
->>>>>>> ff764308
 	prooftypes "github.com/pokt-network/poktroll/x/proof/types"
 	servicekeeper "github.com/pokt-network/poktroll/x/service/keeper"
 	sharedtypes "github.com/pokt-network/poktroll/x/shared/types"
@@ -449,7 +446,37 @@
 	return nil
 }
 
-<<<<<<< HEAD
+// getApplicationInitialStakeMap returns a map from an application address to the
+// initial stake of the application. This is used to calculate the maximum share
+// any claim could burn from the application stake.
+func (k Keeper) getApplicationInitialStakeMap(
+	ctx context.Context,
+	expiringClaims []prooftypes.Claim,
+) (applicationInitialStakeMap map[string]sdk.Coin, err error) {
+	applicationInitialStakeMap = make(map[string]sdk.Coin)
+	for _, claim := range expiringClaims {
+		appAddress := claim.SessionHeader.ApplicationAddress
+		// The same application is participating in other claims being settled,
+		// so we already capture its initial stake.
+		if _, isAppFound := applicationInitialStakeMap[appAddress]; isAppFound {
+			continue
+		}
+
+		app, isAppFound := k.applicationKeeper.GetApplication(ctx, appAddress)
+		if !isAppFound {
+			err := apptypes.ErrAppNotFound.Wrapf(
+				"trying to settle a claim for an application that does not exist (which should never happen) with address: %q",
+				appAddress,
+			)
+			return nil, err
+		}
+
+		applicationInitialStakeMap[appAddress] = *app.GetStake()
+	}
+
+	return applicationInitialStakeMap, nil
+}
+
 // finalizeTelemetry logs telemetry metrics for a claim based on its stage (e.g., EXPIRED, SETTLED).
 // Meant to run deferred.
 func (k Keeper) finalizeTelemetry(
@@ -464,35 +491,4 @@
 	telemetry.ClaimCounter(proofStage, 1, serviceId, applicationAddress, supplierOperatorAddress, err)
 	telemetry.ClaimRelaysCounter(proofStage, numRelays, serviceId, applicationAddress, supplierOperatorAddress, err)
 	telemetry.ClaimComputeUnitsCounter(proofStage, numClaimComputeUnits, serviceId, applicationAddress, supplierOperatorAddress, err)
-=======
-// getApplicationInitialStakeMap returns a map from an application address to the
-// initial stake of the application. This is used to calculate the maximum share
-// any claim could burn from the application stake.
-func (k Keeper) getApplicationInitialStakeMap(
-	ctx context.Context,
-	expiringClaims []prooftypes.Claim,
-) (applicationInitialStakeMap map[string]sdk.Coin, err error) {
-	applicationInitialStakeMap = make(map[string]sdk.Coin)
-	for _, claim := range expiringClaims {
-		appAddress := claim.SessionHeader.ApplicationAddress
-		// The same application is participating in other claims being settled,
-		// so we already capture its initial stake.
-		if _, isAppFound := applicationInitialStakeMap[appAddress]; isAppFound {
-			continue
-		}
-
-		app, isAppFound := k.applicationKeeper.GetApplication(ctx, appAddress)
-		if !isAppFound {
-			err := apptypes.ErrAppNotFound.Wrapf(
-				"trying to settle a claim for an application that does not exist (which should never happen) with address: %q",
-				appAddress,
-			)
-			return nil, err
-		}
-
-		applicationInitialStakeMap[appAddress] = *app.GetStake()
-	}
-
-	return applicationInitialStakeMap, nil
->>>>>>> ff764308
 }