--- conflicted
+++ resolved
@@ -1,12 +1,15 @@
 package keeper
 
 import (
+	"context"
 	"fmt"
 
 	sdk "github.com/cosmos/cosmos-sdk/types"
 	"github.com/cosmos/cosmos-sdk/types/query"
 
+	"github.com/pokt-network/poktroll/telemetry"
 	prooftypes "github.com/pokt-network/poktroll/x/proof/types"
+	"github.com/pokt-network/poktroll/x/shared"
 	"github.com/pokt-network/poktroll/x/tokenomics/types"
 )
 
@@ -69,11 +72,7 @@
 		proof, isProofFound := k.proofKeeper.GetProof(ctx, sessionId, claim.SupplierOperatorAddress)
 		// Using the probabilistic proofs approach, determine if this expiring
 		// claim required an on-chain proof
-<<<<<<< HEAD
-		proofRequirement, err = k.proofRequirementForClaim(ctx, claim)
-=======
 		proofRequirement, err = k.proofKeeper.ProofRequirementForClaim(ctx, &claim)
->>>>>>> e81701fe
 		if err != nil {
 			return settledResult, expiredResult, err
 		}
@@ -243,7 +242,6 @@
 
 	// Return the actually expiring claims
 	return expiringClaims, nil
-<<<<<<< HEAD
 }
 
 // proofRequirementForClaim checks if a proof is required for a claim.
@@ -350,6 +348,4 @@
 	)
 
 	return k.sessionKeeper.GetBlockHash(ctx, earliestSupplierProofCommitHeight), nil
-=======
->>>>>>> e81701fe
 }