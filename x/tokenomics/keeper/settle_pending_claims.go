--- conflicted
+++ resolved
@@ -117,9 +117,6 @@
 		)
 	}
 
-<<<<<<< HEAD
-	logger.Info(fmt.Sprintf("found %d expiring claims at block height %d", numExpiringClaims, blockHeight))
-=======
 	// Claims settlement results have been computed when this code path is reached.
 	// The onchain data now needs to be updated.
 
@@ -147,7 +144,6 @@
 	// - Ignoring errors would lead to partial execution and leave the chain in an inconsistent state
 	// - Not ignoring execution errors would halt the chain
 	// - All-or-nothing approach ensures atomic settlement process and continues chain operation
->>>>>>> e669d677
 
 	// Execute all the pending mint, burn, and transfer operations.
 	if err = k.ExecutePendingSettledResults(ctx, settledResults); err != nil {
@@ -159,18 +155,10 @@
 		return settledResults, expiredResults, numDiscardedFaultyClaims, err
 	}
 
-<<<<<<< HEAD
 	// Persist the state of all the applications and suppliers involved in the claims.
 	// This is done in a single batch to reduce the number of writes to state storage.
 	settlementContext.FlushAllActorsToStore(ctx)
 
-	logger.Info(fmt.Sprintf(
-		"settled %d and expired %d claims at block height %d",
-		settledResults.GetNumClaims(),
-		expiredResults.GetNumClaims(),
-		blockHeight,
-	))
-=======
 	logger.Info(
 		"claims settlement summary",
 		"num_settled", settledResults.GetNumClaims(),
@@ -178,7 +166,6 @@
 		"num_discarded_faulty", numDiscardedFaultyClaims,
 		"block_height", blockHeight,
 	)
->>>>>>> e669d677
 
 	return settledResults, expiredResults, numDiscardedFaultyClaims, nil
 }
