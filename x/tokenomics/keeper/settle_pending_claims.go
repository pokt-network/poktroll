--- conflicted
+++ resolved
@@ -517,20 +517,9 @@
 			serviceConfig.DeactivationHeight = unstakeSessionEndHeight
 		}
 
-<<<<<<< HEAD
 		dehydratedSupplier := *supplierToSlash
 		dehydratedSupplier.ServiceUsageMetrics = make(map[string]*sharedtypes.ServiceUsageMetrics)
 
-		events = append(events, &suppliertypes.EventSupplierUnbondingBegin{
-			Supplier:         &dehydratedSupplier,
-			Reason:           suppliertypes.SupplierUnbondingReason_SUPPLIER_UNBONDING_REASON_BELOW_MIN_STAKE,
-			SessionEndHeight: unstakeSessionEndHeight,
-			// Handling unbonding for slashed suppliers:
-			// - Initiate unbonding at the current session end height (earliest possible time)
-			// - Supplier remains staked during current session to preserve the active suppliers set
-			// - Supplier will still appear in current sessions but won't receive rewards in next settlement
-			// - If this settlement coincides with session end, supplier won't service further relays
-=======
 		// Handling unbonding for slashed suppliers:
 		// - Initiate unbonding at the current session end height (earliest possible time)
 		// - Supplier remains staked during current session to preserve the active suppliers set
@@ -540,7 +529,6 @@
 			Supplier:           supplierToSlash,
 			Reason:             suppliertypes.SupplierUnbondingReason_SUPPLIER_UNBONDING_REASON_BELOW_MIN_STAKE,
 			SessionEndHeight:   unstakeSessionEndHeight,
->>>>>>> c895dff0
 			UnbondingEndHeight: unstakeSessionEndHeight,
 		})
 	}
