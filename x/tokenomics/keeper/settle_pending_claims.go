package keeper

import (
	"crypto/rand"
	"encoding/binary"
	"fmt"

	sdk "github.com/cosmos/cosmos-sdk/types"
	"github.com/pokt-network/smt"

	"github.com/pokt-network/poktroll/telemetry"
	prooftypes "github.com/pokt-network/poktroll/x/proof/types"
	"github.com/pokt-network/poktroll/x/shared"
	"github.com/pokt-network/poktroll/x/tokenomics/types"
)

// SettlePendingClaims settles all pending (i.e. expiring) claims.
// If a claim is expired and requires a proof and a proof IS available -> it's settled.
// If a claim is expired and requires a proof and a proof IS NOT available -> it's deleted.
// If a claim is expired and does NOT require a proof -> it's settled.
// Events are emitted for each claim that is settled or removed.
// On-chain Claims & Proofs are deleted after they're settled or expired to free up space.
func (k Keeper) SettlePendingClaims(ctx sdk.Context) (numClaimsSettled, numClaimsExpired uint64, err error) {
	logger := k.Logger().With("method", "SettlePendingClaims")

	isSuccessful := false
	defer telemetry.EventSuccessCounter(
		"claims_settled",
		func() float32 { return float32(numClaimsSettled) },
		func() bool { return isSuccessful },
	)

	defer telemetry.EventSuccessCounter(
		"claims_expired",
		func() float32 { return float32(numClaimsExpired) },
		func() bool { return isSuccessful },
	)

	// TODO_BLOCKER(@Olshansk): Optimize this by indexing expiringClaims appropriately
	// and only retrieving the expiringClaims that need to be settled rather than all
	// of them and iterating through them one by one.
	expiringClaims := k.getExpiringClaims(ctx)

	blockHeight := ctx.BlockHeight()

	logger.Info(fmt.Sprintf("found %d expiring claims at block height %d", len(expiringClaims), blockHeight))

	for _, claim := range expiringClaims {
		// Retrieve the number of compute units in the claim for the events emitted
		root := (smt.MerkleRoot)(claim.GetRootHash())
		claimComputeUnits := root.Sum()

		sessionId := claim.SessionHeader.SessionId

		_, isProofFound := k.proofKeeper.GetProof(ctx, sessionId, claim.SupplierAddress)
		// Using the probabilistic proofs approach, determine if this expiring
		// claim required an on-chain proof
		isProofRequiredForClaim, err := k.isProofRequiredForClaim(ctx, &claim)
		if err != nil {
			return 0, 0, err
		}
		if isProofRequiredForClaim {
			// If a proof is not found, the claim will expire and never be settled.
			if !isProofFound {
				// Emit an event that a claim has expired and being removed without being settled.
				claimExpiredEvent := types.EventClaimExpired{
					Claim:        &claim,
					ComputeUnits: claimComputeUnits,
				}
				if err := ctx.EventManager().EmitTypedEvent(&claimExpiredEvent); err != nil {
					return 0, 0, err
				}
				// The claim & proof are no longer necessary, so there's no need for them
				// to take up on-chain space.
				k.proofKeeper.RemoveClaim(ctx, sessionId, claim.SupplierAddress)

				numClaimsExpired++
				continue
			}
			// NB: If a proof is found, it is valid because verification is done
			// at the time of submission.
		}

		// Manage the mint & burn accounting for the claim.
		if err := k.SettleSessionAccounting(ctx, &claim); err != nil {
			logger.Error(fmt.Sprintf("error settling session accounting for claim %q: %v", claim.SessionHeader.SessionId, err))
			return 0, 0, err
		}

		claimSettledEvent := types.EventClaimSettled{
			Claim:         &claim,
			ComputeUnits:  claimComputeUnits,
			ProofRequired: isProofRequiredForClaim,
		}
		if err := ctx.EventManager().EmitTypedEvent(&claimSettledEvent); err != nil {
			return 0, 0, err
		}

		// The claim & proof are no longer necessary, so there's no need for them
		// to take up on-chain space.
		k.proofKeeper.RemoveClaim(ctx, sessionId, claim.SupplierAddress)
		// Whether or not the proof is required, the supplier may have submitted one
		// so we need to delete it either way. If we don't have the if structure,
		// a safe error will be printed, but it can be confusing to the operator
		// or developer.
		if isProofFound {
			k.proofKeeper.RemoveProof(ctx, sessionId, claim.SupplierAddress)
		}

		numClaimsSettled++
		logger.Info(fmt.Sprintf("Successfully settled claim for session ID %q at block height %d", claim.SessionHeader.SessionId, blockHeight))
	}

	logger.Info(fmt.Sprintf("settled %d and expired %d claims at block height %d", numClaimsSettled, numClaimsExpired, blockHeight))

	isSuccessful = true
	return numClaimsSettled, numClaimsExpired, nil
}

// getExpiringClaims returns all claims that are expiring at the current block height.
// This is the height at which the proof window closes.
// If the proof window closes and a proof IS NOT required -> settle the claim.
// If the proof window closes and a proof IS required -> only settle it if a proof is available.
func (k Keeper) getExpiringClaims(ctx sdk.Context) (expiringClaims []prooftypes.Claim) {
	blockHeight := ctx.BlockHeight()

	// TODO_BLOCKER(@bryanchriswhite): query the on-chain governance parameter once available.
	// `* 3` is just a random factor Olshansky added for now to make sure expiration
	// doesn't happen immediately after a session's grace period is complete.
	submitProofWindowEndHeight := shared.SessionGracePeriodBlocks * int64(3)

	// TODO_TECHDEBT: Optimize this by indexing claims appropriately
	// and only retrieving the claims that need to be settled rather than all
	// of them and iterating through them one by one.
	claims := k.proofKeeper.GetAllClaims(ctx)

	// Loop over all claims we need to check for expiration
	for _, claim := range claims {
		expirationHeight := claim.SessionHeader.SessionEndBlockHeight + submitProofWindowEndHeight
		if blockHeight >= expirationHeight {
			expiringClaims = append(expiringClaims, claim)
		}
	}

	// Return the actually expiring claims
	return expiringClaims
}

// isProofRequiredForClaim checks if a proof is required for a claim.
// If it is not, the claim will be settled without a proof.
// If it is, the claim will only be settled if a valid proof is available.
// TODO_BLOCKER(@bryanchriswhite, #419): Document safety assumptions of the probabilistic proofs mechanism.
func (k Keeper) isProofRequiredForClaim(ctx sdk.Context, claim *prooftypes.Claim) (bool, error) {
	logger := k.logger.With("method", "isProofRequiredForClaim")

	// NB: Assumption that claim is non-nil and has a valid root sum because it
	// is retrieved from the store and validated, on-chain, at time of creation.
	root := (smt.MerkleRoot)(claim.GetRootHash())
	claimComputeUnits := root.Sum()
<<<<<<< HEAD
	proofParams := k.proofKeeper.GetParams(ctx)

	// Require a proof if the claim's compute units meets or exceeds the threshold.
	if claimComputeUnits >= proofParams.GetProofRequirementThreshold() {
		logger.Info(fmt.Sprintf(
			"claim requires proof due to compute units (%d) exceeding threshold (%d)",
			claimComputeUnits,
			proofParams.GetProofRequirementThreshold(),
		))
		return true, nil
	}

	// Sample a random value between 0 and 1 to determine if a proof is required probabilistically.
	randFloat, err := secureRandProbability()
	if err != nil {
		return true, err
	}

	// Require a proof probabilistically based on the proof_request_probability param.
	// NB: A random value between 0 and 1 will be less than or equal to proof_request_probability
	// with probability equal to the proof_request_probability.
	if randFloat <= proofParams.GetProofRequestProbability() {
		logger.Info(fmt.Sprintf(
			"claim requires proof due to random sample (%.2f) being less than or equal to probability (%.2f)",
			randFloat,
			proofParams.GetProofRequestProbability(),
		))
		return true, nil
=======
	// TODO_BLOCKER(@bryanchriswhite, #419): This is just VERY BASIC placeholder logic to have something
	// in place while we implement proper probabilistic proofs. If you're reading it,
	// do not overthink it and look at the documents linked in #419.
	if claimComputeUnits < k.proofKeeper.GetParams(ctx).ProofRequirementThreshold {
		return false
>>>>>>> 6e7366b8
	}

	logger.Info(fmt.Sprintf(
		"claim does not require proof due to compute units (%d) being less than the threshold (%d) and random sample (%.2f) being greater than probability (%.2f)",
		claimComputeUnits,
		proofParams.GetProofRequirementThreshold(),
		randFloat,
		proofParams.GetProofRequestProbability(),
	))
	return false, nil
}

// secureRandProbability generates a cryptographically secure random float32 between 0 and 1.
func secureRandProbability() (float32, error) {
	// Generate a random uint32.
	var uint32Bz [4]byte
	_, err := rand.Read(uint32Bz[:])
	if err != nil {
		return 0, err
	}

	randUint32 := binary.LittleEndian.Uint32(uint32Bz[:])

	// Clamp the random float32 between [0,1]. This is achieved by dividing the random uint32
	// by the most significant digit of a float32, which is 2^32, guaranteeing an output betwen
	// 0 and 1, inclusive.
	oneMostSignificantDigitFloat32 := float32(1 << 32)
	randClampedFloat32 := float32(randUint32) / oneMostSignificantDigitFloat32

	return randClampedFloat32, nil
}<|MERGE_RESOLUTION|>--- conflicted
+++ resolved
@@ -157,10 +157,13 @@
 	// is retrieved from the store and validated, on-chain, at time of creation.
 	root := (smt.MerkleRoot)(claim.GetRootHash())
 	claimComputeUnits := root.Sum()
-<<<<<<< HEAD
 	proofParams := k.proofKeeper.GetParams(ctx)
 
 	// Require a proof if the claim's compute units meets or exceeds the threshold.
+	//
+	// TODO_BLOCKER(@bryanchriswhite, #419): This is just VERY BASIC placeholder logic to have something
+	// in place while we implement proper probabilistic proofs. If you're reading it,
+	// do not overthink it and look at the documents linked in #419.
 	if claimComputeUnits >= proofParams.GetProofRequirementThreshold() {
 		logger.Info(fmt.Sprintf(
 			"claim requires proof due to compute units (%d) exceeding threshold (%d)",
@@ -186,13 +189,6 @@
 			proofParams.GetProofRequestProbability(),
 		))
 		return true, nil
-=======
-	// TODO_BLOCKER(@bryanchriswhite, #419): This is just VERY BASIC placeholder logic to have something
-	// in place while we implement proper probabilistic proofs. If you're reading it,
-	// do not overthink it and look at the documents linked in #419.
-	if claimComputeUnits < k.proofKeeper.GetParams(ctx).ProofRequirementThreshold {
-		return false
->>>>>>> 6e7366b8
 	}
 
 	logger.Info(fmt.Sprintf(
