--- conflicted
+++ resolved
@@ -26,17 +26,9 @@
 // If a claim is expired and does NOT require a proof -> it's settled.
 // Events are emitted for each claim that is settled or removed.
 // On-chain Claims & Proofs are deleted after they're settled or expired to free up space.
-<<<<<<< HEAD
-//
-// TODO_TECHDEBT: Refactor this function to return a struct instead of multiple return values.
-func (k Keeper) SettlePendingClaims(ctx cosmostypes.Context) (
-	settledResult tokenomicstypes.PendingClaimsResult,
-	expiredResult tokenomicstypes.PendingClaimsResult,
-=======
 func (k Keeper) SettlePendingClaims(ctx cosmostypes.Context) (
 	settledResults tlm.ClaimSettlementResults,
 	expiredResults tlm.ClaimSettlementResults,
->>>>>>> 958794ac
 	err error,
 ) {
 	logger := k.Logger().With("method", "SettlePendingClaims")
@@ -503,12 +495,8 @@
 // This is the height at which the proof window closes.
 // If the proof window closes and a proof IS NOT required -> settle the claim.
 // If the proof window closes and a proof IS required -> only settle it if a proof is available.
-<<<<<<< HEAD
-func (k Keeper) getExpiringClaims(ctx cosmostypes.Context) (expiringClaims []prooftypes.Claim, err error) {
-=======
 // DEV_NOTE: It is exported for testing purposes.
 func (k Keeper) GetExpiringClaims(ctx cosmostypes.Context) (expiringClaims []prooftypes.Claim, _ error) {
->>>>>>> 958794ac
 	// TODO_IMPROVE(@bryanchriswhite):
 	//   1. Move height logic up to SettlePendingClaims.
 	//   2. Ensure that claims are only settled or expired on a session end height.
@@ -556,25 +544,13 @@
 // slashing amount from the supplier bank module to the tokenomics module account.
 func (k Keeper) slashSupplierStake(
 	ctx cosmostypes.Context,
-<<<<<<< HEAD
-	supplierOperatorAddress string,
-	slashingCount uint64,
-=======
 	ClaimSettlementResult *tokenomicstypes.ClaimSettlementResult,
->>>>>>> 958794ac
 ) error {
 	logger := k.logger.With("method", "slashSupplierStake")
 
 	supplierOperatorAddress := ClaimSettlementResult.GetClaim().SupplierOperatorAddress
 	proofParams := k.proofKeeper.GetParams(ctx)
-<<<<<<< HEAD
-	slashingPenaltyPerExpiredClaim := proofParams.GetProofMissingPenalty()
-
-	totalSlashingAmt := slashingPenaltyPerExpiredClaim.Amount.Mul(math.NewIntFromUint64(slashingCount))
-	totalSlashingCoin := cosmostypes.NewCoin(volatile.DenomuPOKT, totalSlashingAmt)
-=======
 	slashingCoin := *proofParams.GetProofMissingPenalty()
->>>>>>> 958794ac
 
 	supplierToSlash, isSupplierFound := k.supplierKeeper.GetSupplier(ctx, supplierOperatorAddress)
 	if !isSupplierFound {
@@ -587,13 +563,8 @@
 	slashedSupplierInitialStakeCoin := supplierToSlash.GetStake()
 
 	var remainingStakeCoin cosmostypes.Coin
-<<<<<<< HEAD
-	if slashedSupplierInitialStakeCoin.IsGTE(totalSlashingCoin) {
-		remainingStakeCoin = slashedSupplierInitialStakeCoin.Sub(totalSlashingCoin)
-=======
 	if slashedSupplierInitialStakeCoin.IsGTE(slashingCoin) {
 		remainingStakeCoin = slashedSupplierInitialStakeCoin.Sub(slashingCoin)
->>>>>>> 958794ac
 	} else {
 		// TODO_MAINNET: Consider emitting an event for this case.
 		logger.Warn(fmt.Sprintf(
@@ -606,20 +577,12 @@
 		// Set the remaining stake to 0 if the slashing amount is greater than the stake.
 		remainingStakeCoin = cosmostypes.NewCoin(volatile.DenomuPOKT, math.NewInt(0))
 		// Total slashing amount is the whole supplier's stake.
-<<<<<<< HEAD
-		totalSlashingCoin = cosmostypes.NewCoin(volatile.DenomuPOKT, slashedSupplierInitialStakeCoin.Amount)
-=======
 		slashingCoin = cosmostypes.NewCoin(volatile.DenomuPOKT, slashedSupplierInitialStakeCoin.Amount)
->>>>>>> 958794ac
 	}
 
 	// Since staking mints tokens to the supplier module account, to have a correct
 	// accounting, the slashing amount needs to be sent from the supplier module
 	// account to the tokenomics module account.
-<<<<<<< HEAD
-	if err := k.bankKeeper.SendCoinsFromModuleToModule(ctx, suppliertypes.ModuleName, tokenomicstypes.ModuleName, cosmostypes.NewCoins(totalSlashingCoin)); err != nil {
-		return err
-=======
 	if err := k.bankKeeper.SendCoinsFromModuleToModule(ctx,
 		suppliertypes.ModuleName,
 		tokenomicstypes.ModuleName,
@@ -644,7 +607,6 @@
 			tokenomicstypes.SettlementOpReason_UNSPECIFIED_TLM_SUPPLIER_SLASH_STAKE_BURN,
 			err,
 		)
->>>>>>> 958794ac
 	}
 
 	// Update telemetry information
@@ -665,12 +627,7 @@
 	events := make([]cosmostypes.Msg, 0)
 
 	// Check if the supplier's stake is below the minimum and unstake it if necessary.
-<<<<<<< HEAD
-	// TODO_BETA(@bryanchriswhite, #612): Use minimum stake governance parameter once available.
-	minSupplierStakeCoin := cosmostypes.NewCoin(volatile.DenomuPOKT, math.NewInt(1))
-=======
 	minSupplierStakeCoin := k.supplierKeeper.GetParams(ctx).MinStake
->>>>>>> 958794ac
 	// TODO_MAINNET(@red-0ne): SettlePendingClaims is called at the end of every block,
 	// but not every block corresponds to the end of a session. This may lead to a situation
 	// where a force unstaked supplier may still be able to interact with a Gateway or Application.
@@ -710,23 +667,12 @@
 	claim := ClaimSettlementResult.GetClaim()
 
 	// Emit an event that a supplier has been slashed.
-<<<<<<< HEAD
 	events = append(events, &tokenomicstypes.EventSupplierSlashed{
-		SupplierOperatorAddr: supplierOperatorAddress,
-		NumExpiredClaims:     slashingCount,
-		SlashingAmount:       &totalSlashingCoin,
-	})
-
-	if err := ctx.EventManager().EmitTypedEvents(events...); err != nil {
-		err = suppliertypes.ErrSupplierEmitEvent.Wrapf("(%+v): %s", events, err)
-		logger.Error(err.Error())
-=======
-	supplierSlashedEvent := tokenomicstypes.EventSupplierSlashed{
 		Claim:               &claim,
 		ProofMissingPenalty: &slashingCoin,
-	}
-	if err := ctx.EventManager().EmitTypedEvent(&supplierSlashedEvent); err != nil {
->>>>>>> 958794ac
+	})
+
+	if err := ctx.EventManager().EmitTypedEvents(events...); err != nil {
 		return err
 	}
 
