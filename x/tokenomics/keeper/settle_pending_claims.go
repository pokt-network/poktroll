package keeper

import (
	"fmt"

	"cosmossdk.io/math"
	cosmostypes "github.com/cosmos/cosmos-sdk/types"
	"github.com/cosmos/cosmos-sdk/types/query"

	"github.com/pokt-network/poktroll/app/volatile"
	prooftypes "github.com/pokt-network/poktroll/x/proof/types"
	servicekeeper "github.com/pokt-network/poktroll/x/service/keeper"
	sharedtypes "github.com/pokt-network/poktroll/x/shared/types"
	suppliertypes "github.com/pokt-network/poktroll/x/supplier/types"
	tokenomicstypes "github.com/pokt-network/poktroll/x/tokenomics/types"
)

// SettlePendingClaims settles all pending (i.e. expiring) claims.
// If a claim is expired and requires a proof and a proof IS available -> it's settled.
// If a claim is expired and requires a proof and a proof IS NOT available -> it's deleted.
// If a claim is expired and does NOT require a proof -> it's settled.
// Events are emitted for each claim that is settled or removed.
// On-chain Claims & Proofs are deleted after they're settled or expired to free up space.
//
// TODO_TECHDEBT: Refactor this function to return a struct instead of multiple return values.
func (k Keeper) SettlePendingClaims(ctx cosmostypes.Context) (
	settledResult tokenomicstypes.PendingClaimsResult,
	expiredResult tokenomicstypes.PendingClaimsResult,
	err error,
) {
	logger := k.Logger().With("method", "SettlePendingClaims")

	expiringClaims, err := k.getExpiringClaims(ctx)
	if err != nil {
		return settledResult, expiredResult, err
	}

	blockHeight := ctx.BlockHeight()

	logger.Info(fmt.Sprintf("found %d expiring claims at block height %d", len(expiringClaims), blockHeight))

	// Initialize results structs.
	settledResult = tokenomicstypes.NewClaimSettlementResult()
	expiredResult = tokenomicstypes.NewClaimSettlementResult()

	// A map from a supplier operator address to the number of expired claims that
	// supplier has in this session.
	// Expired claims due to reasons such as invalid or missing proofs when required.
	supplierToExpiredClaimCount := make(map[string]uint64)
	logger.Debug("settling expiring claims")
	for _, claim := range expiringClaims {
		var (
			proofRequirement     prooftypes.ProofRequirementReason
			numClaimRelays       uint64
			numClaimComputeUnits uint64
		)

		sessionId := claim.GetSessionHeader().GetSessionId()

		// NB: Not every (Req, Res) pair in the session is inserted into the tree due
		// to the relay mining difficulty. This is the count of non-empty leaves that
		// matched the necessary difficulty.
		numClaimRelays, err = claim.GetNumRelays()
		if err != nil {
			return settledResult, expiredResult, err
		}

		// DEV_NOTE: We are assuming that (numClaimComputeUnits := numClaimRelays * service.ComputeUnitsPerRelay)
		// because this code path is only reached if that has already been validated.
		numClaimComputeUnits, err = claim.GetNumClaimedComputeUnits()
		if err != nil {
			return settledResult, expiredResult, err
		}

		// Get the relay mining difficulty for the service that this claim is for.
		serviceId := claim.GetSessionHeader().GetServiceId()
		relayMiningDifficulty, found := k.serviceKeeper.GetRelayMiningDifficulty(ctx, serviceId)
		if !found {
			relayMiningDifficulty = servicekeeper.NewDefaultRelayMiningDifficulty(ctx, logger, serviceId, servicekeeper.TargetNumRelays)
		}
		// numEstimatedComputeUnits is the probabilistic estimation of the off-chain
		// work done by the relay miner in this session. It is derived from the claimed
		// work and the relay mining difficulty.
		numEstimatedComputeUnits, err := claim.GetNumEstimatedComputeUnits(relayMiningDifficulty)
		if err != nil {
			return settledResult, expiredResult, err
		}

		sharedParams := k.sharedKeeper.GetParams(ctx)
		// claimeduPOKT is the amount of uPOKT that the supplier would receive if the
		// claim is settled. It is derived from the claimed number of relays, the current
		// service mining difficulty and the global network parameters.
		claimeduPOKT, err := claim.GetClaimeduPOKT(sharedParams, relayMiningDifficulty)
		if err != nil {
			return settledResult, expiredResult, err
		}

		proof, isProofFound := k.proofKeeper.GetProof(ctx, sessionId, claim.SupplierOperatorAddress)
		// Using the probabilistic proofs approach, determine if this expiring
		// claim required an on-chain proof
		proofRequirement, err = k.proofKeeper.ProofRequirementForClaim(ctx, &claim)
		if err != nil {
			return settledResult, expiredResult, err
		}

		logger = k.logger.With(
			"session_id", sessionId,
			"supplier_operator_address", claim.SupplierOperatorAddress,
			"num_claim_compute_units", numClaimComputeUnits,
			"num_relays_in_session_tree", numClaimRelays,
			"num_estimated_compute_units", numEstimatedComputeUnits,
			"claimed_upokt", claimeduPOKT,
			"proof_requirement", proofRequirement,
		)

		proofIsRequired := (proofRequirement != prooftypes.ProofRequirementReason_NOT_REQUIRED)
		if proofIsRequired {
			expirationReason := tokenomicstypes.ClaimExpirationReason_EXPIRATION_REASON_UNSPECIFIED // EXPIRATION_REASON_UNSPECIFIED is the default

			if isProofFound {
				if err = k.proofKeeper.EnsureValidProof(ctx, &proof); err != nil {
					logger.Warn(fmt.Sprintf("Proof was found but is invalid due to %v", err))
					expirationReason = tokenomicstypes.ClaimExpirationReason_PROOF_INVALID
				}
			} else {
				expirationReason = tokenomicstypes.ClaimExpirationReason_PROOF_MISSING
			}

			// If the proof is missing or invalid -> expire it
			if expirationReason != tokenomicstypes.ClaimExpirationReason_EXPIRATION_REASON_UNSPECIFIED {
				// TODO_BETA(@red-0ne, @olshansk): Slash the supplier in proportion
				// to their stake. Consider allowing suppliers to RemoveClaim via a new
				// message in case it was sent by accident

				// Proof was required but is invalid or not found.
				// Emit an event that a claim has expired and being removed without being settled.
				claimExpiredEvent := tokenomicstypes.EventClaimExpired{
					Claim:                    &claim,
					ExpirationReason:         expirationReason,
					NumRelays:                numClaimRelays,
					NumClaimedComputeUnits:   numClaimComputeUnits,
					NumEstimatedComputeUnits: numEstimatedComputeUnits,
					ClaimedUpokt:             &claimeduPOKT,
				}
				if err = ctx.EventManager().EmitTypedEvent(&claimExpiredEvent); err != nil {
					return settledResult, expiredResult, err
				}

				logger.Info(fmt.Sprintf(
					"claim expired due to %s",
					tokenomicstypes.ClaimExpirationReason_name[int32(expirationReason)]),
				)

				// Collect all the slashed supplier operator addresses to later check
				// if they have to be unstaked because of stake below the minimum.
				// The unstaking check is not done here because the slashed supplier may
				// have other valid claims and the protocol might want to touch the supplier
				// owner or operator balances if the stake is negative.
				supplierToExpiredClaimCount[claim.SupplierOperatorAddress]++

				// The claim & proof are no longer necessary, so there's no need for them
				// to take up on-chain space.
				k.proofKeeper.RemoveClaim(ctx, sessionId, claim.SupplierOperatorAddress)
				if isProofFound {
					k.proofKeeper.RemoveProof(ctx, sessionId, claim.SupplierOperatorAddress)
				}

				expiredResult.NumClaims++
				expiredResult.NumRelays += numClaimRelays
				expiredResult.NumComputeUnits += numClaimComputeUnits
				continue
			}
		}

		// If this code path is reached, then either:
		// 1. The claim does not require a proof.
		// 2. The claim requires a proof and a valid proof was found.

		// Manage the mint & burn accounting for the claim.
		if err = k.ProcessTokenLogicModules(ctx, &claim); err != nil {
			logger.Error(fmt.Sprintf("error processing token logic modules for claim %q: %v", claim.SessionHeader.SessionId, err))
			return settledResult, expiredResult, err
		}

		claimSettledEvent := tokenomicstypes.EventClaimSettled{
			Claim:                    &claim,
			NumRelays:                numClaimRelays,
			NumClaimedComputeUnits:   numClaimComputeUnits,
			NumEstimatedComputeUnits: numEstimatedComputeUnits,
			ClaimedUpokt:             &claimeduPOKT,
			ProofRequirement:         proofRequirement,
		}

		if err = ctx.EventManager().EmitTypedEvent(&claimSettledEvent); err != nil {
			return settledResult, expiredResult, err
		}

		if err = ctx.EventManager().EmitTypedEvent(&prooftypes.EventProofUpdated{
			Claim:                    &claim,
			Proof:                    nil,
			NumRelays:                0,
			NumClaimedComputeUnits:   0,
			NumEstimatedComputeUnits: numEstimatedComputeUnits,
			ClaimedUpokt:             &claimeduPOKT,
		}); err != nil {
			return settledResult, expiredResult, err
		}

		logger.Info("claim settled")

		// The claim & proof are no longer necessary, so there's no need for them
		// to take up on-chain space.
		k.proofKeeper.RemoveClaim(ctx, sessionId, claim.SupplierOperatorAddress)
		// Whether or not the proof is required, the supplier may have submitted one
		// so we need to delete it either way. If we don't have the if structure,
		// a safe error will be printed, but it can be confusing to the operator
		// or developer.
		if isProofFound {
			k.proofKeeper.RemoveProof(ctx, sessionId, claim.SupplierOperatorAddress)
		}

		settledResult.NumClaims++
		settledResult.NumRelays += numClaimRelays
		settledResult.NumComputeUnits += numClaimComputeUnits
		settledResult.RelaysPerServiceMap[claim.SessionHeader.ServiceId] += numClaimRelays

		logger.Info(fmt.Sprintf("Successfully settled claim for session ID %q at block height %d", claim.SessionHeader.SessionId, blockHeight))
	}

	// Slash all the suppliers that have been marked for slashing slashingCount times.
	for supplierOperatorAddress, slashingCount := range supplierToExpiredClaimCount {
		if err := k.slashSupplierStake(ctx, supplierOperatorAddress, slashingCount); err != nil {
			logger.Error(fmt.Sprintf("error slashing supplier %s: %s", supplierOperatorAddress, err))
			return settledResult, expiredResult, err
		}
	}

	logger.Info(fmt.Sprintf(
		"settled %d and expired %d claims at block height %d",
		settledResult.NumClaims,
		expiredResult.NumClaims,
		blockHeight,
	))

	return settledResult, expiredResult, nil
}

// getExpiringClaims returns all claims that are expiring at the current block height.
// This is the height at which the proof window closes.
// If the proof window closes and a proof IS NOT required -> settle the claim.
// If the proof window closes and a proof IS required -> only settle it if a proof is available.
<<<<<<< HEAD
func (k Keeper) getExpiringClaims(ctx cosmostypes.Context) (expiringClaims []prooftypes.Claim, err error) {
=======
func (k Keeper) getExpiringClaims(ctx sdk.Context) (expiringClaims []prooftypes.Claim, err error) {
>>>>>>> 5b7689b0
	// TODO_IMPROVE(@bryanchriswhite):
	//   1. Move height logic up to SettlePendingClaims.
	//   2. Ensure that claims are only settled or expired on a session end height.
	//     2a. This likely also requires adding validation to the shared module params.
<<<<<<< HEAD
=======

>>>>>>> 5b7689b0
	blockHeight := ctx.BlockHeight()

	// NB: This error can be safely ignored as on-chain SharedQueryClient implementation cannot return an error.
	sharedParams, _ := k.sharedQuerier.GetParams(ctx)

	// expiringSessionEndHeight is the session end height of the session whose proof
	// window has most recently closed.
	sessionEndToProofWindowCloseNumBlocks := sharedtypes.GetSessionEndToProofWindowCloseBlocks(sharedParams)
	expiringSessionEndHeight := blockHeight - int64(sessionEndToProofWindowCloseNumBlocks+1)

	var nextKey []byte
	for {
		claimsRes, err := k.proofKeeper.AllClaims(ctx, &prooftypes.QueryAllClaimsRequest{
			Pagination: &query.PageRequest{
				Key: nextKey,
			},
			Filter: &prooftypes.QueryAllClaimsRequest_SessionEndHeight{
				SessionEndHeight: uint64(expiringSessionEndHeight),
			},
		})
		if err != nil {
			return nil, err
		}

		expiringClaims = append(expiringClaims, claimsRes.GetClaims()...)

		// Continue if there are more claims to fetch.
		nextKey = claimsRes.Pagination.GetNextKey()
		if nextKey != nil {
			continue
		}

		break
	}

	// Return the actually expiring claims
	return expiringClaims, nil
}

// slashSupplierStake slashes the stake of a supplier and transfers the total
// slashing amount from the supplier bank module to the tokenomics module account.
func (k Keeper) slashSupplierStake(
	ctx cosmostypes.Context,
	supplierOperatorAddress string,
	slashingCount uint64,
) error {
	logger := k.logger.With("method", "slashSupplierStake")

	proofParams := k.proofKeeper.GetParams(ctx)
	slashingPenaltyPerExpiredClaim := proofParams.GetProofMissingPenalty()

	totalSlashingAmt := slashingPenaltyPerExpiredClaim.Amount.Mul(math.NewIntFromUint64(slashingCount))
	totalSlashingCoin := cosmostypes.NewCoin(volatile.DenomuPOKT, totalSlashingAmt)

	supplierToSlash, isSupplierFound := k.supplierKeeper.GetSupplier(ctx, supplierOperatorAddress)
	if !isSupplierFound {
		return tokenomicstypes.ErrTokenomicsSupplierNotFound.Wrapf(
			"cannot slash supplier with operator address: %q",
			supplierOperatorAddress,
		)
	}

	slashedSupplierInitialStakeCoin := supplierToSlash.GetStake()

	var remainingStakeCoin cosmostypes.Coin
	if slashedSupplierInitialStakeCoin.IsGTE(totalSlashingCoin) {
		remainingStakeCoin = slashedSupplierInitialStakeCoin.Sub(totalSlashingCoin)
	} else {
		// TODO_MAINNET: Consider emitting an event for this case.
		logger.Warn(fmt.Sprintf(
			"total slashing amount (%s) is greater than supplier %q stake (%s)",
			totalSlashingCoin,
			supplierOperatorAddress,
			supplierToSlash.GetStake(),
		))

		// Set the remaining stake to 0 if the slashing amount is greater than the stake.
		remainingStakeCoin = cosmostypes.NewCoin(volatile.DenomuPOKT, math.NewInt(0))
		// Total slashing amount is the whole supplier's stake.
		totalSlashingCoin = cosmostypes.NewCoin(volatile.DenomuPOKT, slashedSupplierInitialStakeCoin.Amount)
	}

	// Since staking mints tokens to the supplier module account, to have a correct
	// accounting, the slashing amount needs to be sent from the supplier module
	// account to the tokenomics module account.
	if err := k.bankKeeper.SendCoinsFromModuleToModule(ctx, suppliertypes.ModuleName, tokenomicstypes.ModuleName, cosmostypes.NewCoins(totalSlashingCoin)); err != nil {
		return err
	}

	supplierToSlash.Stake = &remainingStakeCoin

	logger.Info(fmt.Sprintf(
		"slashing supplier owner with address %q operated by %q by %s, remaining stake: %s",
		supplierToSlash.GetOwnerAddress(),
		supplierToSlash.GetOperatorAddress(),
		totalSlashingCoin,
		supplierToSlash.GetStake(),
	))

	events := make([]cosmostypes.Msg, 0)

	// Check if the supplier's stake is below the minimum and unstake it if necessary.
	// TODO_BETA(@bryanchriswhite, #612): Use minimum stake governance parameter once available.
	minSupplierStakeCoin := cosmostypes.NewCoin(volatile.DenomuPOKT, math.NewInt(1))
	// TODO_MAINNET(@red-0ne): SettlePendingClaims is called at the end of every block,
	// but not every block corresponds to the end of a session. This may lead to a situation
	// where a force unstaked supplier may still be able to interact with a Gateway or Application.
	// However, claims are only processed when sessions end.
	// INVESTIGATION: This requires an investigation if the race condition exists
	// at all and fixed only if it does.
	if supplierToSlash.GetStake().IsLT(minSupplierStakeCoin) {
		sharedParams := k.sharedKeeper.GetParams(ctx)
		sdkCtx := cosmostypes.UnwrapSDKContext(ctx)
		currentHeight := sdkCtx.BlockHeight()
		unstakeSessionEndHeight := uint64(sharedtypes.GetSessionEndHeight(&sharedParams, currentHeight))

		logger.Warn(fmt.Sprintf(
			"unstaking supplier %q owned by %q due to stake (%s) below the minimum (%s)",
			supplierToSlash.GetOperatorAddress(),
			supplierToSlash.GetOwnerAddress(),
			supplierToSlash.GetStake(),
			minSupplierStakeCoin,
		))

		// TODO_MAINNET: Should we just remove the supplier if the stake is
		// below the minimum, at the risk of making the off-chain actors have an
		// inconsistent session supplier list? See the comment above for more details.
		supplierToSlash.UnstakeSessionEndHeight = unstakeSessionEndHeight

		supplierParams := k.supplierKeeper.GetParams(ctx)

		events = append(events, &suppliertypes.EventSupplierUnbondedBelowMinStake{
			Supplier:        &supplierToSlash,
			MinStake:        supplierParams.GetMinStake(),
			UnbondingHeight: 0,
		})
	}

	k.supplierKeeper.SetSupplier(ctx, supplierToSlash)

	// Emit an event that a supplier has been slashed.
	events = append(events, &tokenomicstypes.EventSupplierSlashed{
		SupplierOperatorAddr: supplierOperatorAddress,
		NumExpiredClaims:     slashingCount,
		SlashingAmount:       &totalSlashingCoin,
	})

	if err := ctx.EventManager().EmitTypedEvents(events...); err != nil {
		err = suppliertypes.ErrSupplierEmitEvent.Wrapf("(%+v): %s", events, err)
		logger.Error(err.Error())
		return err
	}

	// TODO_POST_MAINNET: Handle the case where the total slashing amount is
	// greater than the supplier's stake. The protocol could take the remaining
	// amount from the supplier's owner or operator balances.

	return nil
}<|MERGE_RESOLUTION|>--- conflicted
+++ resolved
@@ -249,19 +249,11 @@
 // This is the height at which the proof window closes.
 // If the proof window closes and a proof IS NOT required -> settle the claim.
 // If the proof window closes and a proof IS required -> only settle it if a proof is available.
-<<<<<<< HEAD
 func (k Keeper) getExpiringClaims(ctx cosmostypes.Context) (expiringClaims []prooftypes.Claim, err error) {
-=======
-func (k Keeper) getExpiringClaims(ctx sdk.Context) (expiringClaims []prooftypes.Claim, err error) {
->>>>>>> 5b7689b0
 	// TODO_IMPROVE(@bryanchriswhite):
 	//   1. Move height logic up to SettlePendingClaims.
 	//   2. Ensure that claims are only settled or expired on a session end height.
 	//     2a. This likely also requires adding validation to the shared module params.
-<<<<<<< HEAD
-=======
-
->>>>>>> 5b7689b0
 	blockHeight := ctx.BlockHeight()
 
 	// NB: This error can be safely ignored as on-chain SharedQueryClient implementation cannot return an error.
