package keeper

import (
	"context"
	"fmt"

	"cosmossdk.io/math"
	sdk "github.com/cosmos/cosmos-sdk/types"
	"github.com/cosmos/cosmos-sdk/types/query"

	"github.com/pokt-network/poktroll/app/volatile"
	apptypes "github.com/pokt-network/poktroll/x/application/types"
	prooftypes "github.com/pokt-network/poktroll/x/proof/types"
	servicekeeper "github.com/pokt-network/poktroll/x/service/keeper"
	sharedtypes "github.com/pokt-network/poktroll/x/shared/types"
	suppliertypes "github.com/pokt-network/poktroll/x/supplier/types"
	tokenomicstypes "github.com/pokt-network/poktroll/x/tokenomics/types"
)

// SettlePendingClaims settles all pending (i.e. expiring) claims.
// If a claim is expired and requires a proof and a proof IS available -> it's settled.
// If a claim is expired and requires a proof and a proof IS NOT available -> it's deleted.
// If a claim is expired and does NOT require a proof -> it's settled.
// Events are emitted for each claim that is settled or removed.
// On-chain Claims & Proofs are deleted after they're settled or expired to free up space.
//
// TODO_TECHDEBT: Refactor this function to return a struct instead of multiple return values.
func (k Keeper) SettlePendingClaims(ctx sdk.Context) (
	settledResult tokenomicstypes.PendingClaimsResult,
	expiredResult tokenomicstypes.PendingClaimsResult,
	err error,
) {
	logger := k.Logger().With("method", "SettlePendingClaims")

	expiringClaims, err := k.getExpiringClaims(ctx)
	if err != nil {
		return settledResult, expiredResult, err
	}

	// Capture the applications initial stake which will be used to calculate the
<<<<<<< HEAD
	// max share any claim could receive from the application stake.
	// This ensures that each claim can calculate the maximum amount it can take
	// from an application's stake.
	applicationInitialStakeMap := make(map[string]sdk.Coin)
	for _, claim := range expiringClaims {
		appAddress := claim.SessionHeader.ApplicationAddress
		if _, isAppFound := applicationInitialStakeMap[appAddress]; isAppFound {
			continue
		}

		app, isAppFound := k.applicationKeeper.GetApplication(ctx, appAddress)
		if !isAppFound {
			err = apptypes.ErrAppNotFound.Wrapf("application address: %q", appAddress)
			return settledResult, expiredResult, err
		}

		applicationInitialStakeMap[appAddress] = *app.GetStake()
=======
	// max share any claim could burn from the application stake.
	// This ensures that each supplier can calculate the maximum amount it can take
	// from an application's stake.
	applicationInitialStakeMap, err := k.getApplicationInitialStakeMap(ctx, expiringClaims)
	if err != nil {
		return settledResult, expiredResult, err
>>>>>>> 7bd60586
	}

	blockHeight := ctx.BlockHeight()

	logger.Info(fmt.Sprintf("found %d expiring claims at block height %d", len(expiringClaims), blockHeight))

	// Initialize results structs.
	settledResult = tokenomicstypes.NewClaimSettlementResult()
	expiredResult = tokenomicstypes.NewClaimSettlementResult()

	// A map from a supplier operator address to the number of expired claims that
	// supplier has in this session.
	// Expired claims due to reasons such as invalid or missing proofs when required.
	supplierToExpiredClaimCount := make(map[string]uint64)
	logger.Debug("settling expiring claims")
	for _, claim := range expiringClaims {
		var (
			proofRequirement     prooftypes.ProofRequirementReason
			numClaimRelays       uint64
			numClaimComputeUnits uint64
		)

		sessionId := claim.GetSessionHeader().GetSessionId()

		// NB: Not every (Req, Res) pair in the session is inserted into the tree due
		// to the relay mining difficulty. This is the count of non-empty leaves that
		// matched the necessary difficulty.
		numClaimRelays, err = claim.GetNumRelays()
		if err != nil {
			return settledResult, expiredResult, err
		}

		// DEV_NOTE: We are assuming that (numClaimComputeUnits := numClaimRelays * service.ComputeUnitsPerRelay)
		// because this code path is only reached if that has already been validated.
		numClaimComputeUnits, err = claim.GetNumClaimedComputeUnits()
		if err != nil {
			return settledResult, expiredResult, err
		}

		// Get the relay mining difficulty for the service that this claim is for.
		serviceId := claim.GetSessionHeader().GetServiceId()
		relayMiningDifficulty, found := k.serviceKeeper.GetRelayMiningDifficulty(ctx, serviceId)
		if !found {
			relayMiningDifficulty = servicekeeper.NewDefaultRelayMiningDifficulty(ctx, logger, serviceId, servicekeeper.TargetNumRelays)
		}
		// numEstimatedComputeUnits is the probabilistic estimation of the off-chain
		// work done by the relay miner in this session. It is derived from the claimed
		// work and the relay mining difficulty.
		numEstimatedComputeUnits, err := claim.GetNumEstimatedComputeUnits(relayMiningDifficulty)
		if err != nil {
			return settledResult, expiredResult, err
		}

		sharedParams := k.sharedKeeper.GetParams(ctx)
		// claimeduPOKT is the amount of uPOKT that the supplier would receive if the
		// claim is settled. It is derived from the claimed number of relays, the current
		// service mining difficulty and the global network parameters.
		claimeduPOKT, err := claim.GetClaimeduPOKT(sharedParams, relayMiningDifficulty)
		if err != nil {
			return settledResult, expiredResult, err
		}

		proof, isProofFound := k.proofKeeper.GetProof(ctx, sessionId, claim.SupplierOperatorAddress)
		// Using the probabilistic proofs approach, determine if this expiring
		// claim required an on-chain proof
		proofRequirement, err = k.proofKeeper.ProofRequirementForClaim(ctx, &claim)
		if err != nil {
			return settledResult, expiredResult, err
		}

		logger = k.logger.With(
			"session_id", sessionId,
			"supplier_operator_address", claim.SupplierOperatorAddress,
			"num_claim_compute_units", numClaimComputeUnits,
			"num_relays_in_session_tree", numClaimRelays,
			"num_estimated_compute_units", numEstimatedComputeUnits,
			"claimed_upokt", claimeduPOKT,
			"proof_requirement", proofRequirement,
		)

		proofIsRequired := (proofRequirement != prooftypes.ProofRequirementReason_NOT_REQUIRED)
		if proofIsRequired {
			expirationReason := tokenomicstypes.ClaimExpirationReason_EXPIRATION_REASON_UNSPECIFIED // EXPIRATION_REASON_UNSPECIFIED is the default

			if isProofFound {
				if err = k.proofKeeper.EnsureValidProof(ctx, &proof); err != nil {
					logger.Warn(fmt.Sprintf("Proof was found but is invalid due to %v", err))
					expirationReason = tokenomicstypes.ClaimExpirationReason_PROOF_INVALID
				}
			} else {
				expirationReason = tokenomicstypes.ClaimExpirationReason_PROOF_MISSING
			}

			// If the proof is missing or invalid -> expire it
			if expirationReason != tokenomicstypes.ClaimExpirationReason_EXPIRATION_REASON_UNSPECIFIED {
				// TODO_BETA(@red-0ne, @olshansk): Slash the supplier in proportion
				// to their stake. Consider allowing suppliers to RemoveClaim via a new
				// message in case it was sent by accident

				// Proof was required but is invalid or not found.
				// Emit an event that a claim has expired and being removed without being settled.
				claimExpiredEvent := tokenomicstypes.EventClaimExpired{
					Claim:                    &claim,
					ExpirationReason:         expirationReason,
					NumRelays:                numClaimRelays,
					NumClaimedComputeUnits:   numClaimComputeUnits,
					NumEstimatedComputeUnits: numEstimatedComputeUnits,
					ClaimedUpokt:             &claimeduPOKT,
				}
				if err = ctx.EventManager().EmitTypedEvent(&claimExpiredEvent); err != nil {
					return settledResult, expiredResult, err
				}

				logger.Info(fmt.Sprintf(
					"claim expired due to %s",
					tokenomicstypes.ClaimExpirationReason_name[int32(expirationReason)]),
				)

				// Collect all the slashed supplier operator addresses to later check
				// if they have to be unstaked because of stake below the minimum.
				// The unstaking check is not done here because the slashed supplier may
				// have other valid claims and the protocol might want to touch the supplier
				// owner or operator balances if the stake is negative.
				supplierToExpiredClaimCount[claim.SupplierOperatorAddress]++

				// The claim & proof are no longer necessary, so there's no need for them
				// to take up on-chain space.
				k.proofKeeper.RemoveClaim(ctx, sessionId, claim.SupplierOperatorAddress)
				if isProofFound {
					k.proofKeeper.RemoveProof(ctx, sessionId, claim.SupplierOperatorAddress)
				}

				expiredResult.NumClaims++
				expiredResult.NumRelays += numClaimRelays
				expiredResult.NumComputeUnits += numClaimComputeUnits
				continue
			}
		}

		// If this code path is reached, then either:
		// 1. The claim does not require a proof.
		// 2. The claim requires a proof and a valid proof was found.

<<<<<<< HEAD
		claimApplication := claim.SessionHeader.ApplicationAddress
		applicationInitialStake := applicationInitialStakeMap[claimApplication]
=======
		appAddress := claim.GetSessionHeader().GetApplicationAddress()
		applicationInitialStake := applicationInitialStakeMap[appAddress]
>>>>>>> 7bd60586

		// Manage the mint & burn accounting for the claim.
		if err = k.ProcessTokenLogicModules(ctx, &claim, applicationInitialStake); err != nil {
			logger.Error(fmt.Sprintf("error processing token logic modules for claim %q: %v", claim.SessionHeader.SessionId, err))
			return settledResult, expiredResult, err
		}

		claimSettledEvent := tokenomicstypes.EventClaimSettled{
			Claim:                    &claim,
			NumRelays:                numClaimRelays,
			NumClaimedComputeUnits:   numClaimComputeUnits,
			NumEstimatedComputeUnits: numEstimatedComputeUnits,
			ClaimedUpokt:             &claimeduPOKT,
			ProofRequirement:         proofRequirement,
		}

		if err = ctx.EventManager().EmitTypedEvent(&claimSettledEvent); err != nil {
			return settledResult, expiredResult, err
		}

		if err = ctx.EventManager().EmitTypedEvent(&prooftypes.EventProofUpdated{
			Claim:                    &claim,
			Proof:                    nil,
			NumRelays:                0,
			NumClaimedComputeUnits:   0,
			NumEstimatedComputeUnits: numEstimatedComputeUnits,
			ClaimedUpokt:             &claimeduPOKT,
		}); err != nil {
			return settledResult, expiredResult, err
		}

		logger.Info("claim settled")

		// The claim & proof are no longer necessary, so there's no need for them
		// to take up on-chain space.
		k.proofKeeper.RemoveClaim(ctx, sessionId, claim.SupplierOperatorAddress)
		// Whether or not the proof is required, the supplier may have submitted one
		// so we need to delete it either way. If we don't have the if structure,
		// a safe error will be printed, but it can be confusing to the operator
		// or developer.
		if isProofFound {
			k.proofKeeper.RemoveProof(ctx, sessionId, claim.SupplierOperatorAddress)
		}

		settledResult.NumClaims++
		settledResult.NumRelays += numClaimRelays
		settledResult.NumComputeUnits += numClaimComputeUnits
		settledResult.RelaysPerServiceMap[claim.SessionHeader.ServiceId] += numClaimRelays

		logger.Info(fmt.Sprintf("Successfully settled claim for session ID %q at block height %d", claim.SessionHeader.SessionId, blockHeight))
	}

	// Slash all the suppliers that have been marked for slashing slashingCount times.
	for supplierOperatorAddress, slashingCount := range supplierToExpiredClaimCount {
		if err := k.slashSupplierStake(ctx, supplierOperatorAddress, slashingCount); err != nil {
			logger.Error(fmt.Sprintf("error slashing supplier %s: %s", supplierOperatorAddress, err))
			return settledResult, expiredResult, err
		}
	}

	logger.Info(fmt.Sprintf(
		"settled %d and expired %d claims at block height %d",
		settledResult.NumClaims,
		expiredResult.NumClaims,
		blockHeight,
	))

	return settledResult, expiredResult, nil
}

// getExpiringClaims returns all claims that are expiring at the current block height.
// This is the height at which the proof window closes.
// If the proof window closes and a proof IS NOT required -> settle the claim.
// If the proof window closes and a proof IS required -> only settle it if a proof is available.
func (k Keeper) getExpiringClaims(ctx sdk.Context) (expiringClaims []prooftypes.Claim, err error) {
	// TODO_IMPROVE(@bryanchriswhite):
	//   1. Move height logic up to SettlePendingClaims.
	//   2. Ensure that claims are only settled or expired on a session end height.
	//     2a. This likely also requires adding validation to the shared module params.

	blockHeight := ctx.BlockHeight()

	// NB: This error can be safely ignored as on-chain SharedQueryClient implementation cannot return an error.
	sharedParams, _ := k.sharedQuerier.GetParams(ctx)

	// expiringSessionEndHeight is the session end height of the session whose proof
	// window has most recently closed.
	sessionEndToProofWindowCloseNumBlocks := sharedtypes.GetSessionEndToProofWindowCloseBlocks(sharedParams)
	expiringSessionEndHeight := blockHeight - (sessionEndToProofWindowCloseNumBlocks + 1)

	var nextKey []byte
	for {
		claimsRes, err := k.proofKeeper.AllClaims(ctx, &prooftypes.QueryAllClaimsRequest{
			Pagination: &query.PageRequest{
				Key: nextKey,
			},
			Filter: &prooftypes.QueryAllClaimsRequest_SessionEndHeight{
				SessionEndHeight: uint64(expiringSessionEndHeight),
			},
		})
		if err != nil {
			return nil, err
		}

		expiringClaims = append(expiringClaims, claimsRes.GetClaims()...)

		// Continue if there are more claims to fetch.
		nextKey = claimsRes.Pagination.GetNextKey()
		if nextKey != nil {
			continue
		}

		break
	}

	// Return the actually expiring claims
	return expiringClaims, nil
}

// slashSupplierStake slashes the stake of a supplier and transfers the total
// slashing amount from the supplier bank module to the tokenomics module account.
func (k Keeper) slashSupplierStake(
	ctx sdk.Context,
	supplierOperatorAddress string,
	slashingCount uint64,
) error {
	logger := k.logger.With("method", "slashSupplierStake")

	proofParams := k.proofKeeper.GetParams(ctx)
	slashingPenaltyPerExpiredClaim := proofParams.GetProofMissingPenalty()

	totalSlashingAmt := slashingPenaltyPerExpiredClaim.Amount.Mul(math.NewIntFromUint64(slashingCount))
	totalSlashingCoin := sdk.NewCoin(volatile.DenomuPOKT, totalSlashingAmt)

	supplierToSlash, supplierFound := k.supplierKeeper.GetSupplier(ctx, supplierOperatorAddress)
	if !supplierFound {
		return tokenomicstypes.ErrTokenomicsSupplierNotFound.Wrapf(
			"cannot slash supplier with operator address: %q",
			supplierOperatorAddress,
		)
	}

	slashedSupplierInitialStakeCoin := supplierToSlash.GetStake()

	var remainingStakeCoin sdk.Coin
	if slashedSupplierInitialStakeCoin.IsGTE(totalSlashingCoin) {
		remainingStakeCoin = slashedSupplierInitialStakeCoin.Sub(totalSlashingCoin)
	} else {
		// TODO_MAINNET: Consider emitting an event for this case.
		logger.Warn(fmt.Sprintf(
			"total slashing amount (%s) is greater than supplier %q stake (%s)",
			totalSlashingCoin,
			supplierOperatorAddress,
			supplierToSlash.GetStake(),
		))

		// Set the remaining stake to 0 if the slashing amount is greater than the stake.
		remainingStakeCoin = sdk.NewCoin(volatile.DenomuPOKT, math.NewInt(0))
		// Total slashing amount is the whole supplier's stake.
		totalSlashingCoin = sdk.NewCoin(volatile.DenomuPOKT, slashedSupplierInitialStakeCoin.Amount)
	}

	// Since staking mints tokens to the supplier module account, to have a correct
	// accounting, the slashing amount needs to be sent from the supplier module
	// account to the tokenomics module account.
	if err := k.bankKeeper.SendCoinsFromModuleToModule(ctx, suppliertypes.ModuleName, tokenomicstypes.ModuleName, sdk.NewCoins(totalSlashingCoin)); err != nil {
		return err
	}

	supplierToSlash.Stake = &remainingStakeCoin

	logger.Info(fmt.Sprintf(
		"slashing supplier owner with address %q operated by %q by %s, remaining stake: %s",
		supplierToSlash.GetOwnerAddress(),
		supplierToSlash.GetOperatorAddress(),
		totalSlashingCoin,
		supplierToSlash.GetStake(),
	))

	// Check if the supplier's stake is below the minimum and unstake it if necessary.
	// TODO_BETA(@bryanchriswhite, #612): Use minimum stake governance parameter once available.
	minSupplierStakeCoin := sdk.NewCoin(volatile.DenomuPOKT, math.NewInt(1))
	// TODO_MAINNET(@red-0ne): SettlePendingClaims is called at the end of every block,
	// but not every block corresponds to the end of a session. This may lead to a situation
	// where a force unstaked supplier may still be able to interact with a Gateway or Application.
	// However, claims are only processed when sessions end.
	// INVESTIGATION: This requires an investigation if the race condition exists
	// at all and fixed only if it does.
	if supplierToSlash.GetStake().IsLT(minSupplierStakeCoin) {
		sharedParams := k.sharedKeeper.GetParams(ctx)
		sdkCtx := sdk.UnwrapSDKContext(ctx)
		currentHeight := sdkCtx.BlockHeight()
		unstakeSessionEndHeight := uint64(sharedtypes.GetSessionEndHeight(&sharedParams, currentHeight))

		logger.Warn(fmt.Sprintf(
			"unstaking supplier %q owned by %q due to stake (%s) below the minimum (%s)",
			supplierToSlash.GetOperatorAddress(),
			supplierToSlash.GetOwnerAddress(),
			supplierToSlash.GetStake(),
			minSupplierStakeCoin,
		))

		// TODO_MAINNET: Should we just remove the supplier if the stake is
		// below the minimum, at the risk of making the off-chain actors have an
		// inconsistent session supplier list? See the comment above for more details.
		supplierToSlash.UnstakeSessionEndHeight = unstakeSessionEndHeight

	}

	k.supplierKeeper.SetSupplier(ctx, supplierToSlash)

	// Emit an event that a supplier has been slashed.
	supplierSlashedEvent := tokenomicstypes.EventSupplierSlashed{
		SupplierOperatorAddr: supplierOperatorAddress,
		NumExpiredClaims:     slashingCount,
		SlashingAmount:       &totalSlashingCoin,
	}
	if err := ctx.EventManager().EmitTypedEvent(&supplierSlashedEvent); err != nil {
		return err
	}

	// TODO_POST_MAINNET: Handle the case where the total slashing amount is
	// greater than the supplier's stake. The protocol could take the remaining
	// amount from the supplier's owner or operator balances.

	return nil
}

// getApplicationInitialStakeMap returns a map from an application address to the
// initial stake of the application. This is used to calculate the maximum share
// any claim could burn from the application stake.
func (k Keeper) getApplicationInitialStakeMap(
	ctx context.Context,
	expiringClaims []prooftypes.Claim,
) (applicationInitialStakeMap map[string]sdk.Coin, err error) {
	applicationInitialStakeMap = make(map[string]sdk.Coin)
	for _, claim := range expiringClaims {
		appAddress := claim.SessionHeader.ApplicationAddress
		// The same application is participating in other claims being settled,
		// so we already capture its initial stake.
		if _, isAppFound := applicationInitialStakeMap[appAddress]; isAppFound {
			continue
		}

		app, isAppFound := k.applicationKeeper.GetApplication(ctx, appAddress)
		if !isAppFound {
			err := apptypes.ErrAppNotFound.Wrapf(
				"trying to settle a claim for an application that does not exist (which should never happen) with address: %q",
				appAddress,
			)
			return nil, err
		}

		applicationInitialStakeMap[appAddress] = *app.GetStake()
	}

	return applicationInitialStakeMap, nil
}<|MERGE_RESOLUTION|>--- conflicted
+++ resolved
@@ -38,32 +38,12 @@
 	}
 
 	// Capture the applications initial stake which will be used to calculate the
-<<<<<<< HEAD
-	// max share any claim could receive from the application stake.
-	// This ensures that each claim can calculate the maximum amount it can take
-	// from an application's stake.
-	applicationInitialStakeMap := make(map[string]sdk.Coin)
-	for _, claim := range expiringClaims {
-		appAddress := claim.SessionHeader.ApplicationAddress
-		if _, isAppFound := applicationInitialStakeMap[appAddress]; isAppFound {
-			continue
-		}
-
-		app, isAppFound := k.applicationKeeper.GetApplication(ctx, appAddress)
-		if !isAppFound {
-			err = apptypes.ErrAppNotFound.Wrapf("application address: %q", appAddress)
-			return settledResult, expiredResult, err
-		}
-
-		applicationInitialStakeMap[appAddress] = *app.GetStake()
-=======
 	// max share any claim could burn from the application stake.
 	// This ensures that each supplier can calculate the maximum amount it can take
 	// from an application's stake.
 	applicationInitialStakeMap, err := k.getApplicationInitialStakeMap(ctx, expiringClaims)
 	if err != nil {
 		return settledResult, expiredResult, err
->>>>>>> 7bd60586
 	}
 
 	blockHeight := ctx.BlockHeight()
@@ -207,13 +187,8 @@
 		// 1. The claim does not require a proof.
 		// 2. The claim requires a proof and a valid proof was found.
 
-<<<<<<< HEAD
-		claimApplication := claim.SessionHeader.ApplicationAddress
-		applicationInitialStake := applicationInitialStakeMap[claimApplication]
-=======
 		appAddress := claim.GetSessionHeader().GetApplicationAddress()
 		applicationInitialStake := applicationInitialStakeMap[appAddress]
->>>>>>> 7bd60586
 
 		// Manage the mint & burn accounting for the claim.
 		if err = k.ProcessTokenLogicModules(ctx, &claim, applicationInitialStake); err != nil {
