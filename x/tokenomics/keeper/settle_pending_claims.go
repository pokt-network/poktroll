--- conflicted
+++ resolved
@@ -7,19 +7,12 @@
 	sdk "github.com/cosmos/cosmos-sdk/types"
 	"github.com/cosmos/cosmos-sdk/types/query"
 
-<<<<<<< HEAD
 	"github.com/pokt-network/poktroll/app/volatile"
-	"github.com/pokt-network/poktroll/telemetry"
 	prooftypes "github.com/pokt-network/poktroll/x/proof/types"
 	"github.com/pokt-network/poktroll/x/shared"
 	sharedtypes "github.com/pokt-network/poktroll/x/shared/types"
 	suppliertypes "github.com/pokt-network/poktroll/x/supplier/types"
-	"github.com/pokt-network/poktroll/x/tokenomics"
 	tokenomicstypes "github.com/pokt-network/poktroll/x/tokenomics/types"
-=======
-	prooftypes "github.com/pokt-network/poktroll/x/proof/types"
-	"github.com/pokt-network/poktroll/x/tokenomics/types"
->>>>>>> e81701fe
 )
 
 // SettlePendingClaims settles all pending (i.e. expiring) claims.
@@ -259,94 +252,6 @@
 
 	// Return the actually expiring claims
 	return expiringClaims, nil
-<<<<<<< HEAD
-}
-
-// proofRequirementForClaim checks if a proof is required for a claim.
-// If it is not, the claim will be settled without a proof.
-// If it is, the claim will only be settled if a valid proof is available.
-// TODO_BLOCKER(@bryanchriswhite, #419): Document safety assumptions of the probabilistic proofs mechanism.
-func (k Keeper) proofRequirementForClaim(ctx sdk.Context, claim *prooftypes.Claim) (_ prooftypes.ProofRequirementReason, err error) {
-	logger := k.logger.With("method", "proofRequirementForClaim")
-
-	var requirementReason = prooftypes.ProofRequirementReason_NOT_REQUIRED
-
-	// Defer telemetry calls so that they reference the final values the relevant variables.
-	defer func() {
-		telemetry.ProofRequirementCounter(requirementReason, err)
-	}()
-
-	// NB: Assumption that claim is non-nil and has a valid root sum because it
-	// is retrieved from the store and validated, on-chain, at time of creation.
-	var numClaimComputeUnits uint64
-	numClaimComputeUnits, err = claim.GetNumComputeUnits()
-	if err != nil {
-		return requirementReason, err
-	}
-
-	proofParams := k.proofKeeper.GetParams(ctx)
-	sharedParams := k.sharedKeeper.GetParams(ctx)
-
-	// Retrieve the number of tokens claimed to compare against the threshold.
-	// Different services have varying compute_unit -> token multipliers, so the
-	// threshold value is done in a common unit denomination.
-	claimeduPOKT, err := tokenomics.NumComputeUnitsToCoin(sharedParams, numClaimComputeUnits)
-	if err != nil {
-		return requirementReason, err
-	}
-
-	// Require a proof if the claim's compute units meets or exceeds the threshold.
-	//
-	// TODO_BLOCKER(@bryanchriswhite, #419): This is just VERY BASIC placeholder logic to have something
-	// in place while we implement proper probabilistic proofs. If you're reading it,
-	// do not overthink it and look at the documents linked in #419.
-	//
-	// TODO_IMPROVE(@bryanchriswhite, @red-0ne): It might make sense to include
-	// whether there was a proof submission error downstream from here. This would
-	// require a more comprehensive metrics API.
-	if claimeduPOKT.Amount.GTE(proofParams.GetProofRequirementThreshold().Amount) {
-		requirementReason = prooftypes.ProofRequirementReason_THRESHOLD
-
-		logger.Info(fmt.Sprintf(
-			"claim requires proof due to claimed amount (%s) exceeding threshold (%s)",
-			claimeduPOKT,
-			proofParams.GetProofRequirementThreshold(),
-		))
-		return requirementReason, nil
-	}
-
-	earliestProofCommitBlockHash, err := k.getEarliestSupplierProofCommitBlockHash(ctx, claim)
-	if err != nil {
-		return requirementReason, err
-	}
-
-	proofRequirementSampleValue, err := claim.GetProofRequirementSampleValue(earliestProofCommitBlockHash)
-	if err != nil {
-		return requirementReason, err
-	}
-
-	// Require a proof probabilistically based on the proof_request_probability param.
-	// NB: A random value between 0 and 1 will be less than or equal to proof_request_probability
-	// with probability equal to the proof_request_probability.
-	if proofRequirementSampleValue <= proofParams.GetProofRequestProbability() {
-		requirementReason = prooftypes.ProofRequirementReason_PROBABILISTIC
-
-		logger.Info(fmt.Sprintf(
-			"claim requires proof due to random sample (%.2f) being less than or equal to probability (%.2f)",
-			proofRequirementSampleValue,
-			proofParams.GetProofRequestProbability(),
-		))
-		return requirementReason, nil
-	}
-
-	logger.Info(fmt.Sprintf(
-		"claim does not require proof due to claimed amount (%s) being less than the threshold (%s) and random sample (%.2f) being greater than probability (%.2f)",
-		claimeduPOKT,
-		proofParams.GetProofRequirementThreshold(),
-		proofRequirementSampleValue,
-		proofParams.GetProofRequestProbability(),
-	))
-	return requirementReason, nil
 }
 
 // slashSupplierStake slashes the stake of a supplier and transfers the total
@@ -456,35 +361,4 @@
 	// amount from the supplier's owner or operator balances.
 
 	return nil
-}
-
-// getEarliestSupplierProofCommitBlockHash returns the block hash of the earliest
-// block at which a claim might have its proof committed.
-func (k Keeper) getEarliestSupplierProofCommitBlockHash(
-	ctx context.Context,
-	claim *prooftypes.Claim,
-) (blockHash []byte, err error) {
-	sharedParams, err := k.sharedQuerier.GetParams(ctx)
-	if err != nil {
-		return nil, err
-	}
-
-	sessionEndHeight := claim.GetSessionHeader().GetSessionEndBlockHeight()
-	supplierOperatorAddress := claim.GetSupplierOperatorAddress()
-
-	proofWindowOpenHeight := shared.GetProofWindowOpenHeight(sharedParams, sessionEndHeight)
-	proofWindowOpenBlockHash := k.sessionKeeper.GetBlockHash(ctx, proofWindowOpenHeight)
-
-	// TODO_TECHDEBT: Update the method header of this function to accept (sharedParams, Claim, BlockHash).
-	// After doing so, please review all calling sites and simplify them accordingly.
-	earliestSupplierProofCommitHeight := shared.GetEarliestSupplierProofCommitHeight(
-		sharedParams,
-		sessionEndHeight,
-		proofWindowOpenBlockHash,
-		supplierOperatorAddress,
-	)
-
-	return k.sessionKeeper.GetBlockHash(ctx, earliestSupplierProofCommitHeight), nil
-=======
->>>>>>> e81701fe
 }