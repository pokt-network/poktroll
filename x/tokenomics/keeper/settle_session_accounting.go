--- conflicted
+++ resolved
@@ -116,17 +116,8 @@
 	logger.Info(fmt.Sprintf("About to start settling claim for %d compute units with CUPR %d and CUTTM %d", claimComputeUnits, computeUnitsPerRelay, computeUnitsToTokensMultiplier))
 
 	// Calculate the amount of tokens to mint & burn
-<<<<<<< HEAD
-	settlementAmt = relayCountToCoin(claimComputeUnits, computeUnitsPerRelay, computeUnitsToTokensMultiplier)
-	settlementAmtuPOKT := sdk.NewCoins(settlementAmt)
-=======
-	settlementCoin, err = k.getCoinFromComputeUnits(ctx, root)
-	if err != nil {
-		return err
-	}
-
-	settlementCoins := cosmostypes.NewCoins(settlementCoin)
->>>>>>> 1d751119
+	settlementCoin = relayCountToCoin(claimComputeUnits, computeUnitsPerRelay, computeUnitsToTokensMultiplier)
+	settlementCoins := sdk.NewCoins(settlementAmt)
 
 	logger.Info(fmt.Sprintf(
 		"%d compute units equate to %s for session %s",
@@ -142,13 +133,8 @@
 
 	// Mint new uPOKT to the supplier module account.
 	// These funds will be transferred to the supplier below.
-<<<<<<< HEAD
-	if err := k.bankKeeper.MintCoins(
-		ctx, suppliertypes.ModuleName, settlementAmtuPOKT,
-=======
 	if err = k.bankKeeper.MintCoins(
 		ctx, suppliertypes.ModuleName, settlementCoins,
->>>>>>> 1d751119
 	); err != nil {
 		return tokenomicstypes.ErrTokenomicsSupplierModuleMintFailed.Wrapf(
 			"minting %s to the supplier module account: %v",
@@ -160,13 +146,8 @@
 
 	// Send the newley minted uPOKT from the supplier module account
 	// to the supplier's account.
-<<<<<<< HEAD
-	if err := k.bankKeeper.SendCoinsFromModuleToAccount(
-		ctx, suppliertypes.ModuleName, supplierAddr, settlementAmtuPOKT,
-=======
 	if err = k.bankKeeper.SendCoinsFromModuleToAccount(
 		ctx, suppliertypes.ModuleName, supplierAddr, settlementCoins,
->>>>>>> 1d751119
 	); err != nil {
 		return tokenomicstypes.ErrTokenomicsSupplierModuleMintFailed.Wrapf(
 			"sending %s to supplier with address %s: %v",
@@ -213,13 +194,8 @@
 
 	// Burn uPOKT from the application module account which was held in escrow
 	// on behalf of the application account.
-<<<<<<< HEAD
-	if err := k.bankKeeper.BurnCoins(
-		ctx, apptypes.ModuleName, settlementAmtuPOKT,
-=======
 	if err = k.bankKeeper.BurnCoins(
 		ctx, apptypes.ModuleName, settlementCoins,
->>>>>>> 1d751119
 	); err != nil {
 		return tokenomicstypes.ErrTokenomicsApplicationModuleBurn.Wrapf("burning %s from the application module account: %v", settlementCoin, err)
 	}
@@ -238,12 +214,19 @@
 	return nil
 }
 
-<<<<<<< HEAD
 // relayCountToCoin calculates the amount of uPOKT to mint based on the number of relays, the service-specific ComputeUnitsPerRelay, and the ComputeUnitsPerTokenMultiplier tokenomics param
-func relayCountToCoin(numRelays, computeUnitsPerRelay uint64, computeUnitsToTokensMultiplier uint64) sdk.Coin {
+func relayCountToCoin(numRelays, computeUnitsPerRelay uint64, computeUnitsToTokensMultiplier uint64) (cosmostypes.Coin, error) {
 	upokt := math.NewInt(int64(numRelays * computeUnitsPerRelay * computeUnitsToTokensMultiplier))
-	return sdk.NewCoin("upokt", upokt)
+
+	if upokt.IsNegative() {
+		return cosmostypes.Coin{}, tokenomicstypes.ErrTokenomicsRootHashInvalid.Wrap("sum * compute_units_to_tokens_multiplier is negative")
+	}
+
+	return cosmostypes.NewCoin(volatile.DenomuPOKT, upokt), nil
 }
+
+
+
 
 // getComputUnitsPerRelayFromApplication retrieves the ComputeUnitsPerRelay for a given service from the application's service configs
 func (k Keeper) getComputUnitsPerRelayFromApplication(application apptypes.Application, serviceID string) (cupr uint64, err error) {
@@ -264,22 +247,4 @@
 
 	logger.Warn(fmt.Sprintf("service with ID %q not found in application with address %q", serviceID, application.Address))
 	return 0, types.ErrTokenomicsApplicationNoServiceConfigs
-=======
-func (k Keeper) getCoinFromComputeUnits(ctx context.Context, root smt.MerkleSumRoot) (cosmostypes.Coin, error) {
-	// Retrieve the existing tokenomics params
-	params := k.GetParams(ctx)
-
-	sum, err := root.Sum()
-	if err != nil {
-		return cosmostypes.Coin{}, err
-	}
-
-	upokt := math.NewInt(int64(sum * params.ComputeUnitsToTokensMultiplier))
-
-	if upokt.IsNegative() {
-		return cosmostypes.Coin{}, tokenomicstypes.ErrTokenomicsRootHashInvalid.Wrap("sum * compute_units_to_tokens_multiplier is negative")
-	}
-
-	return cosmostypes.NewCoin(volatile.DenomuPOKT, upokt), nil
->>>>>>> 1d751119
 }