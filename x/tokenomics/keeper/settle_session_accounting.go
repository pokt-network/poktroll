package keeper

import (
	"context"
	"crypto/sha256"
	"fmt"

	"cosmossdk.io/math"
<<<<<<< HEAD
	sdk "github.com/cosmos/cosmos-sdk/types"

	"github.com/pokt-network/poktroll/app/volatile"
=======
	cosmostypes "github.com/cosmos/cosmos-sdk/types"
>>>>>>> d8b42185
	"github.com/pokt-network/smt"

	"github.com/pokt-network/poktroll/telemetry"
	apptypes "github.com/pokt-network/poktroll/x/application/types"
	prooftypes "github.com/pokt-network/poktroll/x/proof/types"
	suppliertypes "github.com/pokt-network/poktroll/x/supplier/types"
	tokenomicstypes "github.com/pokt-network/poktroll/x/tokenomics/types"
)

// SettleSessionAccounting is responsible for all of the post-session accounting
// necessary to burn, mint or transfer tokens depending on the amount of work
// done. The amount of "work done" complete is dictated by `sum` of `root`.
//
// ASSUMPTION: It is assumed the caller of this function validated the claim
// against a proof BEFORE calling this function.
//
// TODO_MAINNET(@Olshansk): Research if there's a way to limit who can call this function?
func (k Keeper) SettleSessionAccounting(
	ctx context.Context,
	claim *prooftypes.Claim,
) (err error) {
	logger := k.Logger().With("method", "SettleSessionAccounting")

	settlementCoin := cosmostypes.NewCoin("upokt", math.NewInt(0))
	isSuccessful := false
	// This is emitted only when the function returns.
	defer telemetry.EventSuccessCounter(
		"settle_session_accounting",
<<<<<<< HEAD
		func() float32 {
			if settlementAmt.Amount.BigInt() == nil {
				return 0
			}
			return float32(settlementAmt.Amount.Int64())
		},
=======
		func() float32 { return float32(settlementCoin.Amount.Int64()) },
>>>>>>> d8b42185
		func() bool { return isSuccessful },
	)

	// Make sure the claim is not nil
	if claim == nil {
		logger.Error("received a nil claim")
		return tokenomicstypes.ErrTokenomicsClaimNil
	}

	// Retrieve & validate the session header
	sessionHeader := claim.GetSessionHeader()
	if sessionHeader == nil {
		logger.Error("received a nil session header")
		return tokenomicstypes.ErrTokenomicsSessionHeaderNil
	}
	if err := sessionHeader.ValidateBasic(); err != nil {
		logger.Error("received an invalid session header", "error", err)
		return tokenomicstypes.ErrTokenomicsSessionHeaderInvalid
	}

	supplierAddr, err := cosmostypes.AccAddressFromBech32(claim.GetSupplierAddress())
	if err != nil || supplierAddr == nil {
		return tokenomicstypes.ErrTokenomicsSupplierAddressInvalid
	}

	applicationAddress, err := cosmostypes.AccAddressFromBech32(sessionHeader.GetApplicationAddress())
	if err != nil || applicationAddress == nil {
		return tokenomicstypes.ErrTokenomicsApplicationAddressInvalid
	}

	// Retrieve the sum of the root as a proxy into the amount of work done
	root := (smt.MerkleSumRoot)(claim.GetRootHash())

<<<<<<< HEAD
	if !root.HasDigestSize(sha256.Size) {
		return types.ErrTokenomicsRootHashInvalid.Wrapf(
			"root hash has invalid digest size (%d), expected (%d)",
			root.DigestSize(), sha256.Size,
		)
	}

	claimComputeUnits, err := root.Sum()
	if err != nil {
		return types.ErrTokenomicsRootHashInvalid.Wrapf("%v", err)
=======
	// TODO_BLOCKER(@Olshansk): This check should be the responsibility of the SMST package
	// since it's used to get compute units from the root hash.
	if root == nil || len(root) != smt.SmstRootSizeBytes {
		logger.Error(fmt.Sprintf("received an invalid root hash of size: %d", len(root)))
		return tokenomicstypes.ErrTokenomicsRootHashInvalid
>>>>>>> d8b42185
	}

	// Helpers for logging the same metadata throughout this function calls
	logger = logger.With(
		"compute_units", claimComputeUnits,
		"session_id", sessionHeader.GetSessionId(),
		"supplier", supplierAddr,
		"application", applicationAddress,
	)

	logger.Info("About to start session settlement accounting")

	// Retrieve the staked application record
	application, foundApplication := k.applicationKeeper.GetApplication(ctx, applicationAddress.String())
	if !foundApplication {
		logger.Warn(fmt.Sprintf("application for claim with address %q not found", applicationAddress))
		return tokenomicstypes.ErrTokenomicsApplicationNotFound
	}

	logger.Info(fmt.Sprintf("About to start settling claim for %d compute units", claimComputeUnits))

	// Calculate the amount of tokens to mint & burn
<<<<<<< HEAD
	settlementAmt, err = k.getCoinFromComputeUnits(ctx, root)
	if err != nil {
		fmt.Println(">>> returning...")
		return err
	}

	settlementAmtuPOKT := sdk.NewCoins(settlementAmt)
=======
	settlementCoin = k.getCoinFromComputeUnits(ctx, root)
	settlementCoins := cosmostypes.NewCoins(settlementCoin)
>>>>>>> d8b42185

	logger.Info(fmt.Sprintf(
		"%d compute units equate to %s for session %s",
		claimComputeUnits,
		settlementCoin,
		sessionHeader.SessionId,
	))

	// NB: We are doing a mint & burn + transfer, instead of a simple transfer
	// of funds from the supplier to the application in order to enable second
	// order economic effects with more optionality. This could include funds
	// going to pnf, delegators, enabling bonuses/rebates, etc...

	// Mint new uPOKT to the supplier module account.
	// These funds will be transferred to the supplier below.
	if err = k.bankKeeper.MintCoins(
		ctx, suppliertypes.ModuleName, settlementCoins,
	); err != nil {
		return tokenomicstypes.ErrTokenomicsSupplierModuleMintFailed.Wrapf(
			"minting %s to the supplier module account: %v",
			settlementCoin,
			err,
		)
	}
	logger.Info(fmt.Sprintf("minted %s in the supplier module", settlementCoin))

	// Send the newley minted uPOKT from the supplier module account
	// to the supplier's account.
	if err = k.bankKeeper.SendCoinsFromModuleToAccount(
		ctx, suppliertypes.ModuleName, supplierAddr, settlementCoins,
	); err != nil {
		return tokenomicstypes.ErrTokenomicsSupplierModuleMintFailed.Wrapf(
			"sending %s to supplier with address %s: %v",
			settlementCoin,
			supplierAddr,
			err,
		)
	}
	logger.Info(fmt.Sprintf("sent %s from the supplier module to the supplier account with address %q", settlementCoin, supplierAddr))

	// Verify that the application has enough uPOKT to pay for the services it consumed
	if application.GetStake().IsLT(settlementCoin) {
		logger.Warn(fmt.Sprintf(
			"THIS SHOULD NEVER HAPPEN. Application with address %s needs to be charged more than it has staked: %v > %v",
			applicationAddress,
			settlementCoins,
			application.Stake,
		))
		// TODO_MAINNET(@Olshansk, @RawthiL): The application was over-serviced in the last session so it basically
		// goes "into debt". Need to design a way to handle this when we implement
		// probabilistic proofs and add all the parameter logic. Do we touch the application balance?
		// Do we just let it go into debt? Do we penalize the application? Do we unstake it? Etc...
		expectedBurn := settlementCoin
		// Make the settlement amount the maximum stake that the application has remaining.
		settlementCoin = *application.GetStake()
		settlementCoins = cosmostypes.NewCoins(settlementCoin)

		applicationOverservicedEvent := &tokenomicstypes.EventApplicationOverserviced{
			ApplicationAddr: applicationAddress.String(),
			ExpectedBurn:    &expectedBurn,
			EffectiveBurn:   application.GetStake(),
		}

		eventManager := cosmostypes.UnwrapSDKContext(ctx).EventManager()
		if err = eventManager.EmitTypedEvent(applicationOverservicedEvent); err != nil {
			return tokenomicstypes.ErrTokenomicsApplicationOverserviced.Wrapf(
				"application address: %s; expected burn %s; effective burn: %s",
				application.GetAddress(),
				expectedBurn.String(),
				application.GetStake().String(),
			)
		}
	}

	// Burn uPOKT from the application module account which was held in escrow
	// on behalf of the application account.
	if err = k.bankKeeper.BurnCoins(
		ctx, apptypes.ModuleName, settlementCoins,
	); err != nil {
		return tokenomicstypes.ErrTokenomicsApplicationModuleBurn.Wrapf("burning %s from the application module account: %v", settlementCoin, err)
	}
	logger.Info(fmt.Sprintf("burned %s from the application module account", settlementCoin))

	// Update the application's on-chain stake
	newAppStake, err := application.Stake.SafeSub(settlementCoin)
	if err != nil {
		return tokenomicstypes.ErrTokenomicsApplicationNewStakeInvalid.Wrapf("application %q stake cannot be reduced to a negative amount %v", applicationAddress, newAppStake)
	}
	application.Stake = &newAppStake
	k.applicationKeeper.SetApplication(ctx, application)
	logger.Info(fmt.Sprintf("updated stake for application with address %q to %s", applicationAddress, newAppStake))

	isSuccessful = true
	return nil
}

<<<<<<< HEAD
func (k Keeper) getCoinFromComputeUnits(ctx context.Context, root smt.MerkleSumRoot) (sdk.Coin, error) {
	// Retrieve the existing tokenomics params
	params := k.GetParams(ctx)

	sum, err := root.Sum()
	if err != nil {
		return sdk.Coin{}, err
	}

	upokt := math.NewInt(int64(sum * params.ComputeUnitsToTokensMultiplier))

	if upokt.IsNegative() {
		return sdk.Coin{}, types.ErrTokenomicsRootHashInvalid.Wrap("sum * compute_units_to_tokens_multiplier is negative")
	}

	return sdk.NewCoin(volatile.DenomuPOKT, upokt), nil
=======
func (k Keeper) getCoinFromComputeUnits(ctx context.Context, root smt.MerkleRoot) cosmostypes.Coin {
	// Retrieve the existing tokenomics params
	params := k.GetParams(ctx)

	upokt := math.NewInt(int64(root.Sum() * params.ComputeUnitsToTokensMultiplier))
	return cosmostypes.NewCoin("upokt", upokt)
>>>>>>> d8b42185
}<|MERGE_RESOLUTION|>--- conflicted
+++ resolved
@@ -6,13 +6,9 @@
 	"fmt"
 
 	"cosmossdk.io/math"
-<<<<<<< HEAD
-	sdk "github.com/cosmos/cosmos-sdk/types"
+	cosmostypes "github.com/cosmos/cosmos-sdk/types"
 
 	"github.com/pokt-network/poktroll/app/volatile"
-=======
-	cosmostypes "github.com/cosmos/cosmos-sdk/types"
->>>>>>> d8b42185
 	"github.com/pokt-network/smt"
 
 	"github.com/pokt-network/poktroll/telemetry"
@@ -41,16 +37,12 @@
 	// This is emitted only when the function returns.
 	defer telemetry.EventSuccessCounter(
 		"settle_session_accounting",
-<<<<<<< HEAD
 		func() float32 {
-			if settlementAmt.Amount.BigInt() == nil {
+			if settlementCoin.Amount.BigInt() == nil {
 				return 0
 			}
-			return float32(settlementAmt.Amount.Int64())
+			return float32(settlementCoin.Amount.Int64())
 		},
-=======
-		func() float32 { return float32(settlementCoin.Amount.Int64()) },
->>>>>>> d8b42185
 		func() bool { return isSuccessful },
 	)
 
@@ -84,7 +76,6 @@
 	// Retrieve the sum of the root as a proxy into the amount of work done
 	root := (smt.MerkleSumRoot)(claim.GetRootHash())
 
-<<<<<<< HEAD
 	if !root.HasDigestSize(sha256.Size) {
 		return types.ErrTokenomicsRootHashInvalid.Wrapf(
 			"root hash has invalid digest size (%d), expected (%d)",
@@ -94,14 +85,7 @@
 
 	claimComputeUnits, err := root.Sum()
 	if err != nil {
-		return types.ErrTokenomicsRootHashInvalid.Wrapf("%v", err)
-=======
-	// TODO_BLOCKER(@Olshansk): This check should be the responsibility of the SMST package
-	// since it's used to get compute units from the root hash.
-	if root == nil || len(root) != smt.SmstRootSizeBytes {
-		logger.Error(fmt.Sprintf("received an invalid root hash of size: %d", len(root)))
-		return tokenomicstypes.ErrTokenomicsRootHashInvalid
->>>>>>> d8b42185
+		return tokenomicstypes.ErrTokenomicsRootHashInvalid.Wrapf("%v", err)
 	}
 
 	// Helpers for logging the same metadata throughout this function calls
@@ -124,18 +108,12 @@
 	logger.Info(fmt.Sprintf("About to start settling claim for %d compute units", claimComputeUnits))
 
 	// Calculate the amount of tokens to mint & burn
-<<<<<<< HEAD
-	settlementAmt, err = k.getCoinFromComputeUnits(ctx, root)
-	if err != nil {
-		fmt.Println(">>> returning...")
+	settlementCoin, err = k.getCoinFromComputeUnits(ctx, root)
+	if err != nil {
 		return err
 	}
 
-	settlementAmtuPOKT := sdk.NewCoins(settlementAmt)
-=======
-	settlementCoin = k.getCoinFromComputeUnits(ctx, root)
 	settlementCoins := cosmostypes.NewCoins(settlementCoin)
->>>>>>> d8b42185
 
 	logger.Info(fmt.Sprintf(
 		"%d compute units equate to %s for session %s",
@@ -232,29 +210,20 @@
 	return nil
 }
 
-<<<<<<< HEAD
-func (k Keeper) getCoinFromComputeUnits(ctx context.Context, root smt.MerkleSumRoot) (sdk.Coin, error) {
+func (k Keeper) getCoinFromComputeUnits(ctx context.Context, root smt.MerkleSumRoot) (cosmostypes.Coin, error) {
 	// Retrieve the existing tokenomics params
 	params := k.GetParams(ctx)
 
 	sum, err := root.Sum()
 	if err != nil {
-		return sdk.Coin{}, err
+		return cosmostypes.Coin{}, err
 	}
 
 	upokt := math.NewInt(int64(sum * params.ComputeUnitsToTokensMultiplier))
 
 	if upokt.IsNegative() {
-		return sdk.Coin{}, types.ErrTokenomicsRootHashInvalid.Wrap("sum * compute_units_to_tokens_multiplier is negative")
-	}
-
-	return sdk.NewCoin(volatile.DenomuPOKT, upokt), nil
-=======
-func (k Keeper) getCoinFromComputeUnits(ctx context.Context, root smt.MerkleRoot) cosmostypes.Coin {
-	// Retrieve the existing tokenomics params
-	params := k.GetParams(ctx)
-
-	upokt := math.NewInt(int64(root.Sum() * params.ComputeUnitsToTokensMultiplier))
-	return cosmostypes.NewCoin("upokt", upokt)
->>>>>>> d8b42185
+		return cosmostypes.Coin{}, tokenomicstypes.ErrTokenomicsRootHashInvalid.Wrap("sum * compute_units_to_tokens_multiplier is negative")
+	}
+
+	return cosmostypes.NewCoin(volatile.DenomuPOKT, upokt), nil
 }