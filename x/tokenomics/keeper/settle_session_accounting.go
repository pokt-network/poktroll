--- conflicted
+++ resolved
@@ -29,13 +29,8 @@
 // TODO_MAINNET(@Olshansk): Research if there's a way to limit who can call this function?
 func (k Keeper) SettleSessionAccounting(
 	ctx context.Context,
-<<<<<<< HEAD
 	claim *proof.Claim,
-) error {
-=======
-	claim *prooftypes.Claim,
 ) (err error) {
->>>>>>> 1d751119
 	logger := k.Logger().With("method", "SettleSessionAccounting")
 
 	settlementCoin := cosmostypes.NewCoin("upokt", math.NewInt(0))
@@ -83,23 +78,15 @@
 	root := (smt.MerkleSumRoot)(claim.GetRootHash())
 
 	if !root.HasDigestSize(protocol.TrieHasherSize) {
-		return tokenomicstypes.ErrTokenomicsRootHashInvalid.Wrapf(
+		return tokenomics.ErrTokenomicsRootHashInvalid.Wrapf(
 			"root hash has invalid digest size (%d), expected (%d)",
 			root.DigestSize(), protocol.TrieHasherSize,
 		)
 	}
 
-<<<<<<< HEAD
-	// TODO_BLOCKER(@Olshansk): This check should be the responsibility of the SMST package
-	// since it's used to get compute units from the root hash.
-	if root == nil || len(root) != smt.SmstRootSizeBytes {
-		logger.Error(fmt.Sprintf("received an invalid root hash of size: %d", len(root)))
-		return tokenomics.ErrTokenomicsRootHashInvalid
-=======
 	claimComputeUnits, err := root.Sum()
 	if err != nil {
-		return tokenomicstypes.ErrTokenomicsRootHashInvalid.Wrapf("%v", err)
->>>>>>> 1d751119
+		return tokenomics.ErrTokenomicsRootHashInvalid.Wrapf("%v", err)
 	}
 
 	// Helpers for logging the same metadata throughout this function calls
@@ -236,7 +223,7 @@
 	upokt := math.NewInt(int64(sum * params.ComputeUnitsToTokensMultiplier))
 
 	if upokt.IsNegative() {
-		return cosmostypes.Coin{}, tokenomicstypes.ErrTokenomicsRootHashInvalid.Wrap("sum * compute_units_to_tokens_multiplier is negative")
+		return cosmostypes.Coin{}, tokenomics.ErrTokenomicsRootHashInvalid.Wrap("sum * compute_units_to_tokens_multiplier is negative")
 	}
 
 	return cosmostypes.NewCoin(volatile.DenomuPOKT, upokt), nil
