package keeper

import (
	"context"
<<<<<<< HEAD
	math "cosmossdk.io/math"
	"fmt"
=======
	"fmt"

	"cosmossdk.io/math"
>>>>>>> a8ceb4f9
	sdk "github.com/cosmos/cosmos-sdk/types"
	"github.com/pokt-network/smt"

	"github.com/pokt-network/poktroll/telemetry"
	apptypes "github.com/pokt-network/poktroll/x/application/types"
	prooftypes "github.com/pokt-network/poktroll/x/proof/types"
	suppliertypes "github.com/pokt-network/poktroll/x/supplier/types"
	"github.com/pokt-network/poktroll/x/tokenomics/types"
)

// SettleSessionAccounting is responsible for all of the post-session accounting
// necessary to burn, mint or transfer tokens depending on the amount of work
// done. The amount of "work done" complete is dictated by `sum` of `root`.
//
// ASSUMPTION: It is assumed the caller of this function validated the claim
// against a proof BEFORE calling this function.
//
// TODO_MAINNET(@Olshansk): Research if there's a way to limit who can call this function?
func (k Keeper) SettleSessionAccounting(
	ctx context.Context,
	claim *prooftypes.Claim,
) error {
	logger := k.Logger().With("method", "SettleSessionAccounting")

	settlementAmt := sdk.NewCoin("upokt", math.NewInt(0))
	isSuccessful := false
	// This is emitted only when the function returns.
	defer telemetry.EventSuccessCounter(
		"settle_session_accounting",
		func() float32 { return float32(settlementAmt.Amount.Int64()) },
		func() bool { return isSuccessful },
	)

	// Make sure the claim is not nil
	if claim == nil {
		logger.Error("received a nil claim")
		return types.ErrTokenomicsClaimNil
	}

	// Retrieve & validate the session header
	sessionHeader := claim.GetSessionHeader()
	if sessionHeader == nil {
		logger.Error("received a nil session header")
		return types.ErrTokenomicsSessionHeaderNil
	}
	if err := sessionHeader.ValidateBasic(); err != nil {
		logger.Error("received an invalid session header", "error", err)
		return types.ErrTokenomicsSessionHeaderInvalid
	}

	supplierAddr, err := sdk.AccAddressFromBech32(claim.GetSupplierAddress())
	if err != nil || supplierAddr == nil {
		return types.ErrTokenomicsSupplierAddressInvalid
	}

	applicationAddress, err := sdk.AccAddressFromBech32(sessionHeader.GetApplicationAddress())
	if err != nil || applicationAddress == nil {
		return types.ErrTokenomicsApplicationAddressInvalid
	}

	// Retrieve the sum of the root as a proxy into the amount of work done
	root := (smt.MerkleRoot)(claim.GetRootHash())

	// TODO_BLOCKER(@Olshansk): This check should be the responsibility of the SMST package
	// since it's used to get compute units from the root hash.
	if root == nil || len(root) != smt.SmstRootSizeBytes {
		logger.Error(fmt.Sprintf("received an invalid root hash of size: %d", len(root)))
		return types.ErrTokenomicsRootHashInvalid
	}
	claimComputeUnits := root.Sum()

	// Helpers for logging the same metadata throughout this function calls
	logger = logger.With(
		"compute_units", claimComputeUnits,
		"session_id", sessionHeader.GetSessionId(),
		"supplier", supplierAddr,
		"application", applicationAddress,
	)

	logger.Info("About to start session settlement accounting")

	// Retrieve the staked application record
	application, foundApplication := k.applicationKeeper.GetApplication(ctx, applicationAddress.String())
	if !foundApplication {
		logger.Warn(fmt.Sprintf("application for claim with address %q not found", applicationAddress))
		return types.ErrTokenomicsApplicationNotFound
	}

	serviceConfigs := application.ServiceConfigs
	if len(serviceConfigs) == 0 {
		logger.Warn(fmt.Sprintf("application with address %q has no service configs", applicationAddress))
		return types.ErrTokenomicsApplicationNoServiceConfigs
	}

	var computeUnitsPerRelay uint64
	for i, sc := range serviceConfigs {
		service := sc.GetService()
		if service.Id == sessionHeader.Service.Id {
			computeUnitsPerRelay = service.ComputeUnitsPerRelay
			break
		}
		if i == len(serviceConfigs)-1 {
			logger.Warn(fmt.Sprintf("service with ID %q not found in application with address %q", sessionHeader.Service.Id, applicationAddress))
			return types.ErrTokenomicsApplicationNoServiceConfigs
		}
	}

	computeUnitsToTokensMultiplier := k.GetParams(ctx).ComputeUnitsToTokensMultiplier

	logger.Info(fmt.Sprintf("About to start settling claim for %d compute units with CUPR %d and CUTTM %d", claimComputeUnits, computeUnitsPerRelay, computeUnitsToTokensMultiplier))

	// Calculate the amount of tokens to mint & burn
	settlementAmt = k.relayCountToCoin(claimComputeUnits, computeUnitsPerRelay, computeUnitsToTokensMultiplier)
	settlementAmtuPOKT := sdk.NewCoins(settlementAmt)

	logger.Info(fmt.Sprintf(
		"%d compute units equate to %s for session %s",
		claimComputeUnits,
		settlementAmt,
		sessionHeader.SessionId,
	))

	// NB: We are doing a mint & burn + transfer, instead of a simple transfer
	// of funds from the supplier to the application in order to enable second
	// order economic effects with more optionality. This could include funds
	// going to pnf, delegators, enabling bonuses/rebates, etc...

	// Mint new uPOKT to the supplier module account.
	// These funds will be transferred to the supplier below.
	if err = k.bankKeeper.MintCoins(
		ctx, suppliertypes.ModuleName, settlementAmtuPOKT,
	); err != nil {
		return types.ErrTokenomicsSupplierModuleMintFailed.Wrapf(
			"minting %s to the supplier module account: %v",
			settlementAmt,
			err,
		)
	}
	logger.Info(fmt.Sprintf("minted %s in the supplier module", settlementAmt))

	// Send the newley minted uPOKT from the supplier module account
	// to the supplier's account.
	if err = k.bankKeeper.SendCoinsFromModuleToAccount(
		ctx, suppliertypes.ModuleName, supplierAddr, settlementAmtuPOKT,
	); err != nil {
		return types.ErrTokenomicsSupplierModuleMintFailed.Wrapf(
			"sending %s to supplier with address %s: %v",
			settlementAmt,
			supplierAddr,
			err,
		)
	}
	logger.Info(fmt.Sprintf("sent %s from the supplier module to the supplier account with address %q", settlementAmt, supplierAddr))

	// Verify that the application has enough uPOKT to pay for the services it consumed
	if application.Stake.IsLT(settlementAmt) {
		logger.Warn(fmt.Sprintf(
			"THIS SHOULD NEVER HAPPEN. Application with address %s needs to be charged more than it has staked: %v > %v",
			applicationAddress,
			settlementAmtuPOKT,
			application.Stake,
		))
		// TODO_MAINNET(@Olshansk, @RawthiL): The application was over-serviced in the last session so it basically
		// goes "into debt". Need to design a way to handle this when we implement
		// probabilistic proofs and add all the parameter logic. Do we touch the application balance?
		// Do we just let it go into debt? Do we penalize the application? Do we unstake it? Etc...
		settlementAmt = sdk.NewCoin("upokt", math.Int(application.Stake.Amount))
		settlementAmtuPOKT = sdk.NewCoins(settlementAmt)
		// TODO_BLOCKER(@Olshansk): The application should be immediately unstaked at this point in time
	}

	// Burn uPOKT from the application module account which was held in escrow
	// on behalf of the application account.
	if err = k.bankKeeper.BurnCoins(
		ctx, apptypes.ModuleName, settlementAmtuPOKT,
	); err != nil {
		return types.ErrTokenomicsApplicationModuleBurn.Wrapf("burning %s from the application module account: %v", settlementAmt, err)
	}
	logger.Info(fmt.Sprintf("burned %s from the application module account", settlementAmt))

	// Update the application's on-chain stake
	newAppStake, err := (*application.Stake).SafeSub(settlementAmt)
	if err != nil {
		return types.ErrTokenomicsApplicationNewStakeInvalid.Wrapf("application %q stake cannot be reduced to a negative amount %v", applicationAddress, newAppStake)
	}
	application.Stake = &newAppStake
	k.applicationKeeper.SetApplication(ctx, application)
	logger.Info(fmt.Sprintf("updated stake for application with address %q to %s", applicationAddress, newAppStake))

	isSuccessful = true
	return nil
}

// relayCountToCoin calculates the amount of uPOKT to mint based on the number of relays, the service-specific ComputeUnitsPerRelay, and the ComputeUnitsPerTokenMultiplier tokenomics param
func (k Keeper) relayCountToCoin(relays uint64, computeUnitsPerRelay uint64, computeUnitsToTokensMultiplier uint64) sdk.Coin {
	upokt := math.NewInt(int64(relays * computeUnitsPerRelay * computeUnitsToTokensMultiplier))
	return sdk.NewCoin("upokt", upokt)
}<|MERGE_RESOLUTION|>--- conflicted
+++ resolved
@@ -2,14 +2,9 @@
 
 import (
 	"context"
-<<<<<<< HEAD
-	math "cosmossdk.io/math"
 	"fmt"
-=======
-	"fmt"
 
 	"cosmossdk.io/math"
->>>>>>> a8ceb4f9
 	sdk "github.com/cosmos/cosmos-sdk/types"
 	"github.com/pokt-network/smt"
 
@@ -139,7 +134,7 @@
 
 	// Mint new uPOKT to the supplier module account.
 	// These funds will be transferred to the supplier below.
-	if err = k.bankKeeper.MintCoins(
+	if err := k.bankKeeper.MintCoins(
 		ctx, suppliertypes.ModuleName, settlementAmtuPOKT,
 	); err != nil {
 		return types.ErrTokenomicsSupplierModuleMintFailed.Wrapf(
@@ -152,7 +147,7 @@
 
 	// Send the newley minted uPOKT from the supplier module account
 	// to the supplier's account.
-	if err = k.bankKeeper.SendCoinsFromModuleToAccount(
+	if err := k.bankKeeper.SendCoinsFromModuleToAccount(
 		ctx, suppliertypes.ModuleName, supplierAddr, settlementAmtuPOKT,
 	); err != nil {
 		return types.ErrTokenomicsSupplierModuleMintFailed.Wrapf(
@@ -183,7 +178,7 @@
 
 	// Burn uPOKT from the application module account which was held in escrow
 	// on behalf of the application account.
-	if err = k.bankKeeper.BurnCoins(
+	if err := k.bankKeeper.BurnCoins(
 		ctx, apptypes.ModuleName, settlementAmtuPOKT,
 	); err != nil {
 		return types.ErrTokenomicsApplicationModuleBurn.Wrapf("burning %s from the application module account: %v", settlementAmt, err)
