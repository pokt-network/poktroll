--- conflicted
+++ resolved
@@ -236,9 +236,7 @@
 		return 0, tokenomicstypes.ErrTokenomicsServiceNotFound
 	}
 
-<<<<<<< HEAD
-	logger.Warn(fmt.Sprintf("service with ID %q not found in application with address %q", serviceID, application.Address))
-	return 0, tokenomicstypes.ErrTokenomicsApplicationNoServiceConfigs
+	return service.ComputeUnitsPerRelay, nil
 }
 
 // distributeSupplierRewardsToShareHolders distributes the supplier rewards to its
@@ -299,7 +297,4 @@
 	logger.Info(fmt.Sprintf("distributed %d uPOKT to supplier %q shareholders", totalDistributed, supplierAddr))
 
 	return nil
-=======
-	return service.ComputeUnitsPerRelay, nil
->>>>>>> 253e3838
 }