package keeper_test

import (
	"context"
	"testing"

	"cosmossdk.io/depinject"
	"cosmossdk.io/math"
	"github.com/cosmos/cosmos-sdk/crypto/keyring"
	"github.com/cosmos/cosmos-sdk/types"
	cosmostypes "github.com/cosmos/cosmos-sdk/types"
	sdk "github.com/cosmos/cosmos-sdk/types"
	"github.com/stretchr/testify/require"
	"github.com/stretchr/testify/suite"

	"github.com/pokt-network/poktroll/app/volatile"
	"github.com/pokt-network/poktroll/cmd/poktrolld/cmd"
	"github.com/pokt-network/poktroll/pkg/crypto/protocol"
	"github.com/pokt-network/poktroll/pkg/crypto/rings"
	"github.com/pokt-network/poktroll/pkg/polylog/polyzero"
	testutilevents "github.com/pokt-network/poktroll/testutil/events"
	keepertest "github.com/pokt-network/poktroll/testutil/keeper"
	testutilproof "github.com/pokt-network/poktroll/testutil/proof"
	"github.com/pokt-network/poktroll/testutil/sample"
	"github.com/pokt-network/poktroll/testutil/testkeyring"
	"github.com/pokt-network/poktroll/testutil/testtree"
	apptypes "github.com/pokt-network/poktroll/x/application/types"
	prooftypes "github.com/pokt-network/poktroll/x/proof/types"
	sessiontypes "github.com/pokt-network/poktroll/x/session/types"
	"github.com/pokt-network/poktroll/x/shared"
	sharedtypes "github.com/pokt-network/poktroll/x/shared/types"
	"github.com/pokt-network/poktroll/x/tokenomics"
	tokenomicstypes "github.com/pokt-network/poktroll/x/tokenomics/types"
)

const (
	testServiceId = "svc1"
	supplierStake = 1000000 // uPOKT
)

func init() {
	cmd.InitSDKConfig()
}

// TODO_TECHDEBT(@olshansk): Consolidate the setup for all tests that use TokenomicsModuleKeepers
type TestSuite struct {
	suite.Suite

	ctx     context.Context
	keepers keepertest.TokenomicsModuleKeepers
	claim   prooftypes.Claim
	proof   prooftypes.Proof

	numRelays uint64
}

// SetupTest creates the following and stores them in the suite:
// - An cosmostypes.Context.
// - A keepertest.TokenomicsModuleKeepers to provide access to integrated keepers.
// - An expectedComputeUnits which is the default proof_requirement_threshold.
// - A claim that will require a proof via threshold, given the default proof params.
// - A proof which contains only the session header supplier operator address.
func (s *TestSuite) SetupTest() {
	t := s.T()

	s.keepers, s.ctx = keepertest.NewTokenomicsModuleKeepers(s.T(), nil)
	sdkCtx := cosmostypes.UnwrapSDKContext(s.ctx).WithBlockHeight(1)

	// Add a block proposer address to the context
	valAddr, err := cosmostypes.ValAddressFromBech32(sample.ConsAddress())
	require.NoError(t, err)
	consensusAddr := cosmostypes.ConsAddress(valAddr)
	sdkCtx = sdkCtx.WithProposer(consensusAddr)

	// Construct a keyring to hold the keypairs for the accounts used in the test.
	keyRing := keyring.NewInMemory(s.keepers.Codec)

	// Create a pre-generated account iterator to create accounts for the test.
	preGeneratedAccts := testkeyring.PreGeneratedAccounts()

	// Create accounts in the account keeper with corresponding keys in the keyring
	// // for the applications and suppliers used in the tests.
	supplierOwnerAddr := testkeyring.CreateOnChainAccount(
		sdkCtx, t,
		"supplier",
		keyRing,
		s.keepers.AccountKeeper,
		preGeneratedAccts,
	).String()
	appAddr := testkeyring.CreateOnChainAccount(
		sdkCtx, t,
		"app",
		keyRing,
		s.keepers.AccountKeeper,
		preGeneratedAccts,
	).String()

	service := sharedtypes.Service{
		Id:                   testServiceId,
		ComputeUnitsPerRelay: 1,
		OwnerAddress:         sample.AccAddress(),
	}
	s.keepers.SetService(s.ctx, service)

	supplierStake := types.NewCoin("upokt", math.NewInt(supplierStake))
	supplier := sharedtypes.Supplier{
		OwnerAddress:    supplierOwnerAddr,
		OperatorAddress: supplierOwnerAddr,
		Stake:           &supplierStake,
		Services: []*sharedtypes.SupplierServiceConfig{{
			ServiceId: testServiceId,
			RevShare: []*sharedtypes.ServiceRevenueShare{{
				Address:            supplierOwnerAddr,
				RevSharePercentage: 100,
			}},
		}},
	}
	s.keepers.SetSupplier(s.ctx, supplier)

	appStake := types.NewCoin("upokt", math.NewInt(1000000))
	app := apptypes.Application{
		Address:        appAddr,
		Stake:          &appStake,
		ServiceConfigs: []*sharedtypes.ApplicationServiceConfig{{ServiceId: testServiceId}},
	}
	s.keepers.SetApplication(s.ctx, app)

	// Get the session for the application/supplier pair which is expected
	// to be claimed and for which a valid proof would be accepted.
	sessionReq := &sessiontypes.QueryGetSessionRequest{
		ApplicationAddress: appAddr,
		ServiceId:          testServiceId,
		BlockHeight:        1,
	}
	sessionRes, err := s.keepers.GetSession(sdkCtx, sessionReq)
	require.NoError(t, err)
	sessionHeader := sessionRes.Session.Header

	// Construct a ringClient to get the application's ring & verify the relay
	// request signature.
	ringClient, err := rings.NewRingClient(depinject.Supply(
		polyzero.NewLogger(),
		prooftypes.NewAppKeeperQueryClient(s.keepers.ApplicationKeeper),
		prooftypes.NewAccountKeeperQueryClient(s.keepers.AccountKeeper),
		prooftypes.NewSharedKeeperQueryClient(s.keepers.SharedKeeper, s.keepers.SessionKeeper),
	))
	require.NoError(t, err)

<<<<<<< HEAD
	// Construct a valid session tree with 10 relays.
=======
	// Construct a valid session tree with 100 relays.
>>>>>>> 09fc4ce0
	s.numRelays = uint64(100)
	sessionTree := testtree.NewFilledSessionTree(
		sdkCtx, t,
		s.numRelays, service.ComputeUnitsPerRelay,
		"supplier", supplierOwnerAddr,
		sessionHeader, sessionHeader, sessionHeader,
		keyRing,
		ringClient,
	)

	blockHeaderHash := make([]byte, 0)
	expectedMerkleProofPath := protocol.GetPathForProof(blockHeaderHash, sessionHeader.SessionId)

	// Advance the block height to the earliest claim commit height.
	sharedParams := s.keepers.SharedKeeper.GetParams(sdkCtx)
	claimMsgHeight := shared.GetEarliestSupplierClaimCommitHeight(
		&sharedParams,
		sessionHeader.GetSessionEndBlockHeight(),
		blockHeaderHash,
		supplierOwnerAddr,
	)
	sdkCtx = sdkCtx.WithBlockHeight(claimMsgHeight).WithHeaderHash(blockHeaderHash)
	s.ctx = sdkCtx

	merkleRootBz, err := sessionTree.Flush()
	require.NoError(t, err)

	// Prepare a claim that can be inserted
	s.claim = *testtree.NewClaim(t, supplierOwnerAddr, sessionHeader, merkleRootBz)
	s.proof = *testtree.NewProof(t, supplierOwnerAddr, sessionHeader, sessionTree, expectedMerkleProofPath)
}

// TestSettleExpiringClaimsSuite tests the claim settlement process.
// NB: Each test scenario (method) is run in isolation and #TestSetup() is called
// for each prior to running.
func TestSettlePendingClaims(t *testing.T) {
	suite.Run(t, new(TestSuite))
}

func (s *TestSuite) TestSettlePendingClaims_ClaimPendingBeforeSettlement() {
	// Retrieve default values
	t := s.T()
	ctx := s.ctx
	sharedParams := s.keepers.SharedKeeper.GetParams(ctx)

	// Upsert the claim only
	s.keepers.UpsertClaim(ctx, s.claim)

	// Settle pending claims while the session is still active.
	// Expectations: No claims should be settled because the session is still ongoing
	blockHeight := s.claim.SessionHeader.SessionEndBlockHeight - 2 // session is still active
	sdkCtx := cosmostypes.UnwrapSDKContext(ctx).WithBlockHeight(blockHeight)
	settledResult, expiredResult, err := s.keepers.SettlePendingClaims(sdkCtx)
	require.NoError(t, err)

	// Check that no claims were settled or expired.
	require.Equal(t, uint64(0), settledResult.NumClaims)
	require.Equal(t, uint64(0), expiredResult.NumClaims)

	// Validate that one claim still remains.
	claims := s.keepers.GetAllClaims(ctx)
	require.Len(t, claims, 1)

	// Calculate a block height which is within the proof window.
	proofWindowOpenHeight := shared.GetProofWindowOpenHeight(
		&sharedParams, s.claim.SessionHeader.SessionEndBlockHeight,
	)
	proofWindowCloseHeight := shared.GetProofWindowCloseHeight(
		&sharedParams, s.claim.SessionHeader.SessionEndBlockHeight,
	)
	blockHeight = (proofWindowCloseHeight - proofWindowOpenHeight) / 2

	// 2. Settle pending claims just after the session ended.
	// Expectations: Claims should not be settled because the proof window hasn't closed yet.
	sdkCtx = sdkCtx.WithBlockHeight(blockHeight)
	settledResult, expiredResult, err = s.keepers.SettlePendingClaims(sdkCtx)
	require.NoError(t, err)

	// Check that no claims were settled or expired.
	require.Equal(t, uint64(0), settledResult.NumClaims)
	require.Equal(t, uint64(0), expiredResult.NumClaims)

	// Validate that the claim still exists
	claims = s.keepers.GetAllClaims(ctx)
	require.Len(t, claims, 1)
}

func (s *TestSuite) TestSettlePendingClaims_ClaimExpired_ProofRequiredAndNotProvided_ViaThreshold() {
	// Retrieve default values
	t := s.T()
	ctx := s.ctx
	sharedParams := s.keepers.SharedKeeper.GetParams(ctx)

	// Retrieve the number of compute units in the claim
	numComputeUnits, err := s.claim.GetNumComputeUnits()
	require.NoError(t, err)

	// -1 to push threshold below s.claim's compute units
	proofRequirementThreshold, err := tokenomics.NumComputeUnitsToCoin(sharedParams, numComputeUnits-1)
	require.NoError(t, err)

	// Set the proof missing penalty to half the supplier's stake so it is not
	// unstaked when being slashed.
	belowStakeAmountProofMissingPenalty := sdk.NewCoin(volatile.DenomuPOKT, math.NewInt(supplierStake/2))

	// Set the proof parameters such that s.claim requires a proof because:
	// - proof_request_probability is 0%
	// - proof_requirement_threshold is below the claim (i.e. claim is above threshold)
	err = s.keepers.ProofKeeper.SetParams(ctx, prooftypes.Params{
		ProofRequestProbability:   0,
		ProofRequirementThreshold: &proofRequirementThreshold,
		ProofMissingPenalty:       &belowStakeAmountProofMissingPenalty,
	})
	require.NoError(t, err)

	// Upsert the claim ONLY
	s.keepers.UpsertClaim(ctx, s.claim)

	// Settle pending claims after proof window closes
	// Expectation: All (1) claims should be expired.
	// NB: proofs should be rejected when the current height equals the proof window close height.
	sessionEndHeight := s.claim.SessionHeader.SessionEndBlockHeight
	blockHeight := shared.GetProofWindowCloseHeight(&sharedParams, sessionEndHeight)
	sdkCtx := cosmostypes.UnwrapSDKContext(ctx).WithBlockHeight(blockHeight)
	settledResult, expiredResult, err := s.keepers.SettlePendingClaims(sdkCtx)
	require.NoError(t, err)

	// Validate claim settlement results
	require.Equal(t, uint64(0), settledResult.NumClaims) // 0 claims settled
	require.Equal(t, uint64(1), expiredResult.NumClaims) // 1 claim expired

	// Validate that no claims remain.
	claims := s.keepers.GetAllClaims(ctx)
	require.Len(t, claims, 0)

	// Slashing should have occurred without unstaking the supplier.
	// The supplier is not unstaked because it got slashed by an amount that is
	// half its stake (i.e. missing proof penalty == stake / 2), resulting in a
	// remaining stake that is above the minimum stake (i.e. new_stake == prev_stake / 2).
	slashedSupplier, supplierFound := s.keepers.GetSupplier(sdkCtx, s.claim.SupplierOperatorAddress)
	require.True(t, supplierFound)
	require.Equal(t, math.NewInt(supplierStake/2), slashedSupplier.Stake.Amount)
	require.Equal(t, uint64(0), slashedSupplier.UnstakeSessionEndHeight)

	events := sdkCtx.EventManager().Events()
	require.Len(t, events, 10) // asserting on the length of events so the developer must consciously update it upon changes

	// Confirm an expiration event was emitted
	expectedClaimExpiredEvents := testutilevents.FilterEvents[*tokenomicstypes.EventClaimExpired](t, events, "poktroll.tokenomics.EventClaimExpired")
	require.Len(t, expectedClaimExpiredEvents, 1)

	// Validate the claim expired event
	expectedClaimExpiredEvent := expectedClaimExpiredEvents[0]
	require.Equal(t, tokenomicstypes.ClaimExpirationReason_PROOF_MISSING, expectedClaimExpiredEvent.GetExpirationReason())
	require.Equal(t, s.numRelays, expectedClaimExpiredEvent.GetNumRelays())

	// Confirm that a slashing event was emitted
	expectedSlashingEvents := testutilevents.FilterEvents[*tokenomicstypes.EventSupplierSlashed](t, events, "poktroll.tokenomics.EventSupplierSlashed")
	require.Len(t, expectedSlashingEvents, 1)

	// Validate the slashing event
	expectedSlashingEvent := expectedSlashingEvents[0]
	require.Equal(t, slashedSupplier.GetOperatorAddress(), expectedSlashingEvent.GetSupplierOperatorAddr())
	require.Equal(t, uint64(1), expectedSlashingEvent.GetNumExpiredClaims())
	require.Equal(t, &belowStakeAmountProofMissingPenalty, expectedSlashingEvent.GetSlashingAmount())
}

func (s *TestSuite) TestSettlePendingClaims_ClaimSettled_ProofRequiredAndProvided_ViaThreshold() {
	// Retrieve default values
	t := s.T()
	ctx := s.ctx
	sharedParams := s.keepers.SharedKeeper.GetParams(ctx)

	// Retrieve the number of compute units in the claim
	numComputeUnits, err := s.claim.GetNumComputeUnits()
	require.NoError(t, err)

	// -1 to push threshold below s.claim's compute units
	proofRequirementThreshold, err := tokenomics.NumComputeUnitsToCoin(sharedParams, numComputeUnits-1)
	require.NoError(t, err)

	// Set the proof parameters such that s.claim requires a proof because:
	// - proof_request_probability is 0%
	// - proof_requirement_threshold is below the claim (i.e. claim is above threshold)
	err = s.keepers.ProofKeeper.SetParams(ctx, prooftypes.Params{
		ProofRequestProbability:   0,
		ProofRequirementThreshold: &proofRequirementThreshold,
	})
	require.NoError(t, err)

	// Upsert the claim & proof
	s.keepers.UpsertClaim(ctx, s.claim)
	s.keepers.UpsertProof(ctx, s.proof)

	// Settle pending claims after proof window closes
	// Expectation: All (1) claims should be claimed.
	// NB: proofs should be rejected when the current height equals the proof window close height.
	sessionEndHeight := s.claim.SessionHeader.SessionEndBlockHeight
	blockHeight := shared.GetProofWindowCloseHeight(&sharedParams, sessionEndHeight)
	sdkCtx := cosmostypes.UnwrapSDKContext(ctx).WithBlockHeight(blockHeight)
	settledResult, expiredResult, err := s.keepers.SettlePendingClaims(sdkCtx)
	require.NoError(t, err)

	// Validate claim settlement results
	require.Equal(t, uint64(1), settledResult.NumClaims) // 1 claim settled
	require.Equal(t, uint64(0), expiredResult.NumClaims) // 0 claims expired

	// Validate that no claims remain.
	claims := s.keepers.GetAllClaims(ctx)
	require.Len(t, claims, 0)

	// Confirm an settlement event was emitted
	events := sdkCtx.EventManager().Events()
	expectedEvents := testutilevents.FilterEvents[*tokenomicstypes.EventClaimSettled](t, events, "poktroll.tokenomics.EventClaimSettled")
	require.Len(t, expectedEvents, 1)

	// Validate the event
	expectedEvent := expectedEvents[0]
	require.Equal(t, prooftypes.ProofRequirementReason_THRESHOLD, expectedEvent.GetProofRequirement())
	require.Equal(t, s.numRelays, expectedEvent.GetNumRelays())
}

func (s *TestSuite) TestSettlePendingClaims_ClaimExpired_ProofRequired_InvalidOneProvided() {
	// Retrieve default values
	t := s.T()
	ctx := s.ctx
	sharedParams := s.keepers.SharedKeeper.GetParams(ctx)

	proofParams := s.keepers.ProofKeeper.GetParams(ctx)
	// Set the proof parameters such that s.claim DOES NOT require a proof because:
	// - proof_request_probability is 100%
	proofParams.ProofRequestProbability = 1
	// Set the proof missing penalty to half the supplier's stake so it is not
	// unstaked when being slashed.
	belowStakeAmountProofMissingPenalty := sdk.NewCoin(volatile.DenomuPOKT, math.NewInt(supplierStake/2))
	proofParams.ProofMissingPenalty = &belowStakeAmountProofMissingPenalty
	err := s.keepers.ProofKeeper.SetParams(ctx, proofParams)
	require.NoError(t, err)

	// Create a claim that requires a proof and an invalid proof
	proof := s.proof
	proof.ClosestMerkleProof = []byte("invalid_proof")

	// Upsert the proof & claim
	s.keepers.UpsertClaim(ctx, s.claim)
	s.keepers.UpsertProof(ctx, proof)

	// Settle pending claims after proof window closes
	// Expectation: All (1) claims should be expired.
	// NB: proofs should be rejected when the current height equals the proof window close height.
	sessionEndHeight := s.claim.SessionHeader.SessionEndBlockHeight
	blockHeight := shared.GetProofWindowCloseHeight(&sharedParams, sessionEndHeight)
	sdkCtx := cosmostypes.UnwrapSDKContext(ctx).WithBlockHeight(blockHeight)
	settledResult, expiredResult, err := s.keepers.SettlePendingClaims(sdkCtx)
	require.NoError(t, err)

	// Validate claim settlement results
	require.Equal(t, uint64(0), settledResult.NumClaims) // 0 claims settled
	require.Equal(t, uint64(1), expiredResult.NumClaims) // 1 claim expired

	// Validate that no claims remain.
	claims := s.keepers.GetAllClaims(ctx)
	require.Len(t, claims, 0)

	// Validate that no proofs remain.
	proofs := s.keepers.GetAllProofs(ctx)
	require.Len(t, proofs, 0)

	// Slashing should have occurred without unstaking the supplier.
	slashedSupplier, supplierFound := s.keepers.GetSupplier(sdkCtx, s.claim.SupplierOperatorAddress)
	require.True(t, supplierFound)
	require.Equal(t, math.NewInt(supplierStake/2), slashedSupplier.Stake.Amount)
	require.Equal(t, uint64(0), slashedSupplier.UnstakeSessionEndHeight)

	// Confirm an expiration event was emitted
	events := sdkCtx.EventManager().Events()
	require.Len(t, events, 10) // minting, burning, settling, etc..
	expectedClaimExpiredEvents := testutilevents.FilterEvents[*tokenomicstypes.EventClaimExpired](t, events, "poktroll.tokenomics.EventClaimExpired")
	require.Len(t, expectedClaimExpiredEvents, 1)

	// Validate the event
	expectedClaimExpiredEvent := expectedClaimExpiredEvents[0]
	require.Equal(t, tokenomicstypes.ClaimExpirationReason_PROOF_INVALID, expectedClaimExpiredEvent.GetExpirationReason())
	require.Equal(t, s.numRelays, expectedClaimExpiredEvent.GetNumRelays())

	// Confirm that a slashing event was emitted
	expectedSlashingEvents := testutilevents.FilterEvents[*tokenomicstypes.EventSupplierSlashed](t, events, "poktroll.tokenomics.EventSupplierSlashed")
	require.Len(t, expectedSlashingEvents, 1)

	// Validate the slashing event
	expectedSlashingEvent := expectedSlashingEvents[0]
	require.Equal(t, slashedSupplier.GetOperatorAddress(), expectedSlashingEvent.GetSupplierOperatorAddr())
	require.Equal(t, uint64(1), expectedSlashingEvent.GetNumExpiredClaims())
	require.Equal(t, &belowStakeAmountProofMissingPenalty, expectedSlashingEvent.GetSlashingAmount())
}

func (s *TestSuite) TestClaimSettlement_ClaimSettled_ProofRequiredAndProvided_ViaProbability() {
	// Retrieve default values
	t := s.T()
	ctx := s.ctx
	sharedParams := s.keepers.SharedKeeper.GetParams(ctx)

	// Retrieve the number of compute units in the claim
	numComputeUnits, err := s.claim.GetNumComputeUnits()
	require.NoError(t, err)

	// +1 so its not required via probability
	proofRequirementThreshold, err := tokenomics.NumComputeUnitsToCoin(sharedParams, numComputeUnits+1)
	require.NoError(t, err)

	// Set the proof parameters such that s.claim requires a proof because:
	// - proof_request_probability is 100%
	// - proof_requirement_threshold is 0, should not matter
	proofParams := s.keepers.ProofKeeper.GetParams(ctx)
	proofParams.ProofRequestProbability = 1
	proofParams.ProofRequirementThreshold = &proofRequirementThreshold
	err = s.keepers.ProofKeeper.SetParams(ctx, proofParams)
	require.NoError(t, err)

	// Upsert the claim & proof
	s.keepers.UpsertClaim(ctx, s.claim)
	s.keepers.UpsertProof(ctx, s.proof)

	// Settle pending claims after proof window closes
	// Expectation: All (1) claims should be claimed.
	// NB: proof window has definitely closed at this point
	sessionEndHeight := s.claim.SessionHeader.SessionEndBlockHeight
	blockHeight := shared.GetProofWindowCloseHeight(&sharedParams, sessionEndHeight)
	sdkCtx := cosmostypes.UnwrapSDKContext(ctx).WithBlockHeight(blockHeight)
	settledResult, expiredResult, err := s.keepers.SettlePendingClaims(sdkCtx)
	require.NoError(t, err)

	// Validate claim settlement results
	require.Equal(t, uint64(1), settledResult.NumClaims) // 1 claim settled
	require.Equal(t, uint64(0), expiredResult.NumClaims) // 0 claims expired

	// Validate that no claims remain.
	claims := s.keepers.GetAllClaims(ctx)
	require.Len(t, claims, 0)

	// Confirm an settlement event was emitted
	events := sdkCtx.EventManager().Events()
	expectedEvents := testutilevents.FilterEvents[*tokenomicstypes.EventClaimSettled](t, events, "poktroll.tokenomics.EventClaimSettled")
	require.Len(t, expectedEvents, 1)

	// Validate the settlement event
	expectedEvent := expectedEvents[0]
	require.Equal(t, prooftypes.ProofRequirementReason_PROBABILISTIC, expectedEvent.GetProofRequirement())
	require.Equal(t, s.numRelays, expectedEvent.GetNumRelays())
}

func (s *TestSuite) TestSettlePendingClaims_Settles_WhenAProofIsNotRequired() {
	// Retrieve default values
	t := s.T()
	ctx := s.ctx
	sharedParams := s.keepers.SharedKeeper.GetParams(ctx)

	// Retrieve the number of compute units in the claim
	numComputeUnits, err := s.claim.GetNumComputeUnits()
	require.NoError(t, err)

	// +1 to push threshold above s.claim's compute units
	proofRequirementThreshold, err := tokenomics.NumComputeUnitsToCoin(sharedParams, numComputeUnits+1)
	require.NoError(t, err)

	// Set the proof parameters such that s.claim DOES NOT require a proof because:
	// - proof_request_probability is 0% AND
	// - proof_requirement_threshold exceeds s.claim's compute units
	proofParams := s.keepers.ProofKeeper.GetParams(ctx)
	proofParams.ProofRequestProbability = 0
	proofParams.ProofRequirementThreshold = &proofRequirementThreshold
	err = s.keepers.ProofKeeper.SetParams(ctx, proofParams)
	require.NoError(t, err)

	// Upsert the claim only (not the proof)
	s.keepers.UpsertClaim(ctx, s.claim)

	// Settle pending claims after proof window closes
	// Expectation: All (1) claims should be claimed.
	// NB: proofs should be rejected when the current height equals the proof window close height.
	sessionEndHeight := s.claim.SessionHeader.SessionEndBlockHeight
	blockHeight := shared.GetProofWindowCloseHeight(&sharedParams, sessionEndHeight)
	sdkCtx := cosmostypes.UnwrapSDKContext(ctx).WithBlockHeight(blockHeight)
	settledResult, expiredResult, err := s.keepers.SettlePendingClaims(sdkCtx)
	require.NoError(t, err)

	// Check that one claim was settled.
	require.Equal(t, uint64(1), settledResult.NumClaims) // 1 claim settled
	require.Equal(t, uint64(0), expiredResult.NumClaims) // 0 claims expired

	// Validate that no claims remain.
	claims := s.keepers.GetAllClaims(ctx)
	require.Len(t, claims, 0)

	// Confirm a settlement event was emitted
	events := sdkCtx.EventManager().Events()
	expectedEvents := testutilevents.FilterEvents[*tokenomicstypes.EventClaimSettled](t, events, "poktroll.tokenomics.EventClaimSettled")
	require.Len(t, expectedEvents, 1)

	// Validate the settlement event
	expectedEvent := expectedEvents[0]
	require.Equal(t, prooftypes.ProofRequirementReason_NOT_REQUIRED.String(), expectedEvent.GetProofRequirement().String())
	require.Equal(t, s.numRelays, expectedEvent.GetNumRelays())
}

func (s *TestSuite) TestSettlePendingClaims_DoesNotSettle_BeforeProofWindowCloses() {
	s.T().Skip("TODO_TEST: Implement that a claim remains unsettled before the proof window closes")
}

func (s *TestSuite) TestSettlePendingClaims_DoesNotSettle_IfProofIsInvalid() {
	s.T().Skip("TODO_TEST: Implement that a claim remains unsettled before the proof window closes")
}

func (s *TestSuite) TestSettlePendingClaims_DoesNotSettle_IfProofIsRequiredButMissing() {
	s.T().Skip("TODO_TEST: Implement that a claim remains unsettled before the proof window closes")
}

func (s *TestSuite) TestSettlePendingClaims_MultipleClaimsSettle_WithMultipleApplicationsAndSuppliers() {
	s.T().Skip("TODO_TEST: Implement that multiple claims settle at once when different sessions have overlapping applications and suppliers")
}

func (s *TestSuite) TestSettlePendingClaims_ClaimPendingAfterSettlement() {
	// Retrieve default values
	t := s.T()
	ctx := s.ctx
	sdkCtx := cosmostypes.UnwrapSDKContext(ctx)
	sharedParams := s.keepers.SharedKeeper.GetParams(ctx)

	// Retrieve the number of compute units in the claim
	numComputeUnits, err := s.claim.GetNumComputeUnits()
	require.NoError(t, err)

	// +1 to push threshold above s.claim's compute units
	proofRequirementThreshold, err := tokenomics.NumComputeUnitsToCoin(sharedParams, numComputeUnits+1)
	require.NoError(t, err)

	// Set the proof parameters such that s.claim DOES NOT require a proof
	// because the proof_request_probability is 0% and the proof_request_threshold
	// is greater than the claims' compute units.
	proofParams := s.keepers.ProofKeeper.GetParams(ctx)
	proofParams.ProofRequestProbability = 0
	proofParams.ProofRequirementThreshold = &proofRequirementThreshold
	err = s.keepers.ProofKeeper.SetParams(ctx, proofParams)
	require.NoError(t, err)

	// 0. Add the claims & verify they exists
	sessionOneClaim := s.claim
	s.keepers.UpsertClaim(ctx, sessionOneClaim)

	sessionOneEndHeight := sessionOneClaim.GetSessionHeader().GetSessionEndBlockHeight()

	// Add a second claim with a session header corresponding to the next session.
	sessionTwoClaim := testutilproof.BaseClaim(
		sessionOneClaim.GetSessionHeader().GetServiceId(),
		sessionOneClaim.GetSessionHeader().GetApplicationAddress(),
		sessionOneClaim.GetSupplierOperatorAddress(),
		s.numRelays,
	)

	sessionOneProofWindowCloseHeight := shared.GetProofWindowCloseHeight(&sharedParams, sessionOneEndHeight)
	sessionTwoStartHeight := shared.GetSessionStartHeight(&sharedParams, sessionOneProofWindowCloseHeight+1)
	sessionTwoProofWindowCloseHeight := shared.GetProofWindowCloseHeight(&sharedParams, sessionTwoStartHeight)

	sessionTwoClaim.SessionHeader = &sessiontypes.SessionHeader{
		ApplicationAddress:      sessionOneClaim.GetSessionHeader().GetApplicationAddress(),
		ServiceId:               s.claim.GetSessionHeader().GetServiceId(),
		SessionId:               "session_two_id",
		SessionStartBlockHeight: sessionTwoStartHeight,
		SessionEndBlockHeight:   shared.GetSessionEndHeight(&sharedParams, sessionTwoStartHeight),
	}
	s.keepers.UpsertClaim(ctx, sessionTwoClaim)

	claims := s.keepers.GetAllClaims(ctx)
	s.Require().Equalf(2, len(claims), "expected %d claims, got %d", 2, len(claims))

	// 1. Settle pending claims while the session is still active.
	// Expectations: No claims should be settled because the session is still ongoing
	blockHeight := shared.GetProofWindowCloseHeight(&sharedParams, sessionOneEndHeight)
	sdkCtx = sdkCtx.WithBlockHeight(blockHeight)
	settledResult, expiredResult, err := s.keepers.SettlePendingClaims(sdkCtx)
	require.NoError(t, err)

	// Check that one claim was settled.
	require.Equal(t, uint64(1), settledResult.NumClaims)

	// Validate that no claims expired.
	require.Equal(t, uint64(0), expiredResult.NumClaims)

	// Validate that one claim still remains.
	claims = s.keepers.GetAllClaims(ctx)
	require.Len(t, claims, 1)

	// Calculate a block height which is within session two's proof window.
	blockHeight = (sessionTwoProofWindowCloseHeight - sessionTwoStartHeight) / 2

	// 2. Settle pending claims just after the session ended.
	// Expectations: Claims should not be settled because the proof window hasn't closed yet.
	sdkCtx = sdkCtx.WithBlockHeight(blockHeight)
	settledResult, expiredResult, err = s.keepers.SettlePendingClaims(sdkCtx)
	require.NoError(t, err)

	// Check that no claims were settled or expired.
	require.Equal(t, uint64(0), settledResult.NumClaims)
	require.Equal(t, uint64(0), expiredResult.NumClaims)

	// Validate that the claim still exists
	claims = s.keepers.GetAllClaims(ctx)
	require.Len(t, claims, 1)
}

func (s *TestSuite) TestSettlePendingClaims_ClaimExpired_SupplierUnstaked() {
	// Retrieve default values
	t := s.T()
	ctx := s.ctx
	sharedParams := s.keepers.SharedKeeper.GetParams(ctx)

	// Retrieve the number of compute units in the claim
	numComputeUnits, err := s.claim.GetNumComputeUnits()
	require.NoError(t, err)

	// -1 to push threshold below s.claim's compute units
	proofRequirementThreshold, err := tokenomics.NumComputeUnitsToCoin(sharedParams, numComputeUnits-1)
	require.NoError(t, err)

	// Set the proof parameters such that s.claim requires a proof because:
	// - proof_request_probability is 0%
	// - proof_requirement_threshold is below the claim (i.e. claim is above threshold)
	proofParams := s.keepers.ProofKeeper.GetParams(ctx)
	proofParams.ProofRequestProbability = 0
	proofParams.ProofRequirementThreshold = &proofRequirementThreshold
	// Set the proof missing penalty to be equal to the supplier's stake to make
	// its stake below the minimum stake requirement and trigger an unstake.
	proofParams.ProofMissingPenalty = &sdk.Coin{Denom: volatile.DenomuPOKT, Amount: math.NewInt(supplierStake)}
	err = s.keepers.ProofKeeper.SetParams(ctx, proofParams)
	require.NoError(t, err)

	// Upsert the claim ONLY because it should be processed without needing a proof.
	s.keepers.UpsertClaim(ctx, s.claim)

	// Settle pending claims after proof window closes
	// Expectation: All (1) claims should expire.
	// NB: proofs should be rejected when the current height equals the proof window close height.
	sessionEndHeight := s.claim.SessionHeader.SessionEndBlockHeight
	blockHeight := shared.GetProofWindowCloseHeight(&sharedParams, sessionEndHeight)
	sdkCtx := cosmostypes.UnwrapSDKContext(ctx).WithBlockHeight(blockHeight)
	_, _, err = s.keepers.SettlePendingClaims(sdkCtx)
	require.NoError(t, err)

	upcomingSessionEndHeight := uint64(shared.GetNextSessionStartHeight(&sharedParams, int64(blockHeight))) - 1

	// Slashing should have occurred and the supplier is unstaked but still unbonding.
	slashedSupplier, supplierFound := s.keepers.GetSupplier(sdkCtx, s.claim.SupplierOperatorAddress)
	require.True(t, supplierFound)
	require.Equal(t, math.NewInt(0), slashedSupplier.Stake.Amount)
	require.Equal(t, upcomingSessionEndHeight, slashedSupplier.UnstakeSessionEndHeight)
	require.True(t, slashedSupplier.IsUnbonding())

	events := sdkCtx.EventManager().Events()

	// Confirm that a slashing event was emitted
	expectedSlashingEvents := testutilevents.FilterEvents[*tokenomicstypes.EventSupplierSlashed](t, events, "poktroll.tokenomics.EventSupplierSlashed")
	require.Len(t, expectedSlashingEvents, 1)

	// Validate the slashing event
	expectedSlashingEvent := expectedSlashingEvents[0]
	require.Equal(t, slashedSupplier.GetOperatorAddress(), expectedSlashingEvent.GetSupplierOperatorAddr())
	require.Equal(t, uint64(1), expectedSlashingEvent.GetNumExpiredClaims())
	require.Equal(t, proofParams.ProofMissingPenalty, expectedSlashingEvent.GetSlashingAmount())
}<|MERGE_RESOLUTION|>--- conflicted
+++ resolved
@@ -146,11 +146,7 @@
 	))
 	require.NoError(t, err)
 
-<<<<<<< HEAD
-	// Construct a valid session tree with 10 relays.
-=======
 	// Construct a valid session tree with 100 relays.
->>>>>>> 09fc4ce0
 	s.numRelays = uint64(100)
 	sessionTree := testtree.NewFilledSessionTree(
 		sdkCtx, t,
