--- conflicted
+++ resolved
@@ -57,7 +57,6 @@
 	t := s.T()
 
 	s.keepers, s.ctx = keepertest.NewTokenomicsModuleKeepers(s.T(), nil)
-<<<<<<< HEAD
 	s.sdkCtx = cosmostypes.UnwrapSDKContext(s.ctx).WithBlockHeight(1)
 	s.ctx = s.sdkCtx
 
@@ -91,60 +90,14 @@
 		Address:  supplierAddr,
 		Stake:    &supplierStake,
 		Services: []*sharedtypes.SupplierServiceConfig{{Service: service}},
-=======
-	s.sdkCtx = cosmostypes.UnwrapSDKContext(s.ctx)
-
-	// Set the suite expectedComputeUnits to equal the default proof_requirement_threshold
-	// such that by default, s.claim will require a proof 100% of the time.
-	s.expectedComputeUnits = prooftypes.DefaultProofRequirementThreshold
-
-	// Create a service that can be registered in the application and used in the claim
-	service := sharedtypes.NewService(
-		testServiceId,
-		"",
-		1,
-	)
-
-	// Prepare a claim that can be inserted
-	s.claim = prooftypes.Claim{
-		SupplierAddress: supplierAddr,
-		SessionHeader: &sessiontypes.SessionHeader{
-			ApplicationAddress:      appAddr,
-			Service:                 &sharedtypes.Service{Id: service.Id},
-			SessionId:               "session_id",
-			SessionStartBlockHeight: 1,
-			SessionEndBlockHeight:   testsession.GetSessionEndHeightWithDefaultParams(1),
-		},
-
-		// Set the suite expectedComputeUnits to be equal to the default threshold.
-		// This SHOULD make the claim require a proof given the default proof parameters.
-		RootHash: testutilproof.SmstRootWithSum(s.expectedComputeUnits),
-	}
-
-	// Prepare a claim that can be inserted
-	s.proof = prooftypes.Proof{
-		SupplierAddress: s.claim.SupplierAddress,
-		SessionHeader:   s.claim.SessionHeader,
-		// ClosestMerkleProof
->>>>>>> 1268edb6
 	}
 	s.keepers.SetSupplier(s.ctx, supplier)
 
 	appStake := types.NewCoin("upokt", math.NewInt(1000000))
 	app := apptypes.Application{
-<<<<<<< HEAD
 		Address:        appAddr,
 		Stake:          &appStake,
 		ServiceConfigs: []*sharedtypes.ApplicationServiceConfig{{Service: service}},
-=======
-		Address: appAddr,
-		Stake:   &appStake,
-		ServiceConfigs: []*sharedtypes.ApplicationServiceConfig{
-			{
-				Service: service,
-			},
-		},
->>>>>>> 1268edb6
 	}
 	s.keepers.SetApplication(s.ctx, app)
 
