--- conflicted
+++ resolved
@@ -89,17 +89,12 @@
 		preGeneratedAccts,
 	).String()
 
-<<<<<<< HEAD
-	service := &sharedtypes.Service{
+	service := sharedtypes.Service{
 		Id:                   testServiceId,
 		ComputeUnitsPerRelay: 1,
 		OwnerAddress:         sample.AccAddress(),
 	}
-	s.keepers.SetService(sdkCtx, *service)
-=======
-	service := sharedtypes.Service{Id: testServiceId}
 	s.keepers.SetService(s.ctx, service)
->>>>>>> 0a1e6ae8
 
 	supplierStake := types.NewCoin("upokt", math.NewInt(1000000))
 	supplier := sharedtypes.Supplier{
