package keeper_test

import (
	"context"
	"testing"
	"time"

	"cosmossdk.io/math"
	"github.com/cosmos/cosmos-sdk/types"
	cosmostypes "github.com/cosmos/cosmos-sdk/types"
	"github.com/stretchr/testify/require"
	"github.com/stretchr/testify/suite"

	"github.com/pokt-network/poktroll/cmd/poktrolld/cmd"
	testutilevents "github.com/pokt-network/poktroll/testutil/events"
	keepertest "github.com/pokt-network/poktroll/testutil/keeper"
	testutilproof "github.com/pokt-network/poktroll/testutil/proof"
	"github.com/pokt-network/poktroll/testutil/sample"
	testsession "github.com/pokt-network/poktroll/testutil/session"
	apptypes "github.com/pokt-network/poktroll/x/application/types"
	prooftypes "github.com/pokt-network/poktroll/x/proof/types"
	sessiontypes "github.com/pokt-network/poktroll/x/session/types"
	"github.com/pokt-network/poktroll/x/shared"
	sharedtypes "github.com/pokt-network/poktroll/x/shared/types"
	tokenomicstypes "github.com/pokt-network/poktroll/x/tokenomics/types"
)

const (
	testServiceId = "svc1"
	testSessionId = "mock_session_id"
)
const minExecutionPeriod = 5 * time.Second

func init() {
	cmd.InitSDKConfig()
}

type TestSuite struct {
	suite.Suite

	sdkCtx  cosmostypes.Context
	ctx     context.Context
	keepers keepertest.TokenomicsModuleKeepers
	claim   prooftypes.Claim
	proof   prooftypes.Proof

	expectedComputeUnits uint64
}

// SetupTest creates the following and stores them in the suite:
// - An cosmostypes.Context.
// - A keepertest.TokenomicsModuleKeepers to provide access to integrated keepers.
// - An expectedComputeUnits which is the default proof_requirement_threshold.
// - A claim that will require a proof via threshold, given the default proof params.
// - A proof which contains only the session header supplier address.
func (s *TestSuite) SetupTest() {
	supplierAddr := sample.AccAddress()
	appAddr := sample.AccAddress()

	s.keepers, s.ctx = keepertest.NewTokenomicsModuleKeepers(s.T(), nil)
	s.sdkCtx = cosmostypes.UnwrapSDKContext(s.ctx)

	// Set the suite expectedComputeUnits to equal the default proof_requirement_threshold
	// such that by default, s.claim will require a proof 100% of the time.
	s.expectedComputeUnits = prooftypes.DefaultProofRequirementThreshold

	// Prepare a claim that can be inserted
	s.claim = prooftypes.Claim{
		SupplierAddress: supplierAddr,
		SessionHeader: &sessiontypes.SessionHeader{
			ApplicationAddress:      appAddr,
			Service:                 &sharedtypes.Service{Id: testServiceId},
			SessionId:               "session_id",
			SessionStartBlockHeight: 1,
			SessionEndBlockHeight:   testsession.GetSessionEndHeightWithDefaultParams(1),
		},

		// Set the suite expectedComputeUnits to be equal to the default threshold.
		// This SHOULD make the claim require a proof given the default proof parameters.
		RootHash: testutilproof.SmstRootWithSum(s.expectedComputeUnits),
	}

	// Prepare a claim that can be inserted
	s.proof = prooftypes.Proof{
		SupplierAddress: s.claim.SupplierAddress,
		SessionHeader:   s.claim.SessionHeader,
		// ClosestMerkleProof
	}

	appStake := types.NewCoin("upokt", math.NewInt(1000000))
	app := apptypes.Application{
		Address: appAddr,
		Stake:   &appStake,
	}
	s.keepers.SetApplication(s.ctx, app)
}

// TestSettleExpiringClaimsSuite tests the claim settlement process.
// NB: Each test scenario (method) is run in isolation and #TestSetup() is called
// for each prior to running.
func TestSettlePendingClaims(t *testing.T) {
	suite.Run(t, new(TestSuite))
}

func (s *TestSuite) TestSettlePendingClaims_ClaimPendingBeforeSettlement() {
	// Retrieve default values
	t := s.T()
	ctx := s.ctx
	sdkCtx := cosmostypes.UnwrapSDKContext(ctx)
	sharedParams := s.keepers.SharedKeeper.GetParams(ctx)

	// 0. Add the claim & verify it exists
	claim := s.claim
	s.keepers.UpsertClaim(ctx, claim)
	claims := s.keepers.GetAllClaims(ctx)
	s.Require().Len(claims, 1)

	// 1. Settle pending claims while the session is still active.
	// Expectations: No claims should be settled because the session is still ongoing
	blockHeight := claim.SessionHeader.SessionEndBlockHeight - 2 // session is still active
	sdkCtx = sdkCtx.WithBlockHeight(blockHeight)
	numClaimsSettled, numClaimsExpired, _, _, err := s.keepers.SettlePendingClaims(sdkCtx)
	require.NoError(t, err)

	// Check that no claims were settled.
	require.Equal(t, uint64(0), numClaimsSettled)

	// Validate that no claims expired.
	require.Equal(t, uint64(0), numClaimsExpired)

	// Validate that one claim still remains.
	claims = s.keepers.GetAllClaims(ctx)
	require.Len(t, claims, 1)

	// Calculate a block height which is within the proof window.
	proofWindowOpenHeight := shared.GetProofWindowOpenHeight(
		&sharedParams, claim.SessionHeader.SessionEndBlockHeight,
	)
	proofWindowCloseHeight := shared.GetProofWindowCloseHeight(
		&sharedParams, claim.SessionHeader.SessionEndBlockHeight,
	)
	blockHeight = (proofWindowCloseHeight - proofWindowOpenHeight) / 2

	// 2. Settle pending claims just after the session ended.
	// Expectations: Claims should not be settled because the proof window hasn't closed yet.
	sdkCtx = sdkCtx.WithBlockHeight(blockHeight)
	numClaimsSettled, numClaimsExpired, _, _, err = s.keepers.SettlePendingClaims(sdkCtx)
	// Check that no claims were settled
	require.NoError(t, err)
	require.Equal(t, uint64(0), numClaimsSettled)
	require.Equal(t, uint64(0), numClaimsExpired)
	// Validate that the claim still exists
	claims = s.keepers.GetAllClaims(ctx)
	require.Len(t, claims, 1)
}

func (s *TestSuite) TestSettlePendingClaims_ClaimExpired_ProofRequiredAndNotProvided_ViaThreshold() {
	// Retrieve default values
	t := s.T()
	ctx := s.ctx
	sdkCtx := cosmostypes.UnwrapSDKContext(ctx)
	sharedParams := s.keepers.SharedKeeper.GetParams(ctx)

	// Create a claim that requires a proof
	claim := s.claim

	// 0. Add the claim & verify it exists
	s.keepers.UpsertClaim(ctx, claim)
	claims := s.keepers.GetAllClaims(ctx)
	s.Require().Len(claims, 1)

	// 1. Settle pending claims after proof window closes
	// Expectation: All (1) claims should be expired.
	// NB: proofs should be rejected when the current height equals the proof window close height.
	blockHeight := shared.GetProofWindowCloseHeight(&sharedParams, claim.SessionHeader.SessionEndBlockHeight)
	sdkCtx = sdkCtx.WithBlockHeight(blockHeight)
	numClaimsSettled, numClaimsExpired, _, _, err := s.keepers.SettlePendingClaims(sdkCtx)
	require.NoError(t, err)

	// Check that no claims were settled.
	require.Equal(t, uint64(0), numClaimsSettled)

	// Validate that one claims expired
	require.Equal(t, uint64(1), numClaimsExpired)

	// Validate that no claims remain.
	claims = s.keepers.GetAllClaims(ctx)
	require.Len(t, claims, 0)

	// Confirm an expiration event was emitted
	events := sdkCtx.EventManager().Events()
	require.Len(t, events, 5) // minting, burning, settling, etc..

	expectedEvents := testutilevents.FilterEvents[*tokenomicstypes.EventClaimExpired](t,
		events, "poktroll.tokenomics.EventClaimExpired")
	require.Len(t, expectedEvents, 1)
	expectedEvent := expectedEvents[0]
	require.Equal(t, s.expectedComputeUnits, expectedEvent.ComputeUnits)
}

func (s *TestSuite) TestSettlePendingClaims_ClaimSettled_ProofRequiredAndProvided_ViaThreshold() {
	// Retrieve default values
	t := s.T()
	ctx := s.ctx
	sdkCtx := cosmostypes.UnwrapSDKContext(ctx)
	sharedParams := s.keepers.SharedKeeper.GetParams(ctx)

	// Create a claim that requires a proof
	claim := s.claim

	// 0. Add the claim & verify it exists
	s.keepers.UpsertClaim(ctx, claim)
	claims := s.keepers.GetAllClaims(ctx)
	s.Require().Len(claims, 1)

	// Upsert the proof
	s.keepers.UpsertProof(ctx, s.proof)

	// 1. Settle pending claims after proof window closes
	// Expectation: All (1) claims should be claimed.
	// NB: proofs should be rejected when the current height equals the proof window close height.
	blockHeight := shared.GetProofWindowCloseHeight(&sharedParams, claim.SessionHeader.SessionEndBlockHeight)
	sdkCtx = sdkCtx.WithBlockHeight(blockHeight)
	numClaimsSettled, numClaimsExpired, _, _, err := s.keepers.SettlePendingClaims(sdkCtx)
	require.NoError(t, err)

	// Check that one claim was settled.
	require.Equal(t, uint64(1), numClaimsSettled)

	// Validate that no claims expired.
	require.Equal(t, uint64(0), numClaimsExpired)

	// Validate that no claims remain.
	claims = s.keepers.GetAllClaims(ctx)
	require.Len(t, claims, 0)

	// Confirm an settlement event was emitted
	events := sdkCtx.EventManager().Events()
	expectedEvents := testutilevents.FilterEvents[*tokenomicstypes.EventClaimSettled](t,
		events, "poktroll.tokenomics.EventClaimSettled")
	require.Len(t, expectedEvents, 1)

	expectedEvent := expectedEvents[0]
	require.True(t, expectedEvent.ProofRequired)
	require.Equal(t, s.expectedComputeUnits, expectedEvent.ComputeUnits)
}

func (s *TestSuite) TestClaimSettlement_ClaimSettled_ProofRequiredAndProvided_ViaProbability() {
	// Retrieve default values
	t := s.T()
	ctx := s.ctx
	sdkCtx := cosmostypes.UnwrapSDKContext(ctx)
	sharedParams := s.keepers.SharedKeeper.GetParams(ctx)

	// Set the proof parameters such that s.claim requires a proof because the
	// proof_request_probability is 100%. This is accomplished by setting the
	// proof_requirement_threshold to exceed s.expectedComputeUnits, which
	// matches s.claim.
	err := s.keepers.ProofKeeper.SetParams(ctx, prooftypes.Params{
		ProofRequestProbability: 1,
		// +1 to push the threshold above s.claim's compute units
		ProofRequirementThreshold: s.expectedComputeUnits + 1,
	})
	require.NoError(t, err)

	// Create a claim that requires a proof
	claim := s.claim

	// 0. Add the claim & verify it exists
	s.keepers.UpsertClaim(ctx, claim)
	claims := s.keepers.GetAllClaims(ctx)
	s.Require().Len(claims, 1)

	// Upsert the proof
	s.keepers.UpsertProof(ctx, s.proof)

	// 1. Settle pending claims after proof window closes
	// Expectation: All (1) claims should be claimed.
	// NB: proof window has definitely closed at this point
	blockHeight := shared.GetProofWindowCloseHeight(&sharedParams, claim.SessionHeader.SessionEndBlockHeight)
	sdkCtx = sdkCtx.WithBlockHeight(blockHeight)
	numClaimsSettled, numClaimsExpired, _, _, err := s.keepers.SettlePendingClaims(sdkCtx)
	require.NoError(t, err)

	// Check that one claim was settled.
	require.Equal(t, uint64(1), numClaimsSettled)

	// Validate that no claims expired.
	require.Equal(t, uint64(0), numClaimsExpired)

	// Validate that no claims remain.
	claims = s.keepers.GetAllClaims(ctx)
	require.Len(t, claims, 0)

	// Confirm an settlement event was emitted
	events := sdkCtx.EventManager().Events()
	expectedEvents := testutilevents.FilterEvents[*tokenomicstypes.EventClaimSettled](t,
		events, "poktroll.tokenomics.EventClaimSettled")
	require.Len(t, expectedEvents, 1)
	expectedEvent := expectedEvents[0]
	require.True(t, expectedEvent.ProofRequired)
	require.Equal(t, s.expectedComputeUnits, expectedEvent.ComputeUnits)
}

func (s *TestSuite) TestSettlePendingClaims_Settles_WhenAProofIsNotRequired() {
	// Retrieve default values
	t := s.T()
	ctx := s.ctx
	sdkCtx := cosmostypes.UnwrapSDKContext(ctx)
	sharedParams := s.keepers.SharedKeeper.GetParams(ctx)

	// Create a claim that does not require a proof
	claim := s.claim

	// Set the proof parameters such that s.claim DOES NOT require a proof because
	// the proof_request_probability is 0% AND because the proof_requirement_threshold
	// exceeds s.expectedComputeUnits, which matches s.claim.
	err := s.keepers.ProofKeeper.SetParams(ctx, prooftypes.Params{
		ProofRequestProbability: 0,
		// +1 to push the threshold above s.claim's compute units
		ProofRequirementThreshold: s.expectedComputeUnits + 1,
	})
	require.NoError(t, err)

	// 0. Add the claim & verify it exists
	s.keepers.UpsertClaim(ctx, claim)
	claims := s.keepers.GetAllClaims(ctx)
	s.Require().Len(claims, 1)

	// 1. Settle pending claims after proof window closes
	// Expectation: All (1) claims should be claimed.
	// NB: proofs should be rejected when the current height equals the proof window close height.
	blockHeight := shared.GetProofWindowCloseHeight(&sharedParams, claim.SessionHeader.SessionEndBlockHeight)
	sdkCtx = sdkCtx.WithBlockHeight(blockHeight)
	numClaimsSettled, numClaimsExpired, _, _, err := s.keepers.SettlePendingClaims(sdkCtx)
	require.NoError(t, err)

	// Check that one claim was settled.
	require.Equal(t, uint64(1), numClaimsSettled)

	// Validate that no claims expired.
	require.Equal(t, uint64(0), numClaimsExpired)

	// Validate that no claims remain.
	claims = s.keepers.GetAllClaims(ctx)
	require.Len(t, claims, 0)

	// Confirm an expiration event was emitted
	events := sdkCtx.EventManager().Events()
	expectedEvents := testutilevents.FilterEvents[*tokenomicstypes.EventClaimSettled](t,
		events, "poktroll.tokenomics.EventClaimSettled")
	require.Len(t, expectedEvents, 1)
	expectedEvent := expectedEvents[0]
	require.False(t, expectedEvent.ProofRequired)
	require.Equal(t, s.expectedComputeUnits, expectedEvent.ComputeUnits)
}

func (s *TestSuite) TestSettlePendingClaims_DoesNotSettle_BeforeProofWindowCloses() {
	s.T().Skip("TODO_TEST: Implement that a claim remains unsettled before the proof window closes")
}

func (s *TestSuite) TestSettlePendingClaims_DoesNotSettle_IfProofIsInvalid() {
	s.T().Skip("TODO_TEST: Implement that a claim remains unsettled before the proof window closes")
}

func (s *TestSuite) TestSettlePendingClaims_DoesNotSettle_IfProofIsRequiredButMissing() {
	s.T().Skip("TODO_TEST: Implement that a claim remains unsettled before the proof window closes")
}

func (s *TestSuite) TestSettlePendingClaims_MultipleClaimsSettle_WithMultipleApplicationsAndSuppliers() {
	s.T().Skip("TODO_TEST: Implement that multiple claims settle at once when different sessions have overlapping applications and suppliers")
<<<<<<< HEAD
=======
}

// getClaimEvent verifies that there is exactly one event of type protoType in
// the given events and returns it. If there are 0 or more than 1 events of the
// given type, it fails the test.
func (s *TestSuite) getClaimEvent(events cosmostypes.Events, protoType string) proto.Message {
	var parsedEvent proto.Message
	numExpectedEvents := 0
	for _, event := range events {
		switch event.Type {
		case protoType:
			var err error
			parsedEvent, err = cosmostypes.ParseTypedEvent(abci.Event(event))
			s.Require().NoError(err)
			numExpectedEvents++
		default:
			continue
		}
	}
	if numExpectedEvents == 1 {
		return parsedEvent
	}
	require.NotEqual(s.T(), 1, numExpectedEvents, "Expected exactly one claim event")
	return nil
}

func (s *TestSuite) TestSettlePendingClaims_ClaimPendingAfterSettlement() {
	// Retrieve default values
	t := s.T()
	ctx := s.ctx
	sdkCtx := cosmostypes.UnwrapSDKContext(ctx)
	sharedParams := s.keepers.SharedKeeper.GetParams(ctx)

	// Set the proof parameters such that s.claim DOES NOT require a proof
	// because the proof_request_probability is 0% and the proof_request_threshold
	// is greater than the claims' compute units.
	err := s.keepers.ProofKeeper.SetParams(ctx, prooftypes.Params{
		ProofRequestProbability: 0,
		// +1 to push the threshold above s.claim's compute units
		ProofRequirementThreshold: s.expectedComputeUnits + 1,
	})
	require.NoError(t, err)

	// 0. Add the claims & verify they exists
	sessionOneClaim := s.claim
	s.keepers.UpsertClaim(ctx, sessionOneClaim)

	sessionOneStartHeight := sessionOneClaim.GetSessionHeader().GetSessionEndBlockHeight()
	// Add a second claim with a session header corresponding to the next session.
	sessionTwoClaim := testutilproof.BaseClaim(
		sessionOneClaim.GetSessionHeader().GetApplicationAddress(),
		sessionOneClaim.GetSupplierAddress(),
		s.expectedComputeUnits,
	)

	sessionOneProofWindowCloseHeight := shared.GetProofWindowCloseHeight(&sharedParams, sessionOneStartHeight)
	sessionTwoStartHeight := shared.GetSessionStartHeight(&sharedParams, sessionOneProofWindowCloseHeight+1)
	sessionTwoProofWindowCloseHeight := shared.GetProofWindowCloseHeight(&sharedParams, sessionTwoStartHeight)

	sessionTwoClaim.SessionHeader = &sessiontypes.SessionHeader{
		ApplicationAddress:      sessionOneClaim.GetSessionHeader().GetApplicationAddress(),
		Service:                 s.claim.GetSessionHeader().GetService(),
		SessionId:               "session_two_id",
		SessionStartBlockHeight: sessionTwoStartHeight,
		SessionEndBlockHeight:   shared.GetSessionEndHeight(&sharedParams, sessionTwoStartHeight),
	}
	s.keepers.UpsertClaim(ctx, sessionTwoClaim)

	claims := s.keepers.GetAllClaims(ctx)
	s.Require().Equalf(2, len(claims), "expected %d claims, got %d", 2, len(claims))

	// 1. Settle pending claims while the session is still active.
	// Expectations: No claims should be settled because the session is still ongoing
	blockHeight := shared.GetProofWindowCloseHeight(&sharedParams, sessionOneStartHeight)
	sdkCtx = sdkCtx.WithBlockHeight(blockHeight)
	numClaimsSettled, numClaimsExpired, _, _, err := s.keepers.SettlePendingClaims(sdkCtx)
	require.NoError(t, err)

	// Check that one claim was settled.
	require.Equal(t, uint64(1), numClaimsSettled)

	// Validate that no claims expired.
	require.Equal(t, uint64(0), numClaimsExpired)

	// Validate that one claim still remains.
	claims = s.keepers.GetAllClaims(ctx)
	require.Len(t, claims, 1)

	// Calculate a block height which is within session two's proof window.
	blockHeight = (sessionTwoProofWindowCloseHeight - sessionTwoStartHeight) / 2

	// 2. Settle pending claims just after the session ended.
	// Expectations: Claims should not be settled because the proof window hasn't closed yet.
	sdkCtx = sdkCtx.WithBlockHeight(blockHeight)
	numClaimsSettled, numClaimsExpired, _, _, err = s.keepers.SettlePendingClaims(sdkCtx)
	// Check that no claims were settled
	require.NoError(t, err)
	require.Equal(t, uint64(0), numClaimsSettled)
	require.Equal(t, uint64(0), numClaimsExpired)
	// Validate that the claim still exists
	claims = s.keepers.GetAllClaims(ctx)
	require.Len(t, claims, 1)
>>>>>>> 9ff91422
}<|MERGE_RESOLUTION|>--- conflicted
+++ resolved
@@ -369,32 +369,6 @@
 
 func (s *TestSuite) TestSettlePendingClaims_MultipleClaimsSettle_WithMultipleApplicationsAndSuppliers() {
 	s.T().Skip("TODO_TEST: Implement that multiple claims settle at once when different sessions have overlapping applications and suppliers")
-<<<<<<< HEAD
-=======
-}
-
-// getClaimEvent verifies that there is exactly one event of type protoType in
-// the given events and returns it. If there are 0 or more than 1 events of the
-// given type, it fails the test.
-func (s *TestSuite) getClaimEvent(events cosmostypes.Events, protoType string) proto.Message {
-	var parsedEvent proto.Message
-	numExpectedEvents := 0
-	for _, event := range events {
-		switch event.Type {
-		case protoType:
-			var err error
-			parsedEvent, err = cosmostypes.ParseTypedEvent(abci.Event(event))
-			s.Require().NoError(err)
-			numExpectedEvents++
-		default:
-			continue
-		}
-	}
-	if numExpectedEvents == 1 {
-		return parsedEvent
-	}
-	require.NotEqual(s.T(), 1, numExpectedEvents, "Expected exactly one claim event")
-	return nil
 }
 
 func (s *TestSuite) TestSettlePendingClaims_ClaimPendingAfterSettlement() {
@@ -473,5 +447,4 @@
 	// Validate that the claim still exists
 	claims = s.keepers.GetAllClaims(ctx)
 	require.Len(t, claims, 1)
->>>>>>> 9ff91422
 }