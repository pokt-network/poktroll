package keeper_test

import (
	"context"
	"testing"

	"cosmossdk.io/depinject"
	"cosmossdk.io/math"
	"github.com/cosmos/cosmos-sdk/crypto/keyring"
	"github.com/cosmos/cosmos-sdk/types"
	cosmostypes "github.com/cosmos/cosmos-sdk/types"
	"github.com/stretchr/testify/require"
	"github.com/stretchr/testify/suite"

	"github.com/pokt-network/poktroll/cmd/poktrolld/cmd"
	"github.com/pokt-network/poktroll/pkg/crypto/protocol"
	"github.com/pokt-network/poktroll/pkg/crypto/rings"
	"github.com/pokt-network/poktroll/pkg/polylog/polyzero"
	testutilevents "github.com/pokt-network/poktroll/testutil/events"
	keepertest "github.com/pokt-network/poktroll/testutil/keeper"
	testutilproof "github.com/pokt-network/poktroll/testutil/proof"
	"github.com/pokt-network/poktroll/testutil/sample"
	"github.com/pokt-network/poktroll/testutil/testkeyring"
	"github.com/pokt-network/poktroll/testutil/testtree"
	apptypes "github.com/pokt-network/poktroll/x/application/types"
	prooftypes "github.com/pokt-network/poktroll/x/proof/types"
	sessiontypes "github.com/pokt-network/poktroll/x/session/types"
	"github.com/pokt-network/poktroll/x/shared"
	sharedtypes "github.com/pokt-network/poktroll/x/shared/types"
	tokenomicstypes "github.com/pokt-network/poktroll/x/tokenomics/types"
)

const testServiceId = "svc1"

func init() {
	cmd.InitSDKConfig()
}

// TODO_TECHDEBT(@olshansk): Consolidate the setup for all tests that use TokenomicsModuleKeepers
type TestSuite struct {
	suite.Suite

	ctx     context.Context
	keepers keepertest.TokenomicsModuleKeepers
	claim   prooftypes.Claim
	proof   prooftypes.Proof

	numRelays uint64
}

// SetupTest creates the following and stores them in the suite:
// - An cosmostypes.Context.
// - A keepertest.TokenomicsModuleKeepers to provide access to integrated keepers.
// - An expectedComputeUnits which is the default proof_requirement_threshold.
// - A claim that will require a proof via threshold, given the default proof params.
// - A proof which contains only the session header supplier operator address.
func (s *TestSuite) SetupTest() {
	t := s.T()

	s.keepers, s.ctx = keepertest.NewTokenomicsModuleKeepers(s.T(), nil)
	sdkCtx := cosmostypes.UnwrapSDKContext(s.ctx).WithBlockHeight(1)

	// Add a block proposer address to the context
	valAddr, err := cosmostypes.ValAddressFromBech32(sample.ConsAddress())
	require.NoError(t, err)
	consensusAddr := cosmostypes.ConsAddress(valAddr)
	sdkCtx = sdkCtx.WithProposer(consensusAddr)

	// Construct a keyring to hold the keypairs for the accounts used in the test.
	keyRing := keyring.NewInMemory(s.keepers.Codec)

	// Create a pre-generated account iterator to create accounts for the test.
	preGeneratedAccts := testkeyring.PreGeneratedAccounts()

	// Create accounts in the account keeper with corresponding keys in the keyring
	// // for the applications and suppliers used in the tests.
	supplierOwnerAddr := testkeyring.CreateOnChainAccount(
		sdkCtx, t,
		"supplier",
		keyRing,
		s.keepers.AccountKeeper,
		preGeneratedAccts,
	).String()
	appAddr := testkeyring.CreateOnChainAccount(
		sdkCtx, t,
		"app",
		keyRing,
		s.keepers.AccountKeeper,
		preGeneratedAccts,
	).String()

	service := sharedtypes.Service{
		Id:                   testServiceId,
		ComputeUnitsPerRelay: 1,
		OwnerAddress:         sample.AccAddress(),
	}
	s.keepers.SetService(s.ctx, service)

	supplierStake := types.NewCoin("upokt", math.NewInt(1000000))
	supplier := sharedtypes.Supplier{
<<<<<<< HEAD
		OwnerAddress: supplierAddr,
		Address:      supplierAddr,
		Stake:        &supplierStake,
		Services: []*sharedtypes.SupplierServiceConfig{{
			Service: &service,
			RevShare: []*sharedtypes.ServiceRevShare{{
				Address:            supplierAddr,
				RevSharePercentage: 100,
			}},
		}},
=======
		OwnerAddress:    supplierOwnerAddr,
		OperatorAddress: supplierOwnerAddr,
		Stake:           &supplierStake,
		Services:        []*sharedtypes.SupplierServiceConfig{{Service: &service}},
>>>>>>> 5a10fba6
	}
	s.keepers.SetSupplier(s.ctx, supplier)

	appStake := types.NewCoin("upokt", math.NewInt(1000000))
	app := apptypes.Application{
		Address:        appAddr,
		Stake:          &appStake,
		ServiceConfigs: []*sharedtypes.ApplicationServiceConfig{{Service: &service}},
	}
	s.keepers.SetApplication(s.ctx, app)

	// Get the session for the application/supplier pair which is expected
	// to be claimed and for which a valid proof would be accepted.
	sessionReq := &sessiontypes.QueryGetSessionRequest{
		ApplicationAddress: appAddr,
		Service:            &service,
		BlockHeight:        1,
	}
	sessionRes, err := s.keepers.GetSession(sdkCtx, sessionReq)
	require.NoError(t, err)
	sessionHeader := sessionRes.Session.Header

	// Construct a ringClient to get the application's ring & verify the relay
	// request signature.
	ringClient, err := rings.NewRingClient(depinject.Supply(
		polyzero.NewLogger(),
		prooftypes.NewAppKeeperQueryClient(s.keepers.ApplicationKeeper),
		prooftypes.NewAccountKeeperQueryClient(s.keepers.AccountKeeper),
		prooftypes.NewSharedKeeperQueryClient(s.keepers.SharedKeeper, s.keepers.SessionKeeper),
	))
	require.NoError(t, err)

	// Construct a valid session tree with 10 relays.
	s.numRelays = uint64(10)
	sessionTree := testtree.NewFilledSessionTree(
		sdkCtx, t,
		s.numRelays, service.ComputeUnitsPerRelay,
		"supplier", supplierOwnerAddr,
		sessionHeader, sessionHeader, sessionHeader,
		keyRing,
		ringClient,
	)

	blockHeaderHash := make([]byte, 0)
	expectedMerkleProofPath := protocol.GetPathForProof(blockHeaderHash, sessionHeader.SessionId)

	// Advance the block height to the earliest claim commit height.
	sharedParams := s.keepers.SharedKeeper.GetParams(sdkCtx)
	claimMsgHeight := shared.GetEarliestSupplierClaimCommitHeight(
		&sharedParams,
		sessionHeader.GetSessionEndBlockHeight(),
		blockHeaderHash,
		supplierOwnerAddr,
	)
	sdkCtx = sdkCtx.WithBlockHeight(claimMsgHeight).WithHeaderHash(blockHeaderHash)
	s.ctx = sdkCtx

	merkleRootBz, err := sessionTree.Flush()
	require.NoError(t, err)

	// Prepare a claim that can be inserted
	s.claim = *testtree.NewClaim(t, supplierOwnerAddr, sessionHeader, merkleRootBz)
	s.proof = *testtree.NewProof(t, supplierOwnerAddr, sessionHeader, sessionTree, expectedMerkleProofPath)
}

// TestSettleExpiringClaimsSuite tests the claim settlement process.
// NB: Each test scenario (method) is run in isolation and #TestSetup() is called
// for each prior to running.
func TestSettlePendingClaims(t *testing.T) {
	suite.Run(t, new(TestSuite))
}

func (s *TestSuite) TestSettlePendingClaims_ClaimPendingBeforeSettlement() {
	// Retrieve default values
	t := s.T()
	ctx := s.ctx
	sharedParams := s.keepers.SharedKeeper.GetParams(ctx)

	// Upsert the claim only
	s.keepers.UpsertClaim(ctx, s.claim)

	// Settle pending claims while the session is still active.
	// Expectations: No claims should be settled because the session is still ongoing
	blockHeight := s.claim.SessionHeader.SessionEndBlockHeight - 2 // session is still active
	sdkCtx := cosmostypes.UnwrapSDKContext(ctx).WithBlockHeight(blockHeight)
	settledResult, expiredResult, err := s.keepers.SettlePendingClaims(sdkCtx)
	require.NoError(t, err)

	// Check that no claims were settled or expired.
	require.Equal(t, uint64(0), settledResult.NumClaims)
	require.Equal(t, uint64(0), expiredResult.NumClaims)

	// Validate that one claim still remains.
	claims := s.keepers.GetAllClaims(ctx)
	require.Len(t, claims, 1)

	// Calculate a block height which is within the proof window.
	proofWindowOpenHeight := shared.GetProofWindowOpenHeight(
		&sharedParams, s.claim.SessionHeader.SessionEndBlockHeight,
	)
	proofWindowCloseHeight := shared.GetProofWindowCloseHeight(
		&sharedParams, s.claim.SessionHeader.SessionEndBlockHeight,
	)
	blockHeight = (proofWindowCloseHeight - proofWindowOpenHeight) / 2

	// 2. Settle pending claims just after the session ended.
	// Expectations: Claims should not be settled because the proof window hasn't closed yet.
	sdkCtx = sdkCtx.WithBlockHeight(blockHeight)
	settledResult, expiredResult, err = s.keepers.SettlePendingClaims(sdkCtx)
	require.NoError(t, err)

	// Check that no claims were settled or expired.
	require.Equal(t, uint64(0), settledResult.NumClaims)
	require.Equal(t, uint64(0), expiredResult.NumClaims)

	// Validate that the claim still exists
	claims = s.keepers.GetAllClaims(ctx)
	require.Len(t, claims, 1)
}

func (s *TestSuite) TestSettlePendingClaims_ClaimExpired_ProofRequiredAndNotProvided_ViaThreshold() {
	// Retrieve default values
	t := s.T()
	ctx := s.ctx
	sharedParams := s.keepers.SharedKeeper.GetParams(ctx)

	// Retrieve the number of compute units in the claim
	numComputeUnits, err := s.claim.GetNumComputeUnits()
	require.NoError(t, err)

	// Set the proof parameters such that s.claim requires a proof because:
	// - proof_request_probability is 0%
	// - proof_requirement_threshold is below the claim (i.e. claim is above threshold)
	err = s.keepers.ProofKeeper.SetParams(ctx, prooftypes.Params{
		ProofRequestProbability:   0,
		ProofRequirementThreshold: uint64(numComputeUnits - 1), // -1 to push threshold below s.claim's compute units
	})
	require.NoError(t, err)

	// Upsert the claim ONLY
	s.keepers.UpsertClaim(ctx, s.claim)

	// Settle pending claims after proof window closes
	// Expectation: All (1) claims should be expired.
	// NB: proofs should be rejected when the current height equals the proof window close height.
	sessionEndHeight := s.claim.SessionHeader.SessionEndBlockHeight
	blockHeight := shared.GetProofWindowCloseHeight(&sharedParams, sessionEndHeight)
	sdkCtx := cosmostypes.UnwrapSDKContext(ctx).WithBlockHeight(blockHeight)
	settledResult, expiredResult, err := s.keepers.SettlePendingClaims(sdkCtx)
	require.NoError(t, err)

	// Validate claim settlement results
	require.Equal(t, uint64(0), settledResult.NumClaims) // 0 claims settled
	require.Equal(t, uint64(1), expiredResult.NumClaims) // 1 claim expired

	// Validate that no claims remain.
	claims := s.keepers.GetAllClaims(ctx)
	require.Len(t, claims, 0)

	// Confirm an expiration event was emitted
	events := sdkCtx.EventManager().Events()
	require.Len(t, events, 5) // minting, burning, settling, etc..
	expectedEvents := testutilevents.FilterEvents[*tokenomicstypes.EventClaimExpired](t, events, "poktroll.tokenomics.EventClaimExpired")
	require.Len(t, expectedEvents, 1)

	// Validate the event
	expectedEvent := expectedEvents[0]
	require.Equal(t, tokenomicstypes.ClaimExpirationReason_PROOF_MISSING, expectedEvent.GetExpirationReason())
	require.Equal(t, s.numRelays, expectedEvent.GetNumRelays())
}

func (s *TestSuite) TestSettlePendingClaims_ClaimSettled_ProofRequiredAndProvided_ViaThreshold() {
	// Retrieve default values
	t := s.T()
	ctx := s.ctx
	sharedParams := s.keepers.SharedKeeper.GetParams(ctx)

	// Retrieve the number of compute units in the claim
	numComputeUnits, err := s.claim.GetNumComputeUnits()
	require.NoError(t, err)

	// Set the proof parameters such that s.claim requires a proof because:
	// - proof_request_probability is 0%
	// - proof_requirement_threshold is below the claim (i.e. claim is above threshold)
	err = s.keepers.ProofKeeper.SetParams(ctx, prooftypes.Params{
		ProofRequestProbability:   0,
		ProofRequirementThreshold: uint64(numComputeUnits - 1), // -1 to push threshold below s.claim's compute units
	})
	require.NoError(t, err)

	// Upsert the claim & proof
	s.keepers.UpsertClaim(ctx, s.claim)
	s.keepers.UpsertProof(ctx, s.proof)

	// Settle pending claims after proof window closes
	// Expectation: All (1) claims should be claimed.
	// NB: proofs should be rejected when the current height equals the proof window close height.
	sessionEndHeight := s.claim.SessionHeader.SessionEndBlockHeight
	blockHeight := shared.GetProofWindowCloseHeight(&sharedParams, sessionEndHeight)
	sdkCtx := cosmostypes.UnwrapSDKContext(ctx).WithBlockHeight(blockHeight)
	settledResult, expiredResult, err := s.keepers.SettlePendingClaims(sdkCtx)
	require.NoError(t, err)

	// Validate claim settlement results
	require.Equal(t, uint64(1), settledResult.NumClaims) // 1 claim settled
	require.Equal(t, uint64(0), expiredResult.NumClaims) // 0 claims expired

	// Validate that no claims remain.
	claims := s.keepers.GetAllClaims(ctx)
	require.Len(t, claims, 0)

	// Confirm an settlement event was emitted
	events := sdkCtx.EventManager().Events()
	expectedEvents := testutilevents.FilterEvents[*tokenomicstypes.EventClaimSettled](t, events, "poktroll.tokenomics.EventClaimSettled")
	require.Len(t, expectedEvents, 1)

	// Validate the event
	expectedEvent := expectedEvents[0]
	require.Equal(t, prooftypes.ProofRequirementReason_THRESHOLD, expectedEvent.GetProofRequirement())
	require.Equal(t, s.numRelays, expectedEvent.GetNumRelays())
}

func (s *TestSuite) TestSettlePendingClaims_ClaimExpired_ProofRequired_InvalidOneProvided() {
	// Retrieve default values
	t := s.T()
	ctx := s.ctx
	sharedParams := s.keepers.SharedKeeper.GetParams(ctx)

	// Set the proof parameters such that s.claim DOES NOT require a proof because:
	// - proof_request_probability is 100%
	err := s.keepers.ProofKeeper.SetParams(ctx, prooftypes.Params{
		ProofRequestProbability: 1,
	})
	require.NoError(t, err)

	// Create a claim that requires a proof and an invalid proof
	proof := s.proof
	proof.ClosestMerkleProof = []byte("invalid_proof")

	// Upsert the proof & claim
	s.keepers.UpsertClaim(ctx, s.claim)
	s.keepers.UpsertProof(ctx, proof)

	// Settle pending claims after proof window closes
	// Expectation: All (1) claims should be expired.
	// NB: proofs should be rejected when the current height equals the proof window close height.
	sessionEndHeight := s.claim.SessionHeader.SessionEndBlockHeight
	blockHeight := shared.GetProofWindowCloseHeight(&sharedParams, sessionEndHeight)
	sdkCtx := cosmostypes.UnwrapSDKContext(ctx).WithBlockHeight(blockHeight)
	settledResult, expiredResult, err := s.keepers.SettlePendingClaims(sdkCtx)
	require.NoError(t, err)

	// Validate claim settlement results
	require.Equal(t, uint64(0), settledResult.NumClaims) // 0 claims settled
	require.Equal(t, uint64(1), expiredResult.NumClaims) // 1 claim expired

	// Validate that no claims remain.
	claims := s.keepers.GetAllClaims(ctx)
	require.Len(t, claims, 0)

	// Validate that no proofs remain.
	proofs := s.keepers.GetAllProofs(ctx)
	require.Len(t, proofs, 0)

	// Confirm an expiration event was emitted
	events := sdkCtx.EventManager().Events()
	require.Len(t, events, 5) // minting, burning, settling, etc..
	expectedEvents := testutilevents.FilterEvents[*tokenomicstypes.EventClaimExpired](t, events, "poktroll.tokenomics.EventClaimExpired")
	require.Len(t, expectedEvents, 1)

	// Validate the event
	expectedEvent := expectedEvents[0]
	require.Equal(t, tokenomicstypes.ClaimExpirationReason_PROOF_INVALID, expectedEvent.GetExpirationReason())
	require.Equal(t, s.numRelays, expectedEvent.GetNumRelays())
}

func (s *TestSuite) TestClaimSettlement_ClaimSettled_ProofRequiredAndProvided_ViaProbability() {
	// Retrieve default values
	t := s.T()
	ctx := s.ctx
	sharedParams := s.keepers.SharedKeeper.GetParams(ctx)

	// Retrieve the number of compute units in the claim
	numComputeUnits, err := s.claim.GetNumComputeUnits()
	require.NoError(t, err)

	// Set the proof parameters such that s.claim requires a proof because:
	// - proof_request_probability is 100%
	// - proof_requirement_threshold is 0, should not matter
	err = s.keepers.ProofKeeper.SetParams(ctx, prooftypes.Params{
		ProofRequestProbability:   1,
		ProofRequirementThreshold: numComputeUnits + 1, // +1 so its not required via probability
	})
	require.NoError(t, err)

	// Upsert the claim & proof
	s.keepers.UpsertClaim(ctx, s.claim)
	s.keepers.UpsertProof(ctx, s.proof)

	// Settle pending claims after proof window closes
	// Expectation: All (1) claims should be claimed.
	// NB: proof window has definitely closed at this point
	sessionEndHeight := s.claim.SessionHeader.SessionEndBlockHeight
	blockHeight := shared.GetProofWindowCloseHeight(&sharedParams, sessionEndHeight)
	sdkCtx := cosmostypes.UnwrapSDKContext(ctx).WithBlockHeight(blockHeight)
	settledResult, expiredResult, err := s.keepers.SettlePendingClaims(sdkCtx)
	require.NoError(t, err)

	// Validate claim settlement results
	require.Equal(t, uint64(1), settledResult.NumClaims) // 1 claim settled
	require.Equal(t, uint64(0), expiredResult.NumClaims) // 0 claims expired

	// Validate that no claims remain.
	claims := s.keepers.GetAllClaims(ctx)
	require.Len(t, claims, 0)

	// Confirm an settlement event was emitted
	events := sdkCtx.EventManager().Events()
	expectedEvents := testutilevents.FilterEvents[*tokenomicstypes.EventClaimSettled](t, events, "poktroll.tokenomics.EventClaimSettled")
	require.Len(t, expectedEvents, 1)

	// Validate the settlement event
	expectedEvent := expectedEvents[0]
	require.Equal(t, prooftypes.ProofRequirementReason_PROBABILISTIC, expectedEvent.GetProofRequirement())
	require.Equal(t, s.numRelays, expectedEvent.GetNumRelays())
}

func (s *TestSuite) TestSettlePendingClaims_Settles_WhenAProofIsNotRequired() {
	// Retrieve default values
	t := s.T()
	ctx := s.ctx
	sharedParams := s.keepers.SharedKeeper.GetParams(ctx)

	// Retrieve the number of compute units in the claim
	numComputeUnits, err := s.claim.GetNumComputeUnits()
	require.NoError(t, err)

	// Set the proof parameters such that s.claim DOES NOT require a proof because:
	// - proof_request_probability is 0% AND
	// - proof_requirement_threshold exceeds s.claim's compute units
	err = s.keepers.ProofKeeper.SetParams(ctx, prooftypes.Params{
		ProofRequestProbability:   0,
		ProofRequirementThreshold: numComputeUnits + 1, // +1 to push threshold above s.claim's compute units
	})
	require.NoError(t, err)

	// Upsert the claim only (not the proof)
	s.keepers.UpsertClaim(ctx, s.claim)

	// Settle pending claims after proof window closes
	// Expectation: All (1) claims should be claimed.
	// NB: proofs should be rejected when the current height equals the proof window close height.
	sessionEndHeight := s.claim.SessionHeader.SessionEndBlockHeight
	blockHeight := shared.GetProofWindowCloseHeight(&sharedParams, sessionEndHeight)
	sdkCtx := cosmostypes.UnwrapSDKContext(ctx).WithBlockHeight(blockHeight)
	settledResult, expiredResult, err := s.keepers.SettlePendingClaims(sdkCtx)
	require.NoError(t, err)

	// Check that one claim was settled.
	require.Equal(t, uint64(1), settledResult.NumClaims) // 1 claim settled
	require.Equal(t, uint64(0), expiredResult.NumClaims) // 0 claims expired

	// Validate that no claims remain.
	claims := s.keepers.GetAllClaims(ctx)
	require.Len(t, claims, 0)

	// Confirm a settlement event was emitted
	events := sdkCtx.EventManager().Events()
	expectedEvents := testutilevents.FilterEvents[*tokenomicstypes.EventClaimSettled](t, events, "poktroll.tokenomics.EventClaimSettled")
	require.Len(t, expectedEvents, 1)

	// Validate the settlement event
	expectedEvent := expectedEvents[0]
	require.Equal(t, prooftypes.ProofRequirementReason_NOT_REQUIRED.String(), expectedEvent.GetProofRequirement().String())
	require.Equal(t, s.numRelays, expectedEvent.GetNumRelays())
}

func (s *TestSuite) TestSettlePendingClaims_DoesNotSettle_BeforeProofWindowCloses() {
	s.T().Skip("TODO_TEST: Implement that a claim remains unsettled before the proof window closes")
}

func (s *TestSuite) TestSettlePendingClaims_DoesNotSettle_IfProofIsInvalid() {
	s.T().Skip("TODO_TEST: Implement that a claim remains unsettled before the proof window closes")
}

func (s *TestSuite) TestSettlePendingClaims_DoesNotSettle_IfProofIsRequiredButMissing() {
	s.T().Skip("TODO_TEST: Implement that a claim remains unsettled before the proof window closes")
}

func (s *TestSuite) TestSettlePendingClaims_MultipleClaimsSettle_WithMultipleApplicationsAndSuppliers() {
	s.T().Skip("TODO_TEST: Implement that multiple claims settle at once when different sessions have overlapping applications and suppliers")
}

func (s *TestSuite) TestSettlePendingClaims_ClaimPendingAfterSettlement() {
	// Retrieve default values
	t := s.T()
	ctx := s.ctx
	sdkCtx := cosmostypes.UnwrapSDKContext(ctx)
	sharedParams := s.keepers.SharedKeeper.GetParams(ctx)

	// Retrieve the number of compute units in the claim
	numComputeUnits, err := s.claim.GetNumComputeUnits()
	require.NoError(t, err)

	// Set the proof parameters such that s.claim DOES NOT require a proof
	// because the proof_request_probability is 0% and the proof_request_threshold
	// is greater than the claims' compute units.
	err = s.keepers.ProofKeeper.SetParams(ctx, prooftypes.Params{
		ProofRequestProbability:   0,
		ProofRequirementThreshold: numComputeUnits + 1, // +1 to push threshold above s.claim's compute units
	})
	require.NoError(t, err)

	// 0. Add the claims & verify they exists
	sessionOneClaim := s.claim
	s.keepers.UpsertClaim(ctx, sessionOneClaim)

	sessionOneEndHeight := sessionOneClaim.GetSessionHeader().GetSessionEndBlockHeight()

	// Add a second claim with a session header corresponding to the next session.
	sessionTwoClaim := testutilproof.BaseClaim(
		sessionOneClaim.GetSessionHeader().GetService().Id,
		sessionOneClaim.GetSessionHeader().GetApplicationAddress(),
		sessionOneClaim.GetSupplierOperatorAddress(),
		s.numRelays,
	)

	sessionOneProofWindowCloseHeight := shared.GetProofWindowCloseHeight(&sharedParams, sessionOneEndHeight)
	sessionTwoStartHeight := shared.GetSessionStartHeight(&sharedParams, sessionOneProofWindowCloseHeight+1)
	sessionTwoProofWindowCloseHeight := shared.GetProofWindowCloseHeight(&sharedParams, sessionTwoStartHeight)

	sessionTwoClaim.SessionHeader = &sessiontypes.SessionHeader{
		ApplicationAddress:      sessionOneClaim.GetSessionHeader().GetApplicationAddress(),
		Service:                 s.claim.GetSessionHeader().GetService(),
		SessionId:               "session_two_id",
		SessionStartBlockHeight: sessionTwoStartHeight,
		SessionEndBlockHeight:   shared.GetSessionEndHeight(&sharedParams, sessionTwoStartHeight),
	}
	s.keepers.UpsertClaim(ctx, sessionTwoClaim)

	claims := s.keepers.GetAllClaims(ctx)
	s.Require().Equalf(2, len(claims), "expected %d claims, got %d", 2, len(claims))

	// 1. Settle pending claims while the session is still active.
	// Expectations: No claims should be settled because the session is still ongoing
	blockHeight := shared.GetProofWindowCloseHeight(&sharedParams, sessionOneEndHeight)
	sdkCtx = sdkCtx.WithBlockHeight(blockHeight)
	settledResult, expiredResult, err := s.keepers.SettlePendingClaims(sdkCtx)
	require.NoError(t, err)

	// Check that one claim was settled.
	require.Equal(t, uint64(1), settledResult.NumClaims)

	// Validate that no claims expired.
	require.Equal(t, uint64(0), expiredResult.NumClaims)

	// Validate that one claim still remains.
	claims = s.keepers.GetAllClaims(ctx)
	require.Len(t, claims, 1)

	// Calculate a block height which is within session two's proof window.
	blockHeight = (sessionTwoProofWindowCloseHeight - sessionTwoStartHeight) / 2

	// 2. Settle pending claims just after the session ended.
	// Expectations: Claims should not be settled because the proof window hasn't closed yet.
	sdkCtx = sdkCtx.WithBlockHeight(blockHeight)
	settledResult, expiredResult, err = s.keepers.SettlePendingClaims(sdkCtx)
	require.NoError(t, err)

	// Check that no claims were settled or expired.
	require.Equal(t, uint64(0), settledResult.NumClaims)
	require.Equal(t, uint64(0), expiredResult.NumClaims)

	// Validate that the claim still exists
	claims = s.keepers.GetAllClaims(ctx)
	require.Len(t, claims, 1)
}<|MERGE_RESOLUTION|>--- conflicted
+++ resolved
@@ -98,23 +98,16 @@
 
 	supplierStake := types.NewCoin("upokt", math.NewInt(1000000))
 	supplier := sharedtypes.Supplier{
-<<<<<<< HEAD
-		OwnerAddress: supplierAddr,
-		Address:      supplierAddr,
-		Stake:        &supplierStake,
+		OwnerAddress:    supplierOwnerAddr,
+		OperatorAddress: supplierOwnerAddr,
+		Stake:           &supplierStake,
 		Services: []*sharedtypes.SupplierServiceConfig{{
 			Service: &service,
 			RevShare: []*sharedtypes.ServiceRevShare{{
-				Address:            supplierAddr,
+				Address:            supplierOwnerAddr,
 				RevSharePercentage: 100,
 			}},
 		}},
-=======
-		OwnerAddress:    supplierOwnerAddr,
-		OperatorAddress: supplierOwnerAddr,
-		Stake:           &supplierStake,
-		Services:        []*sharedtypes.SupplierServiceConfig{{Service: &service}},
->>>>>>> 5a10fba6
 	}
 	s.keepers.SetSupplier(s.ctx, supplier)
 
