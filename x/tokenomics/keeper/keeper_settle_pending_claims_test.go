package keeper_test

import (
	"context"
	"testing"

	"cosmossdk.io/depinject"
	"cosmossdk.io/math"
	"github.com/cosmos/cosmos-sdk/crypto/keyring"
	"github.com/cosmos/cosmos-sdk/types"
	cosmostypes "github.com/cosmos/cosmos-sdk/types"
	"github.com/stretchr/testify/require"
	"github.com/stretchr/testify/suite"

	"github.com/pokt-network/poktroll/cmd/poktrolld/cmd"
	"github.com/pokt-network/poktroll/pkg/crypto/protocol"
	"github.com/pokt-network/poktroll/pkg/crypto/rings"
	"github.com/pokt-network/poktroll/pkg/polylog/polyzero"
	testutilevents "github.com/pokt-network/poktroll/testutil/events"
	keepertest "github.com/pokt-network/poktroll/testutil/keeper"
	testutilproof "github.com/pokt-network/poktroll/testutil/proof"
	"github.com/pokt-network/poktroll/testutil/sample"
	"github.com/pokt-network/poktroll/testutil/testkeyring"
	"github.com/pokt-network/poktroll/testutil/testtree"
	apptypes "github.com/pokt-network/poktroll/x/application/types"
	prooftypes "github.com/pokt-network/poktroll/x/proof/types"
	sessiontypes "github.com/pokt-network/poktroll/x/session/types"
	"github.com/pokt-network/poktroll/x/shared"
	sharedtypes "github.com/pokt-network/poktroll/x/shared/types"
	tokenomicstypes "github.com/pokt-network/poktroll/x/tokenomics/types"
)

const testServiceId = "svc1"

func init() {
	cmd.InitSDKConfig()
}

// TODO_TECHDEBT(@olshansk): Consolidate the setup for all tests that use TokenomicsModuleKeepers
type TestSuite struct {
	suite.Suite

	ctx     context.Context
	keepers keepertest.TokenomicsModuleKeepers
	claim   prooftypes.Claim
	proof   prooftypes.Proof

	numRelays uint64
}

// SetupTest creates the following and stores them in the suite:
// - An cosmostypes.Context.
// - A keepertest.TokenomicsModuleKeepers to provide access to integrated keepers.
// - An expectedComputeUnits which is the default proof_requirement_threshold.
// - A claim that will require a proof via threshold, given the default proof params.
// - A proof which contains only the session header supplier operator address.
func (s *TestSuite) SetupTest() {
	t := s.T()

	s.keepers, s.ctx = keepertest.NewTokenomicsModuleKeepers(s.T(), nil)
	sdkCtx := cosmostypes.UnwrapSDKContext(s.ctx).WithBlockHeight(1)

	// Add a block proposer address to the context
	valAddr, err := cosmostypes.ValAddressFromBech32(sample.ConsAddress())
	require.NoError(t, err)
	consensusAddr := cosmostypes.ConsAddress(valAddr)
	sdkCtx = sdkCtx.WithProposer(consensusAddr)

	// Construct a keyring to hold the keypairs for the accounts used in the test.
	keyRing := keyring.NewInMemory(s.keepers.Codec)

	// Create a pre-generated account iterator to create accounts for the test.
	preGeneratedAccts := testkeyring.PreGeneratedAccounts()

	// Create accounts in the account keeper with corresponding keys in the keyring
	// // for the applications and suppliers used in the tests.
<<<<<<< HEAD
	supplierOperatorAddr := testkeyring.CreateOnChainAccount(
		s.ctx, t,
=======
	supplierAddr := testkeyring.CreateOnChainAccount(
		sdkCtx, t,
>>>>>>> 85d84ec3
		"supplier",
		keyRing,
		s.keepers.AccountKeeper,
		preGeneratedAccts,
	).String()
	appAddr := testkeyring.CreateOnChainAccount(
		sdkCtx, t,
		"app",
		keyRing,
		s.keepers.AccountKeeper,
		preGeneratedAccts,
	).String()

	service := sharedtypes.Service{
		Id:                   testServiceId,
		ComputeUnitsPerRelay: 1,
		OwnerAddress:         sample.AccAddress(),
	}
	s.keepers.SetService(s.ctx, service)

	supplierStake := types.NewCoin("upokt", math.NewInt(1000000))
	supplier := sharedtypes.Supplier{
<<<<<<< HEAD
		OwnerAddress:    supplierOperatorAddr,
		OperatorAddress: supplierOperatorAddr,
		Stake:           &supplierStake,
		Services:        []*sharedtypes.SupplierServiceConfig{{Service: service}},
=======
		OwnerAddress: supplierAddr,
		Address:      supplierAddr,
		Stake:        &supplierStake,
		Services:     []*sharedtypes.SupplierServiceConfig{{Service: &service}},
>>>>>>> 85d84ec3
	}
	s.keepers.SetSupplier(s.ctx, supplier)

	appStake := types.NewCoin("upokt", math.NewInt(1000000))
	app := apptypes.Application{
		Address:        appAddr,
		Stake:          &appStake,
		ServiceConfigs: []*sharedtypes.ApplicationServiceConfig{{Service: &service}},
	}
	s.keepers.SetApplication(s.ctx, app)

	// Get the session for the application/supplier pair which is expected
	// to be claimed and for which a valid proof would be accepted.
	sessionReq := &sessiontypes.QueryGetSessionRequest{
		ApplicationAddress: appAddr,
		Service:            &service,
		BlockHeight:        1,
	}
	sessionRes, err := s.keepers.GetSession(sdkCtx, sessionReq)
	require.NoError(t, err)
	sessionHeader := sessionRes.Session.Header

	// Construct a ringClient to get the application's ring & verify the relay
	// request signature.
	ringClient, err := rings.NewRingClient(depinject.Supply(
		polyzero.NewLogger(),
		prooftypes.NewAppKeeperQueryClient(s.keepers.ApplicationKeeper),
		prooftypes.NewAccountKeeperQueryClient(s.keepers.AccountKeeper),
		prooftypes.NewSharedKeeperQueryClient(s.keepers.SharedKeeper, s.keepers.SessionKeeper),
	))
	require.NoError(t, err)

	// Construct a valid session tree with 10 relays.
	s.numRelays = uint64(10)
	sessionTree := testtree.NewFilledSessionTree(
<<<<<<< HEAD
		s.ctx, t,
		numRelays,
		"supplier", supplierOperatorAddr,
=======
		sdkCtx, t,
		s.numRelays, service.ComputeUnitsPerRelay,
		"supplier", supplierAddr,
>>>>>>> 85d84ec3
		sessionHeader, sessionHeader, sessionHeader,
		keyRing,
		ringClient,
	)

	blockHeaderHash := make([]byte, 0)
	expectedMerkleProofPath := protocol.GetPathForProof(blockHeaderHash, sessionHeader.SessionId)

	// Advance the block height to the earliest claim commit height.
	sharedParams := s.keepers.SharedKeeper.GetParams(sdkCtx)
	claimMsgHeight := shared.GetEarliestSupplierClaimCommitHeight(
		&sharedParams,
		sessionHeader.GetSessionEndBlockHeight(),
		blockHeaderHash,
		supplierOperatorAddr,
	)
	sdkCtx = sdkCtx.WithBlockHeight(claimMsgHeight).WithHeaderHash(blockHeaderHash)
	s.ctx = sdkCtx

	merkleRootBz, err := sessionTree.Flush()
	require.NoError(t, err)

	// Prepare a claim that can be inserted
	s.claim = *testtree.NewClaim(t, supplierOperatorAddr, sessionHeader, merkleRootBz)
	s.proof = *testtree.NewProof(t, supplierOperatorAddr, sessionHeader, sessionTree, expectedMerkleProofPath)
}

// TestSettleExpiringClaimsSuite tests the claim settlement process.
// NB: Each test scenario (method) is run in isolation and #TestSetup() is called
// for each prior to running.
func TestSettlePendingClaims(t *testing.T) {
	suite.Run(t, new(TestSuite))
}

func (s *TestSuite) TestSettlePendingClaims_ClaimPendingBeforeSettlement() {
	// Retrieve default values
	t := s.T()
	ctx := s.ctx
	sharedParams := s.keepers.SharedKeeper.GetParams(ctx)

	// Upsert the claim only
	s.keepers.UpsertClaim(ctx, s.claim)

	// Settle pending claims while the session is still active.
	// Expectations: No claims should be settled because the session is still ongoing
	blockHeight := s.claim.SessionHeader.SessionEndBlockHeight - 2 // session is still active
	sdkCtx := cosmostypes.UnwrapSDKContext(ctx).WithBlockHeight(blockHeight)
	settledResult, expiredResult, err := s.keepers.SettlePendingClaims(sdkCtx)
	require.NoError(t, err)

	// Check that no claims were settled or expired.
	require.Equal(t, uint64(0), settledResult.NumClaims)
	require.Equal(t, uint64(0), expiredResult.NumClaims)

	// Validate that one claim still remains.
	claims := s.keepers.GetAllClaims(ctx)
	require.Len(t, claims, 1)

	// Calculate a block height which is within the proof window.
	proofWindowOpenHeight := shared.GetProofWindowOpenHeight(
		&sharedParams, s.claim.SessionHeader.SessionEndBlockHeight,
	)
	proofWindowCloseHeight := shared.GetProofWindowCloseHeight(
		&sharedParams, s.claim.SessionHeader.SessionEndBlockHeight,
	)
	blockHeight = (proofWindowCloseHeight - proofWindowOpenHeight) / 2

	// 2. Settle pending claims just after the session ended.
	// Expectations: Claims should not be settled because the proof window hasn't closed yet.
	sdkCtx = sdkCtx.WithBlockHeight(blockHeight)
	settledResult, expiredResult, err = s.keepers.SettlePendingClaims(sdkCtx)
	require.NoError(t, err)

	// Check that no claims were settled or expired.
	require.Equal(t, uint64(0), settledResult.NumClaims)
	require.Equal(t, uint64(0), expiredResult.NumClaims)

	// Validate that the claim still exists
	claims = s.keepers.GetAllClaims(ctx)
	require.Len(t, claims, 1)
}

func (s *TestSuite) TestSettlePendingClaims_ClaimExpired_ProofRequiredAndNotProvided_ViaThreshold() {
	// Retrieve default values
	t := s.T()
	ctx := s.ctx
	sharedParams := s.keepers.SharedKeeper.GetParams(ctx)

	// Retrieve the number of compute units in the claim
	numComputeUnits, err := s.claim.GetNumComputeUnits()
	require.NoError(t, err)

	// Set the proof parameters such that s.claim requires a proof because:
	// - proof_request_probability is 0%
	// - proof_requirement_threshold is below the claim (i.e. claim is above threshold)
	err = s.keepers.ProofKeeper.SetParams(ctx, prooftypes.Params{
		ProofRequestProbability:   0,
		ProofRequirementThreshold: uint64(numComputeUnits - 1), // -1 to push threshold below s.claim's compute units
	})
	require.NoError(t, err)

	// Upsert the claim ONLY
	s.keepers.UpsertClaim(ctx, s.claim)

	// Settle pending claims after proof window closes
	// Expectation: All (1) claims should be expired.
	// NB: proofs should be rejected when the current height equals the proof window close height.
	sessionEndHeight := s.claim.SessionHeader.SessionEndBlockHeight
	blockHeight := shared.GetProofWindowCloseHeight(&sharedParams, sessionEndHeight)
	sdkCtx := cosmostypes.UnwrapSDKContext(ctx).WithBlockHeight(blockHeight)
	settledResult, expiredResult, err := s.keepers.SettlePendingClaims(sdkCtx)
	require.NoError(t, err)

	// Validate claim settlement results
	require.Equal(t, uint64(0), settledResult.NumClaims) // 0 claims settled
	require.Equal(t, uint64(1), expiredResult.NumClaims) // 1 claim expired

	// Validate that no claims remain.
	claims := s.keepers.GetAllClaims(ctx)
	require.Len(t, claims, 0)

	// Confirm an expiration event was emitted
	events := sdkCtx.EventManager().Events()
	require.Len(t, events, 5) // minting, burning, settling, etc..
	expectedEvents := testutilevents.FilterEvents[*tokenomicstypes.EventClaimExpired](t, events, "poktroll.tokenomics.EventClaimExpired")
	require.Len(t, expectedEvents, 1)

	// Validate the event
	expectedEvent := expectedEvents[0]
	require.Equal(t, tokenomicstypes.ClaimExpirationReason_PROOF_MISSING, expectedEvent.GetExpirationReason())
	require.Equal(t, s.numRelays, expectedEvent.GetNumRelays())
}

func (s *TestSuite) TestSettlePendingClaims_ClaimSettled_ProofRequiredAndProvided_ViaThreshold() {
	// Retrieve default values
	t := s.T()
	ctx := s.ctx
	sharedParams := s.keepers.SharedKeeper.GetParams(ctx)

	// Retrieve the number of compute units in the claim
	numComputeUnits, err := s.claim.GetNumComputeUnits()
	require.NoError(t, err)

	// Set the proof parameters such that s.claim requires a proof because:
	// - proof_request_probability is 0%
	// - proof_requirement_threshold is below the claim (i.e. claim is above threshold)
	err = s.keepers.ProofKeeper.SetParams(ctx, prooftypes.Params{
		ProofRequestProbability:   0,
		ProofRequirementThreshold: uint64(numComputeUnits - 1), // -1 to push threshold below s.claim's compute units
	})
	require.NoError(t, err)

	// Upsert the claim & proof
	s.keepers.UpsertClaim(ctx, s.claim)
	s.keepers.UpsertProof(ctx, s.proof)

	// Settle pending claims after proof window closes
	// Expectation: All (1) claims should be claimed.
	// NB: proofs should be rejected when the current height equals the proof window close height.
	sessionEndHeight := s.claim.SessionHeader.SessionEndBlockHeight
	blockHeight := shared.GetProofWindowCloseHeight(&sharedParams, sessionEndHeight)
	sdkCtx := cosmostypes.UnwrapSDKContext(ctx).WithBlockHeight(blockHeight)
	settledResult, expiredResult, err := s.keepers.SettlePendingClaims(sdkCtx)
	require.NoError(t, err)

	// Validate claim settlement results
	require.Equal(t, uint64(1), settledResult.NumClaims) // 1 claim settled
	require.Equal(t, uint64(0), expiredResult.NumClaims) // 0 claims expired

	// Validate that no claims remain.
	claims := s.keepers.GetAllClaims(ctx)
	require.Len(t, claims, 0)

	// Confirm an settlement event was emitted
	events := sdkCtx.EventManager().Events()
	expectedEvents := testutilevents.FilterEvents[*tokenomicstypes.EventClaimSettled](t, events, "poktroll.tokenomics.EventClaimSettled")
	require.Len(t, expectedEvents, 1)

	// Validate the event
	expectedEvent := expectedEvents[0]
	require.Equal(t, prooftypes.ProofRequirementReason_THRESHOLD, expectedEvent.GetProofRequirement())
	require.Equal(t, s.numRelays, expectedEvent.GetNumRelays())
}

func (s *TestSuite) TestSettlePendingClaims_ClaimExpired_ProofRequired_InvalidOneProvided() {
	// Retrieve default values
	t := s.T()
	ctx := s.ctx
	sharedParams := s.keepers.SharedKeeper.GetParams(ctx)

	// Set the proof parameters such that s.claim DOES NOT require a proof because:
	// - proof_request_probability is 100%
	err := s.keepers.ProofKeeper.SetParams(ctx, prooftypes.Params{
		ProofRequestProbability: 1,
	})
	require.NoError(t, err)

	// Create a claim that requires a proof and an invalid proof
	proof := s.proof
	proof.ClosestMerkleProof = []byte("invalid_proof")

	// Upsert the proof & claim
	s.keepers.UpsertClaim(ctx, s.claim)
	s.keepers.UpsertProof(ctx, proof)

	// Settle pending claims after proof window closes
	// Expectation: All (1) claims should be expired.
	// NB: proofs should be rejected when the current height equals the proof window close height.
	sessionEndHeight := s.claim.SessionHeader.SessionEndBlockHeight
	blockHeight := shared.GetProofWindowCloseHeight(&sharedParams, sessionEndHeight)
	sdkCtx := cosmostypes.UnwrapSDKContext(ctx).WithBlockHeight(blockHeight)
	settledResult, expiredResult, err := s.keepers.SettlePendingClaims(sdkCtx)
	require.NoError(t, err)

	// Validate claim settlement results
	require.Equal(t, uint64(0), settledResult.NumClaims) // 0 claims settled
	require.Equal(t, uint64(1), expiredResult.NumClaims) // 1 claim expired

	// Validate that no claims remain.
	claims := s.keepers.GetAllClaims(ctx)
	require.Len(t, claims, 0)

	// Validate that no proofs remain.
	proofs := s.keepers.GetAllProofs(ctx)
	require.Len(t, proofs, 0)

	// Confirm an expiration event was emitted
	events := sdkCtx.EventManager().Events()
	require.Len(t, events, 5) // minting, burning, settling, etc..
	expectedEvents := testutilevents.FilterEvents[*tokenomicstypes.EventClaimExpired](t, events, "poktroll.tokenomics.EventClaimExpired")
	require.Len(t, expectedEvents, 1)

	// Validate the event
	expectedEvent := expectedEvents[0]
	require.Equal(t, tokenomicstypes.ClaimExpirationReason_PROOF_INVALID, expectedEvent.GetExpirationReason())
	require.Equal(t, s.numRelays, expectedEvent.GetNumRelays())
}

func (s *TestSuite) TestClaimSettlement_ClaimSettled_ProofRequiredAndProvided_ViaProbability() {
	// Retrieve default values
	t := s.T()
	ctx := s.ctx
	sharedParams := s.keepers.SharedKeeper.GetParams(ctx)

	// Retrieve the number of compute units in the claim
	numComputeUnits, err := s.claim.GetNumComputeUnits()
	require.NoError(t, err)

	// Set the proof parameters such that s.claim requires a proof because:
	// - proof_request_probability is 100%
	// - proof_requirement_threshold is 0, should not matter
	err = s.keepers.ProofKeeper.SetParams(ctx, prooftypes.Params{
		ProofRequestProbability:   1,
		ProofRequirementThreshold: numComputeUnits + 1, // +1 so its not required via probability
	})
	require.NoError(t, err)

	// Upsert the claim & proof
	s.keepers.UpsertClaim(ctx, s.claim)
	s.keepers.UpsertProof(ctx, s.proof)

	// Settle pending claims after proof window closes
	// Expectation: All (1) claims should be claimed.
	// NB: proof window has definitely closed at this point
	sessionEndHeight := s.claim.SessionHeader.SessionEndBlockHeight
	blockHeight := shared.GetProofWindowCloseHeight(&sharedParams, sessionEndHeight)
	sdkCtx := cosmostypes.UnwrapSDKContext(ctx).WithBlockHeight(blockHeight)
	settledResult, expiredResult, err := s.keepers.SettlePendingClaims(sdkCtx)
	require.NoError(t, err)

	// Validate claim settlement results
	require.Equal(t, uint64(1), settledResult.NumClaims) // 1 claim settled
	require.Equal(t, uint64(0), expiredResult.NumClaims) // 0 claims expired

	// Validate that no claims remain.
	claims := s.keepers.GetAllClaims(ctx)
	require.Len(t, claims, 0)

	// Confirm an settlement event was emitted
	events := sdkCtx.EventManager().Events()
	expectedEvents := testutilevents.FilterEvents[*tokenomicstypes.EventClaimSettled](t, events, "poktroll.tokenomics.EventClaimSettled")
	require.Len(t, expectedEvents, 1)

	// Validate the settlement event
	expectedEvent := expectedEvents[0]
	require.Equal(t, prooftypes.ProofRequirementReason_PROBABILISTIC, expectedEvent.GetProofRequirement())
	require.Equal(t, s.numRelays, expectedEvent.GetNumRelays())
}

func (s *TestSuite) TestSettlePendingClaims_Settles_WhenAProofIsNotRequired() {
	// Retrieve default values
	t := s.T()
	ctx := s.ctx
	sharedParams := s.keepers.SharedKeeper.GetParams(ctx)

	// Retrieve the number of compute units in the claim
	numComputeUnits, err := s.claim.GetNumComputeUnits()
	require.NoError(t, err)

	// Set the proof parameters such that s.claim DOES NOT require a proof because:
	// - proof_request_probability is 0% AND
	// - proof_requirement_threshold exceeds s.claim's compute units
	err = s.keepers.ProofKeeper.SetParams(ctx, prooftypes.Params{
		ProofRequestProbability:   0,
		ProofRequirementThreshold: numComputeUnits + 1, // +1 to push threshold above s.claim's compute units
	})
	require.NoError(t, err)

	// Upsert the claim only (not the proof)
	s.keepers.UpsertClaim(ctx, s.claim)

	// Settle pending claims after proof window closes
	// Expectation: All (1) claims should be claimed.
	// NB: proofs should be rejected when the current height equals the proof window close height.
	sessionEndHeight := s.claim.SessionHeader.SessionEndBlockHeight
	blockHeight := shared.GetProofWindowCloseHeight(&sharedParams, sessionEndHeight)
	sdkCtx := cosmostypes.UnwrapSDKContext(ctx).WithBlockHeight(blockHeight)
	settledResult, expiredResult, err := s.keepers.SettlePendingClaims(sdkCtx)
	require.NoError(t, err)

	// Check that one claim was settled.
	require.Equal(t, uint64(1), settledResult.NumClaims) // 1 claim settled
	require.Equal(t, uint64(0), expiredResult.NumClaims) // 0 claims expired

	// Validate that no claims remain.
	claims := s.keepers.GetAllClaims(ctx)
	require.Len(t, claims, 0)

	// Confirm a settlement event was emitted
	events := sdkCtx.EventManager().Events()
	expectedEvents := testutilevents.FilterEvents[*tokenomicstypes.EventClaimSettled](t, events, "poktroll.tokenomics.EventClaimSettled")
	require.Len(t, expectedEvents, 1)

	// Validate the settlement event
	expectedEvent := expectedEvents[0]
	require.Equal(t, prooftypes.ProofRequirementReason_NOT_REQUIRED.String(), expectedEvent.GetProofRequirement().String())
	require.Equal(t, s.numRelays, expectedEvent.GetNumRelays())
}

func (s *TestSuite) TestSettlePendingClaims_DoesNotSettle_BeforeProofWindowCloses() {
	s.T().Skip("TODO_TEST: Implement that a claim remains unsettled before the proof window closes")
}

func (s *TestSuite) TestSettlePendingClaims_DoesNotSettle_IfProofIsInvalid() {
	s.T().Skip("TODO_TEST: Implement that a claim remains unsettled before the proof window closes")
}

func (s *TestSuite) TestSettlePendingClaims_DoesNotSettle_IfProofIsRequiredButMissing() {
	s.T().Skip("TODO_TEST: Implement that a claim remains unsettled before the proof window closes")
}

func (s *TestSuite) TestSettlePendingClaims_MultipleClaimsSettle_WithMultipleApplicationsAndSuppliers() {
	s.T().Skip("TODO_TEST: Implement that multiple claims settle at once when different sessions have overlapping applications and suppliers")
}

func (s *TestSuite) TestSettlePendingClaims_ClaimPendingAfterSettlement() {
	// Retrieve default values
	t := s.T()
	ctx := s.ctx
	sdkCtx := cosmostypes.UnwrapSDKContext(ctx)
	sharedParams := s.keepers.SharedKeeper.GetParams(ctx)

	// Retrieve the number of compute units in the claim
	numComputeUnits, err := s.claim.GetNumComputeUnits()
	require.NoError(t, err)

	// Set the proof parameters such that s.claim DOES NOT require a proof
	// because the proof_request_probability is 0% and the proof_request_threshold
	// is greater than the claims' compute units.
	err = s.keepers.ProofKeeper.SetParams(ctx, prooftypes.Params{
		ProofRequestProbability:   0,
		ProofRequirementThreshold: numComputeUnits + 1, // +1 to push threshold above s.claim's compute units
	})
	require.NoError(t, err)

	// 0. Add the claims & verify they exists
	sessionOneClaim := s.claim
	s.keepers.UpsertClaim(ctx, sessionOneClaim)

	sessionOneEndHeight := sessionOneClaim.GetSessionHeader().GetSessionEndBlockHeight()

	// Add a second claim with a session header corresponding to the next session.
	sessionTwoClaim := testutilproof.BaseClaim(
		sessionOneClaim.GetSessionHeader().GetService().Id,
		sessionOneClaim.GetSessionHeader().GetApplicationAddress(),
<<<<<<< HEAD
		sessionOneClaim.GetSupplierOperatorAddress(),
		s.expectedComputeUnits,
		sessionOneClaim.GetSessionHeader().GetService().Id,
=======
		sessionOneClaim.GetSupplierAddress(),
		s.numRelays,
>>>>>>> 85d84ec3
	)

	sessionOneProofWindowCloseHeight := shared.GetProofWindowCloseHeight(&sharedParams, sessionOneEndHeight)
	sessionTwoStartHeight := shared.GetSessionStartHeight(&sharedParams, sessionOneProofWindowCloseHeight+1)
	sessionTwoProofWindowCloseHeight := shared.GetProofWindowCloseHeight(&sharedParams, sessionTwoStartHeight)

	sessionTwoClaim.SessionHeader = &sessiontypes.SessionHeader{
		ApplicationAddress:      sessionOneClaim.GetSessionHeader().GetApplicationAddress(),
		Service:                 s.claim.GetSessionHeader().GetService(),
		SessionId:               "session_two_id",
		SessionStartBlockHeight: sessionTwoStartHeight,
		SessionEndBlockHeight:   shared.GetSessionEndHeight(&sharedParams, sessionTwoStartHeight),
	}
	s.keepers.UpsertClaim(ctx, sessionTwoClaim)

	claims := s.keepers.GetAllClaims(ctx)
	s.Require().Equalf(2, len(claims), "expected %d claims, got %d", 2, len(claims))

	// 1. Settle pending claims while the session is still active.
	// Expectations: No claims should be settled because the session is still ongoing
	blockHeight := shared.GetProofWindowCloseHeight(&sharedParams, sessionOneEndHeight)
	sdkCtx = sdkCtx.WithBlockHeight(blockHeight)
	settledResult, expiredResult, err := s.keepers.SettlePendingClaims(sdkCtx)
	require.NoError(t, err)

	// Check that one claim was settled.
	require.Equal(t, uint64(1), settledResult.NumClaims)

	// Validate that no claims expired.
	require.Equal(t, uint64(0), expiredResult.NumClaims)

	// Validate that one claim still remains.
	claims = s.keepers.GetAllClaims(ctx)
	require.Len(t, claims, 1)

	// Calculate a block height which is within session two's proof window.
	blockHeight = (sessionTwoProofWindowCloseHeight - sessionTwoStartHeight) / 2

	// 2. Settle pending claims just after the session ended.
	// Expectations: Claims should not be settled because the proof window hasn't closed yet.
	sdkCtx = sdkCtx.WithBlockHeight(blockHeight)
	settledResult, expiredResult, err = s.keepers.SettlePendingClaims(sdkCtx)
	require.NoError(t, err)

	// Check that no claims were settled or expired.
	require.Equal(t, uint64(0), settledResult.NumClaims)
	require.Equal(t, uint64(0), expiredResult.NumClaims)

	// Validate that the claim still exists
	claims = s.keepers.GetAllClaims(ctx)
	require.Len(t, claims, 1)
}<|MERGE_RESOLUTION|>--- conflicted
+++ resolved
@@ -74,13 +74,8 @@
 
 	// Create accounts in the account keeper with corresponding keys in the keyring
 	// // for the applications and suppliers used in the tests.
-<<<<<<< HEAD
-	supplierOperatorAddr := testkeyring.CreateOnChainAccount(
-		s.ctx, t,
-=======
-	supplierAddr := testkeyring.CreateOnChainAccount(
+	supplierOwnerAddr := testkeyring.CreateOnChainAccount(
 		sdkCtx, t,
->>>>>>> 85d84ec3
 		"supplier",
 		keyRing,
 		s.keepers.AccountKeeper,
@@ -103,17 +98,10 @@
 
 	supplierStake := types.NewCoin("upokt", math.NewInt(1000000))
 	supplier := sharedtypes.Supplier{
-<<<<<<< HEAD
-		OwnerAddress:    supplierOperatorAddr,
-		OperatorAddress: supplierOperatorAddr,
+		OwnerAddress:    supplierOwnerAddr,
+		OperatorAddress: supplierOwnerAddr,
 		Stake:           &supplierStake,
-		Services:        []*sharedtypes.SupplierServiceConfig{{Service: service}},
-=======
-		OwnerAddress: supplierAddr,
-		Address:      supplierAddr,
-		Stake:        &supplierStake,
-		Services:     []*sharedtypes.SupplierServiceConfig{{Service: &service}},
->>>>>>> 85d84ec3
+		Services:        []*sharedtypes.SupplierServiceConfig{{Service: &service}},
 	}
 	s.keepers.SetSupplier(s.ctx, supplier)
 
@@ -149,15 +137,9 @@
 	// Construct a valid session tree with 10 relays.
 	s.numRelays = uint64(10)
 	sessionTree := testtree.NewFilledSessionTree(
-<<<<<<< HEAD
-		s.ctx, t,
-		numRelays,
-		"supplier", supplierOperatorAddr,
-=======
 		sdkCtx, t,
 		s.numRelays, service.ComputeUnitsPerRelay,
-		"supplier", supplierAddr,
->>>>>>> 85d84ec3
+		"supplier", supplierOwnerAddr,
 		sessionHeader, sessionHeader, sessionHeader,
 		keyRing,
 		ringClient,
@@ -172,7 +154,7 @@
 		&sharedParams,
 		sessionHeader.GetSessionEndBlockHeight(),
 		blockHeaderHash,
-		supplierOperatorAddr,
+		supplierOwnerAddr,
 	)
 	sdkCtx = sdkCtx.WithBlockHeight(claimMsgHeight).WithHeaderHash(blockHeaderHash)
 	s.ctx = sdkCtx
@@ -181,8 +163,8 @@
 	require.NoError(t, err)
 
 	// Prepare a claim that can be inserted
-	s.claim = *testtree.NewClaim(t, supplierOperatorAddr, sessionHeader, merkleRootBz)
-	s.proof = *testtree.NewProof(t, supplierOperatorAddr, sessionHeader, sessionTree, expectedMerkleProofPath)
+	s.claim = *testtree.NewClaim(t, supplierOwnerAddr, sessionHeader, merkleRootBz)
+	s.proof = *testtree.NewProof(t, supplierOwnerAddr, sessionHeader, sessionTree, expectedMerkleProofPath)
 }
 
 // TestSettleExpiringClaimsSuite tests the claim settlement process.
@@ -543,14 +525,8 @@
 	sessionTwoClaim := testutilproof.BaseClaim(
 		sessionOneClaim.GetSessionHeader().GetService().Id,
 		sessionOneClaim.GetSessionHeader().GetApplicationAddress(),
-<<<<<<< HEAD
 		sessionOneClaim.GetSupplierOperatorAddress(),
-		s.expectedComputeUnits,
-		sessionOneClaim.GetSessionHeader().GetService().Id,
-=======
-		sessionOneClaim.GetSupplierAddress(),
 		s.numRelays,
->>>>>>> 85d84ec3
 	)
 
 	sessionOneProofWindowCloseHeight := shared.GetProofWindowCloseHeight(&sharedParams, sessionOneEndHeight)
