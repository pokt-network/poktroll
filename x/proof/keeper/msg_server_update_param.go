package keeper

import (
	"context"

	"github.com/pokt-network/poktroll/x/proof/types"
)

// UpdateParam updates a single parameter in the proof module and returns
// all active parameters.
func (k msgServer) UpdateParam(
	ctx context.Context,
	msg *types.MsgUpdateParam,
) (*types.MsgUpdateParamResponse, error) {
	if err := msg.ValidateBasic(); err != nil {
		return nil, err
	}

	if k.GetAuthority() != msg.Authority {
		return nil, types.ErrProofInvalidSigner.Wrapf("invalid authority; expected %s, got %s", k.GetAuthority(), msg.Authority)
	}

	params := k.GetParams(ctx)

	switch msg.Name {
<<<<<<< HEAD
=======
	case types.ParamRelayDifficultyTargetHash:
		value, ok := msg.AsType.(*types.MsgUpdateParam_AsBytes)
		if !ok {
			return nil, types.ErrProofParamInvalid.Wrapf("unsupported value type for %s param: %T", msg.Name, msg.AsType)
		}

		params.RelayDifficultyTargetHash = value.AsBytes
>>>>>>> 05a8ffed
	case types.ParamProofRequestProbability:
		value, ok := msg.AsType.(*types.MsgUpdateParam_AsFloat)
		if !ok {
			return nil, types.ErrProofParamInvalid.Wrapf("unsupported value type for %s param: %T", msg.Name, msg.AsType)
		}

		params.ProofRequestProbability = value.AsFloat
	case types.ParamProofRequirementThreshold:
		value, ok := msg.AsType.(*types.MsgUpdateParam_AsCoin)
		if !ok {
			return nil, types.ErrProofParamInvalid.Wrapf("unsupported value type for %s param: %T", msg.Name, msg.AsType)
		}

		params.ProofRequirementThreshold = value.AsCoin
	case types.ParamProofMissingPenalty:
		value, ok := msg.AsType.(*types.MsgUpdateParam_AsCoin)
		if !ok {
			return nil, types.ErrProofParamInvalid.Wrapf("unsupported value type for %s param: %T", msg.Name, msg.AsType)
		}

		params.ProofMissingPenalty = value.AsCoin
	case types.ParamProofSubmissionFee:
		value, ok := msg.AsType.(*types.MsgUpdateParam_AsCoin)
		if !ok {
			return nil, types.ErrProofParamInvalid.Wrapf("unsupported value type for %s param: %T", msg.Name, msg.AsType)
		}

		params.ProofSubmissionFee = value.AsCoin
	default:
		return nil, types.ErrProofParamInvalid.Wrapf("unsupported param %q", msg.Name)
	}

	if err := params.ValidateBasic(); err != nil {
		return nil, err
	}

	if err := k.SetParams(ctx, params); err != nil {
		return nil, err
	}

	updatedParams := k.GetParams(ctx)
	return &types.MsgUpdateParamResponse{
		Params: &updatedParams,
	}, nil
}<|MERGE_RESOLUTION|>--- conflicted
+++ resolved
@@ -23,16 +23,6 @@
 	params := k.GetParams(ctx)
 
 	switch msg.Name {
-<<<<<<< HEAD
-=======
-	case types.ParamRelayDifficultyTargetHash:
-		value, ok := msg.AsType.(*types.MsgUpdateParam_AsBytes)
-		if !ok {
-			return nil, types.ErrProofParamInvalid.Wrapf("unsupported value type for %s param: %T", msg.Name, msg.AsType)
-		}
-
-		params.RelayDifficultyTargetHash = value.AsBytes
->>>>>>> 05a8ffed
 	case types.ParamProofRequestProbability:
 		value, ok := msg.AsType.(*types.MsgUpdateParam_AsFloat)
 		if !ok {
