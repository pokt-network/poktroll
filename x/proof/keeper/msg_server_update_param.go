package keeper

import (
	"context"
	"encoding/hex"
	"fmt"

	"google.golang.org/grpc/codes"
	"google.golang.org/grpc/status"

	"github.com/pokt-network/poktroll/x/proof/types"
)

// UpdateParam updates a single parameter in the proof module and returns
// all active parameters.
func (k msgServer) UpdateParam(
	ctx context.Context,
	msg *types.MsgUpdateParam,
) (*types.MsgUpdateParamResponse, error) {
	logger := k.logger.With(
		"method", "UpdateParam",
		"param_name", msg.Name,
	)

	if err := msg.ValidateBasic(); err != nil {
		return nil, status.Error(codes.InvalidArgument, err.Error())
	}

	if k.GetAuthority() != msg.Authority {
		return nil, status.Error(
			codes.InvalidArgument,
			types.ErrProofInvalidSigner.Wrapf(
				"invalid authority; expected %s, got %s",
				k.GetAuthority(), msg.Authority,
			).Error(),
		)
	}

	params := k.GetParams(ctx)

	switch msg.Name {
<<<<<<< HEAD
	case types.ParamRelayDifficultyTargetHash:
		logger = logger.With("param_value", hex.EncodeToString(msg.GetAsBytes()))
		params.RelayDifficultyTargetHash = msg.GetAsBytes()
=======
>>>>>>> fcaef74d
	case types.ParamProofRequestProbability:
		logger = logger.With("param_value", msg.GetAsFloat())
		params.ProofRequestProbability = msg.GetAsFloat()
	case types.ParamProofRequirementThreshold:
		logger = logger.With("param_value", msg.GetAsCoin())
		params.ProofRequirementThreshold = msg.GetAsCoin()
	case types.ParamProofMissingPenalty:
		logger = logger.With("param_value", msg.GetAsCoin())
		params.ProofMissingPenalty = msg.GetAsCoin()
	case types.ParamProofSubmissionFee:
		logger = logger.With("param_value", msg.GetAsCoin())
		params.ProofSubmissionFee = msg.GetAsCoin()
	default:
		return nil, status.Error(
			codes.InvalidArgument,
			types.ErrProofParamInvalid.Wrapf("unsupported param %q", msg.Name).Error(),
		)
	}

	if err := params.ValidateBasic(); err != nil {
		return nil, status.Error(codes.InvalidArgument, err.Error())
	}

	if err := k.SetParams(ctx, params); err != nil {
		err = fmt.Errorf("unable to set params: %w", err)
		logger.Error(fmt.Sprintf("ERROR: %s", err))
		return nil, status.Error(codes.Internal, err.Error())
	}

	updatedParams := k.GetParams(ctx)

	return &types.MsgUpdateParamResponse{
		Params: &updatedParams,
	}, nil
}<|MERGE_RESOLUTION|>--- conflicted
+++ resolved
@@ -2,7 +2,6 @@
 
 import (
 	"context"
-	"encoding/hex"
 	"fmt"
 
 	"google.golang.org/grpc/codes"
@@ -39,12 +38,6 @@
 	params := k.GetParams(ctx)
 
 	switch msg.Name {
-<<<<<<< HEAD
-	case types.ParamRelayDifficultyTargetHash:
-		logger = logger.With("param_value", hex.EncodeToString(msg.GetAsBytes()))
-		params.RelayDifficultyTargetHash = msg.GetAsBytes()
-=======
->>>>>>> fcaef74d
 	case types.ParamProofRequestProbability:
 		logger = logger.With("param_value", msg.GetAsFloat())
 		params.ProofRequestProbability = msg.GetAsFloat()
