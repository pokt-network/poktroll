package keeper_test

import (
	"testing"

	"github.com/stretchr/testify/require"

	"github.com/pokt-network/poktroll/x/proof/types"
)

func TestMsgUpdateParams(t *testing.T) {
	k, ms, ctx := setupMsgServer(t)
	params := types.DefaultParams()
	require.NoError(t, k.SetParams(ctx, params))

	// default params
	tests := []struct {
		desc           string
		params         *types.MsgUpdateParams
		shouldError    bool
		expectedErrMsg string
	}{
		{
			desc: "invalid: authority address invalid",
			params: &types.MsgUpdateParams{
				Authority: "invalid",
				Params:    params,
			},
			shouldError:    true,
			expectedErrMsg: "invalid authority",
		},
		{
			desc: "invalid: send empty params",
			params: &types.MsgUpdateParams{
				Authority: k.GetAuthority(),
				Params:    types.Params{},
			},
			shouldError: true,
		},
		{
			desc: "valid: send minimal params",
			params: &types.MsgUpdateParams{
				Authority: k.GetAuthority(),
				Params: types.Params{
					ProofMissingPenalty:       &types.DefaultProofMissingPenalty,
<<<<<<< HEAD
					ProofSubmissionFee:        &types.DefaultProofSubmissionFee,
=======
					ProofSubmissionFee:        &types.MinProofSubmissionFee,
>>>>>>> 33efad8d
					RelayDifficultyTargetHash: types.DefaultRelayDifficultyTargetHash,
				},
			},
			shouldError: false,
		},
		{
			desc: "valid: send default params",
			params: &types.MsgUpdateParams{
				Authority: k.GetAuthority(),
				Params:    params,
			},
			shouldError: false,
		},
	}

	for _, test := range tests {
		t.Run(test.desc, func(t *testing.T) {
			_, err := ms.UpdateParams(ctx, test.params)

			if test.shouldError {
				require.Error(t, err)
				require.Contains(t, err.Error(), test.expectedErrMsg)
			} else {
				require.NoError(t, err)
			}
		})
	}
}<|MERGE_RESOLUTION|>--- conflicted
+++ resolved
@@ -43,11 +43,7 @@
 				Authority: k.GetAuthority(),
 				Params: types.Params{
 					ProofMissingPenalty:       &types.DefaultProofMissingPenalty,
-<<<<<<< HEAD
-					ProofSubmissionFee:        &types.DefaultProofSubmissionFee,
-=======
 					ProofSubmissionFee:        &types.MinProofSubmissionFee,
->>>>>>> 33efad8d
 					RelayDifficultyTargetHash: types.DefaultRelayDifficultyTargetHash,
 				},
 			},
