package keeper_test

import (
	"context"
	"fmt"
	"strconv"
	"testing"

	"github.com/stretchr/testify/require"

	keepertest "github.com/pokt-network/poktroll/testutil/keeper"
	"github.com/pokt-network/poktroll/testutil/nullify"
	"github.com/pokt-network/poktroll/testutil/sample"
	testsession "github.com/pokt-network/poktroll/testutil/session"
	"github.com/pokt-network/poktroll/x/proof/keeper"
	"github.com/pokt-network/poktroll/x/proof/types"
	sessiontypes "github.com/pokt-network/poktroll/x/session/types"
	sharedtypes "github.com/pokt-network/poktroll/x/shared/types"
)

const (
	testServiceId = "svc1"
	testSessionId = "mock_session_id"
)

// Prevent strconv unused error
var _ = strconv.IntSize

func createNProofs(keeper keeper.Keeper, ctx context.Context, n int) []types.Proof {
	proofs := make([]types.Proof, n)

	for i := range proofs {
		proofs[i] = types.Proof{
			SupplierAddress: sample.AccAddress(),
			SessionHeader: &sessiontypes.SessionHeader{
				ApplicationAddress:      sample.AccAddress(),
				Service:                 &sharedtypes.Service{Id: testServiceId},
				SessionId:               fmt.Sprintf("session-%d", i),
				SessionStartBlockHeight: 1,
<<<<<<< HEAD
				SessionEndBlockHeight:   testsession.GetDefaultSessionEndHeight(1),
=======
				SessionEndBlockHeight:   shared.GetSessionEndHeightWithDefaultParams(1),
>>>>>>> 36614d57
			},
			ClosestMerkleProof: nil,
		}

		keeper.UpsertProof(ctx, proofs[i])
	}

	return proofs
}

func TestProofGet(t *testing.T) {
	keeper, ctx := keepertest.ProofKeeper(t)
	proofs := createNProofs(keeper, ctx, 10)

	for _, proof := range proofs {
		foundProof, isProofFound := keeper.GetProof(
			ctx,
			proof.GetSessionHeader().GetSessionId(),
			proof.GetSupplierAddress(),
		)
		require.True(t, isProofFound)
		require.Equal(t,
			nullify.Fill(&proof),
			nullify.Fill(&foundProof),
		)
	}
}
func TestProofRemove(t *testing.T) {
	keeper, ctx := keepertest.ProofKeeper(t)
	proofs := createNProofs(keeper, ctx, 10)
	for _, proof := range proofs {
		sessionId := proof.GetSessionHeader().GetSessionId()
		keeper.RemoveProof(ctx, sessionId, proof.GetSupplierAddress())
		_, isProofFound := keeper.GetProof(ctx, sessionId, proof.GetSupplierAddress())
		require.False(t, isProofFound)
	}
}

func TestProofGetAll(t *testing.T) {
	keeper, ctx := keepertest.ProofKeeper(t)
	proofs := createNProofs(keeper, ctx, 10)
	require.ElementsMatch(t,
		nullify.Fill(proofs),
		nullify.Fill(keeper.GetAllProofs(ctx)),
	)
}<|MERGE_RESOLUTION|>--- conflicted
+++ resolved
@@ -37,11 +37,7 @@
 				Service:                 &sharedtypes.Service{Id: testServiceId},
 				SessionId:               fmt.Sprintf("session-%d", i),
 				SessionStartBlockHeight: 1,
-<<<<<<< HEAD
-				SessionEndBlockHeight:   testsession.GetDefaultSessionEndHeight(1),
-=======
-				SessionEndBlockHeight:   shared.GetSessionEndHeightWithDefaultParams(1),
->>>>>>> 36614d57
+				SessionEndBlockHeight:   testsession.GetSessionEndHeightWithDefaultParams(1),
 			},
 			ClosestMerkleProof: nil,
 		}
