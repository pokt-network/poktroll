--- conflicted
+++ resolved
@@ -30,7 +30,7 @@
 // TODO_TECHDEBT(@bryanchriswhite): Simplify this file; https://github.com/pokt-network/poktroll/pull/417#pullrequestreview-1958582600
 
 const (
-	supplierUid = "supplier"
+	supplierOperatorUid = "supplier"
 )
 
 var (
@@ -105,7 +105,7 @@
 			// keyring for the application and supplier.
 			supplierOperatorAddr := testkeyring.CreateOnChainAccount(
 				ctx, t,
-				supplierUid,
+				supplierOperatorUid,
 				keyRing,
 				keepers,
 				preGeneratedAccts,
@@ -150,13 +150,8 @@
 			numComputeUnits := numRelays * service.ComputeUnitsPerRelay
 			sessionTree := testtree.NewFilledSessionTree(
 				ctx, t,
-<<<<<<< HEAD
-				expectedNumRelays,
-				supplierUid, supplierOperatorAddr,
-=======
 				numRelays, service.ComputeUnitsPerRelay,
-				supplierUid, supplierAddr,
->>>>>>> 85d84ec3
+				supplierOperatorUid, supplierOperatorAddr,
 				sessionHeader, sessionHeader, sessionHeader,
 				keyRing,
 				ringClient,
@@ -262,7 +257,7 @@
 	// Create accounts in the account keeper with corresponding keys in the keyring for the application and supplier.
 	supplierOperatorAddr := testkeyring.CreateOnChainAccount(
 		ctx, t,
-		supplierUid,
+		supplierOperatorUid,
 		keyRing,
 		keepers,
 		preGeneratedAccts,
@@ -306,13 +301,8 @@
 	numRelays := uint64(5)
 	sessionTree := testtree.NewFilledSessionTree(
 		ctx, t,
-<<<<<<< HEAD
-		numRelays,
-		supplierUid, supplierOperatorAddr,
-=======
 		numRelays, service.ComputeUnitsPerRelay,
-		supplierUid, supplierAddr,
->>>>>>> 85d84ec3
+		supplierOperatorUid, supplierOperatorAddr,
 		sessionHeader, sessionHeader, sessionHeader,
 		keyRing,
 		ringClient,
@@ -436,7 +426,7 @@
 	// for the applications and suppliers used in the tests.
 	supplierOperatorAddr := testkeyring.CreateOnChainAccount(
 		ctx, t,
-		supplierUid,
+		supplierOperatorUid,
 		keyRing,
 		keepers,
 		preGeneratedAccts,
@@ -505,13 +495,8 @@
 	numRelays := uint64(5)
 	validSessionTree := testtree.NewFilledSessionTree(
 		ctx, t,
-<<<<<<< HEAD
-		numRelays,
-		supplierUid, supplierOperatorAddr,
-=======
 		numRelays, service.ComputeUnitsPerRelay,
-		supplierUid, supplierAddr,
->>>>>>> 85d84ec3
+		supplierOperatorUid, supplierOperatorAddr,
 		validSessionHeader, validSessionHeader, validSessionHeader,
 		keyRing,
 		ringClient,
