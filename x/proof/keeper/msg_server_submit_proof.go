--- conflicted
+++ resolved
@@ -40,16 +40,6 @@
 // SubmitProof is the server handler to submit and store a proof on-chain.
 // A proof that's stored on-chain is what leads to rewards (i.e. inflation)
 // downstream, making the series of checks a critical part of the protocol.
-<<<<<<< HEAD
-// TODO_BLOCKER: Prevent proof upserts after the tokenomics module has processes the respective session.
-func (k msgServer) SubmitProof(
-	ctx context.Context,
-	msg *types.MsgSubmitProof,
-) (*types.MsgSubmitProofResponse, error) {
-	isSuccessful := false
-	defer telemetry.EventSuccessCounter("submit_proof", func() bool { return isSuccessful })
-
-=======
 //
 // TODO_BLOCKER: Prevent proof upserts after the tokenomics module has processed
 // the respective session.
@@ -64,9 +54,11 @@
 	// This could be considered a feature (e.g. less state bloat against sybil attacks)
 	// or a bug (i.e. no mechanisms for slashing suppliers who submit false proofs).
 	// Revisit this prior to mainnet launch as to whether the business logic for settling sessions should be in EndBlocker or here.
->>>>>>> afe552cd
 	logger := k.Logger().With("method", "SubmitProof")
 	logger.Info("About to start submitting proof")
+
+	isSuccessful := false
+	defer telemetry.EventSuccessCounter("submit_proof", func() bool { return isSuccessful })
 
 	/*
 		TODO_DOCUMENT(@bryanchriswhite): Document these steps in proof
