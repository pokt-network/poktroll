--- conflicted
+++ resolved
@@ -4,10 +4,7 @@
 	"bytes"
 	"context"
 	"crypto/sha256"
-<<<<<<< HEAD
 	"fmt"
-=======
->>>>>>> 833e5400
 
 	"github.com/pokt-network/smt"
 	"google.golang.org/grpc/codes"
@@ -41,7 +38,6 @@
 // A proof that's stored on-chain is what leads to rewards (i.e. inflation)
 // downstream, making the series of checks a critical part of the protocol.
 // TODO_BLOCKER: Prevent proof upserts after the tokenomics module has processes the respective session.
-<<<<<<< HEAD
 // TODO_IN_THIS_PR_DISCUSS: Do we need to validate if the signature on the Proof message corresponds to the supplier before upserting?
 func (k msgServer) SubmitProof(ctx context.Context, msg *types.MsgSubmitProof) (*types.MsgSubmitProofResponse, error) {
 	// TODO_IN_THIS_PR_DISCUSS: A potential issue with doing proof validation inside
@@ -51,11 +47,6 @@
 	// Revisit this prior to mainnet launch as to whether the business logic for settling sessions should be in EndBlocker or here.
 	logger := k.Logger().With("method", "SubmitProof")
 	logger.Info("About to start submitting proof")
-=======
-func (k msgServer) SubmitProof(ctx context.Context, msg *types.MsgSubmitProof) (*types.MsgSubmitProofResponse, error) {
-	logger := k.Logger().With("method", "SubmitProof")
-	logger.Debug("about to start submitting proof")
->>>>>>> 833e5400
 
 	/*
 		TODO_DOCUMENT(@bryanchriswhite): Document these steps in proof
@@ -86,7 +77,6 @@
 		3. verify(claim.Root, proof.ClosestProof); verify the closest proof is correct
 	*/
 
-<<<<<<< HEAD
 	// Decomposing a few variables for easier access
 	sessionHeader := msg.GetSessionHeader()
 	supplierAddr := msg.GetSupplierAddress()
@@ -99,18 +89,13 @@
 
 	logger.Info("validated the submitProof message ")
 
-=======
->>>>>>> 833e5400
 	// Basic validation of the SubmitProof message.
 	if err := msg.ValidateBasic(); err != nil {
 		return nil, status.Error(codes.InvalidArgument, err.Error())
 	}
 
 	// Retrieve the supplier's public key.
-<<<<<<< HEAD
-=======
 	supplierAddr := msg.GetSupplierAddress()
->>>>>>> 833e5400
 	supplierPubKey, err := k.accountQuerier.GetPubKeyFromAddress(ctx, supplierAddr)
 	if err != nil {
 		return nil, status.Error(codes.FailedPrecondition, err.Error())
@@ -119,21 +104,13 @@
 	// Validate the session header.
 	if _, err := k.queryAndValidateSessionHeader(
 		ctx,
-<<<<<<< HEAD
 		sessionHeader,
-=======
-		msg.GetSessionHeader(),
->>>>>>> 833e5400
 		supplierAddr,
 	); err != nil {
 		return nil, status.Error(codes.InvalidArgument, err.Error())
 	}
-
-<<<<<<< HEAD
 	logger.Info("queried and validated the session header")
 
-=======
->>>>>>> 833e5400
 	// Unmarshal the closest merkle proof from the message.
 	sparseMerkleClosestProof := &smt.SparseMerkleClosestProof{}
 	if err := sparseMerkleClosestProof.Unmarshal(msg.GetProof()); err != nil {
@@ -153,16 +130,6 @@
 		)
 	}
 
-<<<<<<< HEAD
-=======
-	logger = logger.
-		With(
-			"session_id", msg.GetSessionHeader().GetSessionId(),
-			"session_end_height", msg.GetSessionHeader().GetSessionEndBlockHeight(),
-			"supplier", supplierAddr,
-		)
-
->>>>>>> 833e5400
 	// Basic validation of the relay request.
 	relayReq := relay.GetReq()
 	if err := relayReq.ValidateBasic(); err != nil {
@@ -174,7 +141,6 @@
 	relayRes := relay.GetRes()
 	if err := relayRes.ValidateBasic(); err != nil {
 		return nil, status.Error(codes.FailedPrecondition, err.Error())
-<<<<<<< HEAD
 	}
 	logger.Debug("successfully validated relay response")
 
@@ -235,86 +201,13 @@
 		SupplierAddress:    supplierAddr,
 		SessionHeader:      msg.GetSessionHeader(),
 		ClosestMerkleProof: msg.GetProof(),
-=======
->>>>>>> 833e5400
-	}
-	logger.Debug("successfully validated relay response")
-
-<<<<<<< HEAD
+	}
 	logger.Info(fmt.Sprintf("queried and validated the claim for session ID %s", sessionHeader.SessionId))
 
 	// TODO_BLOCKER: check if this proof already exists and return an appropriate error
 	// in any case where the supplier should no longer be able to update the given proof.
 	k.UpsertProof(ctx, proof)
 	logger.Debug("successfully upserted the proof")
-=======
-	// Verify that the relay request session header matches the proof session header.
-	if err := compareSessionHeaders(msg.GetSessionHeader(), relayReq.Meta.GetSessionHeader()); err != nil {
-		return nil, status.Error(codes.FailedPrecondition, err.Error())
-	}
-	logger.Debug("successfully compared relay request session header")
-
-	// Verify that the relay response session header matches the proof session header.
-	if err := compareSessionHeaders(msg.GetSessionHeader(), relayRes.Meta.GetSessionHeader()); err != nil {
-		return nil, status.Error(codes.FailedPrecondition, err.Error())
-	}
-	logger.Debug("successfully compared relay response session header")
-
-	// Verify the relay request's signature.
-	// TODO_TECHDEBT(@h5law): Fetch the correct ring for the session this relay is from.
-	if err := k.ringClient.VerifyRelayRequestSignature(ctx, relayReq); err != nil {
-		return nil, status.Error(codes.FailedPrecondition, err.Error())
-	}
-	logger.Debug("successfully verified relay request signature")
-
-	// Verify the relay response's signature.
-	if err := relayRes.VerifySupplierSignature(supplierPubKey); err != nil {
-		return nil, status.Error(codes.FailedPrecondition, err.Error())
-	}
-	logger.Debug("successfully verified relay response signature")
-
-	// Verify the relay difficulty is above the minimum required to earn rewards.
-	if err := validateMiningDifficulty(relayBz); err != nil {
-		return nil, status.Error(codes.FailedPrecondition, err.Error())
-	}
-	logger.Debug("successfully validated relay mining difficulty")
-
-	// Validate that path the proof is submitted for matches the expected one
-	// based on the pseudo-random on-chain data associated with the header.
-	if err := k.validateClosestPath(ctx, sparseMerkleClosestProof, msg.GetSessionHeader()); err != nil {
-		return nil, status.Error(codes.FailedPrecondition, err.Error())
-	}
-	logger.Debug("successfully validated proof path")
-
-	// Retrieve the corresponding claim for the proof submitted so it can be
-	// used in the proof validation below.
-	claim, err := k.queryAndValidateClaimForProof(ctx, msg)
-	if err != nil {
-		return nil, status.Error(codes.FailedPrecondition, err.Error())
-	}
-	logger.Debug("successfully retrieved and validated claim")
-
-	// Verify the proof's closest merkle proof.
-	if err := verifyClosestProof(sparseMerkleClosestProof, claim.GetRootHash()); err != nil {
-		return nil, status.Error(codes.FailedPrecondition, err.Error())
-	}
-	logger.Debug("successfully verified closest merkle proof")
-
-	// Construct and insert proof after all validation.
-	proof := types.Proof{
-		SupplierAddress:    supplierAddr,
-		SessionHeader:      msg.GetSessionHeader(),
-		ClosestMerkleProof: msg.GetProof(),
-	}
-
-	// TODO_BLOCKER: check if this proof already exists and return an appropriate error
-	// in any case where the supplier should no longer be able to update the given proof.
-	k.Keeper.UpsertProof(ctx, proof)
-
-	// TODO_UPNEXT(@Olshansk, #359): Call `tokenomics.SettleSessionAccounting()` here
-
-	logger.Debug("successfully submitted proof")
->>>>>>> 833e5400
 
 	return &types.MsgSubmitProofResponse{}, nil
 }
