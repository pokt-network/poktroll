package keeper

// TODO_TECHDEBT(@bryanchriswhite): Replace all logs in x/ from `.Info` to
// `.Debug` when the logger is replaced close to or after MainNet launch.
// Ref: https://github.com/pokt-network/poktroll/pull/448#discussion_r1549742985

import (
	"bytes"
	"context"
	"crypto/sha256"
	"fmt"
	"hash"

	"github.com/pokt-network/smt"
	"google.golang.org/grpc/codes"
	"google.golang.org/grpc/status"

	"github.com/pokt-network/poktroll/pkg/relayer/protocol"
	"github.com/pokt-network/poktroll/telemetry"
	"github.com/pokt-network/poktroll/x/proof/types"
	servicetypes "github.com/pokt-network/poktroll/x/service/types"
	sessiontypes "github.com/pokt-network/poktroll/x/session/types"
)

// SMT specification used for the proof verification.
var (
	hasher  hash.Hash
	SmtSpec smt.TrieSpec
)

func init() {
	// Use a spec that does not prehash values in the smst. This returns a nil value
	// hasher for the proof verification in order to to avoid hashing the value twice.
	hasher = sha256.New()
	SmtSpec = smt.NewTrieSpec(
		hasher, true,
		smt.WithValueHasher(nil),
	)
}

// SubmitProof is the server handler to submit and store a proof on-chain.
// A proof that's stored on-chain is what leads to rewards (i.e. inflation)
// downstream, making the series of checks a critical part of the protocol.
//
// TODO_BLOCKER(@bryanchriswhite): Prevent proof upserts after the tokenomics
// module has processed the respective session.
//
// Note: The entity sending the SubmitProof messages does not necessarily need
// to correspond to the supplier signing the proof. For example, a single entity
// could (theoretically) batch multiple proofs (signed by the corresponding supplier)
// into one transaction to save on transaction fees.
func (k msgServer) SubmitProof(ctx context.Context, msg *types.MsgSubmitProof) (*types.MsgSubmitProofResponse, error) {
	// TODO_MAINNET: A potential issue with doing proof validation inside
	// `SubmitProof` is that we will not be storing false proofs on-chain (e.g. for slashing purposes).
	// This could be considered a feature (e.g. less state bloat against sybil attacks)
	// or a bug (i.e. no mechanisms for slashing suppliers who submit false proofs).
	// Revisit this prior to mainnet launch as to whether the business logic for settling sessions should be in EndBlocker or here.
	logger := k.Logger().With("method", "SubmitProof")
	logger.Info("About to start submitting proof")

	isSuccessful := false
	defer telemetry.EventSuccessCounter(
		"submit_proof",
		telemetry.DefaultCounterFn,
		func() bool { return isSuccessful },
	)

	/*
		TODO_BLOCKER(@bryanchriswhite): Document these steps in proof
		verification, link to the doc for reference and delete the comments.

		## Actions (error if anything fails)
		1. Retrieve a fully hydrated `session` from on-chain store using `msg` metadata
		2. Retrieve a fully hydrated `claim` from on-chain store using `msg` metadata
		3. Retrieve `relay.Req` and `relay.Res` from deserializing `proof.ClosestValueHash`

		## Basic Validations (metadata only)
		1. proof.sessionId == claim.sessionId
		2. msg.supplier in session.suppliers
		3. relay.Req.signer == session.appAddr
		4. relay.Res.signer == msg.supplier

		## Msg distribution validation (governance based params)
		1. Validate Proof submission is not too early; governance-based param + pseudo-random variation
		2. Validate Proof submission is not too late; governance-based param + pseudo-random variation

		## Relay Signature validation
		1. verify(relay.Req.Signature, appRing)
		2. verify(relay.Res.Signature, supplier.pubKey)

		## Relay Mining validation
		1. verify(proof.path) is the expected path; pseudo-random variation using on-chain data
		2. verify(proof.ValueHash, expectedDifficulty); governance based
		3. verify(claim.Root, proof.ClosestProof); verify the closest proof is correct
	*/

	// Decomposing a few variables for easier access
	sessionHeader := msg.GetSessionHeader()
	supplierAddr := msg.GetSupplierAddress()

	// Helpers for logging the same metadata throughout this function calls
	logger = logger.With(
		"session_id", sessionHeader.GetSessionId(),
		"session_end_height", sessionHeader.GetSessionEndBlockHeight(),
		"supplier", supplierAddr)

	// Basic validation of the SubmitProof message.
	if err := msg.ValidateBasic(); err != nil {
		return nil, status.Error(codes.InvalidArgument, err.Error())
	}
	logger.Info("validated the submitProof message ")

	// Retrieve the supplier's public key.
	supplierPubKey, err := k.accountQuerier.GetPubKeyFromAddress(ctx, supplierAddr)
	if err != nil {
		return nil, status.Error(codes.FailedPrecondition, err.Error())
	}

	// Validate the session header.
	onChainSession, err := k.queryAndValidateSessionHeader(ctx, msg)
	if err != nil {
		return nil, status.Error(codes.InvalidArgument, err.Error())
	}
	logger.Info("queried and validated the session header")

	// Re-hydrate message session header with the on-chain session header.
	// This corrects for discrepancies between unvalidated fields in the session header
	// which can be derived from known values (e.g. session end height).
	msg.SessionHeader = onChainSession.GetHeader()

	// Validate proof message commit height is within the respective session's
	// proof submission window using the on-chain session header.
	if err := k.validateProofWindow(ctx, msg); err != nil {
		return nil, status.Error(codes.FailedPrecondition, err.Error())
	}

	// Unmarshal the closest merkle proof from the message.
	sparseMerkleClosestProof := &smt.SparseMerkleClosestProof{}
	if err := sparseMerkleClosestProof.Unmarshal(msg.GetProof()); err != nil {
		return nil, status.Error(codes.InvalidArgument,
			types.ErrProofInvalidProof.Wrapf(
				"failed to unmarshal closest merkle proof: %s",
				err,
			).Error(),
		)
	}

	// TODO_MAINNET(#427): Utilize smt.VerifyCompactClosestProof here to
	// reduce on-chain storage requirements for proofs.
	// Get the relay request and response from the proof.GetClosestMerkleProof.
	relayBz := sparseMerkleClosestProof.GetValueHash(&SmtSpec)
	relay := &servicetypes.Relay{}
	if err := k.cdc.Unmarshal(relayBz, relay); err != nil {
		return nil, status.Error(
			codes.InvalidArgument,
			types.ErrProofInvalidRelay.Wrapf(
				"failed to unmarshal relay: %s",
				err,
			).Error(),
		)
	}

	// Basic validation of the relay request.
	relayReq := relay.GetReq()
	if err := relayReq.ValidateBasic(); err != nil {
		return nil, status.Error(codes.FailedPrecondition, err.Error())
	}
	logger.Debug("successfully validated relay request")

	// Make sure that the supplier address in the proof matches the one in the relay request.
	if supplierAddr != relayReq.Meta.SupplierAddress {
		return nil, status.Error(codes.FailedPrecondition, "supplier address mismatch")
	}
	logger.Debug("the proof supplier address matches the relay request supplier address")

	// Basic validation of the relay response.
	relayRes := relay.GetRes()
	if err := relayRes.ValidateBasic(); err != nil {
		return nil, status.Error(codes.FailedPrecondition, err.Error())
	}
	logger.Debug("successfully validated relay response")

	// Verify that the relay request session header matches the proof session header.
	if err := compareSessionHeaders(msg.GetSessionHeader(), relayReq.Meta.GetSessionHeader()); err != nil {
		return nil, status.Error(codes.FailedPrecondition, err.Error())
	}
	logger.Debug("successfully compared relay request session header")

	// Verify that the relay response session header matches the proof session header.
	if err := compareSessionHeaders(msg.GetSessionHeader(), relayRes.Meta.GetSessionHeader()); err != nil {
		return nil, status.Error(codes.FailedPrecondition, err.Error())
	}
	logger.Debug("successfully compared relay response session header")

	// Verify the relay request's signature.
	// TODO_BLOCKER(@red-0ne): Fetch the correct ring for the session this relay is from.
	if err := k.ringClient.VerifyRelayRequestSignature(ctx, relayReq); err != nil {
		return nil, status.Error(codes.FailedPrecondition, err.Error())
	}
	logger.Debug("successfully verified relay request signature")

	// Verify the relay response's signature.
	if err := relayRes.VerifySupplierSignature(supplierPubKey); err != nil {
		return nil, status.Error(codes.FailedPrecondition, err.Error())
	}
	logger.Debug("successfully verified relay response signature")

	// Get the proof module's governance parameters.
	params := k.GetParams(ctx)

	// Verify the relay difficulty is above the minimum required to earn rewards.
	if err := validateMiningDifficulty(relayBz, params.MinRelayDifficultyBits); err != nil {
		return nil, status.Error(codes.FailedPrecondition, err.Error())
	}
	logger.Debug("successfully validated relay mining difficulty")

	// Validate that path the proof is submitted for matches the expected one
	// based on the pseudo-random on-chain data associated with the header.
	if err := k.validateClosestPath(ctx, sparseMerkleClosestProof, msg.GetSessionHeader()); err != nil {
		return nil, status.Error(codes.FailedPrecondition, err.Error())
	}
	logger.Debug("successfully validated proof path")

	// Verify the relay's difficulty.
	if err := validateMiningDifficulty(relayBz, params.MinRelayDifficultyBits); err != nil {
		return nil, status.Error(codes.FailedPrecondition, err.Error())
	}

	// Retrieve the corresponding claim for the proof submitted so it can be
	// used in the proof validation below.
	claim, err := k.queryAndValidateClaimForProof(ctx, msg)
	if err != nil {
		return nil, status.Error(codes.FailedPrecondition, err.Error())
	}
<<<<<<< HEAD

	defer telemetry.ComputeUnitsCounter(telemetry.ClaimProofStageProven, claim)

	logger.Info("successfully retrieved and validated claim")
=======
	logger.Debug("successfully retrieved and validated claim")
>>>>>>> 3cfb819d

	// Verify the proof's closest merkle proof.
	if err := verifyClosestProof(sparseMerkleClosestProof, claim.GetRootHash()); err != nil {
		return nil, status.Error(codes.FailedPrecondition, err.Error())
	}
	logger.Debug("successfully verified closest merkle proof")

	// Construct and insert proof after all validation.
	proof := types.Proof{
		SupplierAddress:    supplierAddr,
		SessionHeader:      msg.GetSessionHeader(),
		ClosestMerkleProof: msg.GetProof(),
	}
	logger.Debug(fmt.Sprintf("queried and validated the claim for session ID %q", sessionHeader.SessionId))

	// TODO_BLOCKER(@Olshansk): check if this proof already exists and return an
	// appropriate error in any case where the supplier should no longer be able
	// to update the given proof.
	k.UpsertProof(ctx, proof)
	logger.Info("successfully upserted the proof")

	isSuccessful = true
	return &types.MsgSubmitProofResponse{}, nil
}

// queryAndValidateClaimForProof ensures that a claim corresponding to the given
// proof's session exists & has a matching supplier address and session header,
// it then returns the corresponding claim if the validation is successful.
func (k msgServer) queryAndValidateClaimForProof(
	ctx context.Context,
	msg *types.MsgSubmitProof,
) (*types.Claim, error) {
	sessionId := msg.GetSessionHeader().GetSessionId()
	// NB: no need to assert the testSessionId or supplier address as it is retrieved
	// by respective values of the given proof. I.e., if the claim exists, then these
	// values are guaranteed to match.
	foundClaim, found := k.GetClaim(ctx, sessionId, msg.GetSupplierAddress())
	if !found {
		return nil, types.ErrProofClaimNotFound.Wrapf(
			"no claim found for session ID %q and supplier %q",
			sessionId,
			msg.GetSupplierAddress(),
		)
	}

	claimSessionHeader := foundClaim.GetSessionHeader()
	proofSessionHeader := msg.GetSessionHeader()

	// Ensure session start heights match.
	if claimSessionHeader.GetSessionStartBlockHeight() != proofSessionHeader.GetSessionStartBlockHeight() {
		return nil, types.ErrProofInvalidSessionStartHeight.Wrapf(
			"claim session start height %d does not match proof session start height %d",
			claimSessionHeader.GetSessionStartBlockHeight(),
			proofSessionHeader.GetSessionStartBlockHeight(),
		)
	}

	// Ensure session end heights match.
	if claimSessionHeader.GetSessionEndBlockHeight() != proofSessionHeader.GetSessionEndBlockHeight() {
		return nil, types.ErrProofInvalidSessionEndHeight.Wrapf(
			"claim session end height %d does not match proof session end height %d",
			claimSessionHeader.GetSessionEndBlockHeight(),
			proofSessionHeader.GetSessionEndBlockHeight(),
		)
	}

	// Ensure application addresses match.
	if claimSessionHeader.GetApplicationAddress() != proofSessionHeader.GetApplicationAddress() {
		return nil, types.ErrProofInvalidAddress.Wrapf(
			"claim application address %q does not match proof application address %q",
			claimSessionHeader.GetApplicationAddress(),
			proofSessionHeader.GetApplicationAddress(),
		)
	}

	// Ensure service IDs match.
	if claimSessionHeader.GetService().GetId() != proofSessionHeader.GetService().GetId() {
		return nil, types.ErrProofInvalidService.Wrapf(
			"claim service ID %q does not match proof service ID %q",
			claimSessionHeader.GetService().GetId(),
			proofSessionHeader.GetService().GetId(),
		)
	}

	return &foundClaim, nil
}

// compareSessionHeaders compares a session header against an expected session header.
// This is necessary to validate the proof's session header against both the relay
// request and response's session headers.
func compareSessionHeaders(expectedSessionHeader, sessionHeader *sessiontypes.SessionHeader) error {
	// Compare the Application address.
	if sessionHeader.GetApplicationAddress() != expectedSessionHeader.GetApplicationAddress() {
		return types.ErrProofInvalidRelay.Wrapf(
			"session headers application addresses mismatch; expect: %q, got: %q",
			expectedSessionHeader.GetApplicationAddress(),
			sessionHeader.GetApplicationAddress(),
		)
	}

	// Compare the Service IDs.
	if sessionHeader.GetService().GetId() != expectedSessionHeader.GetService().GetId() {
		return types.ErrProofInvalidRelay.Wrapf(
			"session headers service IDs mismatch; expected: %q, got: %q",
			expectedSessionHeader.GetService().GetId(),
			sessionHeader.GetService().GetId(),
		)
	}

	// Compare the Service names.
	if sessionHeader.GetService().GetName() != expectedSessionHeader.GetService().GetName() {
		return types.ErrProofInvalidRelay.Wrapf(
			"sessionHeaders service names mismatch expect: %q, got: %q",
			expectedSessionHeader.GetService().GetName(),
			sessionHeader.GetService().GetName(),
		)
	}

	// Compare the Session start block heights.
	if sessionHeader.GetSessionStartBlockHeight() != expectedSessionHeader.GetSessionStartBlockHeight() {
		return types.ErrProofInvalidRelay.Wrapf(
			"session headers session start heights mismatch; expected: %d, got: %d",
			expectedSessionHeader.GetSessionStartBlockHeight(),
			sessionHeader.GetSessionStartBlockHeight(),
		)
	}

	// Compare the Session end block heights.
	if sessionHeader.GetSessionEndBlockHeight() != expectedSessionHeader.GetSessionEndBlockHeight() {
		return types.ErrProofInvalidRelay.Wrapf(
			"session headers session end heights mismatch; expected: %d, got: %d",
			expectedSessionHeader.GetSessionEndBlockHeight(),
			sessionHeader.GetSessionEndBlockHeight(),
		)
	}

	// Compare the Session IDs.
	if sessionHeader.GetSessionId() != expectedSessionHeader.GetSessionId() {
		return types.ErrProofInvalidRelay.Wrapf(
			"session headers session IDs mismatch; expected: %q, got: %q",
			expectedSessionHeader.GetSessionId(),
			sessionHeader.GetSessionId(),
		)
	}

	return nil
}

// verifyClosestProof verifies the the correctness of the ClosestMerkleProof
// against the root hash committed to when creating the claim.
func verifyClosestProof(
	proof *smt.SparseMerkleClosestProof,
	claimRootHash []byte,
) error {
	valid, err := smt.VerifyClosestProof(proof, claimRootHash, &SmtSpec)
	if err != nil {
		return err
	}

	if !valid {
		return types.ErrProofInvalidProof.Wrap("invalid closest merkle proof")
	}

	return nil
}

// validateMiningDifficulty ensures that the relay's mining difficulty meets the
// required minimum threshold.
// TODO_TECHDEBT: Factor out the relay mining difficulty validation into a shared
// function that can be used by both the proof and the miner packages.
func validateMiningDifficulty(relayBz []byte, minRelayDifficultyBits uint64) error {
	relayHash := servicetypes.GetHashFromBytes(relayBz)

	relayDifficultyBits, err := protocol.CountHashDifficultyBits(relayHash[:])
	if err != nil {
		return types.ErrProofInvalidRelay.Wrapf(
			"error counting difficulty bits: %s",
			err,
		)
	}

	// TODO_MAINNET: Devise a test that tries to attack the network and ensure that there
	// is sufficient telemetry.
	if uint64(relayDifficultyBits) < minRelayDifficultyBits {
		return types.ErrProofInvalidRelay.Wrapf(
			"relay difficulty %d is less than the minimum difficulty %d",
			relayDifficultyBits,
			minRelayDifficultyBits,
		)
	}

	return nil
}

// validateClosestPath ensures that the proof's path matches the expected path.
// Since the proof path needs to be pseudo-randomly selected AFTER the session
// ends, the seed for this is the block hash at the height when the proof window
// opens.
func (k msgServer) validateClosestPath(
	ctx context.Context,
	proof *smt.SparseMerkleClosestProof,
	sessionHeader *sessiontypes.SessionHeader,
) error {
	// The RelayMiner has to wait until the createClaimWindowStartHeight and the
	// submitProofWindowStartHeight windows are open to create the claim and
	// submit the proof respectively.
	// These windows are calculated as (SessionEndBlockHeight + GracePeriodBlockCount).
	//
	// For reference, see relayerSessionsManager.waitForEarliest{CreateClaim,SubmitProof}Height().
	//
	// The RelayMiner has to wait this long to ensure that late relays (i.e.
	// submitted during SessionNumber=(N+1) but created during SessionNumber=N) are
	// still included as part of SessionNumber=N.
	//
	// Since smt.ProveClosest is defined in terms of submitProofWindowStartHeight,
	// this block's hash needs to be used for validation too.
	sessionGracePeriodEndHeight, err := k.sharedQuerier.GetSessionGracePeriodEndHeight(ctx, sessionHeader.GetSessionEndBlockHeight())
	if err != nil {
		return err
	}
	blockHash := k.sessionKeeper.GetBlockHash(ctx, sessionGracePeriodEndHeight)

	// TODO_BETA: Investigate "proof for the path provided does not match one expected by the on-chain protocol"
	// error that may occur due to block height differing from the off-chain part.
	fmt.Println("E2E_DEBUG: height for block hash when verifying the proof", sessionGracePeriodEndHeight, sessionHeader.GetSessionId())

	expectedProofPath := GetPathForProof(blockHash, sessionHeader.GetSessionId())
	if !bytes.Equal(proof.Path, expectedProofPath) {
		return types.ErrProofInvalidProof.Wrapf(
			"the proof for the path provided (%x) does not match one expected by the on-chain protocol (%x)",
			proof.Path,
			expectedProofPath,
		)
	}

	return nil
}

func GetPathForProof(blockHash []byte, sessionId string) []byte {
	// TODO_BLOCKER(@Olshansk): We need to replace the return
	// statement below and change all relevant parts in the codebase.
	// See the conversation in the following thread for more details: https://github.com/pokt-network/poktroll/pull/406#discussion_r1520790083
	path := make([]byte, SmtSpec.PathHasherSize())
	copy(path, blockHash)
	return path
	// return pathHasher.Sum(append(blockHash, []byte(sessionId)...))
}<|MERGE_RESOLUTION|>--- conflicted
+++ resolved
@@ -232,14 +232,10 @@
 	if err != nil {
 		return nil, status.Error(codes.FailedPrecondition, err.Error())
 	}
-<<<<<<< HEAD
 
 	defer telemetry.ComputeUnitsCounter(telemetry.ClaimProofStageProven, claim)
 
-	logger.Info("successfully retrieved and validated claim")
-=======
 	logger.Debug("successfully retrieved and validated claim")
->>>>>>> 3cfb819d
 
 	// Verify the proof's closest merkle proof.
 	if err := verifyClosestProof(sparseMerkleClosestProof, claim.GetRootHash()); err != nil {
