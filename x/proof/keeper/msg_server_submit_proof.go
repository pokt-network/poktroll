--- conflicted
+++ resolved
@@ -470,17 +470,12 @@
 	// be received before proceeding.
 	proofPathSeedBlockHash := k.sessionKeeper.GetBlockHash(ctx, proofWindowOpenHeight-1)
 
-<<<<<<< HEAD
 	// TODO_BETA: Investigate "proof for the path provided does not match one expected by the on-chain protocol"
 	// error that may occur due to block height differing from the off-chain part.
 	k.logger.Info("E2E_DEBUG: height for block hash when verifying the proof", proofWindowOpenHeight, sessionHeader.GetSessionId())
 
 	expectedProofPath := GetPathForProof(proofPathSeedBlockHash, sessionHeader.GetSessionId())
-=======
-	expectedProofPath := GetPathForProof(blockHash, sessionHeader.GetSessionId())
->>>>>>> 1fc3171d
 	if !bytes.Equal(proof.Path, expectedProofPath) {
-		fmt.Println("TODO_BETA: Investigate 'ErrProofInvalidProof' may occur due to block height differing from the off-chain part when height for block hash.")
 		return types.ErrProofInvalidProof.Wrapf(
 			"the proof for the path provided (%x) does not match one expected by the on-chain protocol (%x)",
 			proof.Path,
