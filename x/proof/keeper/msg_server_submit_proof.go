--- conflicted
+++ resolved
@@ -458,23 +458,12 @@
 	// submitted during SessionNumber=(N+1) but created during SessionNumber=N) are
 	// still included as part of SessionNumber=N.
 	//
-<<<<<<< HEAD
-	// Since smt.ProveClosest is defined in terms of submitProofWindowOpenHeight,
-=======
 	// Since smt.ProveClosest is defined in terms of proof window open height,
->>>>>>> 162369bd
 	// this block's hash needs to be used for validation too.
 	proofWindowOpenHeight, err := k.sharedQuerier.GetProofWindowOpenHeight(ctx, sessionHeader.GetSessionEndBlockHeight())
 	if err != nil {
 		return err
 	}
-<<<<<<< HEAD
-	blockHash := k.sessionKeeper.GetBlockHash(ctx, proofWindowOpenHeight-1)
-
-	// TODO_BETA: Investigate "proof for the path provided does not match one expected by the on-chain protocol"
-	// error that may occur due to block height differing from the off-chain part.
-	fmt.Println("E2E_DEBUG: height for block hash when verifying the proof", proofWindowOpenHeight, sessionHeader.GetSessionId())
-=======
 
 	// proofWindowOpenHeight - 1 is the block that will have its hash used as the
 	// source of entropy for all the session trees in that batch, waiting for it to
@@ -484,7 +473,6 @@
 	// TODO_BETA: Investigate "proof for the path provided does not match one expected by the on-chain protocol"
 	// error that may occur due to block height differing from the off-chain part.
 	k.logger.Info("E2E_DEBUG: height for block hash when verifying the proof", proofWindowOpenHeight, sessionHeader.GetSessionId())
->>>>>>> 162369bd
 
 	expectedProofPath := GetPathForProof(proofPathSeedBlockHash, sessionHeader.GetSessionId())
 	if !bytes.Equal(proof.Path, expectedProofPath) {
