package keeper

import (
	"bytes"
	"context"
	"crypto/sha256"
<<<<<<< HEAD
	"fmt"
=======
>>>>>>> d3e80407
	"hash"

	"github.com/pokt-network/smt"
	"google.golang.org/grpc/codes"
	"google.golang.org/grpc/status"

	"github.com/pokt-network/poktroll/pkg/relayer/protocol"
	"github.com/pokt-network/poktroll/x/proof/types"
	servicetypes "github.com/pokt-network/poktroll/x/service/types"
	sessionkeeper "github.com/pokt-network/poktroll/x/session/keeper"
	sessiontypes "github.com/pokt-network/poktroll/x/session/types"
)

// SMT specification used for the proof verification.
var (
	pathHasher hash.Hash
	SmtSpec    *smt.TrieSpec
)

func init() {
	// Use a spec that does not prehash values in the smst. This returns a nil
	// value hasher for the proof verification in order to to avoid hashing the
	// value twice.
	pathHasher = sha256.New()
	SmtSpec = smt.NoPrehashSpec(pathHasher, true)
}

// SubmitProof is the server handler to submit and store a proof on-chain.
// A proof that's stored on-chain is what leads to rewards (i.e. inflation)
// downstream, making the series of checks a critical part of the protocol.
// TODO_BLOCKER: Prevent proof upserts after the tokenomics module has processes the respective session.
// TODO_IN_THIS_PR_DISCUSS: Do we need to validate if the signature on the Proof message corresponds to the supplier before upserting?
func (k msgServer) SubmitProof(ctx context.Context, msg *types.MsgSubmitProof) (*types.MsgSubmitProofResponse, error) {
	// TODO_IN_THIS_PR_DISCUSS: A potential issue with doing proof validation inside
	// `SubmitProof` is that we will not be storing false proofs on-chain (e.g. for slashing purposes).
	// This could be considered a feature (e.g. less state bloat against sybil attacks)
	// or a bug (i.e. no mechanisms for slashing suppliers who submit false proofs).
	// Revisit this prior to mainnet launch as to whether the business logic for settling sessions should be in EndBlocker or here.
	logger := k.Logger().With("method", "SubmitProof")
	logger.Info("About to start submitting proof")

	/*
		TODO_DOCUMENT(@bryanchriswhite): Document these steps in proof
		verification, link to the doc for reference and delete the comments.

		## Actions (error if anything fails)
		1. Retrieve a fully hydrated `session` from on-chain store using `msg` metadata
		2. Retrieve a fully hydrated `claim` from on-chain store using `msg` metadata
		3. Retrieve `relay.Req` and `relay.Res` from deserializing `proof.ClosestValueHash`

		## Basic Validations (metadata only)
		1. proof.sessionId == claim.sessionId
		2. msg.supplier in session.suppliers
		3. relay.Req.signer == session.appAddr
		4. relay.Res.signer == msg.supplier

		## Msg distribution validation (governance based params)
		1. Validate Proof submission is not too early; governance-based param + pseudo-random variation
		2. Validate Proof submission is not too late; governance-based param + pseudo-random variation

		## Relay Signature validation
		1. verify(relay.Req.Signature, appRing)
		2. verify(relay.Res.Signature, supplier.pubKey)

		## Relay Mining validation
		1. verify(proof.path) is the expected path; pseudo-random variation using on-chain data
		2. verify(proof.ValueHash, expectedDifficulty); governance based
		3. verify(claim.Root, proof.ClosestProof); verify the closest proof is correct
	*/

	// Decomposing a few variables for easier access
	sessionHeader := msg.GetSessionHeader()
	supplierAddr := msg.GetSupplierAddress()

	// Helpers for logging the same metadata throughout this function calls
	logger = logger.With(
		"session_id", sessionHeader.GetSessionId(),
		"session_end_height", sessionHeader.GetSessionEndBlockHeight(),
		"supplier", supplierAddr)

	logger.Info("validated the submitProof message ")

	// Basic validation of the SubmitProof message.
	if err := msg.ValidateBasic(); err != nil {
		return nil, status.Error(codes.InvalidArgument, err.Error())
	}

	// Retrieve the supplier's public key.
	supplierPubKey, err := k.accountQuerier.GetPubKeyFromAddress(ctx, supplierAddr)
	if err != nil {
		return nil, status.Error(codes.FailedPrecondition, err.Error())
	}

	// Validate the session header.
	if _, err := k.queryAndValidateSessionHeader(
		ctx,
		sessionHeader,
		supplierAddr,
	); err != nil {
		return nil, status.Error(codes.InvalidArgument, err.Error())
	}
	logger.Info("queried and validated the session header")

	// Unmarshal the closest merkle proof from the message.
	sparseMerkleClosestProof := &smt.SparseMerkleClosestProof{}
	if err := sparseMerkleClosestProof.Unmarshal(msg.GetProof()); err != nil {
		return nil, status.Error(codes.InvalidArgument,
			types.ErrProofInvalidProof.Wrapf(
				"failed to unmarshal closest merkle proof: %s",
				err,
			).Error(),
		)
	}

	// Get the relay request and response from the proof.GetClosestMerkleProof.
	relayBz := sparseMerkleClosestProof.GetValueHash(SmtSpec)
	relay := &servicetypes.Relay{}
	if err := k.cdc.Unmarshal(relayBz, relay); err != nil {
		return nil, status.Error(
			codes.InvalidArgument,
			types.ErrProofInvalidRelay.Wrapf(
				"failed to unmarshal relay: %s",
				err,
			).Error(),
		)
	}

	// Basic validation of the relay request.
	relayReq := relay.GetReq()
	if err := relayReq.ValidateBasic(); err != nil {
		return nil, status.Error(codes.FailedPrecondition, err.Error())
	}
	logger.Debug("successfully validated relay request")

	// Basic validation of the relay response.
	relayRes := relay.GetRes()
	if err := relayRes.ValidateBasic(); err != nil {
		return nil, status.Error(codes.FailedPrecondition, err.Error())
	}
	logger.Debug("successfully validated relay response")

	// Verify that the relay request session header matches the proof session header.
	if err := compareSessionHeaders(msg.GetSessionHeader(), relayReq.Meta.GetSessionHeader()); err != nil {
		return nil, status.Error(codes.FailedPrecondition, err.Error())
	}
	logger.Debug("successfully compared relay request session header")

	// Verify that the relay response session header matches the proof session header.
	if err := compareSessionHeaders(msg.GetSessionHeader(), relayRes.Meta.GetSessionHeader()); err != nil {
		return nil, status.Error(codes.FailedPrecondition, err.Error())
	}
	logger.Debug("successfully compared relay response session header")

	// Verify the relay request's signature.
	// TODO_TECHDEBT(@h5law): Fetch the correct ring for the session this relay is from.
	if err := k.ringClient.VerifyRelayRequestSignature(ctx, relayReq); err != nil {
		return nil, status.Error(codes.FailedPrecondition, err.Error())
	}
	logger.Debug("successfully verified relay request signature")

	// Verify the relay response's signature.
	if err := relayRes.VerifySupplierSignature(supplierPubKey); err != nil {
		return nil, status.Error(codes.FailedPrecondition, err.Error())
	}
	logger.Debug("successfully verified relay response signature")

	// Get the proof module's governance parameters.
	params := k.GetParams(ctx)

	// Verify the relay difficulty is above the minimum required to earn rewards.
	if err := validateMiningDifficulty(relayBz, params.MinRelayDifficultyBits); err != nil {
		return nil, status.Error(codes.FailedPrecondition, err.Error())
	}
	logger.Debug("successfully validated relay mining difficulty")

	// Validate that path the proof is submitted for matches the expected one
	// based on the pseudo-random on-chain data associated with the header.
	if err := k.validateClosestPath(ctx, sparseMerkleClosestProof, msg.GetSessionHeader()); err != nil {
		return nil, status.Error(codes.FailedPrecondition, err.Error())
	}
	logger.Debug("successfully validated proof path")

	// Verify the relay's difficulty.
	if err := validateMiningDifficulty(relayBz, params.MinRelayDifficultyBits); err != nil {
		return nil, status.Error(codes.FailedPrecondition, err.Error())
	}

	// Retrieve the corresponding claim for the proof submitted so it can be
	// used in the proof validation below.
	claim, err := k.queryAndValidateClaimForProof(ctx, msg)
	if err != nil {
		return nil, status.Error(codes.FailedPrecondition, err.Error())
	}
	logger.Debug("successfully retrieved and validated claim")

	// Verify the proof's closest merkle proof.
	if err := verifyClosestProof(sparseMerkleClosestProof, claim.GetRootHash()); err != nil {
		return nil, status.Error(codes.FailedPrecondition, err.Error())
	}
	logger.Debug("successfully verified closest merkle proof")

	// Construct and insert proof after all validation.
	proof := types.Proof{
		SupplierAddress:    supplierAddr,
		SessionHeader:      msg.GetSessionHeader(),
		ClosestMerkleProof: msg.GetProof(),
	}
	logger.Info(fmt.Sprintf("queried and validated the claim for session ID %s", sessionHeader.SessionId))

	// TODO_BLOCKER: check if this proof already exists and return an appropriate error
	// in any case where the supplier should no longer be able to update the given proof.
	k.UpsertProof(ctx, proof)
	logger.Debug("successfully upserted the proof")

	return &types.MsgSubmitProofResponse{}, nil
}

// queryAndValidateClaimForProof ensures that a claim corresponding to the given
// proof's session exists & has a matching supplier address and session header,
// it then returns the corresponding claim if the validation is successful.
func (k msgServer) queryAndValidateClaimForProof(
	ctx context.Context,
	msg *types.MsgSubmitProof,
) (*types.Claim, error) {
	sessionId := msg.GetSessionHeader().GetSessionId()
	// NB: no need to assert the testSessionId or supplier address as it is retrieved
	// by respective values of the given proof. I.e., if the claim exists, then these
	// values are guaranteed to match.
	foundClaim, found := k.GetClaim(ctx, sessionId, msg.GetSupplierAddress())
	if !found {
		return nil, types.ErrProofClaimNotFound.Wrapf(
			"no claim found for session ID %q and supplier %q",
			sessionId, msg.GetSupplierAddress(),
		)
	}

	claimSessionHeader := foundClaim.GetSessionHeader()
	proofSessionHeader := msg.GetSessionHeader()

	// Ensure session start heights match.
	if claimSessionHeader.GetSessionStartBlockHeight() != proofSessionHeader.GetSessionStartBlockHeight() {
		return nil, types.ErrProofInvalidSessionStartHeight.Wrapf(
			"claim session start height %d does not match proof session start height %d",
			claimSessionHeader.GetSessionStartBlockHeight(),
			proofSessionHeader.GetSessionStartBlockHeight(),
		)
	}

	// Ensure session end heights match.
	if claimSessionHeader.GetSessionEndBlockHeight() != proofSessionHeader.GetSessionEndBlockHeight() {
		return nil, types.ErrProofInvalidSessionEndHeight.Wrapf(
			"claim session end height %d does not match proof session end height %d",
			claimSessionHeader.GetSessionEndBlockHeight(),
			proofSessionHeader.GetSessionEndBlockHeight(),
		)
	}

	// Ensure application addresses match.
	if claimSessionHeader.GetApplicationAddress() != proofSessionHeader.GetApplicationAddress() {
		return nil, types.ErrProofInvalidAddress.Wrapf(
			"claim application address %q does not match proof application address %q",
			claimSessionHeader.GetApplicationAddress(),
			proofSessionHeader.GetApplicationAddress(),
		)
	}

	// Ensure service IDs match.
	if claimSessionHeader.GetService().GetId() != proofSessionHeader.GetService().GetId() {
		return nil, types.ErrProofInvalidService.Wrapf(
			"claim service ID %q does not match proof service ID %q",
			claimSessionHeader.GetService().GetId(),
			proofSessionHeader.GetService().GetId(),
		)
	}

	return &foundClaim, nil
}

// compareSessionHeaders compares a session header against an expected session header.
// This is necessary to validate the proof's session header against both the relay
// request and response's session headers.
func compareSessionHeaders(expectedSessionHeader, sessionHeader *sessiontypes.SessionHeader) error {
	// Compare the Application address.
	if sessionHeader.GetApplicationAddress() != expectedSessionHeader.GetApplicationAddress() {
		return types.ErrProofInvalidRelay.Wrapf(
			"session headers application addresses mismatch; expect: %q, got: %q",
			expectedSessionHeader.GetApplicationAddress(),
			sessionHeader.GetApplicationAddress(),
		)
	}

	// Compare the Service IDs.
	if sessionHeader.GetService().GetId() != expectedSessionHeader.GetService().GetId() {
		return types.ErrProofInvalidRelay.Wrapf(
			"session headers service IDs mismatch; expected: %q, got: %q",
			expectedSessionHeader.GetService().GetId(),
			sessionHeader.GetService().GetId(),
		)
	}

	// Compare the Service names.
	if sessionHeader.GetService().GetName() != expectedSessionHeader.GetService().GetName() {
		return types.ErrProofInvalidRelay.Wrapf(
			"sessionHeaders service names mismatch expect: %q, got: %q",
			expectedSessionHeader.GetService().GetName(),
			sessionHeader.GetService().GetName(),
		)
	}

	// Compare the Session start block heights.
	if sessionHeader.GetSessionStartBlockHeight() != expectedSessionHeader.GetSessionStartBlockHeight() {
		return types.ErrProofInvalidRelay.Wrapf(
			"session headers session start heights mismatch; expected: %d, got: %d",
			expectedSessionHeader.GetSessionStartBlockHeight(),
			sessionHeader.GetSessionStartBlockHeight(),
		)
	}

	// Compare the Session end block heights.
	if sessionHeader.GetSessionEndBlockHeight() != expectedSessionHeader.GetSessionEndBlockHeight() {
		return types.ErrProofInvalidRelay.Wrapf(
			"session headers session end heights mismatch; expected: %d, got: %d",
			expectedSessionHeader.GetSessionEndBlockHeight(),
			sessionHeader.GetSessionEndBlockHeight(),
		)
	}

	// Compare the Session IDs.
	if sessionHeader.GetSessionId() != expectedSessionHeader.GetSessionId() {
		return types.ErrProofInvalidRelay.Wrapf(
			"session headers session IDs mismatch; expected: %q, got: %q",
			expectedSessionHeader.GetSessionId(),
			sessionHeader.GetSessionId(),
		)
	}

	return nil
}

// verifyClosestProof verifies the the correctness of the ClosestMerkleProof
// against the root hash committed to when creating the claim.
func verifyClosestProof(
	proof *smt.SparseMerkleClosestProof,
	claimRootHash []byte,
) error {
	valid, err := smt.VerifyClosestProof(proof, claimRootHash, SmtSpec)
	if err != nil {
		return err
	}

	if !valid {
		return types.ErrProofInvalidProof.Wrap("invalid closest merkle proof")
	}

	return nil
}

// validateMiningDifficulty ensures that the relay's mining difficulty meets the
// required minimum threshold.
// TODO_TECHDEBT: Factor out the relay mining difficulty validation into a shared
// function that can be used by both the proof and the miner packages.
func validateMiningDifficulty(relayBz []byte, minRelayDifficultyBits uint64) error {
	relayHash := servicetypes.GetHashFromBytes(relayBz)

	relayDifficultyBits, err := protocol.CountDifficultyBits(relayHash[:])
	if err != nil {
		return types.ErrProofInvalidRelay.Wrapf(
			"error counting difficulty bits: %s",
			err,
		)
	}

	// TODO: Devise a test that tries to attack the network and ensure that there
	// is sufficient telemetry.
	if uint64(relayDifficultyBits) < minRelayDifficultyBits {
		return types.ErrProofInvalidRelay.Wrapf(
			"relay difficulty %d is less than the minimum difficulty %d",
			relayDifficultyBits,
			minRelayDifficultyBits,
		)
	}

	return nil
}

// validateClosestPath ensures that the proof's path matches the expected path.
// Since the proof path needs to be pseudo-randomly selected AFTER the session
// ends, the seed for this is the block hash at the height when the proof window
// opens.
func (k msgServer) validateClosestPath(
	ctx context.Context,
	proof *smt.SparseMerkleClosestProof,
	sessionHeader *sessiontypes.SessionHeader,
) error {
	// The RelayMiner has to wait until the createClaimWindowStartHeight and the
	// submitProofWindowStartHeight windows are open to create the claim and
	// submit the proof respectively.
	// These windows are calculated as (SessionEndBlockHeight + GracePeriodBlockCount).
	//
	// For reference, see relayerSessionsManager.waitForEarliest{CreateClaim,SubmitProof}Height().
	//
	// The RelayMiner has to wait this long to ensure that late relays (i.e.
	// submitted during SessionNumber=(N+1) but created during SessionNumber=N) are
	// still included as part of SessionNumber=N.
	//
	// Since smt.ProveClosest is defined in terms of submitProofWindowStartHeight,
	// this block's hash needs to be used for validation too.
	//
	// TODO_TECHDEBT(@red-0ne): Centralize the business logic that involves taking
	// into account the heights, windows and grace periods into helper functions.
	// TODO_BLOCKER@(@Olshansk): Update `blockHeight` to be the value of when the `ProofWindow`
	// opens once the variable is added.
	sessionEndBlockHeightWithGracePeriod := sessionHeader.GetSessionEndBlockHeight() +
		sessionkeeper.GetSessionGracePeriodBlockCount()
	blockHash := k.sessionKeeper.GetBlockHash(ctx, sessionEndBlockHeightWithGracePeriod)

	expectedProofPath := GetPathForProof(blockHash, sessionHeader.GetSessionId())
	if !bytes.Equal(proof.Path, expectedProofPath) {
		return types.ErrProofInvalidProof.Wrapf(
			"the proof for the path provided (%x) does not match one expected by the on-chain protocol (%x)",
			proof.Path,
			expectedProofPath,
		)
	}

	return nil
}

func GetPathForProof(blockHash []byte, sessionId string) []byte {
	// TODO_BLOCKER(@Olshansk, @red-0ne, @h5law): We need to replace the return
	// statement below and change all relevant parts in the codebase.
	// See the conversation in the following thread for more details: https://github.com/pokt-network/poktroll/pull/406#discussion_r1520790083
	return blockHash
	// return pathHasher.Sum(append(blockHash, []byte(sessionId)...))
}<|MERGE_RESOLUTION|>--- conflicted
+++ resolved
@@ -4,11 +4,8 @@
 	"bytes"
 	"context"
 	"crypto/sha256"
-<<<<<<< HEAD
+	"hash"
 	"fmt"
-=======
->>>>>>> d3e80407
-	"hash"
 
 	"github.com/pokt-network/smt"
 	"google.golang.org/grpc/codes"
