--- conflicted
+++ resolved
@@ -4,11 +4,8 @@
 	"bytes"
 	"context"
 	"crypto/sha256"
-<<<<<<< HEAD
 	"fmt"
-=======
 	"hash"
->>>>>>> 013e139d
 
 	"github.com/pokt-network/smt"
 	"google.golang.org/grpc/codes"
@@ -19,6 +16,13 @@
 	servicetypes "github.com/pokt-network/poktroll/x/service/types"
 	sessionkeeper "github.com/pokt-network/poktroll/x/session/keeper"
 	sessiontypes "github.com/pokt-network/poktroll/x/session/types"
+)
+
+const (
+	// relayMinDifficultyBits is the minimum difficulty that a relay must have
+	// to be reward (i.e. volume) applicable.
+	// TODO_BLOCKER: relayMinDifficultyBits should be a governance-based parameter
+	relayMinDifficultyBits = 0
 )
 
 // SMT specification used for the proof verification.
