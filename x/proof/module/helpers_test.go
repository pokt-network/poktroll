package proof_test

import (
	"context"
	"encoding/base64"
	"encoding/json"
	"fmt"
	"strconv"
	"testing"

	"cosmossdk.io/math"
	"github.com/cosmos/cosmos-sdk/client"
	"github.com/cosmos/cosmos-sdk/client/flags"
	"github.com/cosmos/cosmos-sdk/codec"
	codectypes "github.com/cosmos/cosmos-sdk/codec/types"
	"github.com/cosmos/cosmos-sdk/crypto/keyring"
	testcli "github.com/cosmos/cosmos-sdk/testutil/cli"
	sdktypes "github.com/cosmos/cosmos-sdk/types"
	"github.com/stretchr/testify/require"

	"github.com/pokt-network/poktroll/testutil/network"
	testsession "github.com/pokt-network/poktroll/testutil/session"
	"github.com/pokt-network/poktroll/testutil/testkeyring"
	apptypes "github.com/pokt-network/poktroll/x/application/types"
	proof "github.com/pokt-network/poktroll/x/proof/module"
	"github.com/pokt-network/poktroll/x/proof/types"
	sessiontypes "github.com/pokt-network/poktroll/x/session/types"
	sharedtypes "github.com/pokt-network/poktroll/x/shared/types"
	suppliertypes "github.com/pokt-network/poktroll/x/supplier/types"
)

const (
	testServiceId = "svc1"
)

// Dummy variable to avoid unused import error.
var _ = strconv.IntSize

// TODO_CONSIDERATION: perhaps this (and/or other similar helpers) can be refactored
// into something more generic and moved into a shared testutil package.
// TODO_TECHDEBT: refactor; this function has more than a single responsibility,
// which should be to configure and start the test network. The genesis state,
// accounts, and claims set up logic can probably be factored out and/or reduced.
func networkWithClaimObjects(
	t *testing.T,
	numSessions int,
	numSuppliers int,
	numApps int,
) (net *network.Network, claims []types.Claim) {
	t.Helper()

	// Initialize a network config.
	cfg := network.DefaultConfig()

	// Construct an in-memory keyring so that it can be populated and used prior
	// to network start.
	kr := keyring.NewInMemory(cfg.Codec)
	// Populate the in-memory keyring with as many pre-generated accounts as
	// we expect to need for the test (i.e. numApps + numSuppliers).
	testkeyring.CreatePreGeneratedKeyringAccounts(t, kr, numSuppliers+numApps)

	// Use the pre-generated accounts iterator to populate the supplier and
	// application accounts and addresses lists for use in genesis state construction.
	preGeneratedAccts := testkeyring.PreGeneratedAccounts().Clone()

	// Create a supplier for each session in numClaimsSessions and an app for each
	// claim in numClaimsPerSession.
	supplierAccts := make([]*testkeyring.PreGeneratedAccount, numSuppliers)
	supplierAddrs := make([]string, numSuppliers)
	for i := range supplierAccts {
		account, ok := preGeneratedAccts.Next()
		require.True(t, ok)

		supplierAccts[i] = account
		supplierAddrs[i] = account.Address.String()
	}
	appAccts := make([]*testkeyring.PreGeneratedAccount, numApps)
	appAddrs := make([]string, numApps)
	for i := range appAccts {
		account, ok := preGeneratedAccts.Next()
		require.True(t, ok)

		appAccts[i] = account
		appAddrs[i] = account.Address.String()
	}

	// Construct supplier and application module genesis states given the account addresses.
	supplierGenesisState := network.SupplierModuleGenesisStateWithAddresses(t, supplierAddrs)
	supplierGenesisBuffer, err := cfg.Codec.MarshalJSON(supplierGenesisState)
	require.NoError(t, err)

	appGenesisState := network.ApplicationModuleGenesisStateWithAddresses(t, appAddrs)
	appGenesisBuffer, err := cfg.Codec.MarshalJSON(appGenesisState)
	require.NoError(t, err)

	// Add supplier and application module genesis states to the network config.
	cfg.GenesisState[suppliertypes.ModuleName] = supplierGenesisBuffer
	cfg.GenesisState[apptypes.ModuleName] = appGenesisBuffer

	// Construct the network with the configuration.
	net = network.New(t, cfg)
	// Only the first validator's client context is populated.
	// (see: https://pkg.go.dev/github.com/cosmos/cosmos-sdk/testutil/network#pkg-overview)
	ctx := net.Validators[0].ClientCtx
	// Overwrite the client context's keyring with the in-memory one that contains
	// our pre-generated accounts.
	ctx = ctx.WithKeyring(kr)

	// Initialize all the accounts
	sequenceIndex := 1
	for _, supplierAcct := range supplierAccts {
		network.InitAccountWithSequence(t, net, supplierAcct.Address, sequenceIndex)
		sequenceIndex++
	}
	for _, appAcct := range appAccts {
		network.InitAccountWithSequence(t, net, appAcct.Address, sequenceIndex)
		sequenceIndex++
	}
	// need to wait for the account to be initialized in the next block
	require.NoError(t, net.WaitForNextBlock())

	// Create numSessions * numClaimsPerSession claims for the supplier
	blockHeight := int64(1)
	// TODO_HACK(@Olshansk): Revisit this forloop. Resolve the TECHDEBT
	// issue that lies inside because it's creating an inconsistency between
	// the number of sessions and the number of blocks.
	for sessionIdx := 0; sessionIdx < numSessions; sessionIdx++ {
		for _, appAcct := range appAccts {
			for _, supplierAcct := range supplierAccts {
				claim := createClaim(
					t, net, ctx,
					supplierAcct.Address.String(),
<<<<<<< HEAD
					testsession.GetDefaultSessionStartHeight(blockHeight),
=======
					shared.GetSessionStartHeightWithDefaultParams(blockHeight),
>>>>>>> 36614d57
					appAcct.Address.String(),
				)
				claims = append(claims, *claim)
				// TODO_HACK(#196, @Olshansk): Move this outside of the forloop
				// so that the test iteration is faster. The current issue has
				// to do with a "incorrect account sequence timestamp" error
				require.NoError(t, net.WaitForNextBlock())
				blockHeight += 1
			}
		}
	}
	return net, claims
}

// encodeSessionHeader returns a base64 encoded string of a json
// serialized session header.
func encodeSessionHeader(
	t *testing.T,
	appAddr string,
	sessionId string,
	sessionStartHeight int64,
) string {
	t.Helper()

	sessionHeader := &sessiontypes.SessionHeader{
		ApplicationAddress:      appAddr,
		Service:                 &sharedtypes.Service{Id: testServiceId},
		SessionId:               sessionId,
		SessionStartBlockHeight: sessionStartHeight,
<<<<<<< HEAD
		SessionEndBlockHeight:   testsession.GetDefaultSessionEndHeight(sessionStartHeight),
=======
		SessionEndBlockHeight:   shared.GetSessionEndHeightWithDefaultParams(sessionStartHeight),
>>>>>>> 36614d57
	}
	cdc := codec.NewProtoCodec(codectypes.NewInterfaceRegistry())
	sessionHeaderBz := cdc.MustMarshalJSON(sessionHeader)
	return base64.StdEncoding.EncodeToString(sessionHeaderBz)
}

// createClaim sends a tx using the test CLI to create an on-chain claim
func createClaim(
	t *testing.T,
	net *network.Network,
	ctx client.Context,
	supplierAddr string,
	sessionStartHeight int64,
	appAddr string,
) *types.Claim {
	t.Helper()

	rootHash := []byte("root_hash")
	sessionId := getSessionId(t, net, appAddr, supplierAddr, sessionStartHeight)
	sessionHeaderEncoded := encodeSessionHeader(t, appAddr, sessionId, sessionStartHeight)
	rootHashEncoded := base64.StdEncoding.EncodeToString(rootHash)

	args := []string{
		sessionHeaderEncoded,
		rootHashEncoded,
		fmt.Sprintf("--%s=%s", flags.FlagFrom, supplierAddr),
		fmt.Sprintf("--%s=true", flags.FlagSkipConfirmation),
		fmt.Sprintf("--%s=%s", flags.FlagBroadcastMode, flags.BroadcastSync),
		fmt.Sprintf("--%s=%s", flags.FlagFees, sdktypes.NewCoins(sdktypes.NewCoin(net.Config.BondDenom, math.NewInt(10))).String()),
	}

	responseRaw, err := testcli.ExecTestCLICmd(ctx, proof.CmdCreateClaim(), args)
	require.NoError(t, err)

	// Check the response, this test only asserts CLI command success and not
	// the actual proof module state.
	var responseJson map[string]interface{}
	err = json.Unmarshal(responseRaw.Bytes(), &responseJson)
	require.NoError(t, err)
	require.Equal(t, float64(0), responseJson["code"], "code is not 0 in the response: %v", responseJson)

	// TODO_TECHDEBT: Forward the actual claim in the response once the response is updated to return it.
	return &types.Claim{
		SupplierAddress: supplierAddr,
		SessionHeader: &sessiontypes.SessionHeader{
			ApplicationAddress:      appAddr,
			Service:                 &sharedtypes.Service{Id: testServiceId},
			SessionId:               sessionId,
			SessionStartBlockHeight: sessionStartHeight,
<<<<<<< HEAD
			SessionEndBlockHeight:   testsession.GetDefaultSessionEndHeight(sessionStartHeight),
=======
			SessionEndBlockHeight:   shared.GetSessionEndHeightWithDefaultParams(sessionStartHeight),
>>>>>>> 36614d57
		},
		RootHash: rootHash,
	}
}

// getSessionId sends a query using the test CLI to get a session for the inputs provided.
// It is assumed that the supplierAddr will be in that session based on the test design, but this
// is insured in this function before it's successfully returned.
func getSessionId(
	t *testing.T,
	net *network.Network,
	appAddr string,
	supplierAddr string,
	sessionStartHeight int64,
) string {
	t.Helper()
	ctx := context.Background()

	sessionQueryClient := sessiontypes.NewQueryClient(net.Validators[0].ClientCtx)
	res, err := sessionQueryClient.GetSession(ctx, &sessiontypes.QueryGetSessionRequest{
		ApplicationAddress: appAddr,
		Service:            &sharedtypes.Service{Id: testServiceId},
		BlockHeight:        sessionStartHeight,
	})
	require.NoError(t, err)

	var isSupplierFound bool
	for _, supplier := range res.GetSession().GetSuppliers() {
		if supplier.GetAddress() == supplierAddr {
			isSupplierFound = true
			break
		}
	}
	require.Truef(t, isSupplierFound, "supplier address %s not found in session", supplierAddr)

	return res.Session.SessionId
}<|MERGE_RESOLUTION|>--- conflicted
+++ resolved
@@ -130,11 +130,7 @@
 				claim := createClaim(
 					t, net, ctx,
 					supplierAcct.Address.String(),
-<<<<<<< HEAD
-					testsession.GetDefaultSessionStartHeight(blockHeight),
-=======
-					shared.GetSessionStartHeightWithDefaultParams(blockHeight),
->>>>>>> 36614d57
+					testsession.GetSessionStartHeightWithDefaultParams(blockHeight),
 					appAcct.Address.String(),
 				)
 				claims = append(claims, *claim)
@@ -164,11 +160,7 @@
 		Service:                 &sharedtypes.Service{Id: testServiceId},
 		SessionId:               sessionId,
 		SessionStartBlockHeight: sessionStartHeight,
-<<<<<<< HEAD
-		SessionEndBlockHeight:   testsession.GetDefaultSessionEndHeight(sessionStartHeight),
-=======
-		SessionEndBlockHeight:   shared.GetSessionEndHeightWithDefaultParams(sessionStartHeight),
->>>>>>> 36614d57
+		SessionEndBlockHeight:   testsession.GetSessionEndHeightWithDefaultParams(sessionStartHeight),
 	}
 	cdc := codec.NewProtoCodec(codectypes.NewInterfaceRegistry())
 	sessionHeaderBz := cdc.MustMarshalJSON(sessionHeader)
@@ -218,11 +210,7 @@
 			Service:                 &sharedtypes.Service{Id: testServiceId},
 			SessionId:               sessionId,
 			SessionStartBlockHeight: sessionStartHeight,
-<<<<<<< HEAD
-			SessionEndBlockHeight:   testsession.GetDefaultSessionEndHeight(sessionStartHeight),
-=======
-			SessionEndBlockHeight:   shared.GetSessionEndHeightWithDefaultParams(sessionStartHeight),
->>>>>>> 36614d57
+			SessionEndBlockHeight:   testsession.GetSessionEndHeightWithDefaultParams(sessionStartHeight),
 		},
 		RootHash: rootHash,
 	}
