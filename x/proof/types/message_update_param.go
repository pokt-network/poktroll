--- conflicted
+++ resolved
@@ -50,14 +50,6 @@
 
 	// Parameter name must be supported by this module.
 	switch msg.Name {
-<<<<<<< HEAD
-	case ParamRelayDifficultyTargetHash:
-		if err := msg.paramTypeIsBytes(); err != nil {
-			return err
-		}
-		return ValidateRelayDifficultyTargetHash(msg.GetAsBytes())
-=======
->>>>>>> fcaef74d
 	case ParamProofRequestProbability:
 		if err := msg.paramTypeIsFloat(); err != nil {
 			return err
