package types

// DONTCOVER

import (
	sdkerrors "cosmossdk.io/errors"
)

// x/proof module sentinel errors
var (
	ErrProofInvalidSigner             = sdkerrors.Register(ModuleName, 1100, "expected gov account as only signer for proposal message")
	ErrProofInvalidAddress            = sdkerrors.Register(ModuleName, 1101, "invalid address")
	ErrProofNotFound                  = sdkerrors.Register(ModuleName, 1102, "supplier not found")
	ErrProofInvalidService            = sdkerrors.Register(ModuleName, 1103, "invalid service in supplier")
	ErrProofInvalidClaimRootHash      = sdkerrors.Register(ModuleName, 1104, "invalid root hash")
	ErrProofInvalidQueryRequest       = sdkerrors.Register(ModuleName, 1105, "invalid query request")
	ErrProofClaimNotFound             = sdkerrors.Register(ModuleName, 1106, "claim not found")
	ErrProofProofNotFound             = sdkerrors.Register(ModuleName, 1107, "proof not found")
	ErrProofInvalidProof              = sdkerrors.Register(ModuleName, 1108, "invalid proof")
	ErrProofInvalidRelay              = sdkerrors.Register(ModuleName, 1109, "invalid relay")
	ErrProofInvalidRelayRequest       = sdkerrors.Register(ModuleName, 1110, "invalid relay request")
	ErrProofInvalidRelayResponse      = sdkerrors.Register(ModuleName, 1111, "invalid relay response")
	ErrProofNotSecp256k1Curve         = sdkerrors.Register(ModuleName, 1112, "not secp256k1 curve")
	ErrProofApplicationNotFound       = sdkerrors.Register(ModuleName, 1113, "application not found")
	ErrProofPubKeyNotFound            = sdkerrors.Register(ModuleName, 1114, "public key not found")
	ErrProofInvalidSessionHeader      = sdkerrors.Register(ModuleName, 1115, "invalid session header")
	ErrProofInvalidSessionId          = sdkerrors.Register(ModuleName, 1116, "invalid session ID")
	ErrProofInvalidSessionEndHeight   = sdkerrors.Register(ModuleName, 1117, "invalid session end height")
	ErrProofInvalidSessionStartHeight = sdkerrors.Register(ModuleName, 1118, "invalid session start height")
	ErrProofParamNameInvalid          = sdkerrors.Register(ModuleName, 1119, "the provided param name is invalid")
	ErrProofParamInvalid              = sdkerrors.Register(ModuleName, 1120, "the provided param is invalid")
	ErrProofClaimOutsideOfWindow      = sdkerrors.Register(ModuleName, 1121, "claim attempted outside of the session's claim window")
	ErrProofProofOutsideOfWindow      = sdkerrors.Register(ModuleName, 1122, "proof attempted outside of the session's proof window")
	ErrProofSupplierMismatch          = sdkerrors.Register(ModuleName, 1123, "supplier operator address does not match the claim or proof")
	ErrProofAccNotFound               = sdkerrors.Register(ModuleName, 1124, "account not found")
<<<<<<< HEAD
	ErrProofNotEnoughFunds            = sdkerrors.Register(ModuleName, 1125, "not enough funds to submit proof")
	ErrProofFailedToDeductFee         = sdkerrors.Register(ModuleName, 1126, "failed to deduct proof submission fee")
=======
	ErrProofServiceNotFound           = sdkerrors.Register(ModuleName, 1125, "service not found")
	ErrProofComputeUnitsMismatch      = sdkerrors.Register(ModuleName, 1126, "mismatch: claim compute units != number of relays * service compute units per relay")
>>>>>>> 33efad8d
)<|MERGE_RESOLUTION|>--- conflicted
+++ resolved
@@ -33,11 +33,8 @@
 	ErrProofProofOutsideOfWindow      = sdkerrors.Register(ModuleName, 1122, "proof attempted outside of the session's proof window")
 	ErrProofSupplierMismatch          = sdkerrors.Register(ModuleName, 1123, "supplier operator address does not match the claim or proof")
 	ErrProofAccNotFound               = sdkerrors.Register(ModuleName, 1124, "account not found")
-<<<<<<< HEAD
-	ErrProofNotEnoughFunds            = sdkerrors.Register(ModuleName, 1125, "not enough funds to submit proof")
-	ErrProofFailedToDeductFee         = sdkerrors.Register(ModuleName, 1126, "failed to deduct proof submission fee")
-=======
 	ErrProofServiceNotFound           = sdkerrors.Register(ModuleName, 1125, "service not found")
 	ErrProofComputeUnitsMismatch      = sdkerrors.Register(ModuleName, 1126, "mismatch: claim compute units != number of relays * service compute units per relay")
->>>>>>> 33efad8d
+	ErrProofNotEnoughFunds            = sdkerrors.Register(ModuleName, 1127, "not enough funds to submit proof")
+	ErrProofFailedToDeductFee         = sdkerrors.Register(ModuleName, 1128, "failed to deduct proof submission fee")
 )