package types

import (
	"testing"

	sdkerrors "github.com/cosmos/cosmos-sdk/types/errors"
	"github.com/stretchr/testify/require"

	"github.com/pokt-network/poktroll/testutil/sample"
	testsession "github.com/pokt-network/poktroll/testutil/session"
	sessiontypes "github.com/pokt-network/poktroll/x/session/types"
)

const testServiceId = "svc01"

func TestMsgSubmitProof_ValidateBasic(t *testing.T) {
	testClosestMerkleProof := []byte{1, 2, 3, 4}

	tests := []struct {
		desc                           string
		msg                            MsgSubmitProof
		sessionHeaderToExpectedErrorFn func(sessiontypes.SessionHeader) error
	}{
		{
			desc: "application bech32 address is invalid",
			msg: MsgSubmitProof{
				SupplierOperatorAddress: sample.AccAddress(),
				SessionHeader: &sessiontypes.SessionHeader{
					ApplicationAddress:      "not_a_bech32_address",
					ServiceId:               testServiceId,
					SessionId:               "mock_session_id",
					SessionStartBlockHeight: 1,
					SessionEndBlockHeight:   testsession.GetSessionEndHeightWithDefaultParams(1),
				},
				Proof: testClosestMerkleProof,
			},
			sessionHeaderToExpectedErrorFn: func(sh sessiontypes.SessionHeader) error {
				sessionError := sessiontypes.ErrSessionInvalidAppAddress.Wrapf(
<<<<<<< HEAD
					"invalid application address: %s; (%s)",
					sh.ApplicationAddress,
					"decoding bech32 failed: invalid separator index -1",
				)
				return ErrProofInvalidSessionHeader.Wrapf("invalid session header: %s", sessionError)
=======
					"%q; (%s)",
					sh.ApplicationAddress,
					"decoding bech32 failed: invalid separator index -1",
				)
				return ErrProofInvalidSessionHeader.Wrapf("%s", sessionError)
>>>>>>> 614ad778
			},
		},
		{
			desc: "supplier operator bech32 address is invalid",
			msg: MsgSubmitProof{
				SupplierOperatorAddress: "not_a_bech32_address",
				SessionHeader: &sessiontypes.SessionHeader{
					ApplicationAddress:      sample.AccAddress(),
					ServiceId:               testServiceId,
					SessionId:               "mock_session_id",
					SessionStartBlockHeight: 1,
					SessionEndBlockHeight:   testsession.GetSessionEndHeightWithDefaultParams(1),
				},
				Proof: testClosestMerkleProof,
			},
			sessionHeaderToExpectedErrorFn: func(sh sessiontypes.SessionHeader) error {
				return sdkerrors.ErrInvalidAddress.Wrapf(
					"supplier operator address %q, error: %s",
					"not_a_bech32_address",
					"decoding bech32 failed: invalid separator index -1",
				)
			},
		},
		{
			desc: "session service ID is empty",
			msg: MsgSubmitProof{
				SupplierOperatorAddress: sample.AccAddress(),
				SessionHeader: &sessiontypes.SessionHeader{
					ApplicationAddress:      sample.AccAddress(),
					ServiceId:               "",
					SessionId:               "mock_session_id",
					SessionStartBlockHeight: 1,
					SessionEndBlockHeight:   testsession.GetSessionEndHeightWithDefaultParams(1),
				},
				Proof: testClosestMerkleProof,
			},
			sessionHeaderToExpectedErrorFn: func(sh sessiontypes.SessionHeader) error {
<<<<<<< HEAD
				serviceError := sessiontypes.ErrSessionInvalidService.Wrapf("invalid service ID: %s", sh.ServiceId)
				return ErrProofInvalidSessionHeader.Wrapf("invalid session header: %s", serviceError)
=======
				serviceError := sharedtypes.ErrSharedInvalidService.Wrapf("ID: %q", sh.Service.Id)
				sessionError := sessiontypes.ErrSessionInvalidService.Wrapf("%s", serviceError)
				return ErrProofInvalidSessionHeader.Wrapf("%s", sessionError)
>>>>>>> 614ad778
			},
		},
		{
			desc: "valid message metadata",
			msg: MsgSubmitProof{
				SupplierOperatorAddress: sample.AccAddress(),
				SessionHeader: &sessiontypes.SessionHeader{
					ApplicationAddress:      sample.AccAddress(),
					ServiceId:               testServiceId,
					SessionId:               "mock_session_id",
					SessionStartBlockHeight: 1,
					SessionEndBlockHeight:   testsession.GetSessionEndHeightWithDefaultParams(1),
				},
				Proof: testClosestMerkleProof,
			},
		},
	}
	for _, test := range tests {
		t.Run(test.desc, func(t *testing.T) {
			err := test.msg.ValidateBasic()
			if test.sessionHeaderToExpectedErrorFn != nil {
				expectedErr := test.sessionHeaderToExpectedErrorFn(*test.msg.SessionHeader)
				require.ErrorIs(t, err, expectedErr)
				require.ErrorContains(t, err, expectedErr.Error())
				return
			}
			require.NoError(t, err)
		})
	}
}<|MERGE_RESOLUTION|>--- conflicted
+++ resolved
@@ -9,6 +9,7 @@
 	"github.com/pokt-network/poktroll/testutil/sample"
 	testsession "github.com/pokt-network/poktroll/testutil/session"
 	sessiontypes "github.com/pokt-network/poktroll/x/session/types"
+	sharedtypes "github.com/pokt-network/poktroll/x/shared/types"
 )
 
 const testServiceId = "svc01"
@@ -36,19 +37,11 @@
 			},
 			sessionHeaderToExpectedErrorFn: func(sh sessiontypes.SessionHeader) error {
 				sessionError := sessiontypes.ErrSessionInvalidAppAddress.Wrapf(
-<<<<<<< HEAD
-					"invalid application address: %s; (%s)",
-					sh.ApplicationAddress,
-					"decoding bech32 failed: invalid separator index -1",
-				)
-				return ErrProofInvalidSessionHeader.Wrapf("invalid session header: %s", sessionError)
-=======
 					"%q; (%s)",
 					sh.ApplicationAddress,
 					"decoding bech32 failed: invalid separator index -1",
 				)
 				return ErrProofInvalidSessionHeader.Wrapf("%s", sessionError)
->>>>>>> 614ad778
 			},
 		},
 		{
@@ -86,14 +79,9 @@
 				Proof: testClosestMerkleProof,
 			},
 			sessionHeaderToExpectedErrorFn: func(sh sessiontypes.SessionHeader) error {
-<<<<<<< HEAD
-				serviceError := sessiontypes.ErrSessionInvalidService.Wrapf("invalid service ID: %s", sh.ServiceId)
-				return ErrProofInvalidSessionHeader.Wrapf("invalid session header: %s", serviceError)
-=======
-				serviceError := sharedtypes.ErrSharedInvalidService.Wrapf("ID: %q", sh.Service.Id)
+				serviceError := sharedtypes.ErrSharedInvalidService.Wrapf("ID: %q", sh.ServiceId)
 				sessionError := sessiontypes.ErrSessionInvalidService.Wrapf("%s", serviceError)
 				return ErrProofInvalidSessionHeader.Wrapf("%s", sessionError)
->>>>>>> 614ad778
 			},
 		},
 		{
