package types

import (
	"testing"

	sdkerrors "github.com/cosmos/cosmos-sdk/types/errors"
	"github.com/stretchr/testify/require"

	"github.com/pokt-network/poktroll/testutil/sample"
	testsession "github.com/pokt-network/poktroll/testutil/session"
	sessiontypes "github.com/pokt-network/poktroll/x/session/types"
	sharedtypes "github.com/pokt-network/poktroll/x/shared/types"
)

func TestMsgSubmitProof_ValidateBasic(t *testing.T) {
	testService := &sharedtypes.Service{Id: "svc01"}
	testClosestMerkleProof := []byte{1, 2, 3, 4}

	tests := []struct {
		desc        string
		msg         MsgSubmitProof
		expectedErr error
	}{
		{
			desc: "application bech32 address is invalid",
			msg: MsgSubmitProof{
				SupplierAddress: sample.AccAddress(),
				SessionHeader: &sessiontypes.SessionHeader{
					ApplicationAddress:      "not_a_bech32_address",
					Service:                 testService,
					SessionId:               "mock_session_id",
					SessionStartBlockHeight: 1,
<<<<<<< HEAD
					SessionEndBlockHeight:   testsession.GetDefaultSessionEndHeight(1),
=======
					SessionEndBlockHeight:   shared.GetSessionEndHeightWithDefaultParams(1),
>>>>>>> 36614d57
				},
				Proof: testClosestMerkleProof,
			},
			expectedErr: sdkerrors.ErrInvalidAddress.Wrapf(
				"application address: %q, error: %s",
				"not_a_bech32_address",
				"decoding bech32 failed: invalid separator index -1",
			),
		},
		{
			desc: "supplier bech32 address is invalid",
			msg: MsgSubmitProof{
				SupplierAddress: "not_a_bech32_address",
				SessionHeader: &sessiontypes.SessionHeader{
					ApplicationAddress:      sample.AccAddress(),
					Service:                 testService,
					SessionId:               "mock_session_id",
					SessionStartBlockHeight: 1,
<<<<<<< HEAD
					SessionEndBlockHeight:   testsession.GetDefaultSessionEndHeight(1),
=======
					SessionEndBlockHeight:   shared.GetSessionEndHeightWithDefaultParams(1),
>>>>>>> 36614d57
				},
				Proof: testClosestMerkleProof,
			},
			expectedErr: sdkerrors.ErrInvalidAddress.Wrapf(
				"supplier address %q, error: %s",
				"not_a_bech32_address",
				"decoding bech32 failed: invalid separator index -1",
			),
		},
		{
			desc: "session service ID is empty",
			msg: MsgSubmitProof{
				SupplierAddress: sample.AccAddress(),
				SessionHeader: &sessiontypes.SessionHeader{
					ApplicationAddress:      sample.AccAddress(),
					Service:                 &sharedtypes.Service{Id: ""},
					SessionId:               "mock_session_id",
					SessionStartBlockHeight: 1,
<<<<<<< HEAD
					SessionEndBlockHeight:   testsession.GetDefaultSessionEndHeight(1),
=======
					SessionEndBlockHeight:   shared.GetSessionEndHeightWithDefaultParams(1),
>>>>>>> 36614d57
				},
				Proof: testClosestMerkleProof,
			},
			expectedErr: ErrProofInvalidService.Wrap("proof service ID %q cannot be empty"),
		},
		{
			desc: "valid message metadata",
			msg: MsgSubmitProof{
				SupplierAddress: sample.AccAddress(),
				SessionHeader: &sessiontypes.SessionHeader{
					ApplicationAddress:      sample.AccAddress(),
					Service:                 testService,
					SessionId:               "mock_session_id",
					SessionStartBlockHeight: 1,
<<<<<<< HEAD
					SessionEndBlockHeight:   testsession.GetDefaultSessionEndHeight(1),
=======
					SessionEndBlockHeight:   shared.GetSessionEndHeightWithDefaultParams(1),
>>>>>>> 36614d57
				},
				Proof: testClosestMerkleProof,
			},
		},
	}
	for _, test := range tests {
		t.Run(test.desc, func(t *testing.T) {
			err := test.msg.ValidateBasic()
			if test.expectedErr != nil {
				require.ErrorIs(t, err, test.expectedErr)
				require.ErrorContains(t, err, test.expectedErr.Error())
				return
			}
			require.NoError(t, err)
		})
	}
}<|MERGE_RESOLUTION|>--- conflicted
+++ resolved
@@ -30,11 +30,7 @@
 					Service:                 testService,
 					SessionId:               "mock_session_id",
 					SessionStartBlockHeight: 1,
-<<<<<<< HEAD
-					SessionEndBlockHeight:   testsession.GetDefaultSessionEndHeight(1),
-=======
-					SessionEndBlockHeight:   shared.GetSessionEndHeightWithDefaultParams(1),
->>>>>>> 36614d57
+					SessionEndBlockHeight:   testsession.GetSessionEndHeightWithDefaultParams(1),
 				},
 				Proof: testClosestMerkleProof,
 			},
@@ -53,11 +49,7 @@
 					Service:                 testService,
 					SessionId:               "mock_session_id",
 					SessionStartBlockHeight: 1,
-<<<<<<< HEAD
-					SessionEndBlockHeight:   testsession.GetDefaultSessionEndHeight(1),
-=======
-					SessionEndBlockHeight:   shared.GetSessionEndHeightWithDefaultParams(1),
->>>>>>> 36614d57
+					SessionEndBlockHeight:   testsession.GetSessionEndHeightWithDefaultParams(1),
 				},
 				Proof: testClosestMerkleProof,
 			},
@@ -76,11 +68,7 @@
 					Service:                 &sharedtypes.Service{Id: ""},
 					SessionId:               "mock_session_id",
 					SessionStartBlockHeight: 1,
-<<<<<<< HEAD
-					SessionEndBlockHeight:   testsession.GetDefaultSessionEndHeight(1),
-=======
-					SessionEndBlockHeight:   shared.GetSessionEndHeightWithDefaultParams(1),
->>>>>>> 36614d57
+					SessionEndBlockHeight:   testsession.GetSessionEndHeightWithDefaultParams(1),
 				},
 				Proof: testClosestMerkleProof,
 			},
@@ -95,11 +83,7 @@
 					Service:                 testService,
 					SessionId:               "mock_session_id",
 					SessionStartBlockHeight: 1,
-<<<<<<< HEAD
-					SessionEndBlockHeight:   testsession.GetDefaultSessionEndHeight(1),
-=======
-					SessionEndBlockHeight:   shared.GetSessionEndHeightWithDefaultParams(1),
->>>>>>> 36614d57
+					SessionEndBlockHeight:   testsession.GetSessionEndHeightWithDefaultParams(1),
 				},
 				Proof: testClosestMerkleProof,
 			},
