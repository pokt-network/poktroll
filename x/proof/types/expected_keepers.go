//go:generate mockgen -destination=../../../testutil/proof/mocks/expected_keepers_mock.go -package=mocks . SessionKeeper

package types

import (
	"context"

	sdk "github.com/cosmos/cosmos-sdk/types"

	apptypes "github.com/pokt-network/poktroll/x/application/types"
	sessiontypes "github.com/pokt-network/poktroll/x/session/types"
)

type SessionKeeper interface {
	GetSession(context.Context, *sessiontypes.QueryGetSessionRequest) (*sessiontypes.QueryGetSessionResponse, error)
	GetBlockHash(ctx context.Context, height int64) []byte
}

// AccountKeeper defines the expected interface for the Account module.
type AccountKeeper interface {
<<<<<<< HEAD
	GetAccount(context.Context, sdk.AccAddress) sdk.AccountI // only used for simulation
=======
	GetAccount(context.Context, sdk.AccAddress) sdk.AccountI
>>>>>>> ab43ea70
}

// BankKeeper defines the expected interface for the Bank module.
type BankKeeper interface {
	SpendableCoins(context.Context, sdk.AccAddress) sdk.Coins
<<<<<<< HEAD
=======
	DelegateCoinsFromAccountToModule(ctx context.Context, senderAddr sdk.AccAddress, recipientModule string, amt sdk.Coins) error
	UndelegateCoinsFromModuleToAccount(ctx context.Context, senderModule string, recipientAddr sdk.AccAddress, amt sdk.Coins) error
}

// ApplicationKeeper defines the expected application keeper to retrieve applications
type ApplicationKeeper interface {
	GetApplication(ctx context.Context, address string) (app apptypes.Application, found bool)
	GetAllApplications(ctx context.Context) []apptypes.Application
>>>>>>> ab43ea70
}<|MERGE_RESOLUTION|>--- conflicted
+++ resolved
@@ -18,18 +18,12 @@
 
 // AccountKeeper defines the expected interface for the Account module.
 type AccountKeeper interface {
-<<<<<<< HEAD
 	GetAccount(context.Context, sdk.AccAddress) sdk.AccountI // only used for simulation
-=======
-	GetAccount(context.Context, sdk.AccAddress) sdk.AccountI
->>>>>>> ab43ea70
 }
 
 // BankKeeper defines the expected interface for the Bank module.
 type BankKeeper interface {
 	SpendableCoins(context.Context, sdk.AccAddress) sdk.Coins
-<<<<<<< HEAD
-=======
 	DelegateCoinsFromAccountToModule(ctx context.Context, senderAddr sdk.AccAddress, recipientModule string, amt sdk.Coins) error
 	UndelegateCoinsFromModuleToAccount(ctx context.Context, senderModule string, recipientAddr sdk.AccAddress, amt sdk.Coins) error
 }
@@ -38,5 +32,4 @@
 type ApplicationKeeper interface {
 	GetApplication(ctx context.Context, address string) (app apptypes.Application, found bool)
 	GetAllApplications(ctx context.Context) []apptypes.Application
->>>>>>> ab43ea70
 }