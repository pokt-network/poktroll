--- conflicted
+++ resolved
@@ -24,16 +24,12 @@
 
 // AccountKeeper defines the expected interface for the Account module.
 type AccountKeeper interface {
-<<<<<<< HEAD
-	GetAccount(context.Context, sdk.AccAddress) sdk.AccountI // only used for simulation
-=======
 	GetAccount(context.Context, sdk.AccAddress) sdk.AccountI
 	SetAccount(context.Context, sdk.AccountI)
 	// Return a new account with the next account number and the specified address. Does not save the new account to the store.
 	NewAccountWithAddress(context.Context, sdk.AccAddress) sdk.AccountI
 	// Fetch the next account number, and increment the internal counter.
 	NextAccountNumber(context.Context) uint64
->>>>>>> 013e139d
 }
 
 // BankKeeper defines the expected interface for the Bank module.
