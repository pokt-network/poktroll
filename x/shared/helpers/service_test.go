--- conflicted
+++ resolved
@@ -12,49 +12,30 @@
 	tests := []struct {
 		desc string
 
-<<<<<<< HEAD
 		serviceId   string
 		serviceName string
 
 		expectedIsValid bool
-=======
-		id       string
-		name     string
-		expected bool
->>>>>>> 823262a6
 	}{
 		{
 			desc: "Valid ID and Name",
 
-<<<<<<< HEAD
 			serviceId:   "Service1",
 			serviceName: "Valid Service Name",
 
 			expectedIsValid: true,
-=======
-			id:       "Service1",
-			name:     "Valid Service Name",
-			expected: true,
->>>>>>> 823262a6
 		},
 		{
 			desc: "Valid ID and empty Name",
 
-<<<<<<< HEAD
 			serviceId:   "Srv",
 			serviceName: "", // Valid because the service name can be empty
 
 			expectedIsValid: true,
-=======
-			id:       "Srv",
-			name:     "", // Valid because the service name can be empty
-			expected: true,
->>>>>>> 823262a6
 		},
 		{
 			desc: "ID exceeds max length",
 
-<<<<<<< HEAD
 			serviceId:   "TooLongId123", // Exceeds maxServiceIdLength
 			serviceName: "Valid Name",
 
@@ -67,64 +48,33 @@
 			serviceName: "This service name is way too long to be considered valid since it exceeds the max length",
 
 			expectedIsValid: false,
-=======
-			id:       "TooLongId123", // Exceeds maxServiceIdLength
-			name:     "Valid Name",
-			expected: false,
-		},
-		{
-			desc:     "Name exceeds max length",
-			id:       "ValidID",
-			name:     "This service name is way too long to be considered valid since it exceeds the max length",
-			expected: false,
->>>>>>> 823262a6
 		},
 		{
 			desc: "Empty ID is invalid",
 
-<<<<<<< HEAD
 			serviceId:   "", // Invalid because the service ID cannot be empty
 			serviceName: "Valid Name",
 
 			expectedIsValid: false,
-=======
-			id:       "", // Invalid because the service ID cannot be empty
-			name:     "Valid Name",
-			expected: false,
->>>>>>> 823262a6
 		},
 		{
 			desc: "Invalid characters in ID",
 
-<<<<<<< HEAD
 			serviceId:   "ID@Invalid", // Invalid character '@'
 			serviceName: "Valid Name",
 
 			expectedIsValid: false,
-=======
-			id:       "ID@Invalid", // Invalid character '@'
-			name:     "Valid Name",
-			expected: false,
->>>>>>> 823262a6
 		},
 	}
 
 	for _, test := range tests {
 		t.Run(test.desc, func(t *testing.T) {
 			service := &sharedtypes.Service{
-<<<<<<< HEAD
 				Id:   test.serviceId,
 				Name: test.serviceName,
 			}
 			result := IsValidService(service)
 			require.Equal(t, test.expectedIsValid, result)
-=======
-				Id:   test.id,
-				Name: test.name,
-			}
-			result := IsValidService(service)
-			require.Equal(t, test.expected, result)
->>>>>>> 823262a6
 		})
 	}
 }
@@ -196,7 +146,6 @@
 		t.Run(test.desc, func(t *testing.T) {
 			result := IsValidServiceId(test.input)
 			require.Equal(t, test.expected, result)
-<<<<<<< HEAD
 		})
 	}
 }
@@ -250,8 +199,79 @@
 			if result != test.expected {
 				t.Errorf("%s: For input '%s', expected %v but got %v", test.desc, test.input, test.expected, result)
 			}
-=======
->>>>>>> 823262a6
+			result := IsValidService(service)
+			require.Equal(t, test.expected, result)
+		})
+	}
+}
+
+func TestIsValidServiceId(t *testing.T) {
+	tests := []struct {
+		desc string
+
+		input    string
+		expected bool
+	}{
+		{
+			desc: "Valid alphanumeric with hyphen",
+
+			input:    "Hello-1",
+			expected: true,
+		},
+		{
+			desc: "Valid alphanumeric with underscore",
+
+			input:    "Hello_2",
+			expected: true,
+		},
+		{
+			desc: "Exceeds maximum length",
+
+			input:    "hello-world",
+			expected: false, // exceeds maxServiceIdLength
+		},
+		{
+			desc: "Contains invalid character '@'",
+
+			input:    "Hello@",
+			expected: false, // contains invalid character '@'
+		},
+		{
+			desc: "All uppercase",
+
+			input:    "HELLO",
+			expected: true,
+		},
+		{
+			desc: "Maximum length boundary",
+
+			input:    "12345678",
+			expected: true, // exactly maxServiceIdLength
+		},
+		{
+			desc: "Above maximum length boundary",
+
+			input:    "123456789",
+			expected: false, // exceeds maxServiceIdLength
+		},
+		{
+			desc: "Contains invalid character '.'",
+
+			input:    "Hello.World",
+			expected: false, // contains invalid character '.'
+		},
+		{
+			desc: "Empty string",
+
+			input:    "",
+			expected: false, // empty string
+		},
+	}
+
+	for _, test := range tests {
+		t.Run(test.desc, func(t *testing.T) {
+			result := IsValidServiceId(test.input)
+			require.Equal(t, test.expected, result)
 		})
 	}
 }
