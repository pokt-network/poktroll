package helpers

import (
	"testing"

<<<<<<< HEAD
	sharedtypes "github.com/pokt-network/poktroll/x/shared/types"
)
=======
	"github.com/stretchr/testify/require"

	sharedtypes "github.com/pokt-network/poktroll/x/shared/types"
)

func TestIsValidService(t *testing.T) {
	tests := []struct {
		desc string

		id       string
		name     string
		expected bool
	}{
		{
			desc: "Valid ID and Name",

			id:       "Service1",
			name:     "Valid Service Name",
			expected: true,
		},
		{
			desc: "Valid ID and empty Name",

			id:       "Srv",
			name:     "", // Valid because the service name can be empty
			expected: true,
		},
		{
			desc: "ID exceeds max length",

			id:       "TooLongId123", // Exceeds maxServiceIdLength
			name:     "Valid Name",
			expected: false,
		},
		{
			desc:     "Name exceeds max length",
			id:       "ValidID",
			name:     "This service name is way too long to be considered valid since it exceeds the max length",
			expected: false,
		},
		{
			desc: "Empty ID is invalid",

			id:       "", // Invalid because the service ID cannot be empty
			name:     "Valid Name",
			expected: false,
		},
		{
			desc: "Invalid characters in ID",

			id:       "ID@Invalid", // Invalid character '@'
			name:     "Valid Name",
			expected: false,
		},
	}

	for _, test := range tests {
		t.Run(test.desc, func(t *testing.T) {
			service := &sharedtypes.Service{
				Id:   test.id,
				Name: test.name,
			}
			result := IsValidService(service)
			require.Equal(t, test.expected, result)
		})
	}
}
>>>>>>> 39e1f3ca

func TestIsValidServiceId(t *testing.T) {
	tests := []struct {
		desc string

		input    string
		expected bool
	}{
		{
			desc: "Valid alphanumeric with hyphen",

			input:    "Hello-1",
			expected: true,
		},
		{
			desc: "Valid alphanumeric with underscore",

			input:    "Hello_2",
			expected: true,
		},
		{
			desc: "Exceeds maximum length",

			input:    "hello-world",
			expected: false, // exceeds maxServiceIdLength
		},
		{
			desc: "Contains invalid character '@'",

			input:    "Hello@",
			expected: false, // contains invalid character '@'
		},
		{
			desc: "All uppercase",

			input:    "HELLO",
			expected: true,
		},
		{
			desc: "Maximum length boundary",

			input:    "12345678",
			expected: true, // exactly maxServiceIdLength
		},
		{
			desc: "Above maximum length boundary",

			input:    "123456789",
			expected: false, // exceeds maxServiceIdLength
		},
		{
			desc: "Contains invalid character '.'",

			input:    "Hello.World",
			expected: false, // contains invalid character '.'
		},
		{
			desc: "Empty string",

			input:    "",
			expected: false, // empty string
		},
	}

	for _, test := range tests {
		t.Run(test.desc, func(t *testing.T) {
			result := IsValidServiceId(test.input)
			require.Equal(t, test.expected, result)
		})
	}
}

func TestIsValidServiceName(t *testing.T) {
	tests := []struct {
		input    string
		expected bool
	}{
		{"ValidName-1", true},
		{"Valid Name_1", true},
		{"valid name with spaces", true},
		{"invalid@name", false}, // contains invalid character '@'
		{"Valid.Name", false},   // contains invalid character '.'
		{"", true},              // empty string is valid for ServiceName
		{"validnamebuttoolongvalidnamebuttoolongvalidnamebuttoolong", false}, // exceeds maxServiceIdName length
	}

	for _, test := range tests {
		t.Run(test.input, func(t *testing.T) {
			result := IsValidServiceName(test.input)
			if result != test.expected {
				t.Errorf("For input %s, expected %v but got %v", test.input, test.expected, result)
			}
		})
	}
}

func TestIsValidService(t *testing.T) {
	tests := []struct {
		name     string
		input    sharedtypes.ServiceId
		expected bool
	}{
		{
			name:     "valid serviceId and empty serviceName",
			input:    sharedtypes.ServiceId{Id: "Hello-1", Name: ""},
			expected: true,
		},
		{
			name:     "valid serviceId and valid serviceName",
			input:    sharedtypes.ServiceId{Id: "SvcId", Name: "Valid Service Name"},
			expected: true,
		},
		{
			name:     "invalid serviceId and valid serviceName",
			input:    sharedtypes.ServiceId{Id: "SvcId@", Name: "Valid Service Name"},
			expected: false,
		},
		{
			name:     "valid serviceId and invalid serviceName",
			input:    sharedtypes.ServiceId{Id: "SvcId", Name: "Invalid Service Name@"},
			expected: false,
		},
		{
			name:     "empty serviceId and valid serviceName",
			input:    sharedtypes.ServiceId{Id: "", Name: "Valid Name_1"},
			expected: false,
		},
		{
			name:     "valid serviceId and empty serviceName",
			input:    sharedtypes.ServiceId{Id: "svcId", Name: ""},
			expected: true,
		},
	}

	for _, tt := range tests {
		t.Run(tt.name, func(t *testing.T) {
			got := IsValidService(&tt.input)
			require.Equalf(t, tt.expected, got, "IsValidService(%v)",  tt.input)
		})
	}
}

func TestIsValidEndpointUrl(t *testing.T) {
	tests := []struct {
		desc string

		input    string
		expected bool
	}{
		{
			desc: "valid http URL",

			input:    "http://example.com",
			expected: true,
		},
		{
			desc: "valid https URL",

			input:    "https://example.com/path?query=value#fragment",
			expected: true,
		},
		{
			desc: "valid localhost URL with scheme",

			input:    "https://localhost:8081",
			expected: true,
		},
		{
			desc: "valid loopback URL with scheme",

			input:    "http://127.0.0.1:8081",
			expected: true,
		},
		{
			desc: "invalid scheme",

			input:    "ftp://example.com",
			expected: false,
		},
		{
			desc: "missing scheme",

			input:    "example.com",
			expected: false,
		},
		{
			desc: "invalid URL",

			input:    "not-a-valid-url",
			expected: false,
		},
	}

	for _, tt := range tests {
		t.Run(tt.desc, func(t *testing.T) {
			got := IsValidEndpointUrl(tt.input)
			require.Equal(t, tt.expected, got)
		})
	}
}<|MERGE_RESOLUTION|>--- conflicted
+++ resolved
@@ -3,10 +3,6 @@
 import (
 	"testing"
 
-<<<<<<< HEAD
-	sharedtypes "github.com/pokt-network/poktroll/x/shared/types"
-)
-=======
 	"github.com/stretchr/testify/require"
 
 	sharedtypes "github.com/pokt-network/poktroll/x/shared/types"
@@ -74,7 +70,6 @@
 		})
 	}
 }
->>>>>>> 39e1f3ca
 
 func TestIsValidServiceId(t *testing.T) {
 	tests := []struct {
@@ -212,7 +207,7 @@
 	for _, tt := range tests {
 		t.Run(tt.name, func(t *testing.T) {
 			got := IsValidService(&tt.input)
-			require.Equalf(t, tt.expected, got, "IsValidService(%v)",  tt.input)
+			require.Equalf(t, tt.expected, got, "IsValidService(%v)", tt.input)
 		})
 	}
 }
