--- conflicted
+++ resolved
@@ -77,21 +77,14 @@
 func GetClaimWindowOpenHeight(sharedParams *sharedtypes.Params, queryHeight int64) int64 {
 	sessionEndHeight := GetSessionEndHeight(sharedParams, queryHeight)
 
-<<<<<<< HEAD
-=======
-	// An additional block is added to permit to relays arriving at the last block
-	// of the session to be included in the claim before the smt is closed.
-	sessionGracePeriodEndHeight := GetSessionGracePeriodEndHeight(sharedParams, sessionEndHeight)
->>>>>>> 32c238a4
 	claimWindowOpenOffsetBlocks := int64(sharedParams.GetClaimWindowOpenOffsetBlocks())
 	// TODO_IN_THIS_PR_DISCUSS: I don't think this should include `sessionGracePeriodEndHeight` because:
 	//     1. Window should open irrespective of grace period.
 	//     2. If, during the grace period, a new claim is submitted. It is upserted.
 	//     3. The soonest a claim window should open is "EndSession + ClaimWindowOpen"
-	// TODO_IN_THIS_PR: Why is there a `+1`	here?
-	// sessionGracePeriodEndHeight := GetSessionGracePeriodEndHeight(sessionEndHeight)
-	// return claimWindowOpenOffsetBlocks + sessionGracePeriodEndHeight + 1
-	return sessionEndHeight + claimWindowOpenOffsetBlocks
+	// An additional block is added to permit to relays arriving at the last block
+	// of the session to be included in the claim before the smt is closed.
+	return sessionEndHeight + claimWindowOpenOffsetBlocks + 1
 }
 
 // GetClaimWindowCloseHeight returns the block height at which the claim window of
