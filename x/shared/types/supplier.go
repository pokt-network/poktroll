package types

// SupplierNotUnstaking is the value of `unstake_session_end_height` if the
// supplier is not actively in the unbonding period.
const SupplierNotUnstaking uint64 = 0

// IsUnbonding returns true if the supplier is actively unbonding.
// It determines if the supplier has submitted an unstake message, in which case
// the supplier has its UnstakeSessionEndHeight set.
func (s *Supplier) IsUnbonding() bool {
	return s.UnstakeSessionEndHeight != SupplierNotUnstaking
}

// IsActive returns whether the supplier is allowed to serve requests for the
// given serviceId and query height.
// A supplier is active for a given service starting from the session following
// the one during which the supplier staked for that service.
// A supplier that has submitted an unstake message is active until the end of
// the session containing the height at which unstake message was submitted.
<<<<<<< HEAD
func (s *Supplier) IsActive(queryHeight int64) bool {
	return !s.IsUnbonding() || uint64(queryHeight) <= s.UnstakeSessionEndHeight
}

// EnsureOwner returns an error if the given address does not match supplier's owner address.
func (s *Supplier) EnsureOwner(ownerAddress string) error {
	if s.OwnerAddress != ownerAddress {
		return ErrSharedUnauthorizedSupplierUpdate.Wrapf(
			"msg.OwnerAddress %q != provided address %q",
			s.OwnerAddress,
			ownerAddress,
		)
	}

	return nil
}

// EnsureOperator returns an error if the given address does not match supplier's operator address.
func (s *Supplier) EnsureOperator(operatorAddress string) error {
	if s.Address != operatorAddress {
		return ErrSharedUnauthorizedSupplierUpdate.Wrapf(
			"msg.OperatorAddress %q != provided address %q",
			s.OwnerAddress,
			operatorAddress,
		)
	}

	return nil
=======
func (s *Supplier) IsActive(queryHeight uint64, serviceId string) bool {
	// Service that has been staked for is not active yet.
	if s.ServicesActivationHeightsMap[serviceId] > queryHeight {
		return false
	}

	// If the supplier is not unbonding then its UnstakeSessionEndHeight is 0,
	// which returns true for all query heights.
	if s.IsUnbonding() {
		return queryHeight > s.UnstakeSessionEndHeight
	}

	return true
>>>>>>> 57ced248
}<|MERGE_RESOLUTION|>--- conflicted
+++ resolved
@@ -17,9 +17,19 @@
 // the one during which the supplier staked for that service.
 // A supplier that has submitted an unstake message is active until the end of
 // the session containing the height at which unstake message was submitted.
-<<<<<<< HEAD
-func (s *Supplier) IsActive(queryHeight int64) bool {
-	return !s.IsUnbonding() || uint64(queryHeight) <= s.UnstakeSessionEndHeight
+func (s *Supplier) IsActive(queryHeight uint64, serviceId string) bool {
+	// Service that has been staked for is not active yet.
+	if s.ServicesActivationHeightsMap[serviceId] > queryHeight {
+		return false
+	}
+
+	// If the supplier is not unbonding then its UnstakeSessionEndHeight is 0,
+	// which returns true for all query heights.
+	if s.IsUnbonding() {
+		return queryHeight > s.UnstakeSessionEndHeight
+	}
+
+	return true
 }
 
 // EnsureOwner returns an error if the given address does not match supplier's owner address.
@@ -46,19 +56,4 @@
 	}
 
 	return nil
-=======
-func (s *Supplier) IsActive(queryHeight uint64, serviceId string) bool {
-	// Service that has been staked for is not active yet.
-	if s.ServicesActivationHeightsMap[serviceId] > queryHeight {
-		return false
-	}
-
-	// If the supplier is not unbonding then its UnstakeSessionEndHeight is 0,
-	// which returns true for all query heights.
-	if s.IsUnbonding() {
-		return queryHeight > s.UnstakeSessionEndHeight
-	}
-
-	return true
->>>>>>> 57ced248
 }