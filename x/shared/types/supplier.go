package types

// SupplierNotUnstaking is the value of `unstake_session_end_height` if the
// supplier is not actively in the unbonding period.
const SupplierNotUnstaking uint64 = 0

// IsUnbonding returns true if the supplier is actively unbonding.
// It determines if the supplier has submitted an unstake message, in which case
// the supplier has its UnstakeSessionEndHeight set.
func (s *Supplier) IsUnbonding() bool {
	return s.UnstakeSessionEndHeight != SupplierNotUnstaking
}

// IsActive returns whether the supplier is allowed to serve requests for the
// given serviceId and query height.
// A supplier is active for a given service starting from the session following
// the one during which the supplier staked for that service.
// A supplier that has submitted an unstake message is active until the end of
// the session containing the height at which unstake message was submitted.
func (s *Supplier) IsActive(queryHeight uint64, serviceId string) bool {
	// Service that has been staked for is not active yet.
	if s.ServicesActivationHeightsMap[serviceId] > queryHeight {
		return false
	}

	// If the supplier is not unbonding then its UnstakeSessionEndHeight is 0,
	// which returns true for all query heights.
	if s.IsUnbonding() {
		return queryHeight > s.UnstakeSessionEndHeight
	}

	return true
}

// HasOwner returns whether the given address is the supplier's owner address.
func (s *Supplier) HasOwner(address string) bool {
	return s.OwnerAddress == address
}

<<<<<<< HEAD
// EnsureOperator returns an error if the given address does not match supplier's operator address.
func (s *Supplier) EnsureOperator(operatorAddress string) error {
	if s.OperatorAddress != operatorAddress {
		return ErrSharedUnauthorizedSupplierUpdate.Wrapf(
			"msg.OperatorAddress %q != provided address %q",
			s.OwnerAddress,
			operatorAddress,
		)
	}

	return nil
=======
// HasOperator returns whether the given address is the supplier's operator address.
func (s *Supplier) HasOperator(address string) bool {
	return s.Address == address
>>>>>>> 85d84ec3
}<|MERGE_RESOLUTION|>--- conflicted
+++ resolved
@@ -37,21 +37,7 @@
 	return s.OwnerAddress == address
 }
 
-<<<<<<< HEAD
-// EnsureOperator returns an error if the given address does not match supplier's operator address.
-func (s *Supplier) EnsureOperator(operatorAddress string) error {
-	if s.OperatorAddress != operatorAddress {
-		return ErrSharedUnauthorizedSupplierUpdate.Wrapf(
-			"msg.OperatorAddress %q != provided address %q",
-			s.OwnerAddress,
-			operatorAddress,
-		)
-	}
-
-	return nil
-=======
 // HasOperator returns whether the given address is the supplier's operator address.
 func (s *Supplier) HasOperator(address string) bool {
-	return s.Address == address
->>>>>>> 85d84ec3
+	return s.OperatorAddress == address
 }