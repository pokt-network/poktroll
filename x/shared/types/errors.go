--- conflicted
+++ resolved
@@ -8,19 +8,11 @@
 
 // x/shared module sentinel errors
 var (
-<<<<<<< HEAD
-	ErrSharedInvalidSigner    = sdkerrors.Register(ModuleName, 1100, "expected gov account as only signer for proposal message")
-	ErrSharedInvalidAddress   = sdkerrors.Register(ModuleName, 1101, "invalid address")
-	ErrSharedParamNameInvalid = sdkerrors.Register(ModuleName, 1102, "the provided param name is invalid")
-	ErrSharedParamInvalid     = sdkerrors.Register(ModuleName, 1103, "the provided param is invalid")
-	ErrSharedEmitEvent        = sdkerrors.Register(ModuleName, 1104, "failed to emit event")
-	ErrSharedInvalidRevShare  = sdkerrors.Register(ModuleName, 1105, "invalid rev share")
-=======
 	ErrSharedInvalidSigner              = sdkerrors.Register(ModuleName, 1100, "expected gov account as only signer for proposal message")
 	ErrSharedInvalidAddress             = sdkerrors.Register(ModuleName, 1101, "invalid address")
 	ErrSharedParamNameInvalid           = sdkerrors.Register(ModuleName, 1102, "the provided param name is invalid")
 	ErrSharedParamInvalid               = sdkerrors.Register(ModuleName, 1103, "the provided param is invalid")
 	ErrSharedEmitEvent                  = sdkerrors.Register(ModuleName, 1104, "failed to emit event")
 	ErrSharedUnauthorizedSupplierUpdate = sdkerrors.Register(ModuleName, 1105, "unauthorized supplier update")
->>>>>>> 98b0446b
+	ErrSharedInvalidRevShare            = sdkerrors.Register(ModuleName, 1106, "invalid rev share")
 )