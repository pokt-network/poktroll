--- conflicted
+++ resolved
@@ -10,12 +10,6 @@
 
 // Supplier is the type defining the actor in Pocket Network that provides RPC services.
 message Supplier {
-<<<<<<< HEAD
-  string address = 1 [(cosmos_proto.scalar) = "cosmos.AddressString"]; // The Bech32 address of the supplier using cosmos' ScalarDescriptor to ensure deterministic encoding
-  cosmos.base.v1beta1.Coin stake = 2; // The total amount of uPOKT the supplier has staked
-  repeated SupplierServiceConfig services = 3; // The service configs this supplier can support
-  // The end height of the session at which a supplier initiated its unstaking process.
-=======
   // The address of the owner (i.e. staker, custodial) that owns the funds for staking.
   // By default, this address is the one that receives all the rewards unless owtherwise specified.
   // This property cannot be updated by the operator.
@@ -28,7 +22,6 @@
   cosmos.base.v1beta1.Coin stake = 3; // The total amount of uPOKT the supplier has staked
   repeated SupplierServiceConfig services = 4; // The service configs this supplier can support
   // The session end height at which an actively unbonding supplier unbonds its stake.
->>>>>>> 2ead292d
   // If the supplier did not unstake, this value will be 0.
   uint64 unstake_session_end_height = 5;
   // services_activation_heights_map is a map of serviceIds to the height at
