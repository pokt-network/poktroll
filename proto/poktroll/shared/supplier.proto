syntax = "proto3";
package poktroll.shared;

option go_package = "github.com/pokt-network/poktroll/x/shared/types";

import "cosmos_proto/cosmos.proto";
import "cosmos/base/v1beta1/coin.proto";

import "poktroll/shared/service.proto";

// Supplier is the type defining the actor in Pocket Network that provides RPC services.
message Supplier {
  // The address of the owner (i.e. staker, custodial) that owns the funds for staking.
  // By default, this address is the one that receives all the rewards unless owtherwise specified.
  // This property cannot be updated by the operator.
  string owner_address = 1 [(cosmos_proto.scalar) = "cosmos.AddressString"]; // Bech32 cosmos address
<<<<<<< HEAD
  // The address of the supplier operator (i.e. the one managing the off-chain server).
  // The operator address can update the supplier's configurations excluding the owner address.
  // This property do not change over the supplier's lifespan, the supplier must be usnaked
  // and staked again to update this value.
  // TODO(#722): Rename this to `operator_address` include all downstream
  // variables, comments, docs, tests, etc...
  string address = 2 [(cosmos_proto.scalar) = "cosmos.AddressString"]; // Bech32 cosmos address
=======
  // The operator address of the supplier operator (i.e. the one managing the off-chain server).
  // The operator address can update the supplier's configurations excluding the owner address.
  // This property does not change over the supplier's lifespan, the supplier must be unstaked
  // and re-staked to effectively update this value.
  string operator_address = 2 [(cosmos_proto.scalar) = "cosmos.AddressString"]; // Bech32 cosmos address
>>>>>>> 5a10fba6
  cosmos.base.v1beta1.Coin stake = 3; // The total amount of uPOKT the supplier has staked
  repeated SupplierServiceConfig services = 4; // The service configs this supplier can support
  // The session end height at which an actively unbonding supplier unbonds its stake.
  // If the supplier did not unstake, this value will be 0.
  uint64 unstake_session_end_height = 5;
  // services_activation_heights_map is a map of serviceIds to the height at
  // which the staked supplier will become active for that service.
  // Activation heights are session start heights.
  map<string, uint64> services_activation_heights_map = 6;
}<|MERGE_RESOLUTION|>--- conflicted
+++ resolved
@@ -14,21 +14,11 @@
   // By default, this address is the one that receives all the rewards unless owtherwise specified.
   // This property cannot be updated by the operator.
   string owner_address = 1 [(cosmos_proto.scalar) = "cosmos.AddressString"]; // Bech32 cosmos address
-<<<<<<< HEAD
-  // The address of the supplier operator (i.e. the one managing the off-chain server).
-  // The operator address can update the supplier's configurations excluding the owner address.
-  // This property do not change over the supplier's lifespan, the supplier must be usnaked
-  // and staked again to update this value.
-  // TODO(#722): Rename this to `operator_address` include all downstream
-  // variables, comments, docs, tests, etc...
-  string address = 2 [(cosmos_proto.scalar) = "cosmos.AddressString"]; // Bech32 cosmos address
-=======
   // The operator address of the supplier operator (i.e. the one managing the off-chain server).
   // The operator address can update the supplier's configurations excluding the owner address.
   // This property does not change over the supplier's lifespan, the supplier must be unstaked
   // and re-staked to effectively update this value.
   string operator_address = 2 [(cosmos_proto.scalar) = "cosmos.AddressString"]; // Bech32 cosmos address
->>>>>>> 5a10fba6
   cosmos.base.v1beta1.Coin stake = 3; // The total amount of uPOKT the supplier has staked
   repeated SupplierServiceConfig services = 4; // The service configs this supplier can support
   // The session end height at which an actively unbonding supplier unbonds its stake.
