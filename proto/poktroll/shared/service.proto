--- conflicted
+++ resolved
@@ -32,12 +32,7 @@
 
 // ApplicationServiceConfig holds the service configuration the application stakes for
 message ApplicationServiceConfig {
-<<<<<<< HEAD
   string service_id = 1; // The Service ID for which the application is configured
-=======
-  // TODO_BETA: Avoid embedding the full Service because we just need the ID.
-  Service service = 1; // The Service for which the application is configured
->>>>>>> 614ad778
 
   // TODO_MAINNET: There is an opportunity for applications to advertise the max
   // they're willing to pay for a certain configuration/price, but this is outside of scope.
@@ -46,12 +41,7 @@
 
 // SupplierServiceConfig holds the service configuration the supplier stakes for
 message SupplierServiceConfig {
-<<<<<<< HEAD
   string service_id = 1; // The Service ID for which the supplier is configured
-=======
-  // TODO_BETA: Avoid embedding the full Service because we just need the ID.
-  Service service = 1; // The Service for which the supplier is configured
->>>>>>> 614ad778
   repeated SupplierEndpoint endpoints = 2; // List of endpoints for the service
   repeated ServiceRevenueShare rev_share = 3; // List of revenue share configurations for the service
   // TODO_MAINNET: There is an opportunity for supplier to advertise the min
