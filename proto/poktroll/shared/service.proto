--- conflicted
+++ resolved
@@ -21,16 +21,11 @@
   // cost_per_relay_for_specific_service = compute_units_per_relay_for_specific_service * compute_units_to_tokens_multipler_global_value
   uint64 compute_units_per_relay = 3; // Compute units required per relay for this service
 
-<<<<<<< HEAD
-  //
-  string source_owner = 1 [(cosmos_proto.scalar) = "cosmos.AddressString"]; // The Bech32 address of the application using cosmos' ScalarDescriptor to ensure deterministic encoding
-=======
   // The owner address that created the service.
   // It is the address that receives rewards based on the Service's on-chain usage
   // It is the only address that can update the service configuration (e.g. compute_units_per_relay),
   // or make other updates to it.
   string owner_address = 4 [(cosmos_proto.scalar) = "cosmos.AddressString"]; // The Bech32 address of the service owner / creator
->>>>>>> a721b894
 }
 
 // ApplicationServiceConfig holds the service configuration the application stakes for
