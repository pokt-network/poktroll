--- conflicted
+++ resolved
@@ -47,15 +47,9 @@
 message MsgStakeSupplier {
   option (cosmos.msg.v1.signer) = "signer"; // https://docs.cosmos.network/main/build/building-modules/messages-and-queries
 
-<<<<<<< HEAD
-  string sender = 1 [(cosmos_proto.scalar) = "cosmos.AddressString"]; // The Bech32 address of the message sender (i.e. owner or operator) using cosmos' ScalarDescriptor to ensure deterministic deterministic encoding using cosmos' ScalarDescriptor to ensure deterministic deterministic encoding
-  string owner_address = 2 [(cosmos_proto.scalar) = "cosmos.AddressString"]; // The Bech32 address of the owner (i.e. custodial, staker) using cosmos' ScalarDescriptor to ensure deterministic deterministic encoding using cosmos' ScalarDescriptor to ensure deterministic deterministic encoding
-  string operator_address = 3 [(cosmos_proto.scalar) = "cosmos.AddressString"]; // The Bech32 address of the operator (i.e. provider, non-custodial) using cosmos' ScalarDescriptor to ensure deterministic deterministic encoding using cosmos' ScalarDescriptor to ensure deterministic deterministic encoding
-=======
   string signer = 1 [(cosmos_proto.scalar) = "cosmos.AddressString"]; // The Bech32 address of the message signer (i.e. owner or operator)
   string owner_address = 2 [(cosmos_proto.scalar) = "cosmos.AddressString"]; // The Bech32 address of the owner (i.e. custodial, staker)
-  string address = 3 [(cosmos_proto.scalar) = "cosmos.AddressString"]; // The Bech32 address of the operator (i.e. provider, non-custodial)
->>>>>>> 85d84ec3
+  string operator_address = 3 [(cosmos_proto.scalar) = "cosmos.AddressString"]; // The Bech32 address of the operator (i.e. provider, non-custodial)
   cosmos.base.v1beta1.Coin stake = 4; // The total amount of uPOKT the supplier has staked. Must be ≥ to the current amount that the supplier has staked (if any)
   repeated poktroll.shared.SupplierServiceConfig services = 5; // The list of services this supplier is staked to provide service for
 }
@@ -63,23 +57,10 @@
 message MsgStakeSupplierResponse {}
 
 message MsgUnstakeSupplier {
-<<<<<<< HEAD
-  option (cosmos.msg.v1.signer) = "owner_address";
-  // The address of the owner (i.e. staker, custodial) that owns the funds for staking.
-  // By default, this address is the one that receives all the rewards unless owtherwise specified.
-  // The owner can initially stake the supplier and unstake it.
-  // All other configurations are managed by the operator.
-  string owner_address = 1 [(cosmos_proto.scalar) = "cosmos.AddressString"]; // The Bech32 address
-  // The operator address of the supplier that operates it.
-  // The operator address can update the supplier's configurations excluding the owner
-  // and operator addresses which do not change over the supplier's lifespan.
-  string operator_address = 2 [(cosmos_proto.scalar) = "cosmos.AddressString"]; // The Bech32 address
-=======
   option (cosmos.msg.v1.signer) = "signer";
 
   string signer = 1 [(cosmos_proto.scalar) = "cosmos.AddressString"]; // The Bech32 address of the message signer (i.e. owner or operator)
-  string address = 2 [(cosmos_proto.scalar) = "cosmos.AddressString"]; // The Bech32 address of the operator (i.e. provider, non-custodial)
->>>>>>> 85d84ec3
+  string operator_address = 2 [(cosmos_proto.scalar) = "cosmos.AddressString"]; // The Bech32 address of the operator (i.e. provider, non-custodial)
 }
 
 message MsgUnstakeSupplierResponse {}
