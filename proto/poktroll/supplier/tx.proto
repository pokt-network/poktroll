syntax = "proto3";

package poktroll.supplier;

option go_package = "github.com/pokt-network/poktroll/x/supplier/types";
option (gogoproto.stable_marshaler_all) = true;

import "amino/amino.proto";
import "cosmos/msg/v1/msg.proto";
import "cosmos_proto/cosmos.proto";
import "gogoproto/gogo.proto";
import "cosmos/base/v1beta1/coin.proto";
import "poktroll/supplier/params.proto";
import "poktroll/shared/service.proto";

// Msg defines the Msg service.
service Msg {
  option (cosmos.msg.v1.service) = true;
  
  // UpdateParams defines a (governance) operation for updating the module
  // parameters. The authority defaults to the x/gov module account.
  rpc UpdateParams    (MsgUpdateParams   ) returns (MsgUpdateParamsResponse   );
  rpc StakeSupplier   (MsgStakeSupplier  ) returns (MsgStakeSupplierResponse  );
  rpc UnstakeSupplier (MsgUnstakeSupplier) returns (MsgUnstakeSupplierResponse);
  rpc UpdateParam     (MsgUpdateParam    ) returns (MsgUpdateParamResponse    );
}
// MsgUpdateParams is the Msg/UpdateParams request type.
message MsgUpdateParams {
  option (cosmos.msg.v1.signer) =                           "authority";
  option           (amino.name) = "poktroll/x/supplier/MsgUpdateParams";
<<<<<<< HEAD
  
  // authority is the address that controls the module (defaults to x/gov unless overwritten).
  string authority = 1 [(cosmos_proto.scalar) = "cosmos.AddressString"];

  // TODO_IMPROVE(#322): The requirement to provide all params is adopted from the
  // latest Cosmos SDK version. We should look into either improving this ourselves
  // or seeing if it is on their roadmap.
  
=======

  // authority is the address that controls the module (defaults to x/gov unless overwritten).
  string authority = 1 [(cosmos_proto.scalar) = "cosmos.AddressString"];

>>>>>>> 5b7689b0
  // params defines the x/supplier parameters to update.
  // NOTE: All parameters must be supplied.
  Params params = 2 [(gogoproto.nullable) = false, (amino.dont_omitempty) = true];
}

// MsgUpdateParamsResponse defines the response structure for executing a
// MsgUpdateParams message.
message MsgUpdateParamsResponse {}

message MsgStakeSupplier {
  option (cosmos.msg.v1.signer) = "signer"; // https://docs.cosmos.network/main/build/building-modules/messages-and-queries
           string                                signer           = 1 [(cosmos_proto.scalar) = "cosmos.AddressString"]; // The Bech32 address of the message signer (i.e. owner or operator)
           string                                owner_address    = 2 [(cosmos_proto.scalar) = "cosmos.AddressString"]; // The Bech32 address of the owner (i.e. custodial, staker)
           string                                operator_address = 3 [(cosmos_proto.scalar) = "cosmos.AddressString"]; // The Bech32 address of the operator (i.e. provider, non-custodial)
           cosmos.base.v1beta1.Coin              stake            = 4; // The total amount of uPOKT the supplier has staked. Must be ≥ to the current amount that the supplier has staked (if any)
  repeated poktroll.shared.SupplierServiceConfig services         = 5; // The list of services this supplier is staked to provide service for
}

message MsgStakeSupplierResponse {}

message MsgUnstakeSupplier {
  option (cosmos.msg.v1.signer) = "signer";
  string signer           = 1 [(cosmos_proto.scalar) = "cosmos.AddressString"]; // The Bech32 address of the message signer (i.e. owner or operator)
  string operator_address = 2 [(cosmos_proto.scalar) = "cosmos.AddressString"]; // The Bech32 address of the operator (i.e. provider, non-custodial)
}

message MsgUnstakeSupplierResponse {}

// MsgUpdateParam is the Msg/UpdateParam request type to update a single param.
message MsgUpdateParam {
  option (cosmos.msg.v1.signer) = "authority";

  // authority is the address that controls the module (defaults to x/gov unless overwritten).
  string authority = 1 [(cosmos_proto.scalar) = "cosmos.AddressString"];

  string name      = 2;
  oneof asType {
    cosmos.base.v1beta1.Coin as_coin = 3;
  }
}

message MsgUpdateParamResponse {
  Params params = 1;
}
<|MERGE_RESOLUTION|>--- conflicted
+++ resolved
@@ -16,7 +16,7 @@
 // Msg defines the Msg service.
 service Msg {
   option (cosmos.msg.v1.service) = true;
-  
+
   // UpdateParams defines a (governance) operation for updating the module
   // parameters. The authority defaults to the x/gov module account.
   rpc UpdateParams    (MsgUpdateParams   ) returns (MsgUpdateParamsResponse   );
@@ -28,21 +28,10 @@
 message MsgUpdateParams {
   option (cosmos.msg.v1.signer) =                           "authority";
   option           (amino.name) = "poktroll/x/supplier/MsgUpdateParams";
-<<<<<<< HEAD
-  
-  // authority is the address that controls the module (defaults to x/gov unless overwritten).
-  string authority = 1 [(cosmos_proto.scalar) = "cosmos.AddressString"];
-
-  // TODO_IMPROVE(#322): The requirement to provide all params is adopted from the
-  // latest Cosmos SDK version. We should look into either improving this ourselves
-  // or seeing if it is on their roadmap.
-  
-=======
 
   // authority is the address that controls the module (defaults to x/gov unless overwritten).
   string authority = 1 [(cosmos_proto.scalar) = "cosmos.AddressString"];
 
->>>>>>> 5b7689b0
   // params defines the x/supplier parameters to update.
   // NOTE: All parameters must be supplied.
   Params params = 2 [(gogoproto.nullable) = false, (amino.dont_omitempty) = true];
