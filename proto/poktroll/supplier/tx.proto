syntax = "proto3";
package poktroll.supplier;

option go_package = "github.com/pokt-network/poktroll/x/supplier/types";

import "amino/amino.proto";
import "cosmos/msg/v1/msg.proto";
import "cosmos_proto/cosmos.proto";
import "gogoproto/gogo.proto";
import "cosmos/base/v1beta1/coin.proto";

import "poktroll/supplier/params.proto";
import "poktroll/shared/service.proto";


// Msg defines the Msg service.
service Msg {
  option (cosmos.msg.v1.service) = true;

  // UpdateParams defines a (governance) operation for updating the module
  // parameters. The authority defaults to the x/gov module account.
  rpc UpdateParams    (MsgUpdateParams   ) returns (MsgUpdateParamsResponse   );
  rpc StakeSupplier   (MsgStakeSupplier  ) returns (MsgStakeSupplierResponse  );
  rpc UnstakeSupplier (MsgUnstakeSupplier) returns (MsgUnstakeSupplierResponse);
}
// MsgUpdateParams is the Msg/UpdateParams request type.
message MsgUpdateParams {
  option (cosmos.msg.v1.signer) = "authority";
  option (amino.name) = "poktroll/x/supplier/MsgUpdateParams";

  // authority is the address that controls the module (defaults to x/gov unless overwritten).
  string authority = 1 [(cosmos_proto.scalar) = "cosmos.AddressString"];

  // TODO_IMPROVE(#322): The requirement to provide all params is adopted from the
  // latest Cosmos SDK version. We should look into either improving this ourselves
  // or seeing if it is on their roadmap.

  // params defines the x/supplier parameters to update.
  // NOTE: All parameters must be supplied.
  Params params = 2 [(gogoproto.nullable) = false, (amino.dont_omitempty) = true];
}

// MsgUpdateParamsResponse defines the response structure for executing a
// MsgUpdateParams message.
message MsgUpdateParamsResponse {}

message MsgStakeSupplier {
  option (cosmos.msg.v1.signer) = "signer"; // https://docs.cosmos.network/main/build/building-modules/messages-and-queries

  string signer = 1 [(cosmos_proto.scalar) = "cosmos.AddressString"]; // The Bech32 address of the message signer (i.e. owner or operator)
  string owner_address = 2 [(cosmos_proto.scalar) = "cosmos.AddressString"]; // The Bech32 address of the owner (i.e. custodial, staker)
<<<<<<< HEAD
  string address = 3 [(cosmos_proto.scalar) = "cosmos.AddressString"]; // The Bech32 address of the operator (i.e. provider, non-custodial)
=======
  string operator_address = 3 [(cosmos_proto.scalar) = "cosmos.AddressString"]; // The Bech32 address of the operator (i.e. provider, non-custodial)
>>>>>>> 5a10fba6
  cosmos.base.v1beta1.Coin stake = 4; // The total amount of uPOKT the supplier has staked. Must be ≥ to the current amount that the supplier has staked (if any)
  repeated poktroll.shared.SupplierServiceConfig services = 5; // The list of services this supplier is staked to provide service for
}

message MsgStakeSupplierResponse {}

message MsgUnstakeSupplier {
  option (cosmos.msg.v1.signer) = "signer";

  string signer = 1 [(cosmos_proto.scalar) = "cosmos.AddressString"]; // The Bech32 address of the message signer (i.e. owner or operator)
<<<<<<< HEAD
  string address = 2 [(cosmos_proto.scalar) = "cosmos.AddressString"]; // The Bech32 address of the operator (i.e. provider, non-custodial)
=======
  string operator_address = 2 [(cosmos_proto.scalar) = "cosmos.AddressString"]; // The Bech32 address of the operator (i.e. provider, non-custodial)
>>>>>>> 5a10fba6
}

message MsgUnstakeSupplierResponse {}
<|MERGE_RESOLUTION|>--- conflicted
+++ resolved
@@ -49,11 +49,7 @@
 
   string signer = 1 [(cosmos_proto.scalar) = "cosmos.AddressString"]; // The Bech32 address of the message signer (i.e. owner or operator)
   string owner_address = 2 [(cosmos_proto.scalar) = "cosmos.AddressString"]; // The Bech32 address of the owner (i.e. custodial, staker)
-<<<<<<< HEAD
-  string address = 3 [(cosmos_proto.scalar) = "cosmos.AddressString"]; // The Bech32 address of the operator (i.e. provider, non-custodial)
-=======
   string operator_address = 3 [(cosmos_proto.scalar) = "cosmos.AddressString"]; // The Bech32 address of the operator (i.e. provider, non-custodial)
->>>>>>> 5a10fba6
   cosmos.base.v1beta1.Coin stake = 4; // The total amount of uPOKT the supplier has staked. Must be ≥ to the current amount that the supplier has staked (if any)
   repeated poktroll.shared.SupplierServiceConfig services = 5; // The list of services this supplier is staked to provide service for
 }
@@ -64,11 +60,7 @@
   option (cosmos.msg.v1.signer) = "signer";
 
   string signer = 1 [(cosmos_proto.scalar) = "cosmos.AddressString"]; // The Bech32 address of the message signer (i.e. owner or operator)
-<<<<<<< HEAD
-  string address = 2 [(cosmos_proto.scalar) = "cosmos.AddressString"]; // The Bech32 address of the operator (i.e. provider, non-custodial)
-=======
   string operator_address = 2 [(cosmos_proto.scalar) = "cosmos.AddressString"]; // The Bech32 address of the operator (i.e. provider, non-custodial)
->>>>>>> 5a10fba6
 }
 
 message MsgUnstakeSupplierResponse {}
