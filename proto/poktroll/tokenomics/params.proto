syntax = "proto3";
package poktroll.tokenomics;

option go_package = "github.com/pokt-network/poktroll/x/tokenomics/types";
option (gogoproto.stable_marshaler_all) = true;

import "amino/amino.proto";
import "gogoproto/gogo.proto";

// Params defines the parameters for the tokenomics module.
message Params {
  option (amino.name) = "poktroll/x/tokenomics/Params";
  option (gogoproto.equal) = true;

  // mint_allocation_dao is the percentage of the minted tokens which are sent
  // to the DAO reward address during claim settlement.
  double mint_allocation_dao = 1 [(gogoproto.jsontag) = "mint_allocation_dao", (gogoproto.moretags) = "yaml:\"mint_allocation_dao\", disable_individual_update:\"true\""];
  // mint_allocation_proposer is the percentage of the minted tokens which are sent
  // to the block proposer account address during claim settlement.
  double mint_allocation_proposer = 2 [(gogoproto.jsontag) = "mint_allocation_proposer", (gogoproto.moretags) = "yaml:\"mint_allocation_proposer\", disable_individual_update:\"true\""];
  // mint_allocation_supplier is the percentage of the minted tokens which are sent
  // to the block supplier account address during claim settlement.
  double mint_allocation_supplier = 3 [(gogoproto.jsontag) = "mint_allocation_supplier", (gogoproto.moretags) = "yaml:\"mint_allocation_supplier\", disable_individual_update:\"true\""];
  // mint_allocation_source_owner is the percentage of the minted tokens which are sent
  // to the service source owner account address during claim settlement.
  double mint_allocation_source_owner = 4 [(gogoproto.jsontag) = "mint_allocation_source_owner", (gogoproto.moretags) = "yaml:\"mint_allocation_source_owner\", disable_individual_update:\"true\""];
  // mint_allocation_application is the percentage of the minted tokens which are sent
<<<<<<< HEAD
  // to the service source owner account address during claim settlement.
  double mint_allocation_application = 5 [(gogoproto.jsontag) = "mint_allocation_application", (gogoproto.moretags) = "yaml:\"mint_allocation_application\", disable_individual_update:\"true\""];
=======
  // to the application account address during claim settlement.
  double mint_allocation_application = 5 [(gogoproto.jsontag) = "mint_allocation_application", (gogoproto.moretags) = "yaml:\"mint_allocation_application\""];
>>>>>>> 17cafad1

  // IMPORTANT: Make sure to update all related files if you're modifying or adding a new parameter.
  // Try the following grep to find all related places: `grep -r compute_units_to_tokens_multiplier`
  // TODO_IMPROVE: Look into an opportunity to use an enum to avoid using strings throughout the codebase.

  // TODO_ADD: Some parameters we should consider adding next:
  //   - Service.computeUnitsToTokensMultiplierMap
  //   - Application.MaxuPOKTPerRelay
  //   - Application.MinuPOKTPerRelay
  //   - Suppler.MaxuPOKTPerRelay
  //   - Suppler.MinuPOKTPerRelay
  //   - RevDistr.PercentageToSupploer
  //   - RevDistr.PercentageToDAO
  //   - RevDistr.PercentageToPNF
  //   - RevDistr.PercentageToDelegators
}<|MERGE_RESOLUTION|>--- conflicted
+++ resolved
@@ -25,13 +25,8 @@
   // to the service source owner account address during claim settlement.
   double mint_allocation_source_owner = 4 [(gogoproto.jsontag) = "mint_allocation_source_owner", (gogoproto.moretags) = "yaml:\"mint_allocation_source_owner\", disable_individual_update:\"true\""];
   // mint_allocation_application is the percentage of the minted tokens which are sent
-<<<<<<< HEAD
-  // to the service source owner account address during claim settlement.
+  // to the application account address during claim settlement.
   double mint_allocation_application = 5 [(gogoproto.jsontag) = "mint_allocation_application", (gogoproto.moretags) = "yaml:\"mint_allocation_application\", disable_individual_update:\"true\""];
-=======
-  // to the application account address during claim settlement.
-  double mint_allocation_application = 5 [(gogoproto.jsontag) = "mint_allocation_application", (gogoproto.moretags) = "yaml:\"mint_allocation_application\""];
->>>>>>> 17cafad1
 
   // IMPORTANT: Make sure to update all related files if you're modifying or adding a new parameter.
   // Try the following grep to find all related places: `grep -r compute_units_to_tokens_multiplier`
