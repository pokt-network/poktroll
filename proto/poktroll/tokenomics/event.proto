--- conflicted
+++ resolved
@@ -45,12 +45,8 @@
 }
 
 // EventApplicationOverserviced is emitted when an application has less stake than
-<<<<<<< HEAD
-// what a supplier is claiming (i.e. burn is not high enough).
-=======
 // what a supplier is claiming (i.e. amount available for burning is insufficient).
 // This means the following will ALWAYS be strictly true: effective_burn < expected_burn.
->>>>>>> 09fc4ce0
 message EventApplicationOverserviced {
     string application_addr = 1;
     string supplier_operator_addr = 2;
@@ -61,10 +57,6 @@
     // Effective burn is the amount that is actually being paid to the supplier
     // for the work done. It is less than the expected burn (claim amount) and
     // is a function of the relay mining algorithm.
-<<<<<<< HEAD
-    // E.g. Te application's stake divided by the number of suppliers in a session.
-    cosmos.base.v1beta1.Coin effective_burn  = 4;
-=======
     // E.g. The application's stake divided by the number of suppliers in a session.
     cosmos.base.v1beta1.Coin effective_burn  = 4;
 }
@@ -78,5 +70,4 @@
     // Amount slashed from the supplier's stake due to the expired claims.
     // This is a function of the number of expired claims and proof missing penalty.
     cosmos.base.v1beta1.Coin slashing_amount = 3;
->>>>>>> 09fc4ce0
 }