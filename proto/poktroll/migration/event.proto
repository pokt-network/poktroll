--- conflicted
+++ resolved
@@ -57,8 +57,7 @@
 
   // The application which was staked as a result of the claim.
   // This is equivalent to the amount it had staked on Morse.
-<<<<<<< HEAD
-  application.Application application = 7 [(gogoproto.jsontag) = "application"];
+  application.Application application = 5 [(gogoproto.jsontag) = "application"];
 }
 
 // EventMorseSupplierClaimed is emitted when a MorseAccount is claimed on-chain as a staked Supplier.
@@ -78,7 +77,4 @@
 
   // The Supplier which was staked as a result of the claim.
   shared.Supplier supplier = 5 [(gogoproto.jsontag) = "supplier"];
-=======
-  application.Application application = 5 [(gogoproto.jsontag) = "application"];
->>>>>>> eaad5e72
 }