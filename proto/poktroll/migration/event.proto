--- conflicted
+++ resolved
@@ -30,11 +30,7 @@
   // The session end height (on Shannon) in which the claim was committed (i.e. claimed).
   int64 session_end_height = 1 [(gogoproto.jsontag) = "session_end_height"];
 
-<<<<<<< HEAD
-  // The total balance which was claimed.
-=======
   // The unstaked balance which was claimed.
->>>>>>> 79af2d1f
   cosmos.base.v1beta1.Coin claimed_balance = 2 [(gogoproto.jsontag) = "claimed_balance", (gogoproto.nullable) = false];
 
   // The bech32-encoded address of the Shannon account to which the claimed balance will be minted.
