--- conflicted
+++ resolved
@@ -16,7 +16,7 @@
 // Msg defines the Msg service.
 service Msg {
   option (cosmos.msg.v1.service) = true;
-  
+
   // UpdateParams defines a (governance) operation for updating the module
   // parameters. The authority defaults to the x/gov module account.
   rpc UpdateParams                 (MsgUpdateParams                ) returns (MsgUpdateParamsResponse                );
@@ -28,12 +28,12 @@
 message MsgUpdateParams {
   option (cosmos.msg.v1.signer) =                            "authority";
   option           (amino.name) = "poktroll/x/migration/MsgUpdateParams";
-  
+
   // authority is the address that controls the module (defaults to x/gov unless overwritten).
   string authority = 1 [(cosmos_proto.scalar) = "cosmos.AddressString"];
 
   // params defines the module parameters to update.
-  
+
   // NOTE: All parameters must be supplied.
   Params params = 2 [(gogoproto.nullable) = false, (amino.dont_omitempty) = true];
 }
@@ -45,22 +45,12 @@
 // MsgImportMorseClaimableAccounts is used to create the on-chain MorseClaimableAccounts ONLY AND EXACTLY ONCE (per network / re-genesis).
 message MsgImportMorseClaimableAccounts {
   option (cosmos.msg.v1.signer) = "authority";
-  
+
   // authority is the address that controls the module (defaults to x/gov unless overwritten).
   string authority = 1 [(cosmos_proto.scalar) = "cosmos.AddressString"];
-  
+
   // the account state derived from the Morse state export and the `poktrolld migrate collect-morse-accounts` command.
   MorseAccountState morse_account_state = 2 [(gogoproto.jsontag) = "morse_account_state", (gogoproto.nullable) = false];
-<<<<<<< HEAD
-  
-  // expected sha256 hash of the morse_account_state. If this hash does not match the on-chain
-  // computation, the transaction will fail. Social consensus regarding the correctness of
-  // morse_account_state should have been achieved off-chain and can be verified on-chain by
-  // comparing this hash with that of a locally derived Morse state export:
-  // E.g., `poktrolld migrate collect-morse-accounts $<(pocket util export-genesis-for-reset)`.
-  // See: `pocket util export-genesis-for-migration --help` & `poktrolld migrate collect-morse-accounts --help`
-  // for more details.
-=======
 
   // Validates the morse_account_state sha256 hash:
   // - Transaction fails if hash doesn't match on-chain computation
@@ -72,27 +62,17 @@
   // Additional documentation:
   // - pocket util export-genesis-for-migration --help
   // - poktrolld migrate collect-morse-accounts --help
->>>>>>> ca368b9b
   bytes morse_account_state_hash = 3 [(gogoproto.jsontag) = "morse_account_state_hash"];
 }
 
 // MsgImportMorseClaimableAccountsResponse is returned from MsgImportMorseClaimableAccounts.
 // It indicates the canonical hash of the imported MorseAccountState, and the number of claimable accounts which were imported.
 message MsgImportMorseClaimableAccountsResponse {
-<<<<<<< HEAD
-  
-  // On-chain computed sha256 hash of the morse_account_state provided in the corresponding MsgCreateMorseAccountState.
-  bytes state_hash = 1 [(gogoproto.jsontag) = "state_hash"];
-  
-  // Number of accounts (EOAs) which were collected from the Morse state export, which may be claimed.
-  // NOTE: Application and supplier actor stakes are consolidated into their corresponding account balances.
-=======
   // On-chain computed sha256 hash of the morse_account_state provided in the corresponding MsgCreateMorseAccountState.
   bytes state_hash = 1 [(gogoproto.jsontag) = "state_hash"];
 
   // Number of claimable accounts (EOAs) collected from Morse state export.
   // NOTE: Account balances include consolidated application and supplier actor stakes.
->>>>>>> ca368b9b
   uint64 num_accounts = 2 [(gogoproto.jsontag) = "num_accounts"];
 }
 
@@ -105,14 +85,14 @@
 // - Authz grants MAY be used to delegate claiming authority to other Shannon accounts
 message MsgClaimMorseAccount {
   option (cosmos.msg.v1.signer) = "shannon_dest_address";
-  
+
   // The bech32-encoded address of the Shannon account to which the claimed balance will be minted.
   string shannon_dest_address = 1 [(cosmos_proto.scalar) = "cosmos.AddressString", (gogoproto.jsontag) = "shannon_dest_address"];
-  
+
   // The hex-encoded address of the Morse account whose balance will be claimed.
   // E.g.: 00f9900606fa3d5c9179fc0c8513078a53a2073e
   string morse_src_address = 2 [(gogoproto.jsontag) = "morse_src_address"];
-  
+
   // The hex-encoded signature, by the Morse account, of this message (where this field is nil).
   // I.e.: morse_signature = private_key.sign(marshal(MsgClaimMorseAccount{morse_signature: nil, ...}))
   string morse_signature = 3 [(gogoproto.jsontag) = "morse_signature"];
@@ -122,14 +102,14 @@
 // It indicates the morse_src_address of the account which was claimed, the total
 // balance claimed, and the height at which the claim was committed.
 message MsgClaimMorseAccountResponse {
-  
+
   // The hex-encoded address of the Morse account whose balance will be claimed.
   // E.g.: 00f9900606fa3d5c9179fc0c8513078a53a2073e
   string morse_src_address = 1 [(gogoproto.jsontag) = "morse_src_address"];
-  
+
   // The balance which was claimed.
   cosmos.base.v1beta1.Coin claimed_balance = 2 [(gogoproto.jsontag) = "claimed_balance", (gogoproto.nullable) = false];
-  
+
   // The height (on Shannon) at which the claim was created.
   int64 claimed_at_height = 3;
 }
