syntax = "proto3";
package poktroll.service;

option go_package = "github.com/pokt-network/poktroll/x/service/types";

import "cosmos_proto/cosmos.proto";
import "gogoproto/gogo.proto";

import "poktroll/session/session.proto";

// Relay contains both the RelayRequest (signed by the Application) and the RelayResponse (signed by the Supplier).
// The serialized tuple is inserted into the SMST leaves as values in the Claim/Proof lifecycle.
message Relay {
  RelayRequest req = 1;
  RelayResponse res = 2;
}

// RelayRequestMetadata contains the metadata for a RelayRequest.
message RelayRequestMetadata {
  session.SessionHeader session_header = 1; // Session header associated with the relay.
  // The request signature is a serialized ring signature that may have been
  // by either the application itself or one of the gateways that the
  // application has delegated to. The signature is made using the ring of the
  // application in both cases.
  bytes signature = 2;

  // TODO_MAINNET: make sure we're checking/verifying this address on-chain (if needed).
  // Relevant conversation: https://github.com/pokt-network/poktroll/pull/567#discussion_r1628722168
  //
<<<<<<< HEAD
  // The supplier address the relay is sent to. It is being used on the RelayMiner to 
  // route to the correct supplier.
  string supplier_address = 3 [(cosmos_proto.scalar) = "cosmos.AddressString"]; // The Bech32 address of the application.
=======
  // The supplier operator address the relay is sent to. It is being used on the
  // RelayMiner to route to the correct supplier.
  string supplier_operator_address = 3 [(cosmos_proto.scalar) = "cosmos.AddressString"]; // The Bech32 address of the application.
>>>>>>> 5a10fba6
}

// RelayRequest holds the request details for a relay.
message RelayRequest {
  RelayRequestMetadata meta = 1 [(gogoproto.nullable) = false];
  // payload is the serialized payload for the request.
  // The payload is passed directly to the service and as such can be any
  // format that the service supports: JSON-RPC, REST, gRPC, etc.
  bytes payload = 2;
}

// RelayResponse contains the response details for a RelayRequest.
message RelayResponse {
  RelayResponseMetadata meta = 1 [(gogoproto.nullable) = false];
  // payload is the serialized payload for the response.
  // The payload is passed directly from the service and as such can be any
  // format the the service responds with: JSON-RPC, REST, gRPC, etc.
  bytes payload = 2;
}

// RelayResponseMetadata contains the metadata for a RelayResponse.
message RelayResponseMetadata {
  session.SessionHeader session_header = 1; // Session header associated with the relay.
  bytes supplier_operator_signature = 2; // Signature of the supplier's operator on the response.
}<|MERGE_RESOLUTION|>--- conflicted
+++ resolved
@@ -27,15 +27,9 @@
   // TODO_MAINNET: make sure we're checking/verifying this address on-chain (if needed).
   // Relevant conversation: https://github.com/pokt-network/poktroll/pull/567#discussion_r1628722168
   //
-<<<<<<< HEAD
-  // The supplier address the relay is sent to. It is being used on the RelayMiner to 
-  // route to the correct supplier.
-  string supplier_address = 3 [(cosmos_proto.scalar) = "cosmos.AddressString"]; // The Bech32 address of the application.
-=======
   // The supplier operator address the relay is sent to. It is being used on the
   // RelayMiner to route to the correct supplier.
   string supplier_operator_address = 3 [(cosmos_proto.scalar) = "cosmos.AddressString"]; // The Bech32 address of the application.
->>>>>>> 5a10fba6
 }
 
 // RelayRequest holds the request details for a relay.
