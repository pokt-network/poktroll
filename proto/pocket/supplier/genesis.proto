syntax = "proto3";

package pocket.supplier;

import "gogoproto/gogo.proto";
import "pocket/supplier/params.proto";
import "pocket/shared/supplier.proto";
<<<<<<< HEAD
import "pocket/supplier/claim.proto";
import "pocket/supplier/proof.proto";
=======
>>>>>>> 0338cc25

option go_package = "github.com/pokt-network/poktroll/x/supplier/types";

// GenesisState defines the supplier module's genesis state.
message GenesisState {
           Params                 params       = 1 [(gogoproto.nullable) = false];
  repeated pocket.shared.Supplier supplierList = 2 [(gogoproto.nullable) = false];
<<<<<<< HEAD

  // TODO_UPNEXT(@Olshansk): Delete `claimList` from the genesis state.
  repeated Claim claimList = 3 [(gogoproto.nullable) = false];
=======
>>>>>>> 0338cc25
}
<|MERGE_RESOLUTION|>--- conflicted
+++ resolved
@@ -5,11 +5,8 @@
 import "gogoproto/gogo.proto";
 import "pocket/supplier/params.proto";
 import "pocket/shared/supplier.proto";
-<<<<<<< HEAD
 import "pocket/supplier/claim.proto";
 import "pocket/supplier/proof.proto";
-=======
->>>>>>> 0338cc25
 
 option go_package = "github.com/pokt-network/poktroll/x/supplier/types";
 
@@ -17,10 +14,4 @@
 message GenesisState {
            Params                 params       = 1 [(gogoproto.nullable) = false];
   repeated pocket.shared.Supplier supplierList = 2 [(gogoproto.nullable) = false];
-<<<<<<< HEAD
-
-  // TODO_UPNEXT(@Olshansk): Delete `claimList` from the genesis state.
-  repeated Claim claimList = 3 [(gogoproto.nullable) = false];
-=======
->>>>>>> 0338cc25
 }
