syntax = "proto3";

package pocket.supplier;

import "pocket/session/session.proto";

option go_package = "pocket/x/supplier/types";

// Msg defines the Msg service.
service Msg {
  rpc StakeSupplier   (MsgStakeSupplier  ) returns (MsgStakeSupplierResponse  );
  rpc UnstakeSupplier (MsgUnstakeSupplier) returns (MsgUnstakeSupplierResponse);
<<<<<<< HEAD
  rpc SubmitProof     (MsgSubmitProof    ) returns (MsgSubmitProofResponse    );
=======
  rpc CreateClaim     (MsgCreateClaim    ) returns (MsgCreateClaimResponse    );
>>>>>>> ab0a1f1b
}
message MsgUnstakeSupplier {
  string address = 1;
}

message MsgStakeSupplier {
  string address = 1;
}

message MsgUnstakeSupplierResponse {}

message MsgStakeSupplierResponse {}

<<<<<<< HEAD
message MsgSubmitProof {
  string                       supplier_address = 1;
  pocket.session.SessionHeader session_header   = 2;
  bytes                        proof            = 3;
}

message MsgSubmitProofResponse {}
=======
message MsgCreateClaim {
  string                       supplier_address = 1;
  pocket.session.SessionHeader session_header   = 2;
  bytes                        root_hash        = 3;
}

message MsgCreateClaimResponse {}
>>>>>>> ab0a1f1b
<|MERGE_RESOLUTION|>--- conflicted
+++ resolved
@@ -10,11 +10,8 @@
 service Msg {
   rpc StakeSupplier   (MsgStakeSupplier  ) returns (MsgStakeSupplierResponse  );
   rpc UnstakeSupplier (MsgUnstakeSupplier) returns (MsgUnstakeSupplierResponse);
-<<<<<<< HEAD
+  rpc CreateClaim     (MsgCreateClaim    ) returns (MsgCreateClaimResponse    );
   rpc SubmitProof     (MsgSubmitProof    ) returns (MsgSubmitProofResponse    );
-=======
-  rpc CreateClaim     (MsgCreateClaim    ) returns (MsgCreateClaimResponse    );
->>>>>>> ab0a1f1b
 }
 message MsgUnstakeSupplier {
   string address = 1;
@@ -28,7 +25,16 @@
 
 message MsgStakeSupplierResponse {}
 
-<<<<<<< HEAD
+message MsgCreateClaim {
+  string                       supplier_address = 1;
+  pocket.session.SessionHeader session_header   = 2;
+  bytes                        root_hash        = 3;
+}
+
+message MsgCreateClaimResponse {}
+
+
+
 message MsgSubmitProof {
   string                       supplier_address = 1;
   pocket.session.SessionHeader session_header   = 2;
@@ -36,12 +42,3 @@
 }
 
 message MsgSubmitProofResponse {}
-=======
-message MsgCreateClaim {
-  string                       supplier_address = 1;
-  pocket.session.SessionHeader session_header   = 2;
-  bytes                        root_hash        = 3;
-}
-
-message MsgCreateClaimResponse {}
->>>>>>> ab0a1f1b
