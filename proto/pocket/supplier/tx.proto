syntax = "proto3";

package pocket.supplier;

option go_package = "pocket/x/supplier/types";

// Msg defines the Msg service.
service Msg {
<<<<<<< HEAD
  rpc UnstakeSupplier (MsgUnstakeSupplier) returns (MsgUnstakeSupplierResponse);
}
message MsgUnstakeSupplier {
  string address = 1;
}

message MsgUnstakeSupplierResponse {}
=======
  rpc StakeSupplier (MsgStakeSupplier) returns (MsgStakeSupplierResponse);
}
message MsgStakeSupplier {
  string address = 1;
}

message MsgStakeSupplierResponse {}
>>>>>>> cd51e414
<|MERGE_RESOLUTION|>--- conflicted
+++ resolved
@@ -6,20 +6,18 @@
 
 // Msg defines the Msg service.
 service Msg {
-<<<<<<< HEAD
+  rpc StakeSupplier (MsgStakeSupplier) returns (MsgStakeSupplierResponse);
   rpc UnstakeSupplier (MsgUnstakeSupplier) returns (MsgUnstakeSupplierResponse);
 }
+
 message MsgUnstakeSupplier {
   string address = 1;
 }
 
-message MsgUnstakeSupplierResponse {}
-=======
-  rpc StakeSupplier (MsgStakeSupplier) returns (MsgStakeSupplierResponse);
-}
 message MsgStakeSupplier {
   string address = 1;
 }
 
-message MsgStakeSupplierResponse {}
->>>>>>> cd51e414
+message MsgUnstakeSupplierResponse {}
+
+message MsgStakeSupplierResponse {}