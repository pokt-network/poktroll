syntax = "proto3";

package pocket.application;

option go_package = "pocket/x/application/types";

// Msg defines the Msg service.
service Msg {
<<<<<<< HEAD
  rpc UnstakeApplication (MsgUnstakeApplication) returns (MsgUnstakeApplicationResponse);
}
message MsgUnstakeApplication {
  string address = 1;
}

message MsgUnstakeApplicationResponse {}
=======
  rpc StakeApplication (MsgStakeApplication) returns (MsgStakeApplicationResponse);
}
message MsgStakeApplication {
  string address = 1;
}

message MsgStakeApplicationResponse {}
>>>>>>> 55e6e91d
<|MERGE_RESOLUTION|>--- conflicted
+++ resolved
@@ -6,20 +6,18 @@
 
 // Msg defines the Msg service.
 service Msg {
-<<<<<<< HEAD
+  rpc StakeApplication (MsgStakeApplication) returns (MsgStakeApplicationResponse);
   rpc UnstakeApplication (MsgUnstakeApplication) returns (MsgUnstakeApplicationResponse);
 }
-message MsgUnstakeApplication {
-  string address = 1;
-}
 
-message MsgUnstakeApplicationResponse {}
-=======
-  rpc StakeApplication (MsgStakeApplication) returns (MsgStakeApplicationResponse);
-}
 message MsgStakeApplication {
   string address = 1;
 }
 
 message MsgStakeApplicationResponse {}
->>>>>>> 55e6e91d
+
+message MsgUnstakeApplication {
+  string address = 1;
+}
+
+message MsgUnstakeApplicationResponse {}