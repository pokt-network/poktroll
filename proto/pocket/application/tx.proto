syntax = "proto3";

package pocket.application;

import "cosmos_proto/cosmos.proto";
import "cosmos/base/v1beta1/coin.proto";
import "cosmos/msg/v1/msg.proto";

option go_package = "pocket/x/application/types";

// Msg defines the Msg service.
service Msg {
  rpc StakeApplication      (MsgStakeApplication     ) returns (MsgStakeApplicationResponse     );
  rpc UnstakeApplication    (MsgUnstakeApplication   ) returns (MsgUnstakeApplicationResponse   );
  rpc DelegateToGateway     (MsgDelegateToGateway    ) returns (MsgDelegateToGatewayResponse    );
  rpc UndelegateFromGateway (MsgUndelegateFromGateway) returns (MsgUndelegateFromGatewayResponse);
}
message MsgStakeApplication {
  option (cosmos.msg.v1.signer) = "address"; // https://docs.cosmos.network/main/build/building-modules/messages-and-queries
  string                   address = 1 [(cosmos_proto.scalar) = "cosmos.AddressString"]; // The Bech32 address of the application using cosmos' ScalarDescriptor to ensure deterministic deterministic encoding using cosmos' ScalarDescriptor to ensure deterministic deterministic encoding
  cosmos.base.v1beta1.Coin stake   = 2; // The total amount of uPOKT the application has staked. Must be ≥ to the current amount that the application has staked (if any)

<<<<<<< HEAD
  string address = 1 [(cosmos_proto.scalar) = "cosmos.AddressString"]; // The Bech32 address of the application using cosmos' ScalarDescriptor to ensure deterministic encoding
  cosmos.base.v1beta1.Coin stake = 2;  // The total amount of uPOKT the application has staked. Must be ≥ to the current amount that the application has staked (if any)
  // TODO(@Olshansk): Update the tx flow to add support for `services`
  // repeated service.ApplicationServiceConfig services = 3; // The list of services this application is staked to request service for
=======
  // TODO(@Olshansk): Uncomment the line below once the `ServiceId` proto is defined
  // repeated service.ServiceId service_ids = 3; // The ID of the service this session is servicing
>>>>>>> 2d367379
}

message MsgStakeApplicationResponse {}

message MsgUnstakeApplication {
  option (cosmos.msg.v1.signer) = "address"; // https://docs.cosmos.network/main/build/building-modules/messages-and-queries
  string address = 1;
}

message MsgUnstakeApplicationResponse {}

message MsgDelegateToGateway {
  string address = 1;
}

message MsgDelegateToGatewayResponse {}

message MsgUndelegateFromGateway {
  string address = 1;
}

message MsgUndelegateFromGatewayResponse {}
<|MERGE_RESOLUTION|>--- conflicted
+++ resolved
@@ -17,18 +17,11 @@
 }
 message MsgStakeApplication {
   option (cosmos.msg.v1.signer) = "address"; // https://docs.cosmos.network/main/build/building-modules/messages-and-queries
-  string                   address = 1 [(cosmos_proto.scalar) = "cosmos.AddressString"]; // The Bech32 address of the application using cosmos' ScalarDescriptor to ensure deterministic deterministic encoding using cosmos' ScalarDescriptor to ensure deterministic deterministic encoding
-  cosmos.base.v1beta1.Coin stake   = 2; // The total amount of uPOKT the application has staked. Must be ≥ to the current amount that the application has staked (if any)
 
-<<<<<<< HEAD
   string address = 1 [(cosmos_proto.scalar) = "cosmos.AddressString"]; // The Bech32 address of the application using cosmos' ScalarDescriptor to ensure deterministic encoding
   cosmos.base.v1beta1.Coin stake = 2;  // The total amount of uPOKT the application has staked. Must be ≥ to the current amount that the application has staked (if any)
   // TODO(@Olshansk): Update the tx flow to add support for `services`
   // repeated service.ApplicationServiceConfig services = 3; // The list of services this application is staked to request service for
-=======
-  // TODO(@Olshansk): Uncomment the line below once the `ServiceId` proto is defined
-  // repeated service.ServiceId service_ids = 3; // The ID of the service this session is servicing
->>>>>>> 2d367379
 }
 
 message MsgStakeApplicationResponse {}
