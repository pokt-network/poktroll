--- conflicted
+++ resolved
@@ -20,14 +20,8 @@
   option (cosmos.msg.v1.signer) = "address"; // https://docs.cosmos.network/main/build/building-modules/messages-and-queries
 
   string address = 1 [(cosmos_proto.scalar) = "cosmos.AddressString"]; // The Bech32 address of the application using cosmos' ScalarDescriptor to ensure deterministic encoding
-<<<<<<< HEAD
-  cosmos.base.v1beta1.Coin stake = 2;  // The total amount of uPOKT the application has staked. Must be ≥ to the current amount that the application has staked (if any)
-  // TODO(@Olshansk): Update the tx flow to add support for `services`
-  // repeated service.ApplicationServiceConfig services = 3; // The list of services this application is staked to request service for
-=======
   cosmos.base.v1beta1.Coin stake = 2; // The total amount of uPOKT the application has staked. Must be ≥ to the current amount that the application has staked (if any)
   repeated shared.ApplicationServiceConfig services = 3; // The list of services this application is staked to request service for
->>>>>>> 5b3fd951
 }
 
 message MsgStakeApplicationResponse {}
