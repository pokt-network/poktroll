syntax = "proto3";
package pocket.shared;

// NOTE that the `shared` package is not a Cosmos module,
// but rather a manually created package to resolve circular dependencies.

option go_package = "pocket/x/shared/types";

import "cosmos_proto/cosmos.proto";
import "cosmos/base/v1beta1/coin.proto";
import "pocket/shared/service.proto";

// Supplier is the type defining the actor in Pocket Network that provides RPC services.
message Supplier {
  string address = 1 [(cosmos_proto.scalar) = "cosmos.AddressString"]; // The Bech32 address of the supplier using cosmos' ScalarDescriptor to ensure deterministic encoding
  cosmos.base.v1beta1.Coin stake = 2; // The total amount of uPOKT the supplier has staked
<<<<<<< HEAD
  // TODO(@olshansk): This is uncommented for integration purposes but business logic is not yet implemented.
  repeated SupplierServiceConfig services = 3; // The service configs this supplier can support
}
=======
  repeated SupplierServiceConfig services = 3; // The service configs this supplier can support
}
>>>>>>> 2c781540
<|MERGE_RESOLUTION|>--- conflicted
+++ resolved
@@ -14,11 +14,5 @@
 message Supplier {
   string address = 1 [(cosmos_proto.scalar) = "cosmos.AddressString"]; // The Bech32 address of the supplier using cosmos' ScalarDescriptor to ensure deterministic encoding
   cosmos.base.v1beta1.Coin stake = 2; // The total amount of uPOKT the supplier has staked
-<<<<<<< HEAD
-  // TODO(@olshansk): This is uncommented for integration purposes but business logic is not yet implemented.
   repeated SupplierServiceConfig services = 3; // The service configs this supplier can support
-}
-=======
-  repeated SupplierServiceConfig services = 3; // The service configs this supplier can support
-}
->>>>>>> 2c781540
+}