--- conflicted
+++ resolved
@@ -47,11 +47,7 @@
     GRPC = 1; // gRPC
     WEBSOCKET = 2; // WebSocket
     JSON_RPC = 3; // JSON-RPC
-<<<<<<< HEAD
-    REST_RPC = 4; // REST-RPC
-=======
-    REST = 4;
->>>>>>> 1f7f80bd
+    REST = 4; // REST
     // Add new RPC types here as needed
 }
 
