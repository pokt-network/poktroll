--- conflicted
+++ resolved
@@ -8,16 +8,8 @@
 
 // TODO_CLEANUP(@Olshansk): Add native optional identifiers once its supported; https://github.com/ignite/cli/issues/3698
 
-<<<<<<< HEAD
-// TODO_CONSIDERATION: Consider renaming `ServiceId` to `Service` to avoid the confusion of `ServiceId.Id`. This will
-//                     require renaming associated fields, types, etc...
-// ServiceId message to encapsulate unique and semantic identifiers for a service on the network
-message ServiceId {
-    // NOTE: `ServiceId.Id` may seem redundant but was desigtned created to enable more complex service identification
-=======
 // Service message to encapsulate unique and semantic identifiers for a service on the network
 message Service {
->>>>>>> 39e1f3ca
     // For example, what if we want to request a session for a certain service but with some additional configs that identify it?
     string id = 1; // Unique identifier for the service
 
