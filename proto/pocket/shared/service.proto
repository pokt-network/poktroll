syntax = "proto3";

// NOTE that the `shared` package is not a Cosmos module,
// but rather a manually created package to resolve circular dependencies.
package pocket.shared;
<<<<<<< HEAD
=======

option go_package = "github.com/pokt-network/poktroll/x/shared/types";
>>>>>>> aecdf18c

// TODO_CLEANUP(@Olshansk): Add native optional identifiers once its supported; https://github.com/ignite/cli/issues/3698

// TODO_CLEANUP(@Olshansk): Add native optional identifiers once its supported; https://github.com/ignite/cli/issues/3698

// ServiceId message to encapsulate unique and semantic identifiers for a service on the network
message ServiceId {
    // NOTE: `ServiceId.Id` may seem redundant but was desigtned created to enable more complex service identification
    // For example, what if we want to request a session for a certain service but with some additional configs that identify it?
    string id = 1; // Unique identifier for the service
<<<<<<< HEAD
    string name = 2; // (Optional) Semantic human readable name for the service
=======

    // TODO_TECHDEBT: Name is currently unused but acts as a reminder than an optional onchain representation of the service is necessary
    string name = 2; // (Optional) Semantic human readable name for the service

>>>>>>> aecdf18c
    // NOTE: `ServiceId.Id` may seem redundant but was designed to enable more complex service identification.
    // For example, what if we want to request a session for a certain service but with some additional configs that identify it?
}

// ApplicationServiceConfig holds the service configuration the application stakes for
message ApplicationServiceConfig {
<<<<<<< HEAD
    repeated ServiceId service_id = 1; // Unique and semantic identifier for the service
    // TODO_RESEARCH: There is an opportunity for applications to advertise the max
    // they're willing to pay for a certain configuration/price, but this is outside of scope.
    // repeated RPCConfig rpc_configs = 2; // List of endpoints for the service
=======
    ServiceId service_id = 1; // Unique and semantic identifier for the service

    // TODO_RESEARCH: There is an opportunity for applications to advertise the max
    // they're willing to pay for a certain configuration/price, but this is outside of scope.
    // RPCConfig rpc_configs = 2; // List of endpoints for the service
>>>>>>> aecdf18c
}

// SupplierServiceConfig holds the service configuration the supplier stakes for
message SupplierServiceConfig {
    ServiceId service_id = 1; // Unique and semantic identifier for the service
    repeated SupplierEndpoint endpoints = 2; // List of endpoints for the service
    // TODO_RESEARCH: There is an opportunity for supplier to advertise the min
    // they're willing to earn for a certain configuration/price, but this is outside of scope.
}

// SupplierEndpoint message to hold service configuration details
message SupplierEndpoint {
    string url = 1; // URL of the endpoint
    RPCType rpc_type = 2; // Type of RPC exposed on the url above
    repeated ConfigOption configs = 3; // Additional configuration options for the endpoint
}

// Enum to define RPC types
enum RPCType {
    UNKNOWN_RPC = 0; // Undefined RPC type
    GRPC = 1; // gRPC
    WEBSOCKET = 2; // WebSocket
    JSON_RPC = 3; // JSON-RPC
    // Add new RPC types here as needed
}

// Enum to define configuration options
// TODO_RESEARCH: Should these be configs, SLAs or something else? There will be more discussion once we get closer to implementing on-chain QoS.
enum ConfigOptions {
    UNKNOWN_CONFIG = 0; // Undefined config option
    TIMEOUT = 1; // Timeout setting
    // Add new config options here as needed
}

// Key-value wrapper for config options, as proto maps can't be keyed by enums
message ConfigOption {
    ConfigOptions key = 1; // Config option key
    string value = 2; // Config option value
}<|MERGE_RESOLUTION|>--- conflicted
+++ resolved
@@ -3,13 +3,8 @@
 // NOTE that the `shared` package is not a Cosmos module,
 // but rather a manually created package to resolve circular dependencies.
 package pocket.shared;
-<<<<<<< HEAD
-=======
 
 option go_package = "github.com/pokt-network/poktroll/x/shared/types";
->>>>>>> aecdf18c
-
-// TODO_CLEANUP(@Olshansk): Add native optional identifiers once its supported; https://github.com/ignite/cli/issues/3698
 
 // TODO_CLEANUP(@Olshansk): Add native optional identifiers once its supported; https://github.com/ignite/cli/issues/3698
 
@@ -18,32 +13,21 @@
     // NOTE: `ServiceId.Id` may seem redundant but was desigtned created to enable more complex service identification
     // For example, what if we want to request a session for a certain service but with some additional configs that identify it?
     string id = 1; // Unique identifier for the service
-<<<<<<< HEAD
-    string name = 2; // (Optional) Semantic human readable name for the service
-=======
 
     // TODO_TECHDEBT: Name is currently unused but acts as a reminder than an optional onchain representation of the service is necessary
     string name = 2; // (Optional) Semantic human readable name for the service
 
->>>>>>> aecdf18c
     // NOTE: `ServiceId.Id` may seem redundant but was designed to enable more complex service identification.
     // For example, what if we want to request a session for a certain service but with some additional configs that identify it?
 }
 
 // ApplicationServiceConfig holds the service configuration the application stakes for
 message ApplicationServiceConfig {
-<<<<<<< HEAD
-    repeated ServiceId service_id = 1; // Unique and semantic identifier for the service
-    // TODO_RESEARCH: There is an opportunity for applications to advertise the max
-    // they're willing to pay for a certain configuration/price, but this is outside of scope.
-    // repeated RPCConfig rpc_configs = 2; // List of endpoints for the service
-=======
     ServiceId service_id = 1; // Unique and semantic identifier for the service
 
     // TODO_RESEARCH: There is an opportunity for applications to advertise the max
     // they're willing to pay for a certain configuration/price, but this is outside of scope.
     // RPCConfig rpc_configs = 2; // List of endpoints for the service
->>>>>>> aecdf18c
 }
 
 // SupplierServiceConfig holds the service configuration the supplier stakes for
