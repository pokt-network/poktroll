--- conflicted
+++ resolved
@@ -11,32 +11,19 @@
 // ServiceId message to encapsulate unique and semantic identifiers for a service on the network
 message ServiceId {
     // NOTE: `ServiceId.Id` may seem redundant but was desigtned created to enable more complex service identification
-    // gener
+    // For example, what if we want to request a session for a certain service but with some additional configs that identify it?
     string id = 1; // Unique identifier for the service
-<<<<<<< HEAD
+
     // TODO_TECHDEBT: Name is currently unused but acts as a reminder than an optional onchain representation of the service is necessary
     string name = 2; // (Optional) Semantic human readable name for the service
-
-=======
-    string name = 2; // (Optional) Semantic human readable name for the service
-    // NOTE: `ServiceId.Id` may seem redundant but was designed to enable more complex service identification.
-    // For example, what if we want to request a session for a certain service but with some additional configs that identify it?
->>>>>>> 1ac30ccf
 }
 
 // ApplicationServiceConfig holds the service configuration the application stakes for
 message ApplicationServiceConfig {
-<<<<<<< HEAD
     ServiceId service_id = 1; // Unique and semantic identifier for the service
     // TODO_RESEARCH: There is an opportunity for applications to advertise the max
     // they're willing to pay for a certain configuration/price, but this is outside of scope.
     // RPCConfig rpc_configs = 2; // List of endpoints for the service
-=======
-    repeated ServiceId service_id = 1; // Unique and semantic identifier for the service
-    // TODO_RESEARCH: There is an opportunity for applications to advertise the max
-    // they're willing to pay for a certain configuration/price, but this is outside of scope.
-    // repeated RPCConfig rpc_configs = 2; // List of endpoints for the service
->>>>>>> 1ac30ccf
 }
 
 // SupplierServiceConfig holds the service configuration the supplier stakes for
