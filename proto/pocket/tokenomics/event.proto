syntax = "proto3";
package pocket.tokenomics;

option go_package = "github.com/pokt-network/poktroll/x/tokenomics/types";
option (gogoproto.stable_marshaler_all) = true;

import "cosmos_proto/cosmos.proto";
import "gogoproto/gogo.proto";
import "pocket/proof/types.proto";

import "pocket/tokenomics/types.proto";

// TODO_CONSIDERATION: Consider prefixing these enums with CLAIM_EXPIRATION_REASON_
enum ClaimExpirationReason {
    // Default value, means may be valid
    EXPIRATION_REASON_UNSPECIFIED = 0;

    // A proof was required but not submitted
    PROOF_MISSING = 1;

    // A proof was submitted but was invalid
    PROOF_INVALID = 2;
}

// EventClaimExpired is emitted during settlement when a claim expires.
// This is likely the result of a claim requiring an onchain proof not being submitted.
// The claim cannot be settled, leading to that work never being rewarded.
message EventClaimExpired {
    // Next index: 8

    // cosmos.base.v1beta1.Coin claimed_upokt = 6 [(gogoproto.jsontag) = "claimed_upokt"];
    reserved 6;

    // The claim that expired
    pocket.proof.Claim claim = 1 [(gogoproto.jsontag) = "claim"];

    // The reason why the claim expired, leading to a Supplier being penalized (i.e. burn).
    ClaimExpirationReason expiration_reason = 2 [(gogoproto.jsontag) = "expiration_reason"];

    // Number of relays claimed to be in the session tree.
    uint64 num_relays = 3 [(gogoproto.jsontag) = "num_relays"];

    // Number of compute units claimed in the session tree.
    // It is a function of the number of relays in the session tree and onchain parameters.
    uint64 num_claimed_compute_units = 4 [(gogoproto.jsontag) = "num_claimed_compute_units"];

    // Number of total estimated compute units of work done.
    // It is a function of the number of claimed compute units and the relay difficulty multiplier.
    uint64 num_estimated_compute_units = 5 [(gogoproto.jsontag) = "num_estimated_compute_units"];

    // The amount of uPOKT claimed for the work done.
    // It is a function of the number of estimated compute units and the compute units to token multiplier.
    string claimed_upokt = 7 [(gogoproto.jsontag) = "claimed_upokt"];
}

// EventClaimSettled is emitted during settlement whenever a claim is successfully settled.
// It may or may not require a proof depending on various on-chain parameters and other factors.
message EventClaimSettled {
<<<<<<< HEAD
    // Next index: 10

    // pocket.proof.Claim claim = 1 [(gogoproto.jsontag) = "claim"];
    // ClaimSettlementResult settlement_result = 7 [(gogoproto.nullable) = false, (gogoproto.jsontag) = "settlement_result"];
    reserved 1, 7;

    // The reason why the claim was settled, leading to a Supplier being rewarded (i.e. mint).
=======
    // Next index: 9

    // cosmos.base.v1beta1.Coin claimed_upokt = 6 [(gogoproto.jsontag) = "claimed_upokt"];
    // ClaimSettlementResult settlement_result = 7 [(gogoproto.nullable) = false, (gogoproto.jsontag) = "settlement_result"];
    reserved 6, 7;

    // The claim that was settled.
    pocket.proof.Claim claim = 1 [(gogoproto.jsontag) = "claim"];

    // Whether a proof was required for the claim to be settled.
>>>>>>> 7efce163
    pocket.proof.ProofRequirementReason proof_requirement = 2 [(gogoproto.jsontag) = "proof_requirement"];

    // Number of relays claimed to be in the session tree.
    uint64 num_relays = 3 [(gogoproto.jsontag) = "num_relays"];

    // Number of compute units claimed in the session tree.
    // It is a function of the number of relays in the session tree and onchain parameters.
    uint64 num_claimed_compute_units = 4 [(gogoproto.jsontag) = "num_claimed_compute_units"];

    // Number of estimated compute units claimed in the session tree.
    // It is a function of the number of claimed compute units and the relay difficulty multiplier for the particular service.
    uint64 num_estimated_compute_units = 5 [(gogoproto.jsontag) = "num_estimated_compute_units"];

    // The uPOKT coin claimed to be rewarded for the work done as a function of
    // the number of estimated compute units and the compute units to token multiplier.
<<<<<<< HEAD
    string claimed_upokt = 6 [(gogoproto.jsontag) = "claimed_upokt"];

    // The session ID which this claim corresponds to.
    string session_id = 8;

    // Supplier operator address, which when combined with session ID,
    // is sufficient to query for the corresponding claim.
    string supplier_operator_address = 9 [(cosmos_proto.scalar) = "cosmos.AddressString"];
=======
    string claimed_upokt = 8 [(gogoproto.jsontag) = "claimed_upokt"];
>>>>>>> 7efce163
}

// EventApplicationOverserviced is emitted when an Application's stake cannot cover the Supplier's claim.
// This means the following will ALWAYS be strictly true:  effective_burn < expected_burn
// - Number of tokens burnt from app stake < Number of tokens burnt from supplier stake
message EventApplicationOverserviced {
    // Next index: 7

    // cosmos.base.v1beta1.Coin expected_burn = 3;
    // cosmos.base.v1beta1.Coin effective_burn = 4;
    reserved 3, 4;

    // The application address consuming onchain services
    string application_addr = 1;

    // The supplier operator address providing onchain services
    string supplier_operator_addr = 2;

    // Expected number of tokens to be burnt from the application's stake.
    // A function of the actual amount of work claimed to be done.
    string expected_burn  = 5;

    // Actual number of tokens burnt from the application's stake.
    // A function of the amount that could be covered (less than) relative to the amount of work claimed to be done.
    string effective_burn  = 6;
}

// EventSupplierSlashed is emitted when a supplier is slashed.enum
// This can happen for in cases such as missing or invalid proofs for submitted claims.
message EventSupplierSlashed {
    // Next index: 4

    // cosmos.base.v1beta1.Coin proof_missing_penalty = 2;
    reserved 2;

    // The claim the supplier is being slashed for.
    pocket.proof.Claim claim = 1;

    // Amount slashed from the supplier's stake.
    // A function of the claim size, supplier stake, and various onchain parameters.
    string proof_missing_penalty = 3;
}

// EventClaimDiscarded is emitted when a claim is discarded due to unexpected situations.
// It is used to prevent chain halts in favor of some missing claims.
message EventClaimDiscarded {
    // The claim that was discarded.
    pocket.proof.Claim claim = 1;

    // The error that caused the claim to be discarded.
    string error = 2;
}

// EventApplicationReimbursementRequest is emitted when an application requests a reimbursement from the DAO.
// It is intended to prevent self dealing attacks when global inflation is enabled.
// TODO_DISTANT_FUTURE: Remove this once global inflation is disabled in perpetuity.
message EventApplicationReimbursementRequest {
    // Next index: 8

    // cosmos.base.v1beta1.Coin amount = 6;
    reserved 6;

    // The application address consuming onchain services requesting reimbursement.
    string application_addr = 1;

    // The supplier operator address providing onchain services
    string supplier_operator_addr = 2;

    // The supplier owner address providing onchain services
    string supplier_owner_addr = 3;

    // The service ID associated with the session where a claim was submitted.
    string service_id = 4;

    // The session ID associated with the session where a claim was submitted.
    string session_id = 5;

    // The amount of uPOKT to be reimbursed to the application.
    string amount = 7;
}<|MERGE_RESOLUTION|>--- conflicted
+++ resolved
@@ -56,26 +56,14 @@
 // EventClaimSettled is emitted during settlement whenever a claim is successfully settled.
 // It may or may not require a proof depending on various on-chain parameters and other factors.
 message EventClaimSettled {
-<<<<<<< HEAD
-    // Next index: 10
+    // Next index: 11
 
     // pocket.proof.Claim claim = 1 [(gogoproto.jsontag) = "claim"];
-    // ClaimSettlementResult settlement_result = 7 [(gogoproto.nullable) = false, (gogoproto.jsontag) = "settlement_result"];
-    reserved 1, 7;
-
-    // The reason why the claim was settled, leading to a Supplier being rewarded (i.e. mint).
-=======
-    // Next index: 9
-
     // cosmos.base.v1beta1.Coin claimed_upokt = 6 [(gogoproto.jsontag) = "claimed_upokt"];
     // ClaimSettlementResult settlement_result = 7 [(gogoproto.nullable) = false, (gogoproto.jsontag) = "settlement_result"];
-    reserved 6, 7;
-
-    // The claim that was settled.
-    pocket.proof.Claim claim = 1 [(gogoproto.jsontag) = "claim"];
+    reserved 1, 6, 7;
 
     // Whether a proof was required for the claim to be settled.
->>>>>>> 7efce163
     pocket.proof.ProofRequirementReason proof_requirement = 2 [(gogoproto.jsontag) = "proof_requirement"];
 
     // Number of relays claimed to be in the session tree.
@@ -91,18 +79,15 @@
 
     // The uPOKT coin claimed to be rewarded for the work done as a function of
     // the number of estimated compute units and the compute units to token multiplier.
-<<<<<<< HEAD
-    string claimed_upokt = 6 [(gogoproto.jsontag) = "claimed_upokt"];
+    string claimed_upokt = 8 [(gogoproto.jsontag) = "claimed_upokt"];
 
+    // TODO_IN_THIS_COMMIT: revert
     // The session ID which this claim corresponds to.
-    string session_id = 8;
+    string session_id = 9;
 
     // Supplier operator address, which when combined with session ID,
     // is sufficient to query for the corresponding claim.
-    string supplier_operator_address = 9 [(cosmos_proto.scalar) = "cosmos.AddressString"];
-=======
-    string claimed_upokt = 8 [(gogoproto.jsontag) = "claimed_upokt"];
->>>>>>> 7efce163
+    string supplier_operator_address = 10 [(cosmos_proto.scalar) = "cosmos.AddressString"];
 }
 
 // EventApplicationOverserviced is emitted when an Application's stake cannot cover the Supplier's claim.
