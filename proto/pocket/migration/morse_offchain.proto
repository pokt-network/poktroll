syntax = "proto3";

// Types in this file are ONLY present to facilitate the verifiability of the
// migration state from Morse to Shannon.
//
// These types reproduce a 1:1 de/serialization for the corresponding Morse data structures
// but are not completely identical to their Morse counterparts, not all of which are defined
// as protobuf types in the Morse codebase.
//
// Morse leverages pb.Any types, as well as the gogoproto.casttype option in several places.
// All usages of pb.Any have been replaced with equivalent protobuf types
// (i.e. an interstitial type with `type` and/or `value` field(s)).
// All usages of gogoproto.casttype which previously referenced Morse data structures have been removed.
// A few specific fields have retained this option where the type is changed to the underlying
// external lib type that the Morse type was wrapping (e.g. address and public key fields).
//
// These types are used by the migration subcommand to transform
// the Morse state export into the Shannon state import like so:
//  $ pocketd tx migration collect-morse-accounts ...
//
// CRITICAL: These types are offchain and ARE NOT persisted onchain (Shannon) at any point.
package pocket.migration;

import "gogoproto/gogo.proto";
import "cosmos_proto/cosmos.proto";
import "cosmos/base/v1beta1/coin.proto";
import "pocket/migration/morse_onchain.proto";

option go_package = "github.com/pokt-network/poktroll/x/migration/types";
option (gogoproto.stable_marshaler_all) = true;

// MorseStateExport is the data structure that is serialized and output when running:
//  $ pocket utils export-genesis-for-reset ...
//
// Ref: https://editor.swagger.io/?url=https://raw.githubusercontent.com/pokt-network/pocket-core/staging/doc/specs/rpc-spec.yaml#operations-query-post_query_state
message MorseStateExport {
  // app_hash is the Morse tendermint state hash.
  string app_hash = 1 [(gogoproto.jsontag) = "app_hash"];

  // app_state is the entire Morse tendermint application state.
  MorseTendermintAppState app_state = 2 [(gogoproto.jsontag) = "app_state"];
}

// MorseTendermintAppState is the tendermint application state for the Morse tendermint
// application; not to be confused with the pokt protocol actor.
// It is constructed in Morse via `PocketCoreApp#ExportAppState()`.
//
// See: https://github.com/pokt-network/pocket-core/blob/5fa61920aa9d45ca6bf9e01e863134e242c95fa7/app/pocket.go#L142
message MorseTendermintAppState {
  MorseApplications application = 1 [(gogoproto.jsontag) = "application"];
  MorseAuth auth = 2 [(gogoproto.jsontag) = "auth"];
  MorsePos pos = 3 [(gogoproto.jsontag) = "pos"];
}

// A wrapper around the list of MorseApplications, necessary in order to conform to the Morse genesis structure.
// It encapsulates the minimum information required to import Morse applications.
//
// See: https://github.com/pokt-network/pocket-core/blob/staging/x/apps/types/genesis.go#L4
message MorseApplications {
  repeated MorseApplication applications = 1 [(gogoproto.jsontag) = "applications"];
}

// A wrapper around a list of MorseAuthAccount.
// It encapsulates the minimum information required to import Morse accounts.
//
// See: https://github.com/pokt-network/pocket-core/blob/staging/x/auth/types/genesis.go#L9
message MorseAuth {
  repeated MorseAuthAccount accounts = 1 [(gogoproto.jsontag) = "accounts"];
}

// MorseAuthAccount:
// * Wraps MorseAuthAccount information to conform to Morse genesis structure
// * Can represent EITHER an externally owned account OR a module account
message MorseAuthAccount {
  string type = 1 [(gogoproto.jsontag) = "type"];

  // MorseAccount value = 2 [(gogoproto.jsontag) = "value"];
  reserved 2;

  // value is a EITHER a JSON-encoded MorseAccount or a MorseModuleAccount.
  bytes value = 3 [(gogoproto.jsontag) = "value", (gogoproto.casttype) = "encoding/json.RawMessage"];
}

// A wrapper around the list of Morse suppliers (aka "validators", "nodes", of "servicers").
// It is necessary to conform to the Morse genesis structure.
//
// See: https://github.com/pokt-network/pocket-core/blob/staging/x/nodes/types/genesis.go#L8
message MorsePos {
  repeated MorseValidator validators = 1 [(gogoproto.jsontag) = "validators"];
}

// MorseApplication is a subset of the Morse ProtoApplication type.
// It encapsulates the minimum information required to import Morse applications.
//
// See: https://github.com/pokt-network/pocket-core/blob/staging/proto/x/apps/apps.proto#L16
message MorseApplication {
  option (gogoproto.equal) = true;
  option (gogoproto.goproto_getters) = false;

  // Address is a binary representation of the address corresponding
  // to a Morse application's ed25519 public key.
  bytes address = 1 [(gogoproto.casttype) = "github.com/cometbft/cometbft/crypto.Address", (gogoproto.jsontag) = "address", (gogoproto.moretags) = "yaml:\"address\""];
  // PublicKey is the binary representation of a Morse application's ed25519 public key.
  bytes public_key = 2 [(gogoproto.jsontag) = "public_key", (gogoproto.moretags) = "yaml:\"public_key\""];
  // TODO_MAINNET_MIGRATION(@Olshansk):  Should status and/or jailed be considered during the migration, and if so, how?
  bool   jailed = 3[(gogoproto.jsontag) = "jailed", (gogoproto.moretags) = "yaml:\"jailed\""];
  int32  status = 4 [(gogoproto.jsontag) = "status", (gogoproto.moretags) = "yaml:\"status\""];
  // The string representation of the BigInt amount of upokt.
  string staked_tokens = 6 [(gogoproto.jsontag) = "staked_tokens"];
}

// MorseValidator is a subset of the Morse ProtoValidator type.
// It encapsulates the minimum information required to import Morse suppliers (aka "servicers" or "validators").
//
// See: https://github.com/pokt-network/pocket-core/blob/staging/proto/x/pos/types.proto#L16
message MorseValidator {
  option (gogoproto.equal) = true;
  option (gogoproto.goproto_stringer) = true;
  option (gogoproto.goproto_getters) = false;

  // Morse non-custodial (i.e. operator) address. If output_address is not set, this is the custodial address.
  // Binary representation of the Morse address corresponding to a Morse node's ed25519 public key.
  // See 'pocket nodes --help' for more information. Note that this refers to the Morse CLI.
  bytes address = 1 [(gogoproto.casttype) = "github.com/cometbft/cometbft/crypto.Address", (gogoproto.moretags) = "yaml:\"address\"", (gogoproto.jsontag) = "address"];

  // Binary representation of a Morse node's ed25519 public key.
  bytes public_key = 2 [(gogoproto.moretags) = "yaml:\"public_key\"", (gogoproto.jsontag) = "public_key"];

  // TODO_MAINNET_MIGRATION(@Olshansk):  Should status and/or jailed be considered during the migration, and if so, how?
  bool jailed = 3 [(gogoproto.jsontag) = "jailed"];
  int32 status = 4 [(gogoproto.jsontag) = "status"];

  // The string representation of the BigInt amount of upokt.
  string staked_tokens = 7 [(gogoproto.jsontag) = "tokens"];
<<<<<<< HEAD
  // TODO_IN_THIS_COMMIT: comment...
  bytes OutputAddress = 9 [(gogoproto.casttype) = "github.com/cometbft/cometbft/crypto.Address", (gogoproto.jsontag) = "output_address,omitempty", (gogoproto.moretags) = "yaml:\"output_address\""];
=======

  // Morse custodial (i.e. owner) address, which owns the staked tokens of the operator.
  // Binary representation of the Morse address corresponding to a Morse account's ed25519 public key.
  // See 'pocket nodes --help' for more information. Note that this refers to the Morse CLI.
  bytes output_address = 9 [(gogoproto.casttype) = "github.com/cometbft/cometbft/crypto.Address", (gogoproto.jsontag) = "output_address,omitempty", (gogoproto.moretags) = "yaml:\"output_address\""];
>>>>>>> 769ce802
}

// MorseAccount is an analog of the Morse ProtoBaseAccount type.
// It encapsulates the minimum information required to import accounts.
//
// See: https://github.com/pokt-network/pocket-core/blob/staging/proto/x/auth/auth.proto#L14.
message MorseAccount {
  option (gogoproto.messagename) = true;
  option (gogoproto.goproto_getters) = false;
  option (gogoproto.goproto_stringer) = true;
  option (cosmos_proto.implements_interface) = "Account";

  // A hex-encoded representation of the address corresponding to a Morse application's ed25519 public key.
  bytes address = 1 [(gogoproto.jsontag) = "address", (gogoproto.casttype) = "github.com/cometbft/cometbft/crypto.Address"];

  // The ed25519 public key of the account.
  MorsePublicKey pub_key = 2 [(gogoproto.jsontag) = "public_key", (gogoproto.moretags) = "yaml:\"public_key\""];

  // The account balance; this does not include any actor stakes.
  repeated cosmos.base.v1beta1.Coin coins = 3 [(gogoproto.nullable) = false, (gogoproto.jsontag) = "coins"];
}

// MorsePublicKey is required to conform to the encoding of the Morse state export.
// NB: All Morse account public keys will be ed25519 keys by definition.
message MorsePublicKey {
  bytes value = 2 [(gogoproto.casttype) = "crypto/ed25519.PublicKey"];
}

// MorseModuleAccount is the module account type for Morse, it wraps a MorseAccount
// and has a unique name, which is used instead of the address.
message MorseModuleAccount {
  // DEV_NOTE: the JSON tag is intentionally cased contrary to convention to match the real-world Morse state export.
  MorseAccount base_account = 1 [(gogoproto.nullable) = false, (gogoproto.jsontag) = "BaseAccount"];
  string name = 2 [(gogoproto.jsontag) = "name", (gogoproto.moretags) = "yaml:\"name\""];
}<|MERGE_RESOLUTION|>--- conflicted
+++ resolved
@@ -132,16 +132,11 @@
 
   // The string representation of the BigInt amount of upokt.
   string staked_tokens = 7 [(gogoproto.jsontag) = "tokens"];
-<<<<<<< HEAD
-  // TODO_IN_THIS_COMMIT: comment...
-  bytes OutputAddress = 9 [(gogoproto.casttype) = "github.com/cometbft/cometbft/crypto.Address", (gogoproto.jsontag) = "output_address,omitempty", (gogoproto.moretags) = "yaml:\"output_address\""];
-=======
 
   // Morse custodial (i.e. owner) address, which owns the staked tokens of the operator.
   // Binary representation of the Morse address corresponding to a Morse account's ed25519 public key.
   // See 'pocket nodes --help' for more information. Note that this refers to the Morse CLI.
   bytes output_address = 9 [(gogoproto.casttype) = "github.com/cometbft/cometbft/crypto.Address", (gogoproto.jsontag) = "output_address,omitempty", (gogoproto.moretags) = "yaml:\"output_address\""];
->>>>>>> 769ce802
 }
 
 // MorseAccount is an analog of the Morse ProtoBaseAccount type.
