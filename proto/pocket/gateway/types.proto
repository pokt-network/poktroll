<<<<<<< HEAD
// TODO_AUTOMATE: Add a CI workflow which detects .proto files with incompatible names (i.e. same as the package).
// NB: This file CANNOT be named "application.proto" due to how ignite autogenerates code.

=======
>>>>>>> bb719094
syntax = "proto3";
package pocket.gateway;

option go_package = "github.com/pokt-network/poktroll/x/gateway/types";
option (gogoproto.stable_marshaler_all) = true;

import "cosmos_proto/cosmos.proto";
import "cosmos/base/v1beta1/coin.proto";
import "gogoproto/gogo.proto";

message Gateway {
  // The Bech32 address of the gateway
  string address = 1 [(cosmos_proto.scalar) = "cosmos.AddressString"];

  // The total amount of uPOKT the gateway has staked
  cosmos.base.v1beta1.Coin stake = 2;

  // Session end height at which the gateway initiated unstaking (0 if not unstaking)
  uint64 unstake_session_end_height = 3;
}
<|MERGE_RESOLUTION|>--- conflicted
+++ resolved
@@ -1,9 +1,3 @@
-<<<<<<< HEAD
-// TODO_AUTOMATE: Add a CI workflow which detects .proto files with incompatible names (i.e. same as the package).
-// NB: This file CANNOT be named "application.proto" due to how ignite autogenerates code.
-
-=======
->>>>>>> bb719094
 syntax = "proto3";
 package pocket.gateway;
 
