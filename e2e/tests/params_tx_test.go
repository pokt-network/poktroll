//go:build e2e

package e2e

import (
	"fmt"
	"os"
	"text/template"
	"time"

	"github.com/cometbft/cometbft/libs/cli"
	"github.com/cosmos/cosmos-sdk/codec/types"
	"github.com/cosmos/cosmos-sdk/types/tx"
	"github.com/stretchr/testify/require"
)

<<<<<<< HEAD
// execTxJSONTemplate is a text template for a tx JSON file which is
// intended to be used with the `authz exec` CLI subcommand: `poktrolld tx authz exec <tx_json_file>`.
var execTxJSONTemplate = template.Must(
=======
// updateParamsTxJSONTemplate is a text template for a tx JSON file which is
// intended to be used with the `authz exec` CLI subcommand: `pocketd tx authz exec <tx_json_file>`.
var updateParamsTxJSONTemplate = template.Must(
>>>>>>> 9de6c453
	template.New("txJSON").Parse(`{ "body": {{.}} }`),
)

// sendAuthzExecTx sends an authz exec tx using the `authz exec` CLI subcommand:
// `pocketd tx authz exec <tx_json_file>`.
// It returns before the tx has been committed but after it has been broadcast.
// It ensures that all module params are reset to their default values after the
// test completes.
func (s *suite) sendAuthzExecTx(signingKeyName, txJSONFilePath string) {
	s.Helper()

	argsAndFlags := []string{
		"tx", "authz", "exec",
		txJSONFilePath,
		"--from", signingKeyName,
		keyRingFlag,
		fmt.Sprintf("--%s=json", cli.OutputFlag),
		"--yes",
	}
	_, err := s.pocketd.RunCommandOnHost("", argsAndFlags...)
	require.NoError(s, err)

	// TODO_IMPROVE: wait for the tx to be committed using an events query client
	// instead of sleeping for a specific amount of time.
	//
	// First attempt:
	// eventAttrMatchFn := newEventAttributeMatchFn("action", "/cosmos.authz.v1beta1.MsgExec")
	// s.waitForTxResultEvent(eventAttrMatchFn)
	//
	// This resulted in observing many more events than expected, even accounting
	// for those corresponding to the param reset step, which is automatically
	// registered in a s.Cleanup() below. There are no useful attributes on these
	// events such that we can filter out the noise.

	s.Logf("waiting %d seconds for the authz exec tx to be committed...", txDelaySeconds)
	time.Sleep(txDelaySeconds * time.Second)

	// Reset all module params to their default values after the test completes.
	s.once.Do(func() {
		s.Cleanup(func() { s.resetAllModuleParamsToDefaults() })
	})
}

// newTempUpdateParamsTxJSONFile creates & returns a new temp file with the JSON representation of a tx
// which contains a MsgUpdateParams to update **all module params** for each module & paramsAnyMap
// in the given moduleParamsMap. The returned file is intended for use with the `authz exec` CLI
// subcommand: `pocketd tx authz exec <tx_json_file>`.
func (s *suite) newTempUpdateParamsTxJSONFile(moduleParams moduleParamsMap) *os.File {
	s.Helper()

	var anyMsgs []*types.Any

	// Collect msgs to update all params (per msg) for each module.
	// E.g., 3 modules with 2 params each will result in 3 MsgUpdateParams messages in one tx.
	for moduleName, paramsMap := range moduleParams {
		// Convert the params map to a MsgUpdateParams message.
		msgUpdateParams := s.paramsMapToMsgUpdateParams(moduleName, paramsMap)

		// Convert the MsgUpdateParams message to a pb.Any message.
		anyMsg, err := types.NewAnyWithValue(msgUpdateParams)
		require.NoError(s, err)

		anyMsgs = append(anyMsgs, anyMsg)
	}

	return s.newTempTxJSONFile(anyMsgs)
}

// newTempUpdateParamTxJSONFile creates & returns a new temp file with the JSON representation of a tx
// which contains a MsgUpdateParam to update params **individually** for each module & paramsAnyMap in the
// given moduleParamsMap. The returned file is intended for use with the `authz exec` CLI subcommand:
// `pocketd tx authz exec <tx_json_file>`.
func (s *suite) newTempUpdateParamTxJSONFile(moduleParams moduleParamsMap) *os.File {
	s.Helper()

	var anyMsgs []*types.Any

	// Collect msgs to update given params, one param per msg, for each module.
	// E.g., 3 modules with 2 given params each will result in 6 MsgUpdateParam messages in one tx.
	for moduleName, paramsMap := range moduleParams {
		for _, param := range paramsMap {
			// Convert the params map to a MsgUpdateParam message.
			msgUpdateParam := s.newMsgUpdateParam(moduleName, param)

			// Convert the MsgUpdateParams message to a pb.Any message.
			anyMsg, err := types.NewAnyWithValue(msgUpdateParam)
			require.NoError(s, err)

			anyMsgs = append(anyMsgs, anyMsg)
		}
	}

	return s.newTempTxJSONFile(anyMsgs)
}

// newTempTxJSONFile creates & returns a new temp file with the JSON representation
// of a tx which contains the given pb.Any messages. The temp file is removed when
// the test completes.
func (s *suite) newTempTxJSONFile(anyMsgs []*types.Any) *os.File {
	s.Helper()

	// Construct a TxBody with the pb.Any message for serialization.
	txBody := &tx.TxBody{
		Messages: anyMsgs,
	}

	// Serialize txBody to JSON for interpolation into the tx JSON template.
	txBodyJSON, err := s.cdc.MarshalJSON(txBody)
	require.NoError(s, err)

	// Create a temporary file to write the interpolated tx JSON.
	tempFile, err := os.CreateTemp("", "exec.json")
	require.NoError(s, err)

	defer func(f *os.File) {
		_ = f.Close()
	}(tempFile)

	// Remove tempFile when the test completes.
	s.Cleanup(func() {
		_ = os.Remove(tempFile.Name())
	})

	// Interpolate txBodyJSON into the tx JSON template.
	err = execTxJSONTemplate.Execute(tempFile, string(txBodyJSON))
	require.NoError(s, err)

	return tempFile
}<|MERGE_RESOLUTION|>--- conflicted
+++ resolved
@@ -14,15 +14,9 @@
 	"github.com/stretchr/testify/require"
 )
 
-<<<<<<< HEAD
 // execTxJSONTemplate is a text template for a tx JSON file which is
-// intended to be used with the `authz exec` CLI subcommand: `poktrolld tx authz exec <tx_json_file>`.
+// intended to be used with the `authz exec` CLI subcommand: `pocketd tx authz exec <tx_json_file>`.
 var execTxJSONTemplate = template.Must(
-=======
-// updateParamsTxJSONTemplate is a text template for a tx JSON file which is
-// intended to be used with the `authz exec` CLI subcommand: `pocketd tx authz exec <tx_json_file>`.
-var updateParamsTxJSONTemplate = template.Must(
->>>>>>> 9de6c453
 	template.New("txJSON").Parse(`{ "body": {{.}} }`),
 )
 
