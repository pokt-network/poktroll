--- conflicted
+++ resolved
@@ -43,8 +43,22 @@
 )
 
 func (s *suite) TheUserShouldWaitForTheModuleMessageToBeSubmitted(module, msgType string) {
-<<<<<<< HEAD
-	s.waitForTxResultEvent(newEventMsgTypeMatchFn(module, msgType))
+	event := s.waitForTxResultEvent(newEventMsgTypeMatchFn(module, msgType))
+
+	// If the message type is "SubmitProof", save the supplier balance
+	// so that next steps that assert on supplier rewards can do it without having
+	// the proof submission fee skewing the results.
+	if msgType == "SubmitProof" {
+		supplierOperatorAddress := getMsgSubmitProofSenderAddress(event)
+		require.NotEmpty(s, supplierOperatorAddress)
+
+		supplierAccName := accAddrToNameMap[supplierOperatorAddress]
+
+		// Get current balance
+		balanceKey := accBalanceKey(supplierAccName)
+		currBalance := s.getAccBalance(supplierAccName)
+		s.scenarioState[balanceKey] = currBalance // save the balance for later
+	}
 
 	// Rebuild actor maps after the relevant messages have been committed.
 	switch module {
@@ -52,23 +66,6 @@
 		s.buildAppMap()
 	case "supplier":
 		s.buildSupplierMap()
-=======
-	event := s.waitForTxResultEvent(newEventMsgTypeMatchFn(module, msgType))
-
-	// If the message type is "SubmitProof", save the supplier balance
-	// so that next steps that assert on supplier rewards can do it without having
-	// the proof submission fee skewing the results.
-	if msgType == "SubmitProof" {
-		supplierOperatorAddress := getMsgSubmitProofSenderAddress(event)
-		require.NotEmpty(s, supplierOperatorAddress)
-
-		supplierAccName := accAddrToNameMap[supplierOperatorAddress]
-
-		// Get current balance
-		balanceKey := accBalanceKey(supplierAccName)
-		currBalance := s.getAccBalance(supplierAccName)
-		s.scenarioState[balanceKey] = currBalance // save the balance for later
->>>>>>> c4155f04
 	}
 }
 
