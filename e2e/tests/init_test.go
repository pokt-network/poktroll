//go:build e2e

package e2e

import (
	"bytes"
	"context"
	"encoding/json"
	"flag"
	"fmt"
	"log"
	"math"
	"os"
	"path"
	"regexp"
	"strconv"
	"strings"
	"sync"
	"testing"
	"time"

	"cosmossdk.io/depinject"
	sdklog "cosmossdk.io/log"
	abci "github.com/cometbft/cometbft/abci/types"
	cometcli "github.com/cometbft/cometbft/libs/cli"
	"github.com/cosmos/cosmos-sdk/codec"
	"github.com/regen-network/gocuke"
	"github.com/stretchr/testify/require"

	"github.com/pokt-network/poktroll/app"
	"github.com/pokt-network/poktroll/pkg/client"
	"github.com/pokt-network/poktroll/pkg/client/block"
	"github.com/pokt-network/poktroll/pkg/client/events"
	"github.com/pokt-network/poktroll/pkg/client/tx"
	"github.com/pokt-network/poktroll/testutil/testclient"
	"github.com/pokt-network/poktroll/testutil/yaml"
	apptypes "github.com/pokt-network/poktroll/x/application/types"
	prooftypes "github.com/pokt-network/poktroll/x/proof/types"
	servicetypes "github.com/pokt-network/poktroll/x/service/types"
	sessiontypes "github.com/pokt-network/poktroll/x/session/types"
	shared "github.com/pokt-network/poktroll/x/shared"
	sharedtypes "github.com/pokt-network/poktroll/x/shared/types"
	suppliertypes "github.com/pokt-network/poktroll/x/supplier/types"
)

const (
	numQueryRetries = uint8(3)
)

var (
	addrRe          *regexp.Regexp
	amountRe        *regexp.Regexp
	addrAndAmountRe *regexp.Regexp

	accNameToAddrMap             = make(map[string]string)
	accAddrToNameMap             = make(map[string]string)
	accNameToAppMap              = make(map[string]apptypes.Application)
	operatorAccNameToSupplierMap = make(map[string]sharedtypes.Supplier)

	flagFeaturesPath string
	keyRingFlag      = "--keyring-backend=test"
	chainIdFlag      = "--chain-id=poktroll"
	appGateServerUrl = "http://localhost:42069" // Keeping localhost by default because that is how we run the tests on our machines locally
)

func init() {
	addrRe = regexp.MustCompile(`address:\s+(\S+)\s+name:\s+(\S+)`)
	amountRe = regexp.MustCompile(`amount:\s+"(.+?)"\s+denom:\s+upokt`)
	addrAndAmountRe = regexp.MustCompile(`(?s)address: ([\w\d]+).*?stake:\s*amount: "(\d+)"`)

	flag.StringVar(&flagFeaturesPath, "features-path", "stake_app.feature", "Specifies glob paths for the runner to look up .feature files")

	// If "APPGATE_SERVER_URL" envar is present, use it for appGateServerUrl
	if url := os.Getenv("APPGATE_SERVER_URL"); url != "" {
		appGateServerUrl = url
	}
}

func TestMain(m *testing.M) {
	flag.Parse()
	log.Printf("Running features matching %q", path.Join("e2e", "tests", flagFeaturesPath))
	m.Run()
}

type suite struct {
	gocuke.TestingT
	ctx  context.Context
	once sync.Once
	// TODO_TECHDEBT: rename to `poktrolld`.
	pocketd *pocketdBin

	// TODO_IMPROVE: refactor all usages of scenarioState to be fields on the suite struct.
	scenarioState    map[string]any // temporary state for each scenario
	cdc              codec.Codec
	proofQueryClient prooftypes.QueryClient

	// See the Cosmo SDK authz module for references related to `granter` and `grantee`
	// https://docs.cosmos.network/main/build/modules/authz
	granterName string
	granteeName string

	// moduleParamsMap is a map of module names to a map of parameter names to parameter values & types.
	expectedModuleParams moduleParamsMap

	deps                       depinject.Config
	newBlockEventsReplayClient client.EventsReplayClient[*block.CometNewBlockEvent]
	txResultReplayClient       client.EventsReplayClient[*abci.TxResult]
}

func (s *suite) Before() {
	s.ctx = context.Background()
	s.pocketd = new(pocketdBin)
	s.scenarioState = make(map[string]any)
	deps := depinject.Configs(
		app.AppConfig(),
		depinject.Supply(
			sdklog.NewTestLogger(s),
		),
	)
	err := depinject.Inject(deps, &s.cdc)
	require.NoError(s, err)
	s.buildAddrMap()
	s.buildAppMap()
	s.buildSupplierMap()

	flagSet := testclient.NewLocalnetFlagSet(s)
	clientCtx := testclient.NewLocalnetClientCtx(s, flagSet)
	s.proofQueryClient = prooftypes.NewQueryClient(clientCtx)

	s.deps = depinject.Supply(
		events.NewEventsQueryClient(testclient.CometLocalWebsocketURL),
	)

	// Start the NewBlockEventsReplayClient before the test so that it can't miss any block events.
	s.newBlockEventsReplayClient, err = events.NewEventsReplayClient[*block.CometNewBlockEvent](
		s.ctx,
		s.deps,
		"tm.event='NewBlock'",
		block.UnmarshalNewBlockEvent,
		eventsReplayClientBufferSize,
	)
	require.NoError(s, err)

	s.txResultReplayClient, err = events.NewEventsReplayClient[*abci.TxResult](
		s.ctx,
		s.deps,
		"tm.event='Tx'",
		tx.UnmarshalTxResult,
		eventsReplayClientBufferSize,
	)
	require.NoError(s, err)
}

// TestFeatures runs the e2e tests specified in any .features files in this directory
// * This test suite assumes that a LocalNet is running
func TestFeatures(t *testing.T) {
	gocuke.NewRunner(t, &suite{}).Path(flagFeaturesPath).Run()
}

// TODO_TECHDEBT: rename `pocketd` to `poktrolld`.
func (s *suite) TheUserHasThePocketdBinaryInstalled() {
	s.TheUserRunsTheCommand("help")
}

func (s *suite) ThePocketdBinaryShouldExitWithoutError() {
	require.NoError(s, s.pocketd.result.Err)
}

func (s *suite) TheUserRunsTheCommand(cmd string) {
	cmds := strings.Split(cmd, " ")
	res, err := s.pocketd.RunCommand(cmds...)
	require.NoError(s, err, "error running command %s", cmd)
	s.pocketd.result = res
}

func (s *suite) TheUserShouldBeAbleToSeeStandardOutputContaining(arg1 string) {
	require.Contains(s, s.pocketd.result.Stdout, arg1)
}

func (s *suite) TheUserSendsUpoktFromAccountToAccount(amount int64, accName1, accName2 string) {
	args := []string{
		"tx",
		"bank",
		"send",
		accNameToAddrMap[accName1],
		accNameToAddrMap[accName2],
		fmt.Sprintf("%dupokt", amount),
		keyRingFlag,
		chainIdFlag,
		"-y",
	}
	res, err := s.pocketd.RunCommandOnHost("", args...)
	require.NoError(s, err, "error sending upokt from %q to %q", accName1, accName2)
	s.pocketd.result = res
}

func (s *suite) TheAccountHasABalanceGreaterThanUpokt(accName string, amount int64) {
	bal := s.getAccBalance(accName)
	require.Greaterf(s, bal, int(amount), "account %s does not have enough upokt", accName)
	s.scenarioState[accBalanceKey(accName)] = bal // save the balance for later
}

func (s *suite) AnAccountExistsFor(accName string) {
	bal := s.getAccBalance(accName)
	s.scenarioState[accBalanceKey(accName)] = bal // save the balance for later
}

func (s *suite) TheStakeOfShouldBeUpoktThanBefore(actorType string, accName string, expectedStakeChange int64, condition string) {
	// Get previous stake
	stakeKey := accStakeKey(actorType, accName)
	prevStakeAny, ok := s.scenarioState[stakeKey]
	require.True(s, ok, "no previous stake found for %s", accName)
	prevStake, ok := prevStakeAny.(int)
	require.True(s, ok, "previous stake for %s is not an int", accName)

	// Get current stake
	currStake, ok := s.getStakedAmount(actorType, accName)
	require.True(s, ok, "no current stake found for %s", accName)
	s.scenarioState[stakeKey] = currStake // save the stake for later

	// Validate the change in stake
	s.validateAmountChange(prevStake, currStake, expectedStakeChange, accName, condition, "stake")
}

func (s *suite) TheAccountBalanceOfShouldBeUpoktThanBefore(accName string, expectedStakeChange int64, condition string) {
	// Get previous balance
	balanceKey := accBalanceKey(accName)
	prevBalanceAny, ok := s.scenarioState[balanceKey]
	require.True(s, ok, "no previous balance found for %s", accName)
	prevBalance, ok := prevBalanceAny.(int)
	require.True(s, ok, "previous balance for %s is not an int", accName)

	// Get current balance
	currBalance := s.getAccBalance(accName)
	s.scenarioState[balanceKey] = currBalance // save the balance for later

	// Validate the change in stake
	s.validateAmountChange(prevBalance, currBalance, expectedStakeChange, accName, condition, "balance")
}

func (s *suite) TheUserShouldWaitForSeconds(dur int64) {
	time.Sleep(time.Duration(dur) * time.Second)
}

func (s *suite) TheUserStakesAWithUpoktFromTheAccount(actorType string, amount int64, accName string) {
	// Create a temporary config file
	configPathPattern := fmt.Sprintf("%s_stake_config_*.yaml", accName)
	configFile, err := os.CreateTemp("", configPathPattern)
	require.NoError(s, err, "error creating config file in %q", path.Join(os.TempDir(), configPathPattern))

	configContent := fmt.Sprintf(`stake_amount: %d upokt`, amount)
	_, err = configFile.Write([]byte(configContent))
	require.NoError(s, err, "error writing config file %q", configFile.Name())

	args := []string{
		"tx",
		actorType,
		fmt.Sprintf("stake-%s", actorType),
		"--config",
		configFile.Name(),
		"--from",
		accName,
		keyRingFlag,
		chainIdFlag,
		"-y",
	}
	res, err := s.pocketd.RunCommandOnHost("", args...)

	// Remove the temporary config file
	err = os.Remove(configFile.Name())
	require.NoError(s, err, "error removing config file %q", configFile.Name())

	s.pocketd.result = res
}

func (s *suite) TheUserStakesAWithUpoktForServiceFromTheAccount(actorType string, amount int64, serviceId, accName string) {
	// Create a temporary config file
	configPathPattern := fmt.Sprintf("%s_stake_config.yaml", accName)
	configFile, err := os.CreateTemp("", configPathPattern)
	require.NoError(s, err, "error creating config file in %q", path.Join(os.TempDir(), configPathPattern))

	// Write the config content to the file
	accAddress := accNameToAddrMap[accName]
	configContent := s.getConfigFileContent(amount, accAddress, accAddress, actorType, serviceId)
	_, err = configFile.Write([]byte(configContent))
	require.NoError(s, err, "error writing config file %q", configFile.Name())

	// Prepare the command arguments
	args := []string{
		"tx",
		actorType,
		fmt.Sprintf("stake-%s", actorType),
		"--config",
		configFile.Name(),
		"--from",
		accName,
		keyRingFlag,
		chainIdFlag,
		"-y",
	}
	res, err := s.pocketd.RunCommandOnHost("", args...)
	require.NoError(s, err, "error staking %s for service %s", actorType, serviceId)

	// Remove the temporary config file
	err = os.Remove(configFile.Name())
	require.NoError(s, err, "error removing config file %q", configFile.Name())

	s.pocketd.result = res
}

func (s *suite) getConfigFileContent(
	amount int64,
	ownerAddress,
	operatorAddress,
	actorType,
	serviceId string,
) string {
	var configContent string
	switch actorType {
	case "application":
		configContent = fmt.Sprintf(`
		stake_amount: %dupokt
		service_ids:
		  - %s`,
			amount, serviceId)
	case "supplier":
		configContent = fmt.Sprintf(`
			owner_address: %s
			operator_address: %s
			stake_amount: %dupokt
			services:
			  - service_id: %s
			    endpoints:
			    - publicly_exposed_url: http://relayminer:8545
			      rpc_type: json_rpc`,
			ownerAddress, operatorAddress, amount, serviceId)
	default:
		s.Fatalf("ERROR: unknown actor type %s", actorType)
	}
	fmt.Println(yaml.NormalizeYAMLIndentation(configContent))
	return yaml.NormalizeYAMLIndentation(configContent)
}

func (s *suite) TheUserUnstakesAFromTheAccount(actorType string, accName string) {
	var args []string

	switch actorType {
	case "supplier":
		args = []string{
			"tx",
			actorType,
			fmt.Sprintf("unstake-%s", actorType),
			accNameToAddrMap[accName], // supplier owner or operator address
			"--from",
			accName,
			keyRingFlag,
			chainIdFlag,
			"-y",
		}
	default:
		args = []string{
			"tx",
			actorType,
			fmt.Sprintf("unstake-%s", actorType),
			"--from",
			accName,
			keyRingFlag,
			chainIdFlag,
			"-y",
		}
	}

	res, err := s.pocketd.RunCommandOnHost("", args...)
	require.NoError(s, err, "error unstaking %s", actorType)

	s.pocketd.result = res
}

func (s *suite) TheAccountForIsStaked(actorType, accName string) {
	stakeAmount, ok := s.getStakedAmount(actorType, accName)
	require.Truef(s, ok, "account %s of type %s SHOULD be staked", accName, actorType)
	s.scenarioState[accStakeKey(actorType, accName)] = stakeAmount // save the stakeAmount for later
}

func (s *suite) TheServiceRegisteredForApplicationHasAComputeUnitsPerRelayOf(serviceId string, appName string, cuprStr string) {
	app, ok := accNameToAppMap[appName]
	require.True(s, ok, "application %s not found", appName)

	// CHeck if the application is registered for the service
	isRegistered := false
	for _, serviceConfig := range app.ServiceConfigs {
		if serviceConfig.Service.Id == serviceId {
			isRegistered = true
			break
		}
	}
	require.True(s, isRegistered, "application %s is not registered for service %s", appName, serviceId)

	cuprActual := s.getServiceComputeUnitsPerRelay(serviceId)
	cuprExpected, err := strconv.ParseUint(cuprStr, 10, 64)
	require.NoError(s, err)
	require.Equal(s, cuprExpected, cuprActual, "compute units per relay for service %s is not %d", serviceId, cuprExpected)
}

func (s *suite) TheUserVerifiesTheForAccountIsNotStaked(actorType, accName string) {
	_, ok := s.getStakedAmount(actorType, accName)
	require.Falsef(s, ok, "account %s of type %s SHOULD NOT be staked", accName, actorType)
}

func (s *suite) TheForAccountIsStakedWithUpokt(actorType, accName string, amount int64) {
	stakeAmount, ok := s.getStakedAmount(actorType, accName)
	require.Truef(s, ok, "account %s of type %s SHOULD be staked", accName, actorType)
	require.Equalf(s, int64(stakeAmount), amount, "account %s stake amount is not %d", accName, amount)
	s.scenarioState[accStakeKey(actorType, accName)] = stakeAmount // save the stakeAmount for later
}

func (s *suite) TheApplicationIsStakedForService(appName string, serviceId string) {
	for _, serviceConfig := range accNameToAppMap[appName].ServiceConfigs {
		if serviceConfig.Service.Id == serviceId {
			return
		}
	}
	s.Fatalf("ERROR: application %s is not staked for service %s", appName, serviceId)
}

func (s *suite) TheSupplierIsStakedForService(supplierOperatorName string, serviceId string) {
	for _, serviceConfig := range operatorAccNameToSupplierMap[supplierOperatorName].Services {
		if serviceConfig.Service.Id == serviceId {
			return
		}
	}
	s.Fatalf("ERROR: supplier %s is not staked for service %s", supplierOperatorName, serviceId)
}

func (s *suite) TheSessionForApplicationAndServiceContainsTheSupplier(appName string, serviceId string, supplierOperatorName string) {
	expectedSupplier, ok := operatorAccNameToSupplierMap[supplierOperatorName]
	require.True(s, ok, "supplier %s not found", supplierOperatorName)

	session := s.getSession(appName, serviceId)
	for _, supplier := range session.Suppliers {
		if supplier.OperatorAddress == expectedSupplier.OperatorAddress {
			return
		}
	}
	s.Fatalf("ERROR: session for app %s and service %s does not contain supplier %s", appName, serviceId, supplierOperatorName)
}

func (s *suite) TheApplicationSendsTheSupplierASuccessfulRequestForServiceWithPathAndData(appName, supplierOperatorName, serviceId, path, requestData string) {
	// TODO_HACK: We need to support a non self_signing LocalNet AppGateServer
	// that allows any application to send a relay in LocalNet and our E2E Tests.
	require.Equal(s, "app1", appName, "TODO_HACK: The LocalNet AppGateServer is self_signing and only supports app1.")

	res, err := s.pocketd.RunCurlWithRetry(appGateServerUrl, serviceId, path, requestData, 5)
	require.NoError(s, err, "error sending relay request from app %q to supplier %q for service %q", appName, supplierOperatorName, serviceId)

	var jsonContent json.RawMessage
	err = json.Unmarshal([]byte(res.Stdout), &jsonContent)
	require.NoError(s, err, `Expected valid JSON, got: %s`, res.Stdout)

	jsonMap, err := jsonToMap(jsonContent)
	require.NoError(s, err, "error converting JSON to map")

	prettyJson, err := jsonPrettyPrint(jsonContent)
	require.NoError(s, err, "error pretty printing JSON")
	s.Log(prettyJson)

	// TODO_IMPROVE: This is a minimalistic first approach to request validation in E2E tests.
	// Consider leveraging the shannon-sdk or path here.
	switch path {
	case "":
		// Validate JSON-RPC request where the path is empty
		require.Nil(s, jsonMap["error"], "error in relay response")
		require.NotNil(s, jsonMap["result"], "no result in relay response")
	default:
		// Validate REST request where the path is non-empty
		require.Nil(s, jsonMap["error"], "error in relay response")
	}
}

func (s *suite) AModuleEndBlockEventIsBroadcast(module, eventType string) {
	s.waitForNewBlockEvent(newEventTypeMatchFn(module, eventType))
}

func (s *suite) TheSupplierForAccountIsUnbonding(supplierOperatorName string) {
	_, ok := operatorAccNameToSupplierMap[supplierOperatorName]
	require.True(s, ok, "supplier %s not found", supplierOperatorName)

	s.waitForTxResultEvent(newEventMsgTypeMatchFn("supplier", "UnstakeSupplier"))

	supplier := s.getSupplierInfo(supplierOperatorName)
	require.True(s, supplier.IsUnbonding())
}

<<<<<<< HEAD
func (s *suite) TheApplicationForAccountIsUnbonding(accName string) {
	_, ok := accNameToAppMap[accName]
	require.True(s, ok, "application %s not found", accName)

	s.waitForTxResultEvent(newEventMsgTypeMatchFn("application", "UnstakeApplication"))

	application := s.getApplicationInfo(accName)
	require.True(s, application.IsUnbonding())
}

func (s *suite) TheUserWaitsForTheSupplierForAccountUnbondingPeriodToFinish(accName string) {
	_, ok := accNameToSupplierMap[accName]
=======
func (s *suite) TheUserWaitsForUnbondingPeriodToFinish(accName string) {
	_, ok := operatorAccNameToSupplierMap[accName]
>>>>>>> 2ead292d
	require.True(s, ok, "supplier %s not found", accName)

	unbondingHeight := s.getSupplierUnbondingHeight(accName)
	s.waitForBlockHeight(unbondingHeight + 1) // Add 1 to ensure the unbonding block has been committed
}

func (s *suite) TheUserWaitsForTheApplicationForAccountUnbondingPeriodToFinish(accName string) {
	_, ok := accNameToAppMap[accName]
	require.True(s, ok, "application %s not found", accName)

	unbondingHeight := s.getApplicationUnbondingHeight(accName)
	s.waitForBlockHeight(unbondingHeight + 1) // Add 1 to ensure the unbonding block has been committed
}

func (s *suite) getStakedAmount(actorType, accName string) (int, bool) {
	s.Helper()
	args := []string{
		"query",
		actorType,
		fmt.Sprintf("list-%s", actorType),
	}
	res, err := s.pocketd.RunCommandOnHostWithRetry("", numQueryRetries, args...)
	require.NoError(s, err, "error getting %s", actorType)
	s.pocketd.result = res

	escapedAddress := accNameToAddrMap[accName]
	amount := 0
	if strings.Contains(res.Stdout, escapedAddress) {
		matches := addrAndAmountRe.FindAllStringSubmatch(res.Stdout, -1)
		if len(matches) < 1 {
			return 0, false
		}
		for _, match := range matches {
			if match[1] == escapedAddress {
				amount, err = strconv.Atoi(match[2])
				require.NoError(s, err)
				return amount, true
			}
		}
	}
	return 0, false
}

func (s *suite) TheUserShouldSeeThatTheSupplierForAccountIsStaked(supplierOperatorName string) {
	supplier := s.getSupplierInfo(supplierOperatorName)
	operatorAccNameToSupplierMap[accAddrToNameMap[supplier.OperatorAddress]] = *supplier
	require.NotNil(s, supplier, "supplier %s not found", supplierOperatorName)
}

func (s *suite) TheSessionForApplicationAndServiceDoesNotContain(appName, serviceId, supplierOperatorName string) {
	session := s.getSession(appName, serviceId)

	for _, supplier := range session.Suppliers {
		if supplier.OperatorAddress == accNameToAddrMap[supplierOperatorName] {
			s.Fatalf(
				"ERROR: session for app %s and service %s should not contain supplier %s",
				appName,
				serviceId,
				supplierOperatorName,
			)
		}
	}
}

func (s *suite) TheUserWaitsForSupplierToBecomeActiveForService(supplierOperatorName, serviceId string) {
	supplier := s.getSupplierInfo(supplierOperatorName)
	s.waitForBlockHeight(int64(supplier.ServicesActivationHeightsMap[serviceId]))
}

func (s *suite) buildAddrMap() {
	s.Helper()
	res, err := s.pocketd.RunCommand(
		"keys", "list", keyRingFlag,
	)
	require.NoError(s, err, "error getting keys")
	s.pocketd.result = res
	matches := addrRe.FindAllStringSubmatch(res.Stdout, -1)
	for _, match := range matches {
		name := match[2]
		address := match[1]
		accNameToAddrMap[name] = address
		accAddrToNameMap[address] = name
	}
}

func (s *suite) buildAppMap() {
	s.Helper()
	argsAndFlags := []string{
		"query",
		"application",
		"list-application",
		fmt.Sprintf("--%s=json", cometcli.OutputFlag),
	}
	res, err := s.pocketd.RunCommandOnHostWithRetry("", numQueryRetries, argsAndFlags...)
	require.NoError(s, err, "error getting application list")
	s.pocketd.result = res
	var resp apptypes.QueryAllApplicationsResponse
	responseBz := []byte(strings.TrimSpace(res.Stdout))
	s.cdc.MustUnmarshalJSON(responseBz, &resp)
	for _, app := range resp.Applications {
		accNameToAppMap[accAddrToNameMap[app.Address]] = app
	}
}

func (s *suite) buildSupplierMap() {
	s.Helper()
	argsAndFlags := []string{
		"query",
		"supplier",
		"list-supplier",
		fmt.Sprintf("--%s=json", cometcli.OutputFlag),
	}
	res, err := s.pocketd.RunCommandOnHostWithRetry("", numQueryRetries, argsAndFlags...)
	require.NoError(s, err, "error getting supplier list")
	s.pocketd.result = res
	var resp suppliertypes.QueryAllSuppliersResponse
	responseBz := []byte(strings.TrimSpace(res.Stdout))
	s.cdc.MustUnmarshalJSON(responseBz, &resp)
	for _, supplier := range resp.Supplier {
		operatorAccNameToSupplierMap[accAddrToNameMap[supplier.OperatorAddress]] = supplier
	}
}

// getSession returns the current session for the given application and service.
func (s *suite) getSession(appName string, serviceId string) *sessiontypes.Session {
	app, ok := accNameToAppMap[appName]
	require.True(s, ok, "application %s not found", appName)

	argsAndFlags := []string{
		"query",
		"session",
		"get-session",
		app.Address,
		serviceId,
		fmt.Sprintf("--%s=json", cometcli.OutputFlag),
	}
	res, err := s.pocketd.RunCommandOnHostWithRetry("", numQueryRetries, argsAndFlags...)
	require.NoError(s, err, "error getting session for app %s and service %q", appName, serviceId)

	var resp sessiontypes.QueryGetSessionResponse
	responseBz := []byte(strings.TrimSpace(res.Stdout))
	s.cdc.MustUnmarshalJSON(responseBz, &resp)

	return resp.Session
}

// TODO_TECHDEBT(@bryanchriswhite): Cleanup & deduplicate the code related
// to this accessors. Ref: https://github.com/pokt-network/poktroll/pull/448/files#r1547930911
func (s *suite) getAccBalance(accName string) int {
	s.Helper()

	args := []string{
		"query",
		"bank",
		"balances",
		accNameToAddrMap[accName],
	}
	res, err := s.pocketd.RunCommandOnHostWithRetry("", numQueryRetries, args...)
	require.NoError(s, err, "error getting balance")
	s.pocketd.result = res

	match := amountRe.FindStringSubmatch(res.Stdout)
	require.GreaterOrEqual(s, len(match), 2, "no balance found for %s", accName)

	accBalance, err := strconv.Atoi(match[1])
	require.NoError(s, err)

	return accBalance
}

// validateAmountChange validates if the balance of an account has increased or decreased by the expected amount
func (s *suite) validateAmountChange(prevAmount, currAmount int, expectedAmountChange int64, accName, condition, balanceType string) {
	deltaAmount := int64(math.Abs(float64(currAmount - prevAmount)))
	// Verify if balance is more or less than before
	switch condition {
	case "more":
		require.GreaterOrEqual(s, currAmount, prevAmount, "%s %s expected to have more upokt but actually had less", accName, balanceType)
		require.Equal(s, expectedAmountChange, deltaAmount, "%s %s expected increase in upokt was incorrect", accName, balanceType)
	case "less":
		require.LessOrEqual(s, currAmount, prevAmount, "%s %s expected to have less upokt but actually had more", accName, balanceType)
		require.Equal(s, expectedAmountChange, deltaAmount, "%s %s expected) decrease in upokt was incorrect", accName, balanceType)
	default:
		s.Fatalf("ERROR: unknown condition %s", condition)
	}

}

// getSupplierInfo returns the supplier information for a given supplier operator address
func (s *suite) getSupplierInfo(supplierOperatorName string) *sharedtypes.Supplier {
	supplierOperatorAddr := accNameToAddrMap[supplierOperatorName]
	args := []string{
		"query",
		"supplier",
		"show-supplier",
		supplierOperatorAddr,
		"--output=json",
	}

	res, err := s.pocketd.RunCommandOnHostWithRetry("", numQueryRetries, args...)
	require.NoError(s, err, "error getting supplier %s", supplierOperatorAddr)
	s.pocketd.result = res

	var resp suppliertypes.QueryGetSupplierResponse
	responseBz := []byte(strings.TrimSpace(res.Stdout))
	s.cdc.MustUnmarshalJSON(responseBz, &resp)
	return &resp.Supplier
}

// getSupplierUnbondingHeight returns the height at which the supplier will be unbonded.
func (s *suite) getSupplierUnbondingHeight(accName string) int64 {
	supplier := s.getSupplierInfo(accName)

	args := []string{
		"query",
		"shared",
		"params",
		"--output=json",
	}

	res, err := s.pocketd.RunCommandOnHostWithRetry("", numQueryRetries, args...)
	require.NoError(s, err, "error getting shared module params")

	var resp sharedtypes.QueryParamsResponse
	responseBz := []byte(strings.TrimSpace(res.Stdout))
	s.cdc.MustUnmarshalJSON(responseBz, &resp)
	unbondingHeight := shared.GetSupplierUnbondingHeight(&resp.Params, supplier)
	return unbondingHeight
}

// getApplicationInfo returns the application information for a given application address.
func (s *suite) getApplicationInfo(appName string) *apptypes.Application {
	appAddr := accNameToAddrMap[appName]
	args := []string{
		"query",
		"application",
		"show-application",
		appAddr,
		"--output=json",
	}

	res, err := s.pocketd.RunCommandOnHostWithRetry("", numQueryRetries, args...)
	require.NoError(s, err, "error getting supplier %s", appAddr)
	s.pocketd.result = res

	var resp apptypes.QueryGetApplicationResponse
	responseBz := []byte(strings.TrimSpace(res.Stdout))
	s.cdc.MustUnmarshalJSON(responseBz, &resp)
	return &resp.Application
}

// getApplicationUnbondingHeight returns the height at which the application will be unbonded.
func (s *suite) getApplicationUnbondingHeight(accName string) int64 {
	application := s.getApplicationInfo(accName)

	args := []string{
		"query",
		"shared",
		"params",
		"--output=json",
	}

	res, err := s.pocketd.RunCommandOnHostWithRetry("", numQueryRetries, args...)
	require.NoError(s, err, "error getting shared module params")

	var resp sharedtypes.QueryParamsResponse
	responseBz := []byte(strings.TrimSpace(res.Stdout))
	s.cdc.MustUnmarshalJSON(responseBz, &resp)
	unbondingHeight := apptypes.GetApplicationUnbondingHeight(&resp.Params, application)
	return unbondingHeight
}

// getServiceComputeUnitsPerRelay returns the compute units per relay for a given service ID
func (s *suite) getServiceComputeUnitsPerRelay(serviceId string) uint64 {
	args := []string{
		"query",
		"service",
		"show-service",
		serviceId,
		"--output=json",
	}

	res, err := s.pocketd.RunCommandOnHostWithRetry("", numQueryRetries, args...)
	require.NoError(s, err, "error getting shared module params")

	var resp servicetypes.QueryGetServiceResponse
	responseBz := []byte(strings.TrimSpace(res.Stdout))
	s.cdc.MustUnmarshalJSON(responseBz, &resp)
	return resp.Service.ComputeUnitsPerRelay
}

// accBalanceKey is a helper function to create a key to store the balance
// for accName in the context of a scenario state.
func accBalanceKey(accName string) string {
	return fmt.Sprintf("balance/%s", accName)
}

// accStakeKey is a helper function to create a key to store the stake
// for accName of type actorType in the context of a scenario state.
func accStakeKey(actorType, accName string) string {
	return fmt.Sprintf("stake/%s/%s", actorType, accName)
}

// printPrettyJSON returns the given raw JSON message in a pretty format that
// can be printed to the console.
func jsonPrettyPrint(raw json.RawMessage) (string, error) {
	var buf bytes.Buffer
	err := json.Indent(&buf, raw, "", "  ")
	if err != nil {
		return "", err
	}
	return buf.String(), nil
}

// jsonToMap converts a raw JSON message into a map of string keys and interface values.
func jsonToMap(raw json.RawMessage) (map[string]interface{}, error) {
	var dataMap map[string]interface{}

	// Unmarshal the raw message into the map
	err := json.Unmarshal(raw, &dataMap)
	if err != nil {
		return nil, err
	}

	return dataMap, nil
}<|MERGE_RESOLUTION|>--- conflicted
+++ resolved
@@ -68,7 +68,7 @@
 	amountRe = regexp.MustCompile(`amount:\s+"(.+?)"\s+denom:\s+upokt`)
 	addrAndAmountRe = regexp.MustCompile(`(?s)address: ([\w\d]+).*?stake:\s*amount: "(\d+)"`)
 
-	flag.StringVar(&flagFeaturesPath, "features-path", "stake_app.feature", "Specifies glob paths for the runner to look up .feature files")
+	flag.StringVar(&flagFeaturesPath, "features-path", "*.feature", "Specifies glob paths for the runner to look up .feature files")
 
 	// If "APPGATE_SERVER_URL" envar is present, use it for appGateServerUrl
 	if url := os.Getenv("APPGATE_SERVER_URL"); url != "" {
@@ -491,27 +491,22 @@
 	require.True(s, supplier.IsUnbonding())
 }
 
-<<<<<<< HEAD
-func (s *suite) TheApplicationForAccountIsUnbonding(accName string) {
-	_, ok := accNameToAppMap[accName]
-	require.True(s, ok, "application %s not found", accName)
-
-	s.waitForTxResultEvent(newEventMsgTypeMatchFn("application", "UnstakeApplication"))
-
-	application := s.getApplicationInfo(accName)
-	require.True(s, application.IsUnbonding())
-}
-
 func (s *suite) TheUserWaitsForTheSupplierForAccountUnbondingPeriodToFinish(accName string) {
-	_, ok := accNameToSupplierMap[accName]
-=======
-func (s *suite) TheUserWaitsForUnbondingPeriodToFinish(accName string) {
 	_, ok := operatorAccNameToSupplierMap[accName]
->>>>>>> 2ead292d
 	require.True(s, ok, "supplier %s not found", accName)
 
 	unbondingHeight := s.getSupplierUnbondingHeight(accName)
 	s.waitForBlockHeight(unbondingHeight + 1) // Add 1 to ensure the unbonding block has been committed
+}
+
+func (s *suite) TheApplicationForAccountIsUnbonding(appName string) {
+	_, ok := accNameToAppMap[appName]
+	require.True(s, ok, "application %s not found", appName)
+
+	s.waitForTxResultEvent(newEventMsgTypeMatchFn("application", "UnstakeApplication"))
+
+	supplier := s.getApplicationInfo(appName)
+	require.True(s, supplier.IsUnbonding())
 }
 
 func (s *suite) TheUserWaitsForTheApplicationForAccountUnbondingPeriodToFinish(accName string) {
