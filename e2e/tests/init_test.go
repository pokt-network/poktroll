--- conflicted
+++ resolved
@@ -8,11 +8,7 @@
 	"log"
 	"math"
 	"os"
-<<<<<<< HEAD
-	"path/filepath"
-=======
 	"path"
->>>>>>> dbb6a02e
 	"regexp"
 	"strconv"
 	"strings"
@@ -66,7 +62,7 @@
 
 func TestMain(m *testing.M) {
 	flag.Parse()
-	log.Printf("Running features matching %q", filepath.Join("e2e", "tests", flagFeaturesPath))
+	log.Printf("Running features matching %q", path.Join("e2e", "tests", flagFeaturesPath))
 	m.Run()
 }
 
