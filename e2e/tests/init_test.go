//go:build e2e

package e2e

import (
	"bytes"
	"context"
	"encoding/json"
	"flag"
	"fmt"
	"log"
	"math"
	"os"
	"path"
	"regexp"
	"strconv"
	"strings"
	"sync"
	"testing"
	"time"

	"cosmossdk.io/depinject"
	sdklog "cosmossdk.io/log"
	abci "github.com/cometbft/cometbft/abci/types"
	cometcli "github.com/cometbft/cometbft/libs/cli"
	"github.com/cosmos/cosmos-sdk/codec"
	"github.com/regen-network/gocuke"
	"github.com/stretchr/testify/require"

	"github.com/pokt-network/poktroll/app"
	"github.com/pokt-network/poktroll/pkg/client"
	"github.com/pokt-network/poktroll/pkg/client/block"
	"github.com/pokt-network/poktroll/pkg/client/events"
	"github.com/pokt-network/poktroll/pkg/client/tx"
	"github.com/pokt-network/poktroll/testutil/testclient"
	"github.com/pokt-network/poktroll/testutil/yaml"
	apptypes "github.com/pokt-network/poktroll/x/application/types"
	prooftypes "github.com/pokt-network/poktroll/x/proof/types"
	servicetypes "github.com/pokt-network/poktroll/x/service/types"
	sessiontypes "github.com/pokt-network/poktroll/x/session/types"
	sharedtypes "github.com/pokt-network/poktroll/x/shared/types"
	suppliertypes "github.com/pokt-network/poktroll/x/supplier/types"
)

const (
	numQueryRetries = uint8(3)
	unbondingPeriod = "unbonding"
	transferPeriod  = "transfer"
)

var (
	addrRe          *regexp.Regexp
	amountRe        *regexp.Regexp
	addrAndAmountRe *regexp.Regexp

	accNameToAddrMap             = make(map[string]string)
	accAddrToNameMap             = make(map[string]string)
	accNameToAppMap              = make(map[string]apptypes.Application)
	operatorAccNameToSupplierMap = make(map[string]sharedtypes.Supplier)

	flagFeaturesPath string
	keyRingFlag      = "--keyring-backend=test"
	chainIdFlag      = "--chain-id=poktroll"
<<<<<<< HEAD
	appGateServerUrl = "http://localhost:42069" // Keeping localhost by default because that is how we run the tests on our machines locally
	pathUrl          = "localhost:3000"         // Keeping localhost by default because that is how we run the tests on our machines locally
=======
	// Keeping localhost by default because that is how we run the tests on our machines locally
	// gatewayUrl is pointing to a non-sovereign app gate server so multiple
	// apps could relay through it.
	gatewayUrl = "http://localhost:42079"
>>>>>>> 78a74453
)

func init() {
	addrRe = regexp.MustCompile(`address:\s+(\S+)\s+name:\s+(\S+)`)
	amountRe = regexp.MustCompile(`amount:\s+"(.+?)"\s+denom:\s+upokt`)
	addrAndAmountRe = regexp.MustCompile(`(?s)address: ([\w\d]+).*?stake:\s*amount: "(\d+)"`)

	flag.StringVar(&flagFeaturesPath, "features-path", "*.feature", "Specifies glob paths for the runner to look up .feature files")

	// If "GATEWAY_URL" envar is present, use it for appGateServerUrl
	if url := os.Getenv("GATEWAY_URL"); url != "" {
		gatewayUrl = url
	}

	// If "APPGATE_SERVER_URL" envar is present, use it for pathUrl
	if url := os.Getenv("PATH_URL"); url != "" {
		pathUrl = url
	}
}

func TestMain(m *testing.M) {
	flag.Parse()
	log.Printf("Running features matching %q", path.Join("e2e", "tests", flagFeaturesPath))
	m.Run()
}

type suite struct {
	gocuke.TestingT
	ctx  context.Context
	once sync.Once
	// TODO_TECHDEBT: rename to `poktrolld`.
	pocketd *pocketdBin

	// TODO_IMPROVE: refactor all usages of scenarioState to be fields on the suite struct.
	scenarioState    map[string]any // temporary state for each scenario
	cdc              codec.Codec
	proofQueryClient prooftypes.QueryClient

	// See the Cosmo SDK authz module for references related to `granter` and `grantee`
	// https://docs.cosmos.network/main/build/modules/authz
	granterName string
	granteeName string

	// moduleParamsMap is a map of module names to a map of parameter names to parameter values & types.
	expectedModuleParams moduleParamsMap

	deps                       depinject.Config
	newBlockEventsReplayClient client.EventsReplayClient[*block.CometNewBlockEvent]
	txResultReplayClient       client.EventsReplayClient[*abci.TxResult]
}

func (s *suite) Before() {
	s.ctx = context.Background()
	s.pocketd = new(pocketdBin)
	s.scenarioState = make(map[string]any)
	deps := depinject.Configs(
		app.AppConfig(),
		depinject.Supply(
			sdklog.NewTestLogger(s),
		),
	)
	err := depinject.Inject(deps, &s.cdc)
	require.NoError(s, err)
	s.buildAddrMap()
	s.buildAppMap()
	s.buildSupplierMap()

	flagSet := testclient.NewLocalnetFlagSet(s)
	clientCtx := testclient.NewLocalnetClientCtx(s, flagSet)
	s.proofQueryClient = prooftypes.NewQueryClient(clientCtx)

	s.deps = depinject.Supply(
		events.NewEventsQueryClient(testclient.CometLocalWebsocketURL),
	)

	// Start the NewBlockEventsReplayClient before the test so that it can't miss any block events.
	s.newBlockEventsReplayClient, err = events.NewEventsReplayClient[*block.CometNewBlockEvent](
		s.ctx,
		s.deps,
		"tm.event='NewBlock'",
		block.UnmarshalNewBlockEvent,
		eventsReplayClientBufferSize,
	)
	require.NoError(s, err)

	s.txResultReplayClient, err = events.NewEventsReplayClient[*abci.TxResult](
		s.ctx,
		s.deps,
		"tm.event='Tx'",
		tx.UnmarshalTxResult,
		eventsReplayClientBufferSize,
	)
	require.NoError(s, err)
}

// TestFeatures runs the e2e tests specified in any .features files in this directory
// * This test suite assumes that a LocalNet is running
func TestFeatures(t *testing.T) {
	gocuke.NewRunner(t, &suite{}).Path(flagFeaturesPath).Run()
}

// TODO_TECHDEBT: rename `pocketd` to `poktrolld`.
func (s *suite) TheUserHasThePocketdBinaryInstalled() {
	s.TheUserRunsTheCommand("help")
}

func (s *suite) ThePocketdBinaryShouldExitWithoutError() {
	require.NoError(s, s.pocketd.result.Err)
}

func (s *suite) TheUserRunsTheCommand(cmd string) {
	cmds := strings.Split(cmd, " ")
	res, err := s.pocketd.RunCommand(cmds...)
	require.NoError(s, err, "error running command %s", cmd)
	s.pocketd.result = res
}

func (s *suite) TheUserShouldBeAbleToSeeStandardOutputContaining(arg1 string) {
	require.Containsf(s, s.pocketd.result.Stdout, arg1, s.pocketd.result.Stderr)
}

func (s *suite) TheUserSendsUpoktFromAccountToAccount(amount int64, accName1, accName2 string) {
	args := []string{
		"tx",
		"bank",
		"send",
		accNameToAddrMap[accName1],
		accNameToAddrMap[accName2],
		fmt.Sprintf("%dupokt", amount),
		keyRingFlag,
		chainIdFlag,
		"-y",
	}
	res, err := s.pocketd.RunCommandOnHost("", args...)
	require.NoError(s, err, "error sending upokt from %q to %q", accName1, accName2)
	s.pocketd.result = res
}

func (s *suite) TheAccountHasABalanceGreaterThanUpokt(accName string, amount int64) {
	bal := s.getAccBalance(accName)
	require.Greaterf(s, bal, int(amount), "account %s does not have enough upokt", accName)
	s.scenarioState[accBalanceKey(accName)] = bal // save the balance for later
}

func (s *suite) AnAccountExistsFor(accName string) {
	bal := s.getAccBalance(accName)
	s.scenarioState[accBalanceKey(accName)] = bal // save the balance for later
}

func (s *suite) TheStakeOfShouldBeUpoktThanBefore(actorType string, accName string, expectedStakeChange int64, condition string) {
	// Get previous stake
	stakeKey := accStakeKey(actorType, accName)
	prevStakeAny, ok := s.scenarioState[stakeKey]
	require.True(s, ok, "no previous stake found for %s", accName)
	prevStake, ok := prevStakeAny.(int)
	require.True(s, ok, "previous stake for %s is not an int", accName)

	// Get current stake
	currStake, ok := s.getStakedAmount(actorType, accName)
	require.True(s, ok, "no current stake found for %s", accName)
	s.scenarioState[stakeKey] = currStake // save the stake for later

	// Validate the change in stake
	s.validateAmountChange(prevStake, currStake, expectedStakeChange, accName, condition, "stake")
}

func (s *suite) TheAccountBalanceOfShouldBeUpoktThanBefore(accName string, expectedBalanceChange int64, condition string) {
	// Get previous balance
	balanceKey := accBalanceKey(accName)
	prevBalanceAny, ok := s.scenarioState[balanceKey]
	require.True(s, ok, "no previous balance found for %s", accName)
	prevBalance, ok := prevBalanceAny.(int)
	require.True(s, ok, "previous balance for %s is not an int", accName)

	// Get current balance
	currBalance := s.getAccBalance(accName)
	s.scenarioState[balanceKey] = currBalance // save the balance for later

	// Validate the change in stake
	s.validateAmountChange(prevBalance, currBalance, expectedBalanceChange, accName, condition, "balance")
}

func (s *suite) TheUserShouldWaitForSeconds(dur int64) {
	time.Sleep(time.Duration(dur) * time.Second)
}

func (s *suite) TheUserStakesAWithUpoktFromTheAccount(actorType string, amount int64, accName string) {
	// Create a temporary config file
	configPathPattern := fmt.Sprintf("%s_stake_config_*.yaml", accName)
	configFile, err := os.CreateTemp("", configPathPattern)
	require.NoError(s, err, "error creating config file in %q", path.Join(os.TempDir(), configPathPattern))

	configContent := fmt.Sprintf(`stake_amount: %d upokt`, amount)
	_, err = configFile.Write([]byte(configContent))
	require.NoError(s, err, "error writing config file %q", configFile.Name())

	args := []string{
		"tx",
		actorType,
		fmt.Sprintf("stake-%s", actorType),
		"--config",
		configFile.Name(),
		"--from",
		accName,
		keyRingFlag,
		chainIdFlag,
		"-y",
	}
	res, err := s.pocketd.RunCommandOnHost("", args...)

	// Remove the temporary config file
	err = os.Remove(configFile.Name())
	require.NoError(s, err, "error removing config file %q", configFile.Name())

	s.pocketd.result = res
}

func (s *suite) TheUserStakesAWithUpoktForServiceFromTheAccount(actorType string, amount int64, serviceId, accName string) {
	// Create a temporary config file
	configPathPattern := fmt.Sprintf("%s_stake_config.yaml", accName)
	configFile, err := os.CreateTemp("", configPathPattern)
	require.NoError(s, err, "error creating config file in %q", path.Join(os.TempDir(), configPathPattern))

	// Write the config content to the file
	accAddress := accNameToAddrMap[accName]
	configContent := s.getConfigFileContent(amount, accAddress, accAddress, actorType, serviceId)
	_, err = configFile.Write([]byte(configContent))
	require.NoError(s, err, "error writing config file %q", configFile.Name())

	// Prepare the command arguments
	args := []string{
		"tx",
		actorType,
		fmt.Sprintf("stake-%s", actorType),
		"--config",
		configFile.Name(),
		"--from",
		accName,
		keyRingFlag,
		chainIdFlag,
		"-y",
	}
	res, err := s.pocketd.RunCommandOnHost("", args...)
	require.NoError(s, err, "error staking %s for service %s", actorType, serviceId)

	// Remove the temporary config file
	err = os.Remove(configFile.Name())
	require.NoError(s, err, "error removing config file %q", configFile.Name())

	s.pocketd.result = res
}

func (s *suite) getConfigFileContent(
	amount int64,
	ownerAddress,
	operatorAddress,
	actorType,
	serviceId string,
) string {
	var configContent string
	switch actorType {
	case apptypes.ModuleName:
		configContent = fmt.Sprintf(`
		stake_amount: %dupokt
		service_ids:
		  - %s`,
			amount, serviceId)
	case suppliertypes.ModuleName:
		configContent = fmt.Sprintf(`
			owner_address: %s
			operator_address: %s
			stake_amount: %dupokt
			services:
			  - service_id: %s
			    endpoints:
			    - publicly_exposed_url: http://relayminer1:8545
			      rpc_type: json_rpc`,
			ownerAddress, operatorAddress, amount, serviceId)
	default:
		s.Fatalf("ERROR: unknown actor type %s", actorType)
	}
	return yaml.NormalizeYAMLIndentation(configContent)
}

func (s *suite) TheUserUnstakesAFromTheAccount(actorType string, accName string) {
	var args []string

	switch actorType {
	case suppliertypes.ModuleName:
		args = []string{
			"tx",
			actorType,
			fmt.Sprintf("unstake-%s", actorType),
			accNameToAddrMap[accName], // supplier owner or operator address
			"--from",
			accName,
			keyRingFlag,
			chainIdFlag,
			"-y",
		}
	default:
		args = []string{
			"tx",
			actorType,
			fmt.Sprintf("unstake-%s", actorType),
			"--from",
			accName,
			keyRingFlag,
			chainIdFlag,
			"-y",
		}
	}

	res, err := s.pocketd.RunCommandOnHost("", args...)
	require.NoError(s, err, "error unstaking %s", actorType)

	// Get current balance
	balanceKey := accBalanceKey(accName)
	currBalance := s.getAccBalance(accName)
	s.scenarioState[balanceKey] = currBalance // save the balance for later

	// NB: s.pocketd.result MUST be set AFTER the balance is queried because the
	// balance query sets the result first while getting the account balance.
	s.pocketd.result = res
}

func (s *suite) TheAccountForIsStaked(actorType, accName string) {
	stakeAmount, ok := s.getStakedAmount(actorType, accName)
	require.Truef(s, ok, "account %s of type %s SHOULD be staked", accName, actorType)
	s.scenarioState[accStakeKey(actorType, accName)] = stakeAmount // save the stakeAmount for later
}

func (s *suite) TheServiceRegisteredForApplicationHasAComputeUnitsPerRelayOf(serviceId string, appName string, cuprStr string) {
	app, ok := accNameToAppMap[appName]
	require.True(s, ok, "application %s not found", appName)

	// CHeck if the application is registered for the service
	isRegistered := false
	for _, serviceConfig := range app.ServiceConfigs {
		if serviceConfig.ServiceId == serviceId {
			isRegistered = true
			break
		}
	}
	require.True(s, isRegistered, "application %s is not registered for service %s", appName, serviceId)

	cuprActual := s.getServiceComputeUnitsPerRelay(serviceId)
	cuprExpected, err := strconv.ParseUint(cuprStr, 10, 64)
	require.NoError(s, err)
	require.Equal(s, cuprExpected, cuprActual, "compute units per relay for service %s is not %d", serviceId, cuprExpected)
}

func (s *suite) TheUserVerifiesTheForAccountIsNotStaked(actorType, accName string) {
	_, ok := s.getStakedAmount(actorType, accName)
	require.Falsef(s, ok, "account %s of type %s SHOULD NOT be staked", accName, actorType)
}

func (s *suite) TheForAccountIsStakedWithUpokt(actorType, accName string, amount int64) {
	stakeAmount, ok := s.getStakedAmount(actorType, accName)
	require.Truef(s, ok, "account %s of type %s SHOULD be staked", accName, actorType)
	require.Equalf(s, amount, int64(stakeAmount), "account %s stake amount is not %d", accName, amount)
	s.scenarioState[accStakeKey(actorType, accName)] = stakeAmount // save the stakeAmount for later
}

func (s *suite) TheApplicationIsStakedForService(appName string, serviceId string) {
	for _, serviceConfig := range accNameToAppMap[appName].ServiceConfigs {
		if serviceConfig.ServiceId == serviceId {
			return
		}
	}
	s.Fatalf("ERROR: application %s is not staked for service %s", appName, serviceId)
}

func (s *suite) TheSupplierIsStakedForService(supplierOperatorName string, serviceId string) {
	for _, serviceConfig := range operatorAccNameToSupplierMap[supplierOperatorName].Services {
		if serviceConfig.ServiceId == serviceId {
			return
		}
	}
	s.Fatalf("ERROR: supplier %s is not staked for service %s", supplierOperatorName, serviceId)
}

func (s *suite) TheSessionForApplicationAndServiceContainsTheSupplier(appName string, serviceId string, supplierOperatorName string) {
	expectedSupplier, ok := operatorAccNameToSupplierMap[supplierOperatorName]
	require.True(s, ok, "supplier %s not found", supplierOperatorName)

	session := s.getSession(appName, serviceId)
	for _, supplier := range session.Suppliers {
		if supplier.OperatorAddress == expectedSupplier.OperatorAddress {
			return
		}
	}
	s.Fatalf("ERROR: session for app %s and service %s does not contain supplier %s", appName, serviceId, supplierOperatorName)
}

func (s *suite) TheApplicationSendsTheSupplierASuccessfulRequestForServiceWithPathAndData(appName, supplierOperatorName, serviceId, path, requestData string) {
	method := "POST"
	// If requestData is empty, assume a GET request
	if requestData == "" {
		method = "GET"
	}

<<<<<<< HEAD
	// TODO_IN_THIS_PR: Figure out a plan for deprecating appGateServerUrl in a followup (cleaner) PR
	// res, err := s.pocketd.RunCurlWithRetry(appGateServerUrl, serviceId, method, path, requestData, 5)
	res, err := s.pocketd.RunCurlWithRetry(pathUrl, serviceId, method, path, requestData, 5)
=======
	appAddr := accNameToAddrMap[appName]

	res, err := s.pocketd.RunCurlWithRetry(gatewayUrl, serviceId, method, path, appAddr, requestData, 5)
>>>>>>> 78a74453
	require.NoError(s, err, "error sending relay request from app %q to supplier %q for service %q", appName, supplierOperatorName, serviceId)

	var jsonContent json.RawMessage
	err = json.Unmarshal([]byte(res.Stdout), &jsonContent)
	require.NoError(s, err, `Expected valid JSON, got: %s`)

	jsonMap, err := jsonToMap(jsonContent)
	require.NoError(s, err, "error converting JSON to map")

	// Log the JSON content if the test is verbose
	if isVerbose() {
		prettyJson, err := jsonPrettyPrint(jsonContent)
		require.NoError(s, err, "error pretty printing JSON")
		s.Log(prettyJson)
	}

	// TODO_IMPROVE: This is a minimalistic first approach to request validation in E2E tests.
	// Consider leveraging the shannon-sdk or path here.
	switch path {
	case "":
		// Validate JSON-RPC request where the path is empty
		require.Nil(s, jsonMap["error"], "error in relay response")
		require.NotNil(s, jsonMap["result"], "no result in relay response")
	default:
		// Validate REST request where the path is non-empty
		require.Nil(s, jsonMap["error"], "error in relay response")
	}
}

func (s *suite) TheApplicationSendsTheSupplierASuccessfulRequestForServiceWithPath(appName, supplierName, serviceId, path string) {
	s.TheApplicationSendsTheSupplierASuccessfulRequestForServiceWithPathAndData(appName, supplierName, serviceId, path, "")
}

func (s *suite) AModuleEndBlockEventIsBroadcast(module, eventType string) {
	s.waitForNewBlockEvent(newEventTypeMatchFn(module, eventType))
}

func (s *suite) TheSupplierForAccountIsUnbonding(supplierOperatorName string) {
	_, ok := operatorAccNameToSupplierMap[supplierOperatorName]
	require.True(s, ok, "supplier %s not found", supplierOperatorName)

	s.waitForTxResultEvent(newEventMsgTypeMatchFn("supplier", "UnstakeSupplier"))

	supplier := s.getSupplierInfo(supplierOperatorName)
	require.True(s, supplier.IsUnbonding())
}

func (s *suite) TheUserWaitsForTheSupplierForAccountUnbondingPeriodToFinish(accName string) {
	_, ok := operatorAccNameToSupplierMap[accName]
	require.True(s, ok, "supplier %s not found", accName)

	unbondingHeight := s.getSupplierUnbondingHeight(accName)
	s.waitForBlockHeight(unbondingHeight + 1) // Add 1 to ensure the unbonding block has been committed
}

func (s *suite) TheApplicationForAccountIsInThePeriod(appName, periodName string) {
	_, ok := accNameToAppMap[appName]
	require.True(s, ok, "application %s not found", appName)

	var (
		msgType      string
		isAppInState func(*apptypes.Application) bool
	)
	switch periodName {
	case unbondingPeriod:
		msgType = "UnstakeApplication"
		isAppInState = func(app *apptypes.Application) bool {
			return app.IsUnbonding()
		}
	case transferPeriod:
		msgType = "TransferApplication"
		isAppInState = func(application *apptypes.Application) bool {
			return application.HasPendingTransfer()
		}
	default:
		s.Fatalf("unsupported period type: %q", periodName)
	}

	s.waitForTxResultEvent(newEventMsgTypeMatchFn("application", msgType))

	application := s.getApplicationInfo(appName)
	require.True(s, isAppInState(application))
}

func (s *suite) TheUserWaitsForTheApplicationForAccountPeriodToFinish(accName, periodType string) {
	_, ok := accNameToAppMap[accName]
	require.True(s, ok, "application %s not found", accName)

	// TODO_IMPROVE: Add an event to listen for instead. This will require
	// refactoring and/or splitting of this method for each event type.

	switch periodType {
	case unbondingPeriod:
		unbondingHeight := s.getApplicationUnbondingHeight(accName)
		s.waitForBlockHeight(unbondingHeight + 1) // Add 1 to ensure the unbonding block has been committed
	case transferPeriod:
		transferEndHeight := s.getApplicationTransferEndHeight(accName)
		s.waitForBlockHeight(transferEndHeight + 1) // Add 1 to ensure the transfer end block has been committed
	}

	// Rebuild app map after the relevant period has elapsed.
	s.buildAppMap()
}

func (s *suite) getStakedAmount(actorType, accName string) (int, bool) {
	s.Helper()
	args := []string{
		"query",
		actorType,
		fmt.Sprintf("list-%s", actorType),
	}
	res, err := s.pocketd.RunCommandOnHostWithRetry("", numQueryRetries, args...)
	require.NoError(s, err, "error getting %s", actorType)
	s.pocketd.result = res

	escapedAddress := accNameToAddrMap[accName]
	amount := 0
	if strings.Contains(res.Stdout, escapedAddress) {
		matches := addrAndAmountRe.FindAllStringSubmatch(res.Stdout, -1)
		if len(matches) < 1 {
			return 0, false
		}
		for _, match := range matches {
			if match[1] == escapedAddress {
				amount, err = strconv.Atoi(match[2])
				require.NoError(s, err)
				return amount, true
			}
		}
	}
	return 0, false
}

func (s *suite) TheUserShouldSeeThatTheSupplierForAccountIsStaked(supplierOperatorName string) {
	supplier := s.getSupplierInfo(supplierOperatorName)
	operatorAccNameToSupplierMap[accAddrToNameMap[supplier.OperatorAddress]] = *supplier
	require.NotNil(s, supplier, "supplier %s not found", supplierOperatorName)
}

func (s *suite) TheSessionForApplicationAndServiceDoesNotContain(appName, serviceId, supplierOperatorName string) {
	session := s.getSession(appName, serviceId)

	for _, supplier := range session.Suppliers {
		if supplier.OperatorAddress == accNameToAddrMap[supplierOperatorName] {
			s.Fatalf(
				"ERROR: session for app %s and service %s should not contain supplier %s",
				appName,
				serviceId,
				supplierOperatorName,
			)
		}
	}
}

func (s *suite) TheUserWaitsForSupplierToBecomeActiveForService(supplierOperatorName, serviceId string) {
	supplier := s.getSupplierInfo(supplierOperatorName)
	s.waitForBlockHeight(int64(supplier.ServicesActivationHeightsMap[serviceId]))
}

func (s *suite) buildAddrMap() {
	s.Helper()
	res, err := s.pocketd.RunCommand(
		"keys", "list", keyRingFlag,
	)
	require.NoError(s, err, "error getting keys")
	s.pocketd.result = res
	matches := addrRe.FindAllStringSubmatch(res.Stdout, -1)
	for _, match := range matches {
		name := match[2]
		address := match[1]
		accNameToAddrMap[name] = address
		accAddrToNameMap[address] = name
	}
}

func (s *suite) buildAppMap() {
	s.Helper()
	argsAndFlags := []string{
		"query",
		"application",
		"list-application",
		fmt.Sprintf("--%s=json", cometcli.OutputFlag),
	}
	res, err := s.pocketd.RunCommandOnHostWithRetry("", numQueryRetries, argsAndFlags...)
	require.NoError(s, err, "error getting application list")
	s.pocketd.result = res
	var resp apptypes.QueryAllApplicationsResponse
	responseBz := []byte(strings.TrimSpace(res.Stdout))
	s.cdc.MustUnmarshalJSON(responseBz, &resp)
	for _, app := range resp.Applications {
		accNameToAppMap[accAddrToNameMap[app.Address]] = app
	}
}

func (s *suite) buildSupplierMap() {
	s.Helper()
	argsAndFlags := []string{
		"query",
		"supplier",
		"list-supplier",
		fmt.Sprintf("--%s=json", cometcli.OutputFlag),
	}
	res, err := s.pocketd.RunCommandOnHostWithRetry("", numQueryRetries, argsAndFlags...)
	require.NoError(s, err, "error getting supplier list")
	s.pocketd.result = res
	var resp suppliertypes.QueryAllSuppliersResponse
	responseBz := []byte(strings.TrimSpace(res.Stdout))
	s.cdc.MustUnmarshalJSON(responseBz, &resp)
	for _, supplier := range resp.Supplier {
		operatorAccNameToSupplierMap[accAddrToNameMap[supplier.OperatorAddress]] = supplier
	}
}

// getSession returns the current session for the given application and service.
func (s *suite) getSession(appName string, serviceId string) *sessiontypes.Session {
	app, ok := accNameToAppMap[appName]
	require.True(s, ok, "application %s not found", appName)

	argsAndFlags := []string{
		"query",
		"session",
		"get-session",
		app.Address,
		serviceId,
		fmt.Sprintf("--%s=json", cometcli.OutputFlag),
	}
	res, err := s.pocketd.RunCommandOnHostWithRetry("", numQueryRetries, argsAndFlags...)
	require.NoError(s, err, "error getting session for app %s and service %q", appName, serviceId)

	var resp sessiontypes.QueryGetSessionResponse
	responseBz := []byte(strings.TrimSpace(res.Stdout))
	s.cdc.MustUnmarshalJSON(responseBz, &resp)

	return resp.Session
}

// TODO_TECHDEBT(@bryanchriswhite): Cleanup & deduplicate the code related
// to this accessors. Ref: https://github.com/pokt-network/poktroll/pull/448/files#r1547930911
func (s *suite) getAccBalance(accName string) int {
	s.Helper()

	args := []string{
		"query",
		"bank",
		"balances",
		accNameToAddrMap[accName],
	}
	res, err := s.pocketd.RunCommandOnHostWithRetry("", numQueryRetries, args...)
	require.NoError(s, err, "error getting balance")
	s.pocketd.result = res

	match := amountRe.FindStringSubmatch(res.Stdout)
	require.GreaterOrEqual(s, len(match), 2, "no balance found for %s", accName)

	accBalance, err := strconv.Atoi(match[1])
	require.NoError(s, err)

	return accBalance
}

// validateAmountChange validates if the balance of an account has increased or decreased by the expected amount
func (s *suite) validateAmountChange(prevAmount, currAmount int, expectedAmountChange int64, accName, condition, balanceType string) {
	deltaAmount := int64(math.Abs(float64(currAmount - prevAmount)))
	// Verify if balance is more or less than before
	switch condition {
	case "more":
		require.GreaterOrEqual(s, currAmount, prevAmount, "%s %s expected to have more upokt but actually had less", accName, balanceType)
		require.Equal(s, expectedAmountChange, deltaAmount, "%s %s expected increase in upokt was incorrect", accName, balanceType)
	case "less":
		require.LessOrEqual(s, currAmount, prevAmount, "%s %s expected to have less upokt but actually had more", accName, balanceType)
		require.Equal(s, expectedAmountChange, deltaAmount, "%s %s expected) decrease in upokt was incorrect", accName, balanceType)
	default:
		s.Fatalf("ERROR: unknown condition %s", condition)
	}

}

// getSupplierInfo returns the supplier information for a given supplier operator address
func (s *suite) getSupplierInfo(supplierOperatorName string) *sharedtypes.Supplier {
	supplierOperatorAddr := accNameToAddrMap[supplierOperatorName]
	args := []string{
		"query",
		"supplier",
		"show-supplier",
		supplierOperatorAddr,
		"--output=json",
	}

	res, err := s.pocketd.RunCommandOnHostWithRetry("", numQueryRetries, args...)
	require.NoError(s, err, "error getting supplier %s", supplierOperatorAddr)
	s.pocketd.result = res

	var resp suppliertypes.QueryGetSupplierResponse
	responseBz := []byte(strings.TrimSpace(res.Stdout))
	s.cdc.MustUnmarshalJSON(responseBz, &resp)
	return &resp.Supplier
}

// getSupplierUnbondingHeight returns the height at which the supplier will be unbonded.
func (s *suite) getSupplierUnbondingHeight(accName string) int64 {
	supplier := s.getSupplierInfo(accName)

	args := []string{
		"query",
		"shared",
		"params",
		"--output=json",
	}

	res, err := s.pocketd.RunCommandOnHostWithRetry("", numQueryRetries, args...)
	require.NoError(s, err, "error getting shared module params")

	var resp sharedtypes.QueryParamsResponse
	responseBz := []byte(strings.TrimSpace(res.Stdout))
	s.cdc.MustUnmarshalJSON(responseBz, &resp)

	return sharedtypes.GetSupplierUnbondingHeight(&resp.Params, supplier)
}

// getApplicationInfo returns the application information for a given application address.
func (s *suite) getApplicationInfo(appName string) *apptypes.Application {
	appAddr := accNameToAddrMap[appName]
	args := []string{
		"query",
		"application",
		"show-application",
		appAddr,
		"--output=json",
	}

	res, err := s.pocketd.RunCommandOnHostWithRetry("", numQueryRetries, args...)
	require.NoError(s, err, "error getting supplier %s", appAddr)
	s.pocketd.result = res

	var resp apptypes.QueryGetApplicationResponse
	responseBz := []byte(strings.TrimSpace(res.Stdout))
	s.cdc.MustUnmarshalJSON(responseBz, &resp)
	return &resp.Application
}

// getApplicationUnbondingHeight returns the height at which the application will be unbonded.
func (s *suite) getApplicationUnbondingHeight(accName string) int64 {
	application := s.getApplicationInfo(accName)

	args := []string{
		"query",
		"shared",
		"params",
		"--output=json",
	}

	res, err := s.pocketd.RunCommandOnHostWithRetry("", numQueryRetries, args...)
	require.NoError(s, err, "error getting shared module params")

	var resp sharedtypes.QueryParamsResponse
	responseBz := []byte(strings.TrimSpace(res.Stdout))
	s.cdc.MustUnmarshalJSON(responseBz, &resp)
	unbondingHeight := apptypes.GetApplicationUnbondingHeight(&resp.Params, application)
	return unbondingHeight
}

// getApplicationTransferEndHeight returns the height at which the application will be transferred to the destination.
func (s *suite) getApplicationTransferEndHeight(accName string) int64 {
	application := s.getApplicationInfo(accName)
	require.NotNil(s, application.GetPendingTransfer())

	args := []string{
		"query",
		"shared",
		"params",
		"--output=json",
	}

	res, err := s.pocketd.RunCommandOnHostWithRetry("", numQueryRetries, args...)
	require.NoError(s, err, "error getting shared module params")

	var resp sharedtypes.QueryParamsResponse
	responseBz := []byte(strings.TrimSpace(res.Stdout))
	s.cdc.MustUnmarshalJSON(responseBz, &resp)

	return apptypes.GetApplicationTransferHeight(&resp.Params, application)
}

// getServiceComputeUnitsPerRelay returns the compute units per relay for a given service ID
func (s *suite) getServiceComputeUnitsPerRelay(serviceId string) uint64 {
	args := []string{
		"query",
		"service",
		"show-service",
		serviceId,
		"--output=json",
	}

	res, err := s.pocketd.RunCommandOnHostWithRetry("", numQueryRetries, args...)
	require.NoError(s, err, "error getting shared module params")

	var resp servicetypes.QueryGetServiceResponse
	responseBz := []byte(strings.TrimSpace(res.Stdout))
	s.cdc.MustUnmarshalJSON(responseBz, &resp)
	return resp.Service.ComputeUnitsPerRelay
}

// accBalanceKey is a helper function to create a key to store the balance
// for accName in the context of a scenario state.
func accBalanceKey(accName string) string {
	return fmt.Sprintf("balance/%s", accName)
}

// accStakeKey is a helper function to create a key to store the stake
// for accName of type actorType in the context of a scenario state.
func accStakeKey(actorType, accName string) string {
	return fmt.Sprintf("stake/%s/%s", actorType, accName)
}

// printPrettyJSON returns the given raw JSON message in a pretty format that
// can be printed to the console.
func jsonPrettyPrint(raw json.RawMessage) (string, error) {
	var buf bytes.Buffer
	err := json.Indent(&buf, raw, "", "  ")
	if err != nil {
		return "", err
	}
	return buf.String(), nil
}

// jsonToMap converts a raw JSON message into a map of string keys and interface values.
func jsonToMap(raw json.RawMessage) (map[string]interface{}, error) {
	var dataMap map[string]interface{}

	// Unmarshal the raw message into the map
	err := json.Unmarshal(raw, &dataMap)
	if err != nil {
		return nil, err
	}

	return dataMap, nil
}<|MERGE_RESOLUTION|>--- conflicted
+++ resolved
@@ -61,15 +61,11 @@
 	flagFeaturesPath string
 	keyRingFlag      = "--keyring-backend=test"
 	chainIdFlag      = "--chain-id=poktroll"
-<<<<<<< HEAD
-	appGateServerUrl = "http://localhost:42069" // Keeping localhost by default because that is how we run the tests on our machines locally
-	pathUrl          = "localhost:3000"         // Keeping localhost by default because that is how we run the tests on our machines locally
-=======
 	// Keeping localhost by default because that is how we run the tests on our machines locally
 	// gatewayUrl is pointing to a non-sovereign app gate server so multiple
 	// apps could relay through it.
 	gatewayUrl = "http://localhost:42079"
->>>>>>> 78a74453
+	pathUrl    = "localhost:3000" // Keeping localhost by default because that is how we run the tests on our machines locally
 )
 
 func init() {
@@ -472,15 +468,9 @@
 		method = "GET"
 	}
 
-<<<<<<< HEAD
-	// TODO_IN_THIS_PR: Figure out a plan for deprecating appGateServerUrl in a followup (cleaner) PR
-	// res, err := s.pocketd.RunCurlWithRetry(appGateServerUrl, serviceId, method, path, requestData, 5)
-	res, err := s.pocketd.RunCurlWithRetry(pathUrl, serviceId, method, path, requestData, 5)
-=======
 	appAddr := accNameToAddrMap[appName]
 
-	res, err := s.pocketd.RunCurlWithRetry(gatewayUrl, serviceId, method, path, appAddr, requestData, 5)
->>>>>>> 78a74453
+	res, err := s.pocketd.RunCurlWithRetry(pathUrl, serviceId, method, path, appAddr, requestData, 5)
 	require.NoError(s, err, "error sending relay request from app %q to supplier %q for service %q", appName, supplierOperatorName, serviceId)
 
 	var jsonContent json.RawMessage
