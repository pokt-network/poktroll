--- conflicted
+++ resolved
@@ -280,12 +280,8 @@
 	require.NoError(s, err, "error creating config file in %q", path.Join(os.TempDir(), configPathPattern))
 
 	// Write the config content to the file
-<<<<<<< HEAD
-	configContent := s.getConfigFileContent(amount, actorType, accName, serviceId)
-=======
 	accAddress := accNameToAddrMap[accName]
 	configContent := s.getConfigFileContent(amount, accAddress, accAddress, actorType, serviceId)
->>>>>>> 7b78f497
 	_, err = configFile.Write([]byte(configContent))
 	require.NoError(s, err, "error writing config file %q", configFile.Name())
 
@@ -312,9 +308,6 @@
 	s.pocketd.result = res
 }
 
-<<<<<<< HEAD
-func (s *suite) getConfigFileContent(amount int64, actorType, accName, serviceId string) string {
-=======
 func (s *suite) getConfigFileContent(
 	amount int64,
 	ownerAddress,
@@ -322,7 +315,6 @@
 	actorType,
 	serviceId string,
 ) string {
->>>>>>> 7b78f497
 	var configContent string
 	switch actorType {
 	case "application":
@@ -334,21 +326,14 @@
 	case "supplier":
 		configContent = fmt.Sprintf(`
 			owner_address: %s
-<<<<<<< HEAD
-=======
 			operator_address: %s
->>>>>>> 7b78f497
 			stake_amount: %dupokt
 			services:
 			  - service_id: %s
 			    endpoints:
 			    - publicly_exposed_url: http://relayminer:8545
 			      rpc_type: json_rpc`,
-<<<<<<< HEAD
-			accNameToAddrMap[accName], amount, serviceId)
-=======
 			ownerAddress, operatorAddress, amount, serviceId)
->>>>>>> 7b78f497
 	default:
 		s.Fatalf("ERROR: unknown actor type %s", actorType)
 	}
