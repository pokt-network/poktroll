# NOTE: The @oneshot tag allows this feature to be
# excluded from any wildcard feature file execution (e.g. *.feature).
#
# The @oneshot tag indicates that a given feature is non-idempotent with respect to its impact on the network state.
# In such cases, a complete network reset is required before running these features again.
@oneshot
Feature: Morse account import and claim all account types (with fixture data)

  Background:
    Given the user has the pocketd binary installed
    And a MorseAccountState with "30" accounts in a "round-robin" distribution has successfully been imported
    And an unclaimed MorseClaimableAccount with a known private key exists
    And a Shannon destination key exists in the local keyring
    And the "application" module parameters are set as follows
      | name                   | value | type   |
      | min_stake              | 100   | coin   |
      | max_delegated_gateways | 7     | uint64 |
    And all "application" module params should be updated
    And the "supplier" module parameters are set as follows
      | name        | value | type |
      | min_stake   | 100   | coin |
      | staking_fee | 1     | coin |
    And all "supplier" module params should be updated

  Rule: Non-actor account claims MAY reference existing Shannon accounts
    Scenario: Morse account-holder claims as a new non-actor account
      Given the Shannon destination account does not exist onchain
      # TODO_MAINNET_CRITICAL(@bryanchriswhite): Use a new token denomination.
      And the Shannon account is funded with "1upokt"
      When the Morse private key is used to claim a MorseClaimableAccount as a non-actor account
      Then the Shannon destination account balance is increased by the unstaked balance amount of the MorseClaimableAccount
      And the Morse claimable account is marked as claimed by the shannon account at a recent block height

    Scenario: Morse account-holder claims as an existing non-actor account
      And the Shannon account is funded with "100upokt"
      And the Shannon destination account upokt balance is non-zero
      When the Morse private key is used to claim a MorseClaimableAccount as a non-actor account
      Then the Shannon destination account balance is increased by the unstaked balance amount of the MorseClaimableAccount
      And the Morse claimable account is marked as claimed by the shannon account at a recent block height

  Rule: Actor (re-)stake claims MAY reference existing Shannon actors
    Scenario Outline: Morse account-holder claims as a new staked actor
      Given the Shannon destination account is not staked as an "<actor>"
      # TODO_MAINNET_CRITICAL: Use a new token denomination.
      And the Shannon account is funded with "1upokt"
      When the Morse private key is used to claim a MorseClaimableAccount as an "<actor>" for "anvil" service
      Then the Shannon destination account balance is increased by the unstaked balance amount of the MorseClaimableAccount
      And the Shannon destination account is staked as an "<actor>"
      And the Shannon "<actor>" stake increased by the corresponding actor stake amount of the MorseClaimableAccount
      And the Shannon "<actor>" service config matches the one provided when claiming the MorseClaimableAccount

      Examples:
        | actor       |
        | application |
<<<<<<< HEAD
        | supplier    |
=======
      # TODO_MAINNET_CRITICAL(@bryanchriswhite, #1034: Uncomment the following example once supplier Morse account claiming is available.
      # | supplier    |
>>>>>>> 37ea58be

    Scenario Outline: Morse account-holder claims as an existing staked actor
      Given the Shannon account is funded with "1234567upokt"
      And the Shannon destination account is staked as an "<actor>" with "1230000" uPOKT for "anvil" service
      When the Morse private key is used to claim a MorseClaimableAccount as an "<actor>" for "ollama" service
      Then the Shannon destination account balance is increased by the unstaked balance amount of the MorseClaimableAccount
      And the Shannon destination account is staked as an "<actor>"
      And the Shannon "<actor>" stake increased by the corresponding actor stake amount of the MorseClaimableAccount
      And the Shannon "<actor>" service config matches the one provided when claiming the MorseClaimableAccount

      Examples:
        | actor       |
        | application |
<<<<<<< HEAD
        | supplier    |
=======
      # TODO_MAINNET_CRITICAL(@bryanchriswhite, #1034: Uncomment the following example once supplier Morse account claiming is available.
      # | supplier    |
>>>>>>> 37ea58be

# TODO_MAINNET_CRITICAL(@bryanchriswhite, #1034): Enumerate and implement error scenarios.
# TODO_POST_MAINNET(@bryanchriswhite, #1034): Scenario: Morse account-holder claims with a stake below the minimum<|MERGE_RESOLUTION|>--- conflicted
+++ resolved
@@ -52,12 +52,7 @@
       Examples:
         | actor       |
         | application |
-<<<<<<< HEAD
         | supplier    |
-=======
-      # TODO_MAINNET_CRITICAL(@bryanchriswhite, #1034: Uncomment the following example once supplier Morse account claiming is available.
-      # | supplier    |
->>>>>>> 37ea58be
 
     Scenario Outline: Morse account-holder claims as an existing staked actor
       Given the Shannon account is funded with "1234567upokt"
@@ -71,12 +66,7 @@
       Examples:
         | actor       |
         | application |
-<<<<<<< HEAD
         | supplier    |
-=======
-      # TODO_MAINNET_CRITICAL(@bryanchriswhite, #1034: Uncomment the following example once supplier Morse account claiming is available.
-      # | supplier    |
->>>>>>> 37ea58be
 
 # TODO_MAINNET_CRITICAL(@bryanchriswhite, #1034): Enumerate and implement error scenarios.
 # TODO_POST_MAINNET(@bryanchriswhite, #1034): Scenario: Morse account-holder claims with a stake below the minimum