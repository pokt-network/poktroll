# NOTE: The @oneshot tag allows this feature to be
# excluded from any wildcard feature file execution (e.g. *.feature).
#
# The @oneshot tag indicates that a given feature is non-idempotent with respect to its impact on the network state.
# In such cases, a complete network reset is required before running these features again.
@oneshot
Feature: Morse account import and claim all account types (with fixture data)

  Background:
    Given the user has the pocketd binary installed
    And a MorseAccountState with "20" accounts in a "round-robin" distribution has successfully been imported
    And an unclaimed MorseClaimableAccount with a known private key exists
    And a Shannon destination key exists in the local keyring

  Rule: Non-actor account claims MAY reference existing Shannon accounts
    Scenario: Morse account-holder claims as a new non-actor account
      Given the Shannon destination account does not exist onchain
      # TODO_MAINNET_CRITICAL(@bryanchriswhite): Use a new token denomination.
      And the Shannon account is funded with "1upokt"
      When the Morse private key is used to claim a MorseClaimableAccount as a non-actor account
      Then the Shannon destination account balance is increased by the unstaked balance amount of the MorseClaimableAccount
      And the Morse claimable account is marked as claimed by the shannon account at a recent block height

    Scenario: Morse account-holder claims as an existing non-actor account
      And the Shannon account is funded with "100upokt"
      And the Shannon destination account upokt balance is non-zero
      When the Morse private key is used to claim a MorseClaimableAccount as a non-actor account
      Then the Shannon destination account balance is increased by the unstaked balance amount of the MorseClaimableAccount
      And the Morse claimable account is marked as claimed by the shannon account at a recent block height

<<<<<<< HEAD
  Rule: Actor (re-)stake claims MAY reference existing Shannon actors
    Scenario Outline: Morse account-holder claims as a new staked actor
      Given the Shannon destination account is not staked as an "<actor>"
      # TODO_MAINNET: Use a new token denomination.
      And the Shannon account is funded with "1upokt"
      When the Morse private key is used to claim a MorseClaimableAccount as an "<actor>" for "anvil" service
      Then the Shannon destination account balance is increased by the unstaked balance amount of the MorseClaimableAccount
      And the Shannon destination account is staked as an "<actor>"
      And the Shannon "<actor>" stake increased by the corresponding actor stake amount of the MorseClaimableAccount
      And the Shannon "<actor>" service config matches the one provided when claiming the MorseClaimableAccount

      Examples:
        | actor       |
        | application |
      # TODO_MAINNET(@bryanchriswhite, #1034: Uncomment the following example once supplier Morse account claiming is available.
      # | supplier    |

    Scenario Outline: Morse account-holder claims as an existing staked actor
      Given the Shannon account is funded with "1234567upokt"
      And the Shannon destination account is staked as an "<actor>" with "1234567" uPOKT for "anvil" service
      When the Morse private key is used to claim a MorseClaimableAccount as an "<actor>" for "ollama" service
      Then the Shannon destination account balance is increased by the unstaked balance amount of the MorseClaimableAccount
      And the Shannon destination account is staked as an "<actor>"
      And the Shannon "<actor>" stake increased by the corresponding actor stake amount of the MorseClaimableAccount
      And the Shannon "<actor>" service config matches the one provided when claiming the MorseClaimableAccount

      Examples:
        | actor       |
        | application |
      # TODO_MAINNET(@bryanchriswhite, #1034: Uncomment the following example once supplier Morse account claiming is available.
      # | supplier    |

# TODO_MAINNET(@bryanchriswhite, #1034): Enumerate and implement error scenarios.
# TODO_POST_MAINNET(@bryanchriswhite, #1034): Scenario: Morse account-holder claims with a stake below the minimum
=======
# TODO_MAINNET_CRITICAL(@bryanchriswhite, #1034: Uncomment the following scenarios once application and supplier Morse account claiming is available.
#
#  Rule: Actor (re-)stake claims MAY reference existing Shannon actors
#    Scenario Outline: Morse account-holder claims as a new staked actor
#      Given the Shannon destination account is not staked as an "<actor>"
#      When the Morse private key is used to claim a MorseClaimableAccount as an "<actor>"
#      Then the Shannon destination account balance is increased by the unstaked balance amount of the MorseClaimableAccount
#      And the Shannon destination account is staked as an "<actor>"
#      And the Shannon "<actor>" stake increased by the "<stake_amount_field>" of the MorseClaimableAccount
#      And the Shannon "<actor>" service config is updated, if applicable
#
#      Examples:
#        | actor       | stake_amount_field |
#        | application | application_stake  |
#        | supplier    | supplier_stake     |
#
#    Scenario Outline: Morse account-holder claims as an existing staked actor
#      Given the Shannon destination account is staked as an "<actor>"
#      When the Morse private key is used to claim a MorseClaimableAccount as an "<actor>"
#      Then the Shannon destination account balance is increased by the unstaked balance amount of the MorseClaimableAccount
#      And the Shannon destination account is staked as an "<actor>"
#      And the Shannon "<actor>" stake increased by the "<stake_amount_field>" of the MorseClaimableAccount
#      And the Shannon "<actor>" service config is updated, if applicable
#
#      Examples:
#        | actor       | stake_amount_field |
#        | application | application_stake  |
#        | supplier    | supplier_stake     |

# TODO_MAINNET_CRITICAL(@bryanchriswhite, #1034): Enumerate and implement error scenarios.
>>>>>>> e59090bf
<|MERGE_RESOLUTION|>--- conflicted
+++ resolved
@@ -28,11 +28,10 @@
       Then the Shannon destination account balance is increased by the unstaked balance amount of the MorseClaimableAccount
       And the Morse claimable account is marked as claimed by the shannon account at a recent block height
 
-<<<<<<< HEAD
   Rule: Actor (re-)stake claims MAY reference existing Shannon actors
     Scenario Outline: Morse account-holder claims as a new staked actor
       Given the Shannon destination account is not staked as an "<actor>"
-      # TODO_MAINNET: Use a new token denomination.
+      # TODO_MAINNET_CRITICAL: Use a new token denomination.
       And the Shannon account is funded with "1upokt"
       When the Morse private key is used to claim a MorseClaimableAccount as an "<actor>" for "anvil" service
       Then the Shannon destination account balance is increased by the unstaked balance amount of the MorseClaimableAccount
@@ -43,7 +42,7 @@
       Examples:
         | actor       |
         | application |
-      # TODO_MAINNET(@bryanchriswhite, #1034: Uncomment the following example once supplier Morse account claiming is available.
+      # TODO_MAINNET_CRITICAL(@bryanchriswhite, #1034: Uncomment the following example once supplier Morse account claiming is available.
       # | supplier    |
 
     Scenario Outline: Morse account-holder claims as an existing staked actor
@@ -58,40 +57,8 @@
       Examples:
         | actor       |
         | application |
-      # TODO_MAINNET(@bryanchriswhite, #1034: Uncomment the following example once supplier Morse account claiming is available.
+      # TODO_MAINNET_CRITICAL(@bryanchriswhite, #1034: Uncomment the following example once supplier Morse account claiming is available.
       # | supplier    |
 
-# TODO_MAINNET(@bryanchriswhite, #1034): Enumerate and implement error scenarios.
-# TODO_POST_MAINNET(@bryanchriswhite, #1034): Scenario: Morse account-holder claims with a stake below the minimum
-=======
-# TODO_MAINNET_CRITICAL(@bryanchriswhite, #1034: Uncomment the following scenarios once application and supplier Morse account claiming is available.
-#
-#  Rule: Actor (re-)stake claims MAY reference existing Shannon actors
-#    Scenario Outline: Morse account-holder claims as a new staked actor
-#      Given the Shannon destination account is not staked as an "<actor>"
-#      When the Morse private key is used to claim a MorseClaimableAccount as an "<actor>"
-#      Then the Shannon destination account balance is increased by the unstaked balance amount of the MorseClaimableAccount
-#      And the Shannon destination account is staked as an "<actor>"
-#      And the Shannon "<actor>" stake increased by the "<stake_amount_field>" of the MorseClaimableAccount
-#      And the Shannon "<actor>" service config is updated, if applicable
-#
-#      Examples:
-#        | actor       | stake_amount_field |
-#        | application | application_stake  |
-#        | supplier    | supplier_stake     |
-#
-#    Scenario Outline: Morse account-holder claims as an existing staked actor
-#      Given the Shannon destination account is staked as an "<actor>"
-#      When the Morse private key is used to claim a MorseClaimableAccount as an "<actor>"
-#      Then the Shannon destination account balance is increased by the unstaked balance amount of the MorseClaimableAccount
-#      And the Shannon destination account is staked as an "<actor>"
-#      And the Shannon "<actor>" stake increased by the "<stake_amount_field>" of the MorseClaimableAccount
-#      And the Shannon "<actor>" service config is updated, if applicable
-#
-#      Examples:
-#        | actor       | stake_amount_field |
-#        | application | application_stake  |
-#        | supplier    | supplier_stake     |
-
 # TODO_MAINNET_CRITICAL(@bryanchriswhite, #1034): Enumerate and implement error scenarios.
->>>>>>> e59090bf
+# TODO_POST_MAINNET(@bryanchriswhite, #1034): Scenario: Morse account-holder claims with a stake below the minimum