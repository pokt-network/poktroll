Feature: Session Namespace

  # TODO_TECHDEBT(@Olshansk, #180): This test requires you to run `make supplier1_stake && make app1_stake` first
  # As a shorter workaround, we can also add steps that stake the application and supplier as part of the scenario.
  Scenario: Supplier completes claim/proof lifecycle for a valid session
    Given the user has the pocketd binary installed
    When the supplier "supplier1" has serviced a session with "5" relays for service "svc1" for application "app1"
<<<<<<< HEAD
    # TODO_TECHDEBT: Once the session grace period is configurable, set it to 0 at the beginning of this test.
    # The timeout for when a claim can be submitted on-chain depends on `createClaimWindowStartHeight`, which
    # is a function of `SessionGracePeriod`. The higher this value, the higher this timeout needs to be. Since
    # this test is not dependant on the grace period, setting it to 0 and having a lower grace period will simplify it.
    And the user should wait for "10" seconds
=======
    And the user should wait for the "proof" "CreateClaim" Message to be submited
>>>>>>> 6f62727a
    Then the claim created by supplier "supplier1" for service "svc1" for application "app1" should be persisted on-chain
    # TODO_IMPROVE: And an event should be emitted...
    And after the supplier submits a proof for the session for service "svc1" for application "app1"
    Then the proof submitted by supplier "supplier1" for service "svc1" for application "app1" should be persisted on-chain
    # TODO_IMPROVE: And an event should be emitted...

# TODO_BLOCKER(@red-0ne): Make sure to implement and validate this test
# One way to exercise this behavior is to close the `RelayMiner` port to prevent
# the `RelayRequest` from being received and processed then reopen it after the
# the defined number of blocks has passed.
# Scenario: A late Relay inside the SessionGracePeriod is handled
#     Given the user has the pocketd binary installed
#     And the parameter "NumBlockPerSession" is "4"
#     And the parameter "SessionGracePeriod" is "1"
#     When the application "app1" sends a relay request to supplier "supplier1" for service "svc1" with session number "1"
#     And the supplier "supplier1" waits "5" blocks
#     And the supllier "supplier1" calls GetSession and gets session number "2"
#     Then the supplier "supplier1" replys with a relay response for service "svc1" for application "app1" with session number "1"
#     And the application "app1" receives a successful relay response signed by "supplier1" for session number "1"
#     And after the supplier "supplier1" updates a claim for session number "1" for service "svc1" for application "app1"
#     Then the claim created by supplier "supplier1" for service "svc1" for application "app1" should be persisted on-chain
#
# Scenario: A late Relay outside the SessionGracePeriod is rejected
#     Given the user has the pocketd binary installed
#     And the parameter "NumBlockPerSession" is "4"
#     And the parameter "SessionGracePeriod" is "1"
#     When the application "app1" sends a relay request to supplier "supplier1" for service "svc1" with session number "1"
#     And the supplier "supplier1" waits "10" blocks
#     And the supllier "supplier1" calls GetSession and gets session number "3"
#     Then the supplier "supplier1" replys to application "app1" with a "session mismatch" error relay response
#     And the application "app1" receives a failed relay response with a "session mismatch" error
#     And the supplier "supplier1" do not update a claim for session number "1" for service "svc1" for application "app1"<|MERGE_RESOLUTION|>--- conflicted
+++ resolved
@@ -5,15 +5,7 @@
   Scenario: Supplier completes claim/proof lifecycle for a valid session
     Given the user has the pocketd binary installed
     When the supplier "supplier1" has serviced a session with "5" relays for service "svc1" for application "app1"
-<<<<<<< HEAD
-    # TODO_TECHDEBT: Once the session grace period is configurable, set it to 0 at the beginning of this test.
-    # The timeout for when a claim can be submitted on-chain depends on `createClaimWindowStartHeight`, which
-    # is a function of `SessionGracePeriod`. The higher this value, the higher this timeout needs to be. Since
-    # this test is not dependant on the grace period, setting it to 0 and having a lower grace period will simplify it.
-    And the user should wait for "10" seconds
-=======
     And the user should wait for the "proof" "CreateClaim" Message to be submited
->>>>>>> 6f62727a
     Then the claim created by supplier "supplier1" for service "svc1" for application "app1" should be persisted on-chain
     # TODO_IMPROVE: And an event should be emitted...
     And after the supplier submits a proof for the session for service "svc1" for application "app1"
