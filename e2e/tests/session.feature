--- conflicted
+++ resolved
@@ -5,17 +5,11 @@
   Scenario: Supplier completes claim/proof lifecycle for a valid session
     Given the user has the pocketd binary installed
     When the supplier "supplier1" has serviced a session with "5" relays for service "svc1" for application "app1"
-<<<<<<< HEAD
-    And the user should wait for "10" seconds
-    # TODO_IN_THIS_PR: Can I change this to wait a certain number of blocks?
-    # And the user should wait for "15" seconds
-=======
     # TODO_TECHDEBT: Once the session grace period is configurable, set it to 0 at the beginning of this test.
     # The timeout for when a claim can be submitted on-chain depends on `createClaimWindowStartHeight`, which
     # is a function of `SessionGracePeriod`. The higher this value, the higher this timeout needs to be. Since
     # this test is not dependant on the grace period, setting it to 0 and having a lower grace period will simplify it.
     And the user should wait for "7" seconds
->>>>>>> 27c630c9
     Then the claim created by supplier "supplier1" for service "svc1" for application "app1" should be persisted on-chain
     # TODO_IMPROVE: And an event should be emitted...
     And after the supplier submits a proof for the session for service "svc1" for application "app1"
