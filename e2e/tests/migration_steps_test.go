--- conflicted
+++ resolved
@@ -96,22 +96,14 @@
 	// and populated in the Before() method, which is called before each test case.
 	previousUnstakedBalanceUpoktOfCurrentShannonIdx cosmostypes.Coin
 
-<<<<<<< HEAD
-	// previousStakedActorUpokt is the upokt which is staked in scenarios where an account
-	// is already staked. It is initialized in the Before() method and the updated
-	// in relevant subsequent steps.
+	// previousStakedActorUpokt is the upokt amount if the actor was already staked in Morse.
+	// It is initialized in the Before() method and the updated in relevant subsequent steps.
 	previousStakedActorUpokt cosmostypes.Coin
-=======
-	// previousStakedApplicationUpokt is the upokt which is staked in scenarios where an account
-	// is already staked.
-	// It is initialized in the Before() method and the updated in relevant subsequent steps.
-	previousStakedApplicationUpokt cosmostypes.Coin
->>>>>>> 37ea58be
 
 	// faucetFundedBalanceUpokt is the upokt balance that is transferred by the faucet during setup.
 	faucetFundedBalanceUpokt cosmostypes.Coin
 
-	// supplierStakingFeeIfApplicable is used to make arethmitic corrections to
+	// supplierStakingFeeIfApplicable is used to make arithmetic corrections to
 	// the account balance expectations when staking a supplier. This is necessary
 	// in order to account for the fee incurred by suppliers when staking.
 	supplierStakingFeeIfApplicable cosmostypes.Coin
@@ -403,19 +395,15 @@
 		foundApp := s.getApplicationInfo(s.getShannonKeyName())
 		require.Equal(s, s.claimedActorServiceId, foundApp.GetServiceConfigs()[0].GetServiceId())
 	case actorTypeSupplier:
-<<<<<<< HEAD
 		effectiveServiceHeight := s.expectedSupplierEffectiveServiceHeight
 		s.Logf("waiting for effective service height: %d", effectiveServiceHeight)
 		s.waitForBlockHeight(effectiveServiceHeight)
 		foundSupplier := s.getSupplierInfo(s.getShannonKeyName())
 
-		// TODO_IN_THIS_COMMIT/TODO_DISCUSS: What is the expected behavior?
+		// TODO_IN_THIS_PR: What is the expected behavior?
 		// Currently, the existing supplier configs are REPLACED by those provided
 		// when claiming.
 		require.Equal(s, s.claimedActorServiceId, foundSupplier.GetServices()[0].GetServiceId())
-=======
-		s.Skip("TODO_MAINNET_CRITICAL(@bryanchriswhite, #1034): Implement.")
->>>>>>> 37ea58be
 	default:
 		s.Fatal("unexpected actor type %q", actorType)
 	}
@@ -559,18 +547,7 @@
 }
 
 func (s *migrationSuite) TheShannonDestinationAccountIsNotStakedAsAn(actorType actorTypeEnum) {
-<<<<<<< HEAD
 	s.TheUserVerifiesTheForAccountIsNotStaked(actorType, s.getShannonKeyName())
-=======
-	switch actorType {
-	case actorTypeApp:
-		s.TheUserVerifiesTheForAccountIsNotStaked(actorType, s.getShannonKeyName())
-	case actorTypeSupplier:
-		s.Skip("TODO_MAINNET_CRITICAL(@bryanchriswhite, #1034): Implement.")
-	default:
-		s.Fatalf("unknown actor type %q", actorType)
-	}
->>>>>>> 37ea58be
 }
 
 func (s *migrationSuite) MorsePrivateKeysAreAvailableInTheFollowingActorTypeDistribution(a gocuke.DataTable) {
