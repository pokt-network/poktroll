Feature: Stake Supplier Namespace

    Scenario: User can stake and unstake a Supplier waiting for it to unbound
        Given the user has the pocketd binary installed
        And the user verifies the "supplier" for account "supplier2" is not staked
<<<<<<< HEAD
=======
        # Stake with 1 uPOKT more than the current stake used in genesis to make
        # the transaction succeed.
>>>>>>> 14d573c4
        And the account "supplier2" has a balance greater than "1000070" uPOKT
        When the user stakes a "supplier" with "1000070" uPOKT for "anvil" service from the account "supplier2"
        Then the user should be able to see standard output containing "txhash:"
        And the user should be able to see standard output containing "code: 0"
        And the pocketd binary should exit without error
        And the user should wait for the "supplier" module "StakeSupplier" message to be submitted
        And the "supplier" for account "supplier2" is staked with "1000070" uPOKT
        And the account balance of "supplier2" should be "1000070" uPOKT "less" than before

    Scenario: User can unstake a Supplier
        Given the user has the pocketd binary installed
        And the "supplier" for account "supplier2" is staked with "1000070" uPOKT
        And an account exists for "supplier2"
        When the user unstakes a "supplier" from the account "supplier2"
        Then the user should be able to see standard output containing "txhash:"
        And the user should be able to see standard output containing "code: 0"
        And the pocketd binary should exit without error
        And the supplier for account "supplier2" is unbonding
        When the user waits for "supplier2" unbonding period to finish
        Then the user verifies the "supplier" for account "supplier2" is not staked
<<<<<<< HEAD
        And the account balance of "supplier2" should be "1000070" uPOKT "more" than before

    Scenario: User can restake a Supplier waiting for it to become active again
        Given the user has the pocketd binary installed
        And the user verifies the "supplier" for account "supplier2" is not staked
        Then the user stakes a "supplier" with "1000070" uPOKT for "anvil" service from the account "supplier3"
        And the user should wait for the "supplier" module "StakeSupplier" message to be submitted
        Then the user should see that the supplier for account "supplier3" is staked
        But the session for application "app1" and service "anvil" does not contain "supplier3"
        When the user waits for supplier "supplier3" to become active for service "anvil"
        Then the session for application "app1" and service "anvil" contains the supplier "supplier3"
=======
        And the account balance of "supplier2" should be "1000070" uPOKT "more" than before
>>>>>>> 14d573c4
<|MERGE_RESOLUTION|>--- conflicted
+++ resolved
@@ -3,11 +3,6 @@
     Scenario: User can stake and unstake a Supplier waiting for it to unbound
         Given the user has the pocketd binary installed
         And the user verifies the "supplier" for account "supplier2" is not staked
-<<<<<<< HEAD
-=======
-        # Stake with 1 uPOKT more than the current stake used in genesis to make
-        # the transaction succeed.
->>>>>>> 14d573c4
         And the account "supplier2" has a balance greater than "1000070" uPOKT
         When the user stakes a "supplier" with "1000070" uPOKT for "anvil" service from the account "supplier2"
         Then the user should be able to see standard output containing "txhash:"
@@ -28,7 +23,6 @@
         And the supplier for account "supplier2" is unbonding
         When the user waits for "supplier2" unbonding period to finish
         Then the user verifies the "supplier" for account "supplier2" is not staked
-<<<<<<< HEAD
         And the account balance of "supplier2" should be "1000070" uPOKT "more" than before
 
     Scenario: User can restake a Supplier waiting for it to become active again
@@ -39,7 +33,4 @@
         Then the user should see that the supplier for account "supplier3" is staked
         But the session for application "app1" and service "anvil" does not contain "supplier3"
         When the user waits for supplier "supplier3" to become active for service "anvil"
-        Then the session for application "app1" and service "anvil" contains the supplier "supplier3"
-=======
-        And the account balance of "supplier2" should be "1000070" uPOKT "more" than before
->>>>>>> 14d573c4
+        Then the session for application "app1" and service "anvil" contains the supplier "supplier3"