# TODO_TECHDEBT: This file is called `0_settlement.feature` instead of
# `settlement.feature` to force it to run before other tests and ensure
# the corrctness of the numbers asserted on. For example, if another test
# crates a Claim but doesn't wait for it to be settled, the numbers will be
# incorrect. A good long-term solution for this would be debug endpoints
# that can be used to clear the state of the chain between tests.

Feature: Tokenomics Namespace
    Scenario: TLM Mint=Burn when a valid claim is within max limits and a valid proof is submitted and required via threshold
        # Baseline
        Given the user has the pocketd binary installed
        # Network preparation and validation
        And an account exists for "supplier1"
        And the "supplier" account for "supplier1" is staked
        And an account exists for "app1"
        And the "application" account for "app1" is staked
        And the service "anvil" registered for application "app1" has a compute units per relay of "1"
        # Start servicing relays
        # Set proof_requirement_threshold to 839 < num_relays (20) * compute_units_per_relay (1) * compute_units_to_tokens_multiplier (42)
        # to make sure a proof is required.
        And the "proof" module parameters are set as follows
            | name                         | value                                                            | type  |
            | proof_request_probability    | 0.25                                                             | float |
            | proof_requirement_threshold  | 839                                                              | coin  |
            | proof_missing_penalty        | 320                                                              | coin  |
            | proof_submission_fee         | 1000000                                                          | coin  |
        And all "proof" module params should be updated
        And the "shared" module parameters are set as follows
            | compute_units_to_tokens_multiplier | 42                                                         | int64 |
        And all "shared" module params should be updated
        When the supplier "supplier1" has serviced a session with "20" relays for service "anvil" for application "app1"
        # Wait for the Claim & Proof lifecycle
        And the user should wait for the "proof" module "CreateClaim" Message to be submitted
        And the user should wait for the "proof" module "SubmitProof" Message to be submitted
        And the user should wait for the ClaimSettled event with "THRESHOLD" proof requirement to be broadcast
        # Validate the results
        # Please note that supplier mint is > app burn because of inflation
        # TODO_TECHDEBT: Update this test such the inflation is set and enforce that Mint=Burn
        # Then add a separate test that only validates that inflation is enforced correctly
        Then the account balance of "supplier1" should be "898" uPOKT "more" than before
        And the "application" stake of "app1" should be "840" uPOKT "less" than before

    Scenario: TLM Mint=Burn when a valid claim is create but not required
        # Baseline
        Given the user has the pocketd binary installed
        # Network preparation and validation
        And an account exists for "supplier1"
        And the "supplier" account for "supplier1" is staked
        And an account exists for "app1"
        And the "application" account for "app1" is staked
        And the service "anvil" registered for application "app1" has a compute units per relay of "1"
        # Set proof_request_probability to 0 and proof_requirement_threshold to
        # 421 > num_relays (10) * compute_units_per_relay (1) * compute_units_to_tokens_multiplier (42)
        # to make sure a proof is not required.
        And the "proof" module parameters are set as follows
            | name                         | value                                                            | type  |
            | proof_request_probability    | 0                                                                | float |
            | proof_requirement_threshold  | 421                                                              | coin  |
            | proof_missing_penalty        | 320                                                              | coin  |
            | proof_submission_fee         | 1000000                                                          | coin  |
        And all "proof" module params should be updated
        And the "shared" module parameters are set as follows
            | compute_units_to_tokens_multiplier | 42                                                         | int64 |
<<<<<<< HEAD
        # Start servicing relays
=======
        And all "shared" module params should be updated
        # Start servicing
>>>>>>> b60dac98
        When the supplier "supplier1" has serviced a session with "10" relays for service "anvil" for application "app1"
        # Wait for the Claim & Proof lifecycle
        And the user should wait for the "proof" module "CreateClaim" Message to be submitted
        # No proof should be submitted, don't wait for one.
        And the user should wait for the ClaimSettled event with "NOT_REQUIRED" proof requirement to be broadcast
        # Validate the results
        # Please note that supplier mint is > app burn because of inflation
        # TODO_TECHDEBT: Update this test such the inflation is set and enforce that Mint=Burn
        Then the account balance of "supplier1" should be "449" uPOKT "more" than before
        And the "application" stake of "app1" should be "420" uPOKT "less" than before

    # TODO_ADDTEST: Implement the following scenarios
    # Scenario: Supplier revenue shares are properly distributed
    # Scenario: TLM Mint=Burn when a valid claim is outside Max Limits
    #   - Ensure over serviced event is submitted
    # Scenario: TLM GlobalMint properly distributes minted rewards to all actors
    #   - Ensure reimbursement request is submitted
    # Scenario: Mint equals burn when a claim is created and a valid proof is submitted but not required
    # Scenario: No emissions or burn when a claim is created and an invalid proof is submitted
    # Scenario: No emissions or burn when a claim is created and a proof is required but is not submitted
    # Scenario: No emissions or burn when no claim is created<|MERGE_RESOLUTION|>--- conflicted
+++ resolved
@@ -61,12 +61,8 @@
         And all "proof" module params should be updated
         And the "shared" module parameters are set as follows
             | compute_units_to_tokens_multiplier | 42                                                         | int64 |
-<<<<<<< HEAD
-        # Start servicing relays
-=======
         And all "shared" module params should be updated
         # Start servicing
->>>>>>> b60dac98
         When the supplier "supplier1" has serviced a session with "10" relays for service "anvil" for application "app1"
         # Wait for the Claim & Proof lifecycle
         And the user should wait for the "proof" module "CreateClaim" Message to be submitted
