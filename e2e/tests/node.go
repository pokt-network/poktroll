--- conflicted
+++ resolved
@@ -21,13 +21,10 @@
 	defaultRPCHost = "127.0.0.1"
 	// defaultHome is the default home directory for pocketd
 	defaultHome = os.Getenv("POKTROLLD_HOME")
-<<<<<<< HEAD
 	// defaultAppGateServerURL used by curl commands to send relay requests
 	defaultAppGateServerURL = os.Getenv("APPGATE_SERVER")
-=======
 	// defaultDebugOutput provides verbose output on manipulations with binaries (cli command, stdout, stderr)
 	defaultDebugOutput = os.Getenv("E2E_DEBUG_OUTPUT")
->>>>>>> 8f61392c
 )
 
 func init() {
