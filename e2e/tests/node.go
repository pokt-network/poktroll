//go:build e2e

package e2e

import (
	"bytes"
	"fmt"
	"os"
	"os/exec"
	"strings"
)

// TODO_TECHDEBT(https://github.com/ignite/cli/issues/3737): We're using a combination
// of `pocketd` (legacy) and `poktrolld` (current) because of an issue of how ignite works.
var (
	// defaultRPCURL used by pocketdBin to run remote commands
	defaultRPCURL = os.Getenv("POCKET_NODE")
	// defaultRPCPort is the default RPC port that pocketd listens on
	defaultRPCPort = 36657
	// defaultRPCHost is the default RPC host that pocketd listens on
	defaultRPCHost = "127.0.0.1"
	// defaultHome is the default home directory for pocketd
	defaultHome = os.Getenv("POKTROLLD_HOME")
	// defaultAppGateServerURL used by curl commands to send relay requests
	defaultAppGateServerURL = os.Getenv("APPGATE_SERVER")
<<<<<<< HEAD
=======
	// defaultDebugOutput provides verbose output on manipulations with binaries (cli command, stdout, stderr)
	defaultDebugOutput = os.Getenv("E2E_DEBUG_OUTPUT")
>>>>>>> c36db928
)

func init() {
	if defaultRPCURL == "" {
		defaultRPCURL = fmt.Sprintf("tcp://%s:%d", defaultRPCHost, defaultRPCPort)
	}
	if defaultHome == "" {
		defaultHome = "../../localnet/poktrolld"
	}
}

// commandResult combines the stdout, stderr, and err of an operation
type commandResult struct {
	Command string // the command that was executed
	Stdout  string // standard output
	Stderr  string // standard error
	Err     error  // execution error, if any
}

// PocketClient is a single function interface for interacting with a node
type PocketClient interface {
	RunCommand(args ...string) (*commandResult, error)
	RunCommandOnHost(rpcUrl string, args ...string) (*commandResult, error)
	RunCurl(rpcUrl, service, data string, args ...string) (*commandResult, error)
}

// Ensure that pocketdBin struct fulfills PocketClient
var _ PocketClient = (*pocketdBin)(nil)

// pocketdBin holds the reults of the last command that was run
type pocketdBin struct {
	result *commandResult // stores the result of the last command that was run
}

// RunCommand runs a command on the local machine using the pocketd binary
func (p *pocketdBin) RunCommand(args ...string) (*commandResult, error) {
	return p.runPocketCmd(args...)
}

// RunCommandOnHost runs a command on specified host with the given args
func (p *pocketdBin) RunCommandOnHost(rpcUrl string, args ...string) (*commandResult, error) {
	if rpcUrl == "" {
		rpcUrl = defaultRPCURL
	}
	args = append(args, "--node", rpcUrl)
	return p.runPocketCmd(args...)
}

// RunCurl runs a curl command on the local machine
func (p *pocketdBin) RunCurl(rpcUrl, service, data string, args ...string) (*commandResult, error) {
	if rpcUrl == "" {
		rpcUrl = defaultAppGateServerURL
	}
	return p.runCurlPostCmd(rpcUrl, service, data, args...)
}

// runPocketCmd is a helper to run a command using the local pocketd binary with the flags provided
func (p *pocketdBin) runPocketCmd(args ...string) (*commandResult, error) {
	base := []string{"--home", defaultHome}
	args = append(base, args...)
	commandStr := "poktrolld " + strings.Join(args, " ") // Create a string representation of the command
	cmd := exec.Command("poktrolld", args...)

	var stdoutBuf, stderrBuf bytes.Buffer
	cmd.Stdout = &stdoutBuf
	cmd.Stderr = &stderrBuf

	err := cmd.Run()
	r := &commandResult{
		Command: commandStr, // Set the command string
		Stdout:  stdoutBuf.String(),
		Stderr:  stderrBuf.String(),
		Err:     err,
	}
	p.result = r

	if err != nil {
		// Include the command executed in the error message for context
		err = fmt.Errorf("error running command [%s]: %v, stderr: %s", commandStr, err, stderrBuf.String())
	}

	if defaultDebugOutput == "true" {
		fmt.Printf("%#v\n", r)
	}

	return r, err
}

// runCurlPostCmd is a helper to run a command using the local pocketd binary with the flags provided
func (p *pocketdBin) runCurlPostCmd(rpcUrl string, service string, data string, args ...string) (*commandResult, error) {
	base := []string{"-v", "-X", "POST", "-H", "'Content-Type: application/json'", "--data", fmt.Sprintf("'%s'", data), fmt.Sprintf("%s/%s", rpcUrl, service)}
	args = append(base, args...)
	commandStr := "curl " + strings.Join(args, " ") // Create a string representation of the command
	cmd := exec.Command("curl", args...)

	var stdoutBuf, stderrBuf bytes.Buffer
	cmd.Stdout = &stdoutBuf
	cmd.Stderr = &stderrBuf

	err := cmd.Run()
	r := &commandResult{
		Command: commandStr, // Set the command string
		Stdout:  stdoutBuf.String(),
		Stderr:  stderrBuf.String(),
		Err:     err,
	}
	p.result = r

	if err != nil {
		// Include the command executed in the error message for context
		err = fmt.Errorf("error running command [%s]: %v, stderr: %s", commandStr, err, stderrBuf.String())
	}

	return r, err
}

// runCurlPostCmd is a helper to run a command using the local pocketd binary with the flags provided
func (p *pocketdBin) runCurlPostCmd(rpcUrl string, service string, data string, args ...string) (*commandResult, error) {
	base := []string{"-v", "-X", "POST", "-H", "'Content-Type: application/json'", "--data", fmt.Sprintf("'%s'", data), fmt.Sprintf("%s/%s", rpcUrl, service)}
	args = append(base, args...)
	commandStr := "curl " + strings.Join(args, " ") // Create a string representation of the command
	cmd := exec.Command("curl", args...)

	var stdoutBuf, stderrBuf bytes.Buffer
	cmd.Stdout = &stdoutBuf
	cmd.Stderr = &stderrBuf

	err := cmd.Run()
	r := &commandResult{
		Command: commandStr, // Set the command string
		Stdout:  stdoutBuf.String(),
		Stderr:  stderrBuf.String(),
		Err:     err,
	}
	p.result = r

	if err != nil {
		// Include the command executed in the error message for context
		err = fmt.Errorf("error running command [%s]: %v, stderr: %s", commandStr, err, stderrBuf.String())
	}

	return r, err
}<|MERGE_RESOLUTION|>--- conflicted
+++ resolved
@@ -23,11 +23,8 @@
 	defaultHome = os.Getenv("POKTROLLD_HOME")
 	// defaultAppGateServerURL used by curl commands to send relay requests
 	defaultAppGateServerURL = os.Getenv("APPGATE_SERVER")
-<<<<<<< HEAD
-=======
 	// defaultDebugOutput provides verbose output on manipulations with binaries (cli command, stdout, stderr)
 	defaultDebugOutput = os.Getenv("E2E_DEBUG_OUTPUT")
->>>>>>> c36db928
 )
 
 func init() {
@@ -142,32 +139,4 @@
 	}
 
 	return r, err
-}
-
-// runCurlPostCmd is a helper to run a command using the local pocketd binary with the flags provided
-func (p *pocketdBin) runCurlPostCmd(rpcUrl string, service string, data string, args ...string) (*commandResult, error) {
-	base := []string{"-v", "-X", "POST", "-H", "'Content-Type: application/json'", "--data", fmt.Sprintf("'%s'", data), fmt.Sprintf("%s/%s", rpcUrl, service)}
-	args = append(base, args...)
-	commandStr := "curl " + strings.Join(args, " ") // Create a string representation of the command
-	cmd := exec.Command("curl", args...)
-
-	var stdoutBuf, stderrBuf bytes.Buffer
-	cmd.Stdout = &stdoutBuf
-	cmd.Stderr = &stderrBuf
-
-	err := cmd.Run()
-	r := &commandResult{
-		Command: commandStr, // Set the command string
-		Stdout:  stdoutBuf.String(),
-		Stderr:  stderrBuf.String(),
-		Err:     err,
-	}
-	p.result = r
-
-	if err != nil {
-		// Include the command executed in the error message for context
-		err = fmt.Errorf("error running command [%s]: %v, stderr: %s", commandStr, err, stderrBuf.String())
-	}
-
-	return r, err
 }