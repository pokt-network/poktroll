--- conflicted
+++ resolved
@@ -180,11 +180,6 @@
 }
 
 // runCurlPostCmd is a helper to run a command using the local pocketd binary with the flags provided
-<<<<<<< HEAD
-func (p *pocketdBin) runCurlCmd(rpcUrl, service, method, path, data string, args ...string) (*commandResult, error) {
-	serviceAlias := serviceIdToAliasMap[service]
-	urlStr := formatURLString(serviceAlias, rpcUrl, path)
-=======
 func (p *pocketdBin) runCurlCmd(rpcBaseURL, service, method, path, appAddr, data string, args ...string) (*commandResult, error) {
 	rpcUrl, err := url.Parse(rpcBaseURL)
 	if err != nil {
@@ -192,7 +187,7 @@
 	}
 
 	if len(service) > 0 {
-		rpcUrl.Path = rpcUrl.Path + service
+		rpcUrl.Host = fmt.Sprintf("%s.%s", service, rpcUrl.Host)
 	}
 
 	// Ensure that if a path is provided, it starts with a "/".
@@ -212,7 +207,6 @@
 		rpcUrl.RawQuery = queryValues.Encode()
 	}
 
->>>>>>> 78a74453
 	base := []string{
 		"-v",         // verbose output
 		"-sS",        // silent with error
