//go:build e2e

package e2e

import (
	"bytes"
	"fmt"
	"os"
	"os/exec"
	"strings"
	"time"
)

// TODO_TECHDEBT(https://github.com/ignite/cli/issues/3737): We're using a combination
// of `pocketd` (legacy) and `poktrolld` (current) because of an issue of how ignite works.
var (
	// defaultRPCURL used by pocketdBin to run remote commands
	defaultRPCURL = os.Getenv("POCKET_NODE")
	// defaultRPCPort is the default RPC port that pocketd listens on
	defaultRPCPort = 26657
	// defaultRPCHost is the default RPC host that pocketd listens on
	defaultRPCHost = "127.0.0.1"
	// defaultHome is the default home directory for pocketd
	defaultHome = os.Getenv("POKTROLLD_HOME")
	// defaultAppGateServerURL used by curl commands to send relay requests
	defaultAppGateServerURL = os.Getenv("APPGATE_SERVER")
	// defaultDebugOutput provides verbose output on manipulations with binaries (cli command, stdout, stderr)
	defaultDebugOutput = os.Getenv("E2E_DEBUG_OUTPUT")
)

func init() {
	if defaultRPCURL == "" {
		defaultRPCURL = fmt.Sprintf("tcp://%s:%d", defaultRPCHost, defaultRPCPort)
	}
	if defaultHome == "" {
		defaultHome = "../../localnet/poktrolld"
	}
}

// commandResult combines the stdout, stderr, and err of an operation
type commandResult struct {
	Command string // the command that was executed
	Stdout  string // standard output
	Stderr  string // standard error
	Err     error  // execution error, if any
}

// PocketClient is a single function interface for interacting with a node
type PocketClient interface {
	RunCommand(args ...string) (*commandResult, error)
	RunCommandOnHost(rpcUrl string, args ...string) (*commandResult, error)
	RunCurl(rpcUrl, service, method, path, data string, args ...string) (*commandResult, error)
}

// Ensure that pocketdBin struct fulfills PocketClient
var _ PocketClient = (*pocketdBin)(nil)

// pocketdBin holds the reults of the last command that was run
type pocketdBin struct {
	result *commandResult // stores the result of the last command that was run
}

// RunCommand runs a command on the local machine using the pocketd binary
func (p *pocketdBin) RunCommand(args ...string) (*commandResult, error) {
	return p.runPocketCmd(args...)
}

// RunCommandOnHost runs a command on specified host with the given args.
// If rpcUrl is an empty string, the defaultRPCURL is used.
// If rpcUrl is "local", the command is run on the local machine and the `--node` flag is omitted.
func (p *pocketdBin) RunCommandOnHost(rpcUrl string, args ...string) (*commandResult, error) {
	if rpcUrl == "" {
		rpcUrl = defaultRPCURL
	}
	if rpcUrl != "local" {
		args = append(args, "--node", rpcUrl)
	}
	return p.runPocketCmd(args...)
}

// RunCommandOnHostWithRetry is the same as RunCommandOnHost but retries the
// command given the number of retries provided.
func (p *pocketdBin) RunCommandOnHostWithRetry(rpcUrl string, numRetries uint8, args ...string) (*commandResult, error) {
	if numRetries <= 0 {
		return p.RunCommandOnHost(rpcUrl, args...)
	}
	res, err := p.RunCommandOnHost(rpcUrl, args...)
	if err == nil {
		return res, nil
	}
	// TODO_HACK: Figure out a better solution for retries. A parameter? Exponential backoff? What else?
	time.Sleep(5 * time.Second)
	return p.RunCommandOnHostWithRetry(rpcUrl, numRetries-1, args...)
}

// RunCurl runs a curl command on the local machine
func (p *pocketdBin) RunCurl(rpcUrl, service, method, path, data string, args ...string) (*commandResult, error) {
	if rpcUrl == "" {
		rpcUrl = defaultAppGateServerURL
	}
	return p.runCurlCmd(rpcUrl, service, method, path, data, args...)
}

// RunCurlWithRetry runs a curl command on the local machine with multiple retries.
// It also accounts for an ephemeral error that may occur due to DNS resolution such as "no such host".
func (p *pocketdBin) RunCurlWithRetry(rpcUrl, service, path, data string, numRetries uint8, args ...string) (*commandResult, error) {
	// No more retries left
	if numRetries <= 0 {
		return p.RunCurl(rpcUrl, service, path, data, args...)
	}
	// Run the curl command
	res, err := p.RunCurl(rpcUrl, service, path, data, args...)
	if err != nil {
		return p.RunCurlWithRetry(rpcUrl, service, path, data, numRetries-1, args...)
	}

	// TODO_HACK: This is a list of common flaky / ephemeral errors that can occur
	// during end-to-end tests. If any of them are hit, we retry the command.
	ephemeralEndToEndErrors := []string{
		"no such host",
		"internal error: upstream error",
	}
	for _, ephemeralError := range ephemeralEndToEndErrors {
		if strings.Contains(res.Stdout, ephemeralError) {
			fmt.Println("Retrying due to ephemeral error:", res.Stdout)
			time.Sleep(10 * time.Millisecond)
			return p.RunCurlWithRetry(rpcUrl, service, path, data, numRetries-1, args...)
		}
	}

	// Return a successful result
	return res, nil
}

// runPocketCmd is a helper to run a command using the local pocketd binary with the flags provided
func (p *pocketdBin) runPocketCmd(args ...string) (*commandResult, error) {
	base := []string{"--home", defaultHome}
	args = append(base, args...)
	commandStr := "poktrolld " + strings.Join(args, " ") // Create a string representation of the command
	cmd := exec.Command("poktrolld", args...)

	var stdoutBuf, stderrBuf bytes.Buffer
	cmd.Stdout = &stdoutBuf
	cmd.Stderr = &stderrBuf

	err := cmd.Run()
	r := &commandResult{
		Command: commandStr, // Set the command string
		Stdout:  stdoutBuf.String(),
		Stderr:  stderrBuf.String(),
		Err:     err,
	}
	p.result = r

	if err != nil {
		// Include the command executed in the error message for context
		err = fmt.Errorf("error running command [%s]: %v, stderr: %s", commandStr, err, stderrBuf.String())
	}

	if defaultDebugOutput == "true" {
		fmt.Printf("%#v\n", r)
	}

	return r, err
}

// runCurlPostCmd is a helper to run a command using the local pocketd binary with the flags provided
<<<<<<< HEAD
func (p *pocketdBin) runCurlCmd(rpcUrl, service, method, path, data string, args ...string) (*commandResult, error) {
	dataStr := fmt.Sprintf("%s", data)
=======
func (p *pocketdBin) runCurlPostCmd(rpcUrl, service, path, data string, args ...string) (*commandResult, error) {
>>>>>>> 738e3429
	// Ensure that if a path is provided, it starts with a "/".
	// This is required for RESTful APIs that use a path to identify resources.
	// For JSON-RPC APIs, the resource path should be empty, so empty paths are allowed.
	if len(path) > 0 && path[0] != '/' {
		path = "/" + path
	}
	urlStr := fmt.Sprintf("%s/%s%s", rpcUrl, service, path)
	base := []string{
		"-v",         // verbose output
		"-sS",        // silent with error
		"-X", method, // HTTP method
		"-H", "Content-Type: application/json", // HTTP headers
<<<<<<< HEAD
		urlStr,
	}

	if method == "POST" {
		base = append(base, "--data", dataStr)
=======
		"--data", data, urlStr, // POST data
>>>>>>> 738e3429
	}
	args = append(base, args...)
	commandStr := "curl " + strings.Join(args, " ") // Create a string representation of the command
	cmd := exec.Command("curl", args...)
	var stdoutBuf, stderrBuf bytes.Buffer
	cmd.Stdout = &stdoutBuf
	cmd.Stderr = &stderrBuf

	err := cmd.Run()
	r := &commandResult{
		Command: commandStr, // Set the command string
		Stdout:  stdoutBuf.String(),
		Stderr:  stderrBuf.String(),
		Err:     err,
	}
	p.result = r

	if defaultDebugOutput == "true" {
		fmt.Printf("%#v\n", r)
	}

	if err != nil {
		// Include the command executed in the error message for context
		err = fmt.Errorf("error running command [%s]: %v, stderr: %s", commandStr, err, stderrBuf.String())
	}

	return r, err
}<|MERGE_RESOLUTION|>--- conflicted
+++ resolved
@@ -103,15 +103,15 @@
 
 // RunCurlWithRetry runs a curl command on the local machine with multiple retries.
 // It also accounts for an ephemeral error that may occur due to DNS resolution such as "no such host".
-func (p *pocketdBin) RunCurlWithRetry(rpcUrl, service, path, data string, numRetries uint8, args ...string) (*commandResult, error) {
+func (p *pocketdBin) RunCurlWithRetry(rpcUrl, service, method, path, data string, numRetries uint8, args ...string) (*commandResult, error) {
 	// No more retries left
 	if numRetries <= 0 {
-		return p.RunCurl(rpcUrl, service, path, data, args...)
+		return p.RunCurl(rpcUrl, service, method, path, data, args...)
 	}
 	// Run the curl command
-	res, err := p.RunCurl(rpcUrl, service, path, data, args...)
+	res, err := p.RunCurl(rpcUrl, service, method, path, data, args...)
 	if err != nil {
-		return p.RunCurlWithRetry(rpcUrl, service, path, data, numRetries-1, args...)
+		return p.RunCurlWithRetry(rpcUrl, service, method, path, data, numRetries-1, args...)
 	}
 
 	// TODO_HACK: This is a list of common flaky / ephemeral errors that can occur
@@ -124,7 +124,7 @@
 		if strings.Contains(res.Stdout, ephemeralError) {
 			fmt.Println("Retrying due to ephemeral error:", res.Stdout)
 			time.Sleep(10 * time.Millisecond)
-			return p.RunCurlWithRetry(rpcUrl, service, path, data, numRetries-1, args...)
+			return p.RunCurlWithRetry(rpcUrl, service, method, path, data, numRetries-1, args...)
 		}
 	}
 
@@ -165,12 +165,7 @@
 }
 
 // runCurlPostCmd is a helper to run a command using the local pocketd binary with the flags provided
-<<<<<<< HEAD
 func (p *pocketdBin) runCurlCmd(rpcUrl, service, method, path, data string, args ...string) (*commandResult, error) {
-	dataStr := fmt.Sprintf("%s", data)
-=======
-func (p *pocketdBin) runCurlPostCmd(rpcUrl, service, path, data string, args ...string) (*commandResult, error) {
->>>>>>> 738e3429
 	// Ensure that if a path is provided, it starts with a "/".
 	// This is required for RESTful APIs that use a path to identify resources.
 	// For JSON-RPC APIs, the resource path should be empty, so empty paths are allowed.
@@ -183,15 +178,11 @@
 		"-sS",        // silent with error
 		"-X", method, // HTTP method
 		"-H", "Content-Type: application/json", // HTTP headers
-<<<<<<< HEAD
 		urlStr,
 	}
 
 	if method == "POST" {
-		base = append(base, "--data", dataStr)
-=======
-		"--data", data, urlStr, // POST data
->>>>>>> 738e3429
+		base = append(base, "--data", data)
 	}
 	args = append(base, args...)
 	commandStr := "curl " + strings.Join(args, " ") // Create a string representation of the command
