--- conflicted
+++ resolved
@@ -4,20 +4,10 @@
     Scenario: Basic tokenomics validation that Supplier mint equals Application burn
         Given the user has the pocketd binary installed
         And an account exists for "supplier1"
-<<<<<<< HEAD
-        # And the "supplier" account for "supplier1" is staked
-        # And an account exists for "app1"
-        # And the "application" account for "app1" is staked
-        # When the supplier "supplier1" has serviced a session with "20" relays for service "svc1" for application "app1"
-        # # TODO_TECHDEBT: Reduce this number to something smaller & deterministic (with an explanation)
-        # # once we have a way to configure the grace period. See the comment in `session.feature` for more details.
-        # And the user should wait for "10" seconds
-=======
         And an account exists for "app1"
         When the supplier "supplier1" has serviced a session with "20" relays for service "svc1" for application "app1"
         # And the user should wait for "5" seconds
         # TODO_UPNEXT(@Olshansk, #359): Expand on the two expectations below after integrating the tokenomics module
         # into the supplier module.
->>>>>>> ce194fa1
         # Then the account balance of "supplier1" should be "1000" uPOKT "more" than before
         # And the "application" stake of "app1" should be "1000" uPOKT "less" than before