--- conflicted
+++ resolved
@@ -913,13 +913,8 @@
 
 // signWithRetries signs the transaction with the keyName provided, retrying
 // up to maxRetries times if the signing fails.
-<<<<<<< HEAD
-// TODO_INVESTIGATE: SignTx randomly fails at retrieving the account info with
+// TODO_MAINNET: SignTx randomly fails at retrieving the account info with
 // the error post failed: Post "http://localhost:26657": EOF. This might be due to
-=======
-// TODO_MAINNET: SignTx randomly fails at retrieving the account info with
-// the error post failed: Post "http://localhost:36657": EOF. This might be due to
->>>>>>> a6561451
 // concurrent requests trying to access the same account info and needs to be investigated.
 func (s *relaysSuite) signWithRetries(
 	actorKeyName string,
