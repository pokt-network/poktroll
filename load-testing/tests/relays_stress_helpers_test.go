--- conflicted
+++ resolved
@@ -787,15 +787,9 @@
 // messages in a single supplier transaction.
 func (s *relaysSuite) addPendingStakeSupplierMsg(supplier *accountInfo) {
 	supplier.addPendingMsg(suppliertypes.NewMsgStakeSupplier(
-<<<<<<< HEAD
-		supplier.address,
-		supplier.address,
-		supplier.address,
-=======
 		supplier.address, // The message signer.
 		supplier.address, // The supplier owner.
 		supplier.address, // The supplier operator.
->>>>>>> 5a10fba6
 		supplier.amountToStake,
 		[]*sharedtypes.SupplierServiceConfig{
 			{
