//go:build load

package tests

import (
	"context"
	"net/url"
	"path/filepath"
	"runtime"
	"strconv"
	"sync/atomic"
	"testing"
	"time"

	"cosmossdk.io/math"
	"github.com/cometbft/cometbft/abci/types"
	sdk "github.com/cosmos/cosmos-sdk/types"
	"github.com/regen-network/gocuke"
	"github.com/stretchr/testify/require"

	"github.com/pokt-network/poktroll/cmd/signals"
	"github.com/pokt-network/poktroll/pkg/client"
	"github.com/pokt-network/poktroll/pkg/observable"
	"github.com/pokt-network/poktroll/pkg/observable/channel"
	"github.com/pokt-network/poktroll/testutil/testclient"
	"github.com/pokt-network/poktroll/testutil/testclient/testtx"
	apptypes "github.com/pokt-network/poktroll/x/application/types"
	prooftypes "github.com/pokt-network/poktroll/x/proof/types"
	sharedtypes "github.com/pokt-network/poktroll/x/shared/types"
	tokenomicstypes "github.com/pokt-network/poktroll/x/tokenomics/types"
)

// The following constants define the expected ordering of the actors when
// presented as rows in a table.
// NB: +1 to skip the header row.
const (
	applicationRowIdx = iota + 1
	gatewayRowIdx
	supplierRowIdx
)

// NB: +1 to skip the "actor" column.
const initialActorCountColIdx = iota + 1

// NB: +1 to skip the "actor" column.
const (
	actorIncrementAmountColIdx = iota + 1
	blocksPerIncrementColIdx
	maxAmountColIdx
)

// The current txClient implementation only supports online mode signing, which
// is simpler to implement since it is querying the signer account info from the
// blockchain node and abstracting the need to manually manage the sequence number.
// The sequence number is needed to ensure that the transactions are signed in the
// correct order and that the transactions are not replayed. See:
// * https://github.com/cosmos/cosmos-sdk/blob/main/proto/cosmos/tx/v1beta1/tx.proto#L164
// * https://github.com/cosmos/cosmos-sdk/blob/main/x/auth/client/tx.go#L59
// The load test sometimes fail to fetch the account information and retries are needed.
// By observing the number of retries needed in the test environment, signing always
// succeeded after the second retry a safe number of retries was chosen to be 3.
const signTxMaxRetries = 3

var (
	// maxConcurrentRequestLimit is the maximum number of concurrent requests that can be made.
	// By default, it is set to the number of logical CPUs available to the process.
	maxConcurrentRequestLimit = runtime.GOMAXPROCS(0)
	// supplierStakeAmount is the amount of tokens to stake by suppliers.
	supplierStakeAmount sdk.Coin
	// gatewayStakeAmount is the amount of tokens to stake by gateways.
	gatewayStakeAmount sdk.Coin
	// testedServiceId is the service ID for that all applications and suppliers will
	// be using in this test.
	testedServiceId string
	// blockDurationSec is the duration of a block in seconds.
	// NB: This value SHOULD be equal to `timeout_propose` in `config.yml`.
	blockDurationSec = int64(2)
	// relayPayloadFmt is the JSON-RPC request relayPayloadFmt to send a relay request.
	relayPayloadFmt = `{"jsonrpc":"2.0","method":"%s","params":[],"id":%d}`
	// relayRequestMethod is the method of the JSON-RPC request to be relayed.
	// Since the goal of the relay stress test is to stress request load, not network
	// bandwidth, a simple getHeight request is used.
	relayRequestMethod = "eth_blockNumber"
)

// relaysSuite is a test suite for the relays stress test.
// It tests the performance of the relays module by sending a number of relay requests
// concurrently to a network of applications, gateways, and suppliers.
// The test is parameterized by the number of applications, gateways, and suppliers to be staked,
// and the rate at which applications send relays.
type relaysSuite struct {
	gocuke.TestingT
	// ctx is the global context for the test suite.
	// It is canceled when the test suite is cleaned up causing all goroutines
	// and observables subscriptions to be canceled.
	ctx context.Context
	// cancelCtx is the cancel function for the global context.
	cancelCtx context.CancelFunc

	// blockClient notifies the test suite of new blocks committed.
	blockClient client.BlockClient
	// latestBlock is continuously updated with the latest committed block.
	latestBlock client.Block
	// sessionInfoObs is the observable that maps committed blocks to session information.
	// It is used to determine when to stake new actors and when they become active.
	sessionInfoObs observable.Observable[*sessionInfoNotif]
	// batchInfoObs is the observable mapping session information to batch information.
	// It is used to determine when to send a batch of relay requests to the network.
	batchInfoObs observable.Observable[*relayBatchInfoNotif]
	// txContext is the transaction context used to sign and send transactions.
	txContext client.TxContext

<<<<<<< HEAD
	// Protocol parameters used in the test.
=======
	// Protocol governance params used in the test.
>>>>>>> c84ebe17
	// It is queried at the beginning of the test.
	sharedParams     *sharedtypes.Params
	appParams        *apptypes.Params
	proofParams      *prooftypes.Params
	tokenomicsParams *tokenomicstypes.Params
<<<<<<< HEAD
=======

	testedService *sharedtypes.Service
>>>>>>> c84ebe17

	// numRelaysSent is the number of relay requests sent during the test.
	numRelaysSent atomic.Uint64
	// relayRatePerApp is the rate of relay requests sent per application per second.
	relayRatePerApp int64
	// relayCoinAmountCost is the amount of tokens (e.g. "upokt") a relay request costs.
	// It is equal to the tokenomics module's `compute_units_to_tokens_multiplier` parameter.
	relayCoinAmountCost int64

	// gatewayInitialCount is the number of active gateways at the start of the test.
	gatewayInitialCount int64
	// supplierInitialCount is the number of suppliers available at the start of the test.
	supplierInitialCount int64
	// appInitialCount is the number of active applications at the start of the test.
	appInitialCount int64

	// testStartHeight is the block height at which the test started.
	// It is used to calculate the progress of the test.
	testStartHeight int64
	testEndHeight   int64

	// relayLoadDurationBlocks is the duration in blocks it takes to send all relay requests.
	// After this duration, the test suite will stop sending relay requests, but will continue
	// to submit claims and proofs.
	// It is calculated as the longest duration of the three actor increments.
	relayLoadDurationBlocks int64

	// plans is the actor load test increment plans used to increment the actors during the test
	// and calculate the test duration.
	plans *actorLoadTestIncrementPlans

	// gatewayUrls is a map of gatewayAddress->URL representing the provisioned gateways.
	// These gateways are not staked yet but have their offchain instance running
	// and ready to be staked and used in the test.
	// Since Gateways are pre-provisioned, and already assigned a signingAddress
	// and an URL to send relays to, the test suite does not create new ones but picks
	// from this list.
	// The max gateways used in the test must be less than or equal to the number of
	// provisioned gateways.
	gatewayUrls map[string]string
	// availableGatewayAddresses is the list of available gateway addresses to be used
	// in the test. It is populated from the gatewayUrls map.
	// It is used to ensure that the gateways are staked in the order they are provisioned.
	availableGatewayAddresses []string
	// suppliersUrls is a map of supplierOperatorAddress->URL representing the provisioned suppliers.
	// These suppliers are not staked yet but have their offchain instance running
	// and ready to be staked and used in the test.
	// Since RelayMiners are pre-provisioned, and already assigned a signingAddress
	// and an URL, the test suite does not create new ones but picks from this list.
	// The max suppliers used in the test must be less than or equal to the number of
	// provisioned suppliers.
	suppliersUrls map[string]string
	// availableSupplierOperatorAddresses is the list of available supplier operator addresses to be used
	// in the test. It is populated from the suppliersUrls map.
	// It is used to ensure that the suppliers are staked in the order they are provisioned.
	// The same address is used as the owner and the operator address (i.e. custodial staking).
	availableSupplierOperatorAddresses []string

	// fundingAccountInfo is the account entry corresponding to the fundingAccountKeyName.
	// It is used to send transactions to fund other accounts.
	fundingAccountInfo *accountInfo
	// preparedGateways is the list of gateways that are already staked, delegated
	// to and ready to be used in the next session.
	preparedGateways []*accountInfo
	// preparedApplications is the list of applications that are already staked,
	// delegated and ready to be used in the next session.
	preparedApplications []*accountInfo
	// activeGateways is the list of gateways that are currently staked, delegated
	// to and used by the applications to send relay requests to the network.
	activeGateways []*accountInfo
	// activeApplications is the list of applications that are currently staked,
	// delegated and sending relays to the gateways.
	activeApplications []*accountInfo
	// activeSuppliers is the list of suppliers that are currently staked and
	// ready to handle relay requests.
	activeSuppliers []*accountInfo

	// isEphemeralChain is a flag that indicates whether the test is expected to be
	// run on ephemeral chain setups like localnet or long living ones (i.e. Test/DevNet).
	isEphemeralChain bool

<<<<<<< HEAD
	// eventsObs is the observable that maps committed blocks to on-chain events.
	eventsObs observable.Observable[[]types.Event]
=======
	// committedEventsObs is the observable that maps committed blocks to onchain events.
	committedEventsObs observable.Observable[[]types.Event]
>>>>>>> c84ebe17

	// successfulRelays is the number of relay requests that returned 200 status code.
	successfulRelays atomic.Uint64
	// failedRelays is the number of relay requests that returned non-200 status code.
	failedRelays atomic.Uint64
}

// accountInfo contains the account info needed to build and send transactions.
type accountInfo struct {
	// The address of the account available in the keyring used by the test.
	address       string
	amountToStake sdk.Coin
	// pendingMsgs is a list of messages that are pending to be sent by the account.
	// It is used to accumulate messages to be sent in a single transaction to avoid
	// sending multiple transactions across multiple blocks.
	pendingMsgs []sdk.Msg
}

func (ai *accountInfo) addPendingMsg(msg sdk.Msg) {
	ai.pendingMsgs = append(ai.pendingMsgs, msg)
}

// sessionInfoNotif is a struct containing the session information of a block.
type sessionInfoNotif struct {
	blockHeight             int64
	sessionNumber           int64
	sessionStartBlockHeight int64
	sessionEndBlockHeight   int64
}

// relayBatchInfoNotif is a struct containing the batch information used to calculate
// and schedule the relay requests to be sent.
type relayBatchInfoNotif struct {
	sessionInfoNotif
	prevBatchTime time.Time
	nextBatchTime time.Time
	appAccounts   []*accountInfo
	gateways      []*accountInfo
}

type stakingInfoNotif struct {
	sessionInfoNotif
	newApps      []*accountInfo
	newGateways  []*accountInfo
	newSuppliers []*accountInfo
}

func TestLoadRelays(t *testing.T) {
	gocuke.NewRunner(t, &relaysSuite{}).Path(filepath.Join(".", "relays_stress.feature")).Run()
}

func TestSingleSupplierLoadRelays(t *testing.T) {
	gocuke.NewRunner(t, &relaysSuite{}).Path(filepath.Join(".", "relays_stress_single_supplier.feature")).Run()
}

func (s *relaysSuite) LocalnetIsRunning() {
	s.ctx, s.cancelCtx = context.WithCancel(context.Background())

	// Cancel the context if this process is interrupted or exits.
	// Delete the keyring entries for the application accounts since they are
	// not persisted across test runs.
	signals.GoOnExitSignal(func() {
		for _, app := range append(s.activeApplications, s.preparedApplications...) {
			accAddress := sdk.MustAccAddressFromBech32(app.address)

			_ = s.txContext.GetKeyring().DeleteByAddress(accAddress)
		}
		s.cancelCtx()
	})

	s.Cleanup(func() {
		for _, app := range s.activeApplications {
			accAddress := sdk.MustAccAddressFromBech32(app.address)

			s.txContext.GetKeyring().DeleteByAddress(accAddress)
		}
		for _, app := range s.preparedApplications {
			accAddress, err := sdk.AccAddressFromBech32(app.address)
			require.NoError(s, err)

			s.txContext.GetKeyring().DeleteByAddress(accAddress)
		}
	})

	// Initialize the provisioned gateway and suppliers address->URL map that will
	// be populated from the load test manifest.
	s.gatewayUrls = make(map[string]string)
	s.suppliersUrls = make(map[string]string)

	// Parse the load test manifest.
	loadTestParams := s.initializeLoadTestParams()

	// Set the tested service ID from the load test manifest.
	testedServiceId = loadTestParams.ServiceId

	// If the test is run on a non-ephemeral chain, set the CometLocalTCPURL and
	// CometLocalWebsocketURL to the TestNetNode URL. These variables are used
	// by the testtx txClient to send transactions to the network.
	if !s.isEphemeralChain {
<<<<<<< HEAD
		testclient.CometLocalTCPURL = loadTestParams.PRCNode

		webSocketURL, err := url.Parse(loadTestParams.PRCNode)
=======
		testclient.CometLocalTCPURL = loadTestParams.RPCNode

		webSocketURL, err := url.Parse(loadTestParams.RPCNode)
>>>>>>> c84ebe17
		require.NoError(s, err)

		// TestNet nodes may be exposed over HTTPS, so adjust the scheme accordingly.
		if webSocketURL.Scheme == "https" {
			webSocketURL.Scheme = "wss"
		} else {
			webSocketURL.Scheme = "ws"
		}
		testclient.CometLocalWebsocketURL = webSocketURL.String() + "/websocket"

		// Update the block duration when running the test on a non-ephemeral chain.
<<<<<<< HEAD
		// TODO_TECHDEBT: Get the block duration value from the chain or the manifest.
=======
		// TODO_TECHDEBT: Get the block duration value from the chain.
>>>>>>> c84ebe17
		blockDurationSec = 60
	}

	// Setup the txContext that will be used to send transactions to the network.
	s.txContext = testtx.NewLocalnetContext(s.TestingT.(*testing.T))

<<<<<<< HEAD
	// Get the relay cost from the tokenomics module.
	s.relayCoinAmountCost = s.getRelayCost()

	// Setup the event listener for on-chain events to check and assert on transactions
	// and finalized blocks results.
	s.setupEventListeners(loadTestParams.PRCNode)
=======
	// Setup the event listener for onchain events to check and assert on transactions
	// and finalized blocks results.
	s.setupEventListeners(loadTestParams.RPCNode)
>>>>>>> c84ebe17

	// Initialize the funding account.
	s.initFundingAccount(loadTestParams.FundingAccountAddress)

<<<<<<< HEAD
	// Initialize the on-chain settlement events listener.
	s.forEachSettlement(s.ctx)

	// Query for the current network on-chain params.
	s.querySharedParams(loadTestParams.PRCNode)
	s.queryAppParams(loadTestParams.PRCNode)
	s.queryProofParams(loadTestParams.PRCNode)
=======
	// Initialize the onchain settlement events listener.
	s.forEachSettlement(s.ctx)

	// Query for the current network onchain params.
	s.querySharedParams(loadTestParams.RPCNode)
	s.queryAppParams(loadTestParams.RPCNode)
	s.queryProofParams(loadTestParams.RPCNode)
	s.queryTestedService(loadTestParams.RPCNode)

	// Get the relay cost from the tokenomics module.
	s.relayCoinAmountCost = s.getRelayCost()
>>>>>>> c84ebe17

	// Some suppliers may already be staked at genesis, ensure that staking during
	// this test succeeds by increasing the sake amount.
	minStakeAmount := s.getProvisionedActorsCurrentStakedAmount()
	supplierStakeAmount = sdk.NewCoin("upokt", math.NewInt(minStakeAmount+1))
	gatewayStakeAmount = sdk.NewCoin("upokt", math.NewInt(minStakeAmount+1))
}

func (s *relaysSuite) ARateOfRelayRequestsPerSecondIsSentPerApplication(appRPS string) {
	relayRatePerApp, err := strconv.ParseInt(appRPS, 10, 32)
	require.NoError(s, err)

	s.relayRatePerApp = relayRatePerApp
}

func (s *relaysSuite) TheFollowingInitialActorsAreStaked(table gocuke.DataTable) {
	// Store the initial counts of the actors to be staked to be used later in the test,
	// when information about max actors to be staked is available.
	s.appInitialCount = table.Cell(applicationRowIdx, initialActorCountColIdx).Int64()
	// In the case of non-ephemeral chains, the gateway and supplier counts are
	// not under the test suite control and the initial counts are not stored.
	if !s.isEphemeralChain {
		return
	}

	s.gatewayInitialCount = table.Cell(gatewayRowIdx, initialActorCountColIdx).Int64()
	s.supplierInitialCount = table.Cell(supplierRowIdx, initialActorCountColIdx).Int64()
}

func (s *relaysSuite) MoreActorsAreStakedAsFollows(table gocuke.DataTable) {
	// Parse and validate the actor increment plans from the given step table.
	s.plans = s.parseActorLoadTestIncrementPlans(table)
	s.validateActorLoadTestIncrementPlans(s.plans)

	// The relay load duration is the longest duration of the three actor increments.
	// The duration of each actor is calculated as how many blocks it takes to
	// increment the actor count to the maximum.
	s.relayLoadDurationBlocks = s.plans.maxActorBlocksToFinalIncrementEnd()

	// Fund all the provisioned suppliers and gateways since their addresses are
	// known and they are not created on the fly, while funding only the initially
	// created applications.
	fundedSuppliers, fundedGateways, fundedApplications := s.sendFundAvailableActorsTx()
	// Funding messages are sent in a single transaction by the funding account,
	// only one transaction is expected to be committed.
	fundedActors := append(fundedSuppliers, fundedGateways...)
	fundedActors = append(fundedActors, fundedApplications...)
	s.ensureFundedActors(s.ctx, fundedActors)

	logger.Info().Msg("Actors funded")

	// The initial actors are the first actors to stake.
	stakedSuppliers := fundedSuppliers[:s.supplierInitialCount]
	stakedGateways := fundedGateways[:s.gatewayInitialCount]
	stakedApplications := fundedApplications[:s.appInitialCount]
<<<<<<< HEAD

	stakedActors := append(stakedSuppliers, stakedGateways...)
	stakedActors = append(stakedActors, stakedApplications...)

=======

	stakedActors := append(stakedSuppliers, stakedGateways...)
	stakedActors = append(stakedActors, stakedApplications...)

>>>>>>> c84ebe17
	s.sendInitialActorsStakeMsgs(stakedSuppliers, stakedGateways, stakedApplications)
	s.ensureStakedActors(s.ctx, stakedActors)

	logger.Info().Msg("Actors staked")

	// Update the list of staked suppliers.
	s.activeSuppliers = append(s.activeSuppliers, stakedSuppliers...)

	// In the case of non-ephemeral chain load tests, the available gateways are
	// not incrementally staked, but are already staked and delegated to, add all
	// of them to the list of active gateways at the beginning of the test.
	if !s.isEphemeralChain {
		stakedGateways = s.populateWithKnownGateways()
	}

	// Delegate the initial applications to the initial gateways
	s.sendDelegateInitialAppsTxs(stakedApplications, stakedGateways)
	s.ensureDelegatedApps(s.ctx, stakedApplications, stakedGateways)

	logger.Info().Msg("Apps delegated")

	// Applications and gateways are now ready and will be active in the next session.
	s.preparedApplications = append(s.preparedApplications, stakedApplications...)
	s.preparedGateways = append(s.preparedGateways, stakedGateways...)

	// relayBatchInfoObs maps session information to batch information used to schedule
	// the relay requests to be sent on the current block.
	relayBatchInfoObs, relayBatchInfoPublishCh := channel.NewReplayObservable[*relayBatchInfoNotif](s.ctx, 5)
	s.batchInfoObs = relayBatchInfoObs

	// sessionInfoObs asynchronously maps committed blocks to a notification which
	// includes the session number and the start and end block heights of the session.
	// It runs at the same frequency as committed blocks (i.e. 1:1).
	s.sessionInfoObs = channel.Map(
		s.ctx,
		s.blockClient.CommittedBlocksSequence(s.ctx),
		s.mapSessionInfoForLoadTestDurationFn(relayBatchInfoPublishCh),
	)

	// stakingSuppliersAndGatewaysObs notifies when actors are to be incremented, after staking suppliers & gateways.
	stakingSuppliersAndGatewaysObs := channel.Map(
		s.ctx,
		s.sessionInfoObs,
		s.mapSessionInfoWhenStakingNewSuppliersAndGatewaysFn(),
	)

	// stakedAndDelegatingObs notifies when staking and delegation transactions are sent.
	stakedAndDelegatingObs := channel.Map(
		s.ctx,
		stakingSuppliersAndGatewaysObs,
		s.mapStakingInfoWhenStakingAndDelegatingNewApps,
	)

	// When staking and delegation transactions are sent, wait for them to be committed
	// before adding the new actors to the list of prepared actors to be activated in
	// the next session.
	channel.ForEach(
		s.ctx,
		stakedAndDelegatingObs,
		s.forEachStakedAndDelegatedAppPrepareApp,
	)
}

// ALoadOfConcurrentRelayRequestsAreSentFromTheApplications sends batches of relay
// requests for each active application to one active gateway (round-robin; per relay).
// Relays within a batch are distributed over time to match the configured rate
// (relays per second).
func (s *relaysSuite) ALoadOfConcurrentRelayRequestsAreSentFromTheApplications() {
	// Asynchronously send relay request batches for each batch info notification.
	channel.ForEach(s.ctx, s.batchInfoObs, s.forEachRelayBatchSendBatch)

	// Block the feature step until the test is done.
	<-s.ctx.Done()
}

func (s *relaysSuite) TheNumberOfFailedRelayRequestsIs(expectedFailedRelays string) {
	expectedFailedRelaysCount, err := strconv.ParseUint(expectedFailedRelays, 10, 64)
	require.NoError(s, err)

	require.EqualValues(s, expectedFailedRelaysCount, s.failedRelays.Load())
	require.EqualValues(s, s.numRelaysSent.Load(), s.successfulRelays.Load())
}<|MERGE_RESOLUTION|>--- conflicted
+++ resolved
@@ -110,21 +110,14 @@
 	// txContext is the transaction context used to sign and send transactions.
 	txContext client.TxContext
 
-<<<<<<< HEAD
-	// Protocol parameters used in the test.
-=======
 	// Protocol governance params used in the test.
->>>>>>> c84ebe17
 	// It is queried at the beginning of the test.
 	sharedParams     *sharedtypes.Params
 	appParams        *apptypes.Params
 	proofParams      *prooftypes.Params
 	tokenomicsParams *tokenomicstypes.Params
-<<<<<<< HEAD
-=======
 
 	testedService *sharedtypes.Service
->>>>>>> c84ebe17
 
 	// numRelaysSent is the number of relay requests sent during the test.
 	numRelaysSent atomic.Uint64
@@ -206,13 +199,8 @@
 	// run on ephemeral chain setups like localnet or long living ones (i.e. Test/DevNet).
 	isEphemeralChain bool
 
-<<<<<<< HEAD
-	// eventsObs is the observable that maps committed blocks to on-chain events.
-	eventsObs observable.Observable[[]types.Event]
-=======
 	// committedEventsObs is the observable that maps committed blocks to onchain events.
 	committedEventsObs observable.Observable[[]types.Event]
->>>>>>> c84ebe17
 
 	// successfulRelays is the number of relay requests that returned 200 status code.
 	successfulRelays atomic.Uint64
@@ -312,15 +300,9 @@
 	// CometLocalWebsocketURL to the TestNetNode URL. These variables are used
 	// by the testtx txClient to send transactions to the network.
 	if !s.isEphemeralChain {
-<<<<<<< HEAD
-		testclient.CometLocalTCPURL = loadTestParams.PRCNode
-
-		webSocketURL, err := url.Parse(loadTestParams.PRCNode)
-=======
 		testclient.CometLocalTCPURL = loadTestParams.RPCNode
 
 		webSocketURL, err := url.Parse(loadTestParams.RPCNode)
->>>>>>> c84ebe17
 		require.NoError(s, err)
 
 		// TestNet nodes may be exposed over HTTPS, so adjust the scheme accordingly.
@@ -332,42 +314,20 @@
 		testclient.CometLocalWebsocketURL = webSocketURL.String() + "/websocket"
 
 		// Update the block duration when running the test on a non-ephemeral chain.
-<<<<<<< HEAD
-		// TODO_TECHDEBT: Get the block duration value from the chain or the manifest.
-=======
 		// TODO_TECHDEBT: Get the block duration value from the chain.
->>>>>>> c84ebe17
 		blockDurationSec = 60
 	}
 
 	// Setup the txContext that will be used to send transactions to the network.
 	s.txContext = testtx.NewLocalnetContext(s.TestingT.(*testing.T))
 
-<<<<<<< HEAD
-	// Get the relay cost from the tokenomics module.
-	s.relayCoinAmountCost = s.getRelayCost()
-
-	// Setup the event listener for on-chain events to check and assert on transactions
-	// and finalized blocks results.
-	s.setupEventListeners(loadTestParams.PRCNode)
-=======
 	// Setup the event listener for onchain events to check and assert on transactions
 	// and finalized blocks results.
 	s.setupEventListeners(loadTestParams.RPCNode)
->>>>>>> c84ebe17
 
 	// Initialize the funding account.
 	s.initFundingAccount(loadTestParams.FundingAccountAddress)
 
-<<<<<<< HEAD
-	// Initialize the on-chain settlement events listener.
-	s.forEachSettlement(s.ctx)
-
-	// Query for the current network on-chain params.
-	s.querySharedParams(loadTestParams.PRCNode)
-	s.queryAppParams(loadTestParams.PRCNode)
-	s.queryProofParams(loadTestParams.PRCNode)
-=======
 	// Initialize the onchain settlement events listener.
 	s.forEachSettlement(s.ctx)
 
@@ -379,7 +339,6 @@
 
 	// Get the relay cost from the tokenomics module.
 	s.relayCoinAmountCost = s.getRelayCost()
->>>>>>> c84ebe17
 
 	// Some suppliers may already be staked at genesis, ensure that staking during
 	// this test succeeds by increasing the sake amount.
@@ -435,17 +394,10 @@
 	stakedSuppliers := fundedSuppliers[:s.supplierInitialCount]
 	stakedGateways := fundedGateways[:s.gatewayInitialCount]
 	stakedApplications := fundedApplications[:s.appInitialCount]
-<<<<<<< HEAD
 
 	stakedActors := append(stakedSuppliers, stakedGateways...)
 	stakedActors = append(stakedActors, stakedApplications...)
 
-=======
-
-	stakedActors := append(stakedSuppliers, stakedGateways...)
-	stakedActors = append(stakedActors, stakedApplications...)
-
->>>>>>> c84ebe17
 	s.sendInitialActorsStakeMsgs(stakedSuppliers, stakedGateways, stakedApplications)
 	s.ensureStakedActors(s.ctx, stakedActors)
 
