//go:build load

package tests

import (
	"context"
	"net/url"
	"path/filepath"
	"runtime"
	"strconv"
	"sync/atomic"
	"testing"
	"time"

	"cosmossdk.io/math"
	"github.com/cometbft/cometbft/abci/types"
	sdk "github.com/cosmos/cosmos-sdk/types"
	"github.com/regen-network/gocuke"
	"github.com/stretchr/testify/require"

	"github.com/pokt-network/poktroll/cmd/signals"
	"github.com/pokt-network/poktroll/pkg/client"
	"github.com/pokt-network/poktroll/pkg/observable"
	"github.com/pokt-network/poktroll/pkg/observable/channel"
	"github.com/pokt-network/poktroll/testutil/testclient"
	"github.com/pokt-network/poktroll/testutil/testclient/testblock"
	"github.com/pokt-network/poktroll/testutil/testclient/testtx"
	sharedtypes "github.com/pokt-network/poktroll/x/shared/types"
)

// The following constants are used to identify the different types of transactions,
// once committed, which are expected to be observed on-chain during the test.
// NB: The TxResult Events' #Type values are not prefixed with a slash,
// unlike TxResult Events' "action" attribute value.
const (
	EventActionMsgStakeApplication = "/poktroll.application.MsgStakeApplication"
	EventActionMsgStakeGateway     = "/poktroll.gateway.MsgStakeGateway"
	EventActionMsgStakeSupplier    = "/poktroll.supplier.MsgStakeSupplier"
	EventActionMsgCreateClaim      = "/poktroll.proof.MsgCreateClaim"
	EventActionMsgSubmitProof      = "/poktroll.proof.MsgSubmitProof"
	EventActionAppMsgUpdateParams  = "/poktroll.application.MsgUpdateParams"
	EventTypeRedelegation          = "poktroll.application.EventRedelegation"
)

// The following constants define the expected ordering of the actors when
// presented as rows in a table.
// NB: +1 to skip the header row.
const (
	applicationRowIdx = iota + 1
	gatewayRowIdx
	supplierRowIdx
)

// NB: +1 to skip the "actor" column.
const initialActorCountColIdx = iota + 1

// NB: +1 to skip the "actor" column.
const (
	actorIncrementAmountColIdx = iota + 1
	blocksPerIncrementColIdx
	maxAmountColIdx
)

// The current txClient implementation only supports online mode signing, which
// is simpler to implement since it is querying the signer account info from the
// blockchain node and abstracting the need to manually manage the sequence number.
// The sequence number is needed to ensure that the transactions are signed in the
// correct order and that the transactions are not replayed. See:
// * https://github.com/cosmos/cosmos-sdk/blob/main/proto/cosmos/tx/v1beta1/tx.proto#L164
// * https://github.com/cosmos/cosmos-sdk/blob/main/x/auth/client/tx.go#L59
// The load test sometimes fail to fetch the account information and retries are needed.
// By observing the number of retries needed in the test environment, signing always
// succeeded after the second retry a safe number of retries was chosen to be 3.
const signTxMaxRetries = 3

var (
	// maxConcurrentRequestLimit is the maximum number of concurrent requests that can be made.
	// By default, it is set to the number of logical CPUs available to the process.
	maxConcurrentRequestLimit = runtime.GOMAXPROCS(0)
	// fundingAccountAddress is the address of the account used to fund other accounts.
	fundingAccountAddress string
	// supplierStakeAmount is the amount of tokens to stake by suppliers.
	supplierStakeAmount sdk.Coin
	// gatewayStakeAmount is the amount of tokens to stake by gateways.
	gatewayStakeAmount sdk.Coin
	// testedService is the service ID for that all applications and suppliers will
	// be using in this test.
	testedService *sharedtypes.Service
	// blockDuration is the duration of a block in seconds.
	// NB: This value SHOULD be equal to `timeout_propose` in `config.yml`.
	blockDuration = int64(2)
	// newTxEventSubscriptionQuery is the format string which yields a subscription
	// query to listen for on-chain Tx events.
	newTxEventSubscriptionQuery = "tm.event='Tx'"
	// eventsReplayClientBufferSize is the buffer size for the events replay client
	// for the subscriptions above.
	eventsReplayClientBufferSize = 100
	// relayPayloadFmt is the JSON-RPC request relayPayloadFmt to send a relay request.
	relayPayloadFmt = `{"jsonrpc":"2.0","method":"%s","params":[],"id":%d}`
	// relayRequestMethod is the method of the JSON-RPC request to be relayed.
	// Since the goal of the relay stress test is to stress request load, not network
	// bandwidth, a simple getHeight request is used.
	relayRequestMethod = "eth_blockNumber"
)

// relaysSuite is a test suite for the relays stress test.
// It tests the performance of the relays module by sending a number of relay requests
// concurrently to a network of applications, gateways, and suppliers.
// The test is parameterized by the number of applications, gateways, and suppliers to be staked,
// and the rate at which applications send relays.
type relaysSuite struct {
	gocuke.TestingT
	// ctx is the global context for the test suite.
	// It is canceled when the test suite is cleaned up causing all goroutines
	// and observables subscriptions to be canceled.
	ctx context.Context
	// cancelCtx is the cancel function for the global context.
	cancelCtx context.CancelFunc

	// blockClient notifies the test suite of new blocks committed.
	blockClient client.BlockClient
	// latestBlock is continuously updated with the latest committed block.
	latestBlock client.Block
	// sessionInfoObs is the observable that maps committed blocks to session information.
	// It is used to determine when to stake new actors and when they become active.
	sessionInfoObs observable.Observable[*sessionInfoNotif]
	// batchInfoObs is the observable mapping session information to batch information.
	// It is used to determine when to send a batch of relay requests to the network.
	batchInfoObs observable.Observable[*relayBatchInfoNotif]
	// newTxEventsObs is the observable that notifies the test suite of new
	// transactions committed on-chain.
	// It is used to check the results of the transactions sent by the test suite.
	newTxEventsObs observable.Observable[*types.TxResult]
	// txContext is the transaction context used to sign and send transactions.
	txContext client.TxContext
	// sharedParams is the shared on-chain parameters used in the test.
	// It is queried at the beginning of the test.
	sharedParams *sharedtypes.Params

	// numRelaysSent is the number of relay requests sent during the test.
	numRelaysSent atomic.Uint64
	// relayRatePerApp is the rate of relay requests sent per application per second.
	relayRatePerApp int64
	// relayCoinAmountCost is the amount of tokens (e.g. "upokt") a relay request costs.
	// It is equal to the tokenomics module's `compute_units_to_tokens_multiplier` parameter.
	relayCoinAmountCost int64

	// gatewayInitialCount is the number of active gateways at the start of the test.
	gatewayInitialCount int64
	// supplierInitialCount is the number of suppliers available at the start of the test.
	supplierInitialCount int64
	// appInitialCount is the number of active applications at the start of the test.
	appInitialCount int64

	// testStartHeight is the block height at which the test started.
	// It is used to calculate the progress of the test.
	testStartHeight int64

	// relayLoadDurationBlocks is the duration in blocks it takes to send all relay requests.
	// After this duration, the test suite will stop sending relay requests, but will continue
	// to submit claims and proofs.
	// It is calculated as the longest duration of the three actor increments.
	relayLoadDurationBlocks int64

<<<<<<< HEAD
=======
	// plans is the actor load test increment plans used to increment the actors during the test
	// and calculate the test duration.
>>>>>>> ebac0aed
	plans *actorLoadTestIncrementPlans

	// gatewayUrls is a map of gatewayAddress->URL representing the provisioned gateways.
	// These gateways are not staked yet but have their off-chain instance running
	// and ready to be staked and used in the test.
	// Since AppGateServers are pre-provisioned, and already assigned a signingAddress
	// and an URL to send relays to, the test suite does not create new ones but picks
	// from this list.
	// The max gateways used in the test must be less than or equal to the number of
	// provisioned gateways.
	gatewayUrls map[string]string
	// availableGatewayAddresses is the list of available gateway addresses to be used
	// in the test. It is populated from the gatewayUrls map.
	// It is used to ensure that the gateways are staked in the order they are provisioned.
	availableGatewayAddresses []string
	// suppliersUrls is a map of supplierAddress->URL representing the provisioned suppliers.
	// These suppliers are not staked yet but have their off-chain instance running
	// and ready to be staked and used in the test.
	// Since RelayMiners are pre-provisioned, and already assigned a signingAddress
	// and an URL, the test suite does not create new ones but picks from this list.
	// The max suppliers used in the test must be less than or equal to the number of
	// provisioned suppliers.
	suppliersUrls map[string]string
	// availableSupplierAddresses is the list of available supplier addresses to be used
	// in the test. It is populated from the suppliersUrls map.
	// It is used to ensure that the suppliers are staked in the order they are provisioned.
	availableSupplierAddresses []string

	// fundingAccountInfo is the account entry corresponding to the fundingAccountKeyName.
	// It is used to send transactions to fund other accounts.
	fundingAccountInfo *accountInfo
	// preparedGateways is the list of gateways that are already staked, delegated
	// to and ready to be used in the next session.
	preparedGateways []*accountInfo
	// preparedApplications is the list of applications that are already staked,
	// delegated and ready to be used in the next session.
	preparedApplications []*accountInfo
	// activeGateways is the list of gateways that are currently staked, delegated
	// to and used by the applications to send relay requests to the network.
	activeGateways []*accountInfo
	// activeApplications is the list of applications that are currently staked,
	// delegated and sending relays to the gateways.
	activeApplications []*accountInfo
	// activeSuppliers is the list of suppliers that are currently staked and
	// ready to handle relay requests.
	activeSuppliers []*accountInfo

	// Number of claims and proofs observed on-chain during the test.
	currentProofCount int
	currentClaimCount int

	// expectedClaimsAndProofsCount is the expected number of claims and proofs
	// to be committed on-chain during the test.
	expectedClaimsAndProofsCount int

	// isEphemeralChain is a flag that indicates whether the test is expected to be
	// run on ephemeral chain setups like localnet or long living ones (i.e. Test/DevNet).
	isEphemeralChain bool
}

// accountInfo contains the account info needed to build and send transactions.
type accountInfo struct {
	// The address of the account available in the keyring used by the test.
	address       string
	amountToStake sdk.Coin
	// pendingMsgs is a list of messages that are pending to be sent by the account.
	// It is used to accumulate messages to be sent in a single transaction to avoid
	// sending multiple transactions across multiple blocks.
	pendingMsgs []sdk.Msg
}

func (ai *accountInfo) addPendingMsg(msg sdk.Msg) {
	ai.pendingMsgs = append(ai.pendingMsgs, msg)
}

// sessionInfoNotif is a struct containing the session information of a block.
type sessionInfoNotif struct {
	blockHeight             int64
	sessionNumber           int64
	sessionStartBlockHeight int64
	sessionEndBlockHeight   int64
}

// relayBatchInfoNotif is a struct containing the batch information used to calculate
// and schedule the relay requests to be sent.
type relayBatchInfoNotif struct {
	sessionInfoNotif
	prevBatchTime time.Time
	nextBatchTime time.Time
	appAccounts   []*accountInfo
	gateways      []*accountInfo
}

type stakingInfoNotif struct {
	sessionInfoNotif
	newApps      []*accountInfo
	newGateways  []*accountInfo
	newSuppliers []*accountInfo
}

func TestLoadRelays(t *testing.T) {
	gocuke.NewRunner(t, &relaysSuite{}).Path(filepath.Join(".", "relays_stress.feature")).Run()
}

func (s *relaysSuite) LocalnetIsRunning() {
	s.ctx, s.cancelCtx = context.WithCancel(context.Background())

	// Cancel the context if this process is interrupted or exits.
	// Delete the keyring entries for the application accounts since they are
	// not persisted across test runs.
	signals.GoOnExitSignal(func() {
		for _, app := range append(s.activeApplications, s.preparedApplications...) {
			accAddress := sdk.MustAccAddressFromBech32(app.address)

			_ = s.txContext.GetKeyring().DeleteByAddress(accAddress)
		}
		s.cancelCtx()
	})

	s.Cleanup(func() {
		for _, app := range s.activeApplications {
			accAddress := sdk.MustAccAddressFromBech32(app.address)

			s.txContext.GetKeyring().DeleteByAddress(accAddress)
		}
		for _, app := range s.preparedApplications {
			accAddress, err := sdk.AccAddressFromBech32(app.address)
			require.NoError(s, err)

			s.txContext.GetKeyring().DeleteByAddress(accAddress)
		}
	})

	// Initialize the provisioned gateway and suppliers address->URL map that will
	// be populated from the load test manifest.
	s.gatewayUrls = make(map[string]string)
	s.suppliersUrls = make(map[string]string)

	// Parse the load test manifest.
	loadTestParams := s.initializeLoadTestParams()

	// Set the tested service ID from the load test manifest.
	testedService = &sharedtypes.Service{Id: loadTestParams.ServiceId}

	// If the test is run on a non-ephemeral chain, set the CometLocalTCPURL and
	// CometLocalWebsocketURL to the TestNetNode URL. These variables are used
	// by the testtx txClient to send transactions to the network.
	if !s.isEphemeralChain {
		testclient.CometLocalTCPURL = loadTestParams.TestNetNode

		webSocketURL, err := url.Parse(loadTestParams.TestNetNode)
		require.NoError(s, err)

		// TestNet nodes may be exposed over HTTPS, so adjust the scheme accordingly.
		if webSocketURL.Scheme == "https" {
			webSocketURL.Scheme = "wss"
		} else {
			webSocketURL.Scheme = "ws"
		}
		testclient.CometLocalWebsocketURL = webSocketURL.String() + "/websocket"

		// Update the block duration when running the test on a non-ephemeral chain.
		// TODO_TECHDEBT: Get the block duration value from the chain or the manifest.
		blockDuration = 60
	}

	// Set up the blockClient that will be notifying the suite about the committed blocks.
	s.blockClient = testblock.NewLocalnetClient(s.ctx, s.TestingT.(*testing.T))
	channel.ForEach(
		s.ctx,
		s.blockClient.CommittedBlocksSequence(s.ctx),
		func(ctx context.Context, block client.Block) {
			s.latestBlock = block
		},
	)

	// Setup the txContext that will be used to send transactions to the network.
	s.txContext = testtx.NewLocalnetContext(s.TestingT.(*testing.T))

	// Get the relay cost from the tokenomics module.
	s.relayCoinAmountCost = s.getRelayCost()

	// Setup the tx listener for on-chain events to check and assert on transactions results.
	s.setupTxEventListeners()

	// Initialize the funding account.
	s.initFundingAccount(loadTestParams.FundingAccountAddress)

	// Initialize the on-chain claims and proofs counter.
	s.countClaimAndProofs()

	// Query for the current shared on-chain params.
	s.querySharedParams(loadTestParams.TestNetNode)

	// Some suppliers may already be staked at genesis, ensure that staking during
	// this test succeeds by increasing the sake amount.
	minStakeAmount := s.getProvisionedActorsCurrentStakedAmount()
	supplierStakeAmount = sdk.NewCoin("upokt", math.NewInt(minStakeAmount+1))
	gatewayStakeAmount = sdk.NewCoin("upokt", math.NewInt(minStakeAmount+1))
}

func (s *relaysSuite) ARateOfRelayRequestsPerSecondIsSentPerApplication(appRPS string) {
	relayRatePerApp, err := strconv.ParseInt(appRPS, 10, 32)
	require.NoError(s, err)

	s.relayRatePerApp = relayRatePerApp
}

func (s *relaysSuite) TheFollowingInitialActorsAreStaked(table gocuke.DataTable) {
	// Store the initial counts of the actors to be staked to be used later in the test,
	// when information about max actors to be staked is available.
	s.appInitialCount = table.Cell(applicationRowIdx, initialActorCountColIdx).Int64()
	// In the case of non-ephemeral chains, the gateway and supplier counts are
	// not under the test suite control and the initial counts are not stored.
	if !s.isEphemeralChain {
		return
	}

	s.gatewayInitialCount = table.Cell(gatewayRowIdx, initialActorCountColIdx).Int64()
	s.supplierInitialCount = table.Cell(supplierRowIdx, initialActorCountColIdx).Int64()
}

func (s *relaysSuite) MoreActorsAreStakedAsFollows(table gocuke.DataTable) {
	// Parse and validate the actor increment plans from the given step table.
<<<<<<< HEAD
	plans := s.parseActorLoadTestIncrementPlans(table)
	s.validateActorLoadTestIncrementPlans(plans)
	s.plans = plans
=======
	s.plans = s.parseActorLoadTestIncrementPlans(table)
	s.validateActorLoadTestIncrementPlans(s.plans)
>>>>>>> ebac0aed

	// The relay load duration is the longest duration of the three actor increments.
	// The duration of each actor is calculated as how many blocks it takes to
	// increment the actor count to the maximum.
<<<<<<< HEAD
	s.relayLoadDurationBlocks = plans.maxActorBlocksToFinalIncrementEnd()
=======
	s.relayLoadDurationBlocks = s.plans.maxActorBlocksToFinalIncrementEnd()
>>>>>>> ebac0aed

	if s.isEphemeralChain {
		// Adjust the max delegations parameter to the max gateways to permit all
		// applications to delegate to all gateways.
		// This is to ensure that requests are distributed evenly across all gateways
		// at any given time.
		s.sendAdjustMaxDelegationsParamTx(s.plans.gateways.maxActorCount)
		s.waitForTxsToBeCommitted()
		s.ensureUpdatedMaxDelegations(s.plans.gateways.maxActorCount)
	}

	// Fund all the provisioned suppliers and gateways since their addresses are
	// known and they are not created on the fly, while funding only the initially
	// created applications.
	fundedSuppliers, fundedGateways, fundedApplications := s.sendFundAvailableActorsTx(plans)
	// Funding messages are sent in a single transaction by the funding account,
	// only one transaction is expected to be committed.
	txResults := s.waitForTxsToBeCommitted()
	s.ensureFundedActors(txResults, fundedSuppliers)
	s.ensureFundedActors(txResults, fundedGateways)
	s.ensureFundedActors(txResults, fundedApplications)

	logger.Info().Msg("Actors funded")

	// The initial actors are the first actors to stake.
	suppliers := fundedSuppliers[:s.supplierInitialCount]
	gateways := fundedGateways[:s.gatewayInitialCount]
	applications := fundedApplications[:s.appInitialCount]

	s.sendInitialActorsStakeMsgs(suppliers, gateways, applications)
	txResults = s.waitForTxsToBeCommitted()
	s.ensureStakedActors(txResults, EventActionMsgStakeSupplier, suppliers)
	s.ensureStakedActors(txResults, EventActionMsgStakeGateway, gateways)
	s.ensureStakedActors(txResults, EventActionMsgStakeApplication, applications)

	logger.Info().Msg("Actors staked")

	// Update the list of staked suppliers.
	s.activeSuppliers = append(s.activeSuppliers, suppliers...)

	// In the case of non-ephemeral chain load tests, the available gateways are
	// not incrementally staked, but are already staked and delegated to, add all
	// of them to the list of active gateways at the beginning of the test.
	if !s.isEphemeralChain {
		gateways = s.populateWithKnownGateways(plans)
	}

	// Delegate the initial applications to the initial gateways
	s.sendDelegateInitialAppsTxs(applications, gateways)
	txResults = s.waitForTxsToBeCommitted()
	s.ensureDelegatedApps(txResults, applications, gateways)

	logger.Info().Msg("Apps delegated")

	// Applications and gateways are now ready and will be active in the next session.
	s.preparedApplications = append(s.preparedApplications, applications...)
	s.preparedGateways = append(s.preparedGateways, gateways...)

	// relayBatchInfoObs maps session information to batch information used to schedule
	// the relay requests to be sent on the current block.
	relayBatchInfoObs, relayBatchInfoPublishCh := channel.NewReplayObservable[*relayBatchInfoNotif](s.ctx, 5)
	s.batchInfoObs = relayBatchInfoObs

	// sessionInfoObs asynchronously maps committed blocks to a notification which
	// includes the session number and the start and end block heights of the session.
	// It runs at the same frequency as committed blocks (i.e. 1:1).
	s.sessionInfoObs = channel.Map(
		s.ctx,
		s.blockClient.CommittedBlocksSequence(s.ctx),
		s.mapSessionInfoForLoadTestDurationFn(relayBatchInfoPublishCh),
	)

	// stakingSuppliersAndGatewaysObs notifies when actors are to be incremented, after staking suppliers & gateways.
	stakingSuppliersAndGatewaysObs := channel.Map(
		s.ctx,
		s.sessionInfoObs,
		s.mapSessionInfoWhenStakingNewSuppliersAndGatewaysFn(plans),
	)

	// stakedAndDelegatingObs notifies when staking and delegation transactions are sent.
	stakedAndDelegatingObs := channel.Map(
		s.ctx,
		stakingSuppliersAndGatewaysObs,
		s.mapStakingInfoWhenStakingAndDelegatingNewApps,
	)

	// When staking and delegation transactions are sent, wait for them to be committed
	// before adding the new actors to the list of prepared actors to be activated in
	// the next session.
	channel.ForEach(
		s.ctx,
		stakedAndDelegatingObs,
		s.forEachStakedAndDelegatedAppPrepareApp,
	)
}

// ALoadOfConcurrentRelayRequestsAreSentFromTheApplications sends batches of relay
// requests for each active application to one active gateway (round-robin; per relay).
// Relays within a batch are distributed over time to match the configured rate
// (relays per second).
func (s *relaysSuite) ALoadOfConcurrentRelayRequestsAreSentFromTheApplications() {
	// Asynchronously send relay request batches for each batch info notification.
	channel.ForEach(s.ctx, s.batchInfoObs, s.forEachRelayBatchSendBatch)

	// Block the feature step until the test is done.
	<-s.ctx.Done()
}
func (s *relaysSuite) TheCorrectPairsCountOfClaimAndProofMessagesShouldBeCommittedOnchain() {
	logger.Info().
		Int("claims", s.currentClaimCount).
		Int("proofs", s.currentProofCount).
		Msg("Claims and proofs count")

	require.Equal(s,
		s.currentClaimCount,
		s.currentProofCount,
		"claims and proofs count mismatch",
	)

	// TODO_TECHDEBT: The current counting mechanism for the expected claims and proofs
	// is not accurate. The expected claims and proofs count should be calculated based
	// on a function of(time_per_block, num_blocks_per_session) -> num_claims_and_proofs.
	// The reason (time_per_block) is one of the parameters is because claims and proofs
	// are removed from the on-chain state after sessions are settled, only leaving
	// events behind. The final solution needs to either account for this timing
	// carefully (based on sessions that have passed), or be event driven using
	// a replay client of on-chain messages and/or events.
	//require.Equal(s,
	//	s.expectedClaimsAndProofsCount,
	//	s.currentProofCount,
	//	"unexpected claims and proofs count",
	//)
}<|MERGE_RESOLUTION|>--- conflicted
+++ resolved
@@ -162,11 +162,8 @@
 	// It is calculated as the longest duration of the three actor increments.
 	relayLoadDurationBlocks int64
 
-<<<<<<< HEAD
-=======
 	// plans is the actor load test increment plans used to increment the actors during the test
 	// and calculate the test duration.
->>>>>>> ebac0aed
 	plans *actorLoadTestIncrementPlans
 
 	// gatewayUrls is a map of gatewayAddress->URL representing the provisioned gateways.
@@ -391,23 +388,13 @@
 
 func (s *relaysSuite) MoreActorsAreStakedAsFollows(table gocuke.DataTable) {
 	// Parse and validate the actor increment plans from the given step table.
-<<<<<<< HEAD
-	plans := s.parseActorLoadTestIncrementPlans(table)
-	s.validateActorLoadTestIncrementPlans(plans)
-	s.plans = plans
-=======
 	s.plans = s.parseActorLoadTestIncrementPlans(table)
 	s.validateActorLoadTestIncrementPlans(s.plans)
->>>>>>> ebac0aed
 
 	// The relay load duration is the longest duration of the three actor increments.
 	// The duration of each actor is calculated as how many blocks it takes to
 	// increment the actor count to the maximum.
-<<<<<<< HEAD
-	s.relayLoadDurationBlocks = plans.maxActorBlocksToFinalIncrementEnd()
-=======
 	s.relayLoadDurationBlocks = s.plans.maxActorBlocksToFinalIncrementEnd()
->>>>>>> ebac0aed
 
 	if s.isEphemeralChain {
 		// Adjust the max delegations parameter to the max gateways to permit all
@@ -422,7 +409,7 @@
 	// Fund all the provisioned suppliers and gateways since their addresses are
 	// known and they are not created on the fly, while funding only the initially
 	// created applications.
-	fundedSuppliers, fundedGateways, fundedApplications := s.sendFundAvailableActorsTx(plans)
+	fundedSuppliers, fundedGateways, fundedApplications := s.sendFundAvailableActorsTx()
 	// Funding messages are sent in a single transaction by the funding account,
 	// only one transaction is expected to be committed.
 	txResults := s.waitForTxsToBeCommitted()
@@ -452,7 +439,7 @@
 	// not incrementally staked, but are already staked and delegated to, add all
 	// of them to the list of active gateways at the beginning of the test.
 	if !s.isEphemeralChain {
-		gateways = s.populateWithKnownGateways(plans)
+		gateways = s.populateWithKnownGateways()
 	}
 
 	// Delegate the initial applications to the initial gateways
@@ -484,7 +471,7 @@
 	stakingSuppliersAndGatewaysObs := channel.Map(
 		s.ctx,
 		s.sessionInfoObs,
-		s.mapSessionInfoWhenStakingNewSuppliersAndGatewaysFn(plans),
+		s.mapSessionInfoWhenStakingNewSuppliersAndGatewaysFn(),
 	)
 
 	// stakedAndDelegatingObs notifies when staking and delegation transactions are sent.
