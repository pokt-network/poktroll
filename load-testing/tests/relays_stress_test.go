--- conflicted
+++ resolved
@@ -409,11 +409,7 @@
 	// Fund all the provisioned suppliers and gateways since their addresses are
 	// known and they are not created on the fly, while funding only the initially
 	// created applications.
-<<<<<<< HEAD
-	fundedSuppliers, fundedGateways, fundedApplications := s.sendFundAvailableActorsTx(s.plans)
-=======
 	fundedSuppliers, fundedGateways, fundedApplications := s.sendFundAvailableActorsTx()
->>>>>>> 4517874c
 	// Funding messages are sent in a single transaction by the funding account,
 	// only one transaction is expected to be committed.
 	txResults := s.waitForTxsToBeCommitted()
@@ -443,11 +439,7 @@
 	// not incrementally staked, but are already staked and delegated to, add all
 	// of them to the list of active gateways at the beginning of the test.
 	if !s.isEphemeralChain {
-<<<<<<< HEAD
-		gateways = s.populateWithKnownGateways(s.plans)
-=======
 		gateways = s.populateWithKnownGateways()
->>>>>>> 4517874c
 	}
 
 	// Delegate the initial applications to the initial gateways
@@ -479,11 +471,7 @@
 	stakingSuppliersAndGatewaysObs := channel.Map(
 		s.ctx,
 		s.sessionInfoObs,
-<<<<<<< HEAD
-		s.mapSessionInfoWhenStakingNewSuppliersAndGatewaysFn(s.plans),
-=======
 		s.mapSessionInfoWhenStakingNewSuppliersAndGatewaysFn(),
->>>>>>> 4517874c
 	)
 
 	// stakedAndDelegatingObs notifies when staking and delegation transactions are sent.
