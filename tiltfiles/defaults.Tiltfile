--- conflicted
+++ resolved
@@ -105,24 +105,14 @@
   validator_configs:
     agoric:
       enabled: false
-<<<<<<< HEAD
-=======
       # NOTE: this chain ID is baked into the image genesis.json and is difficult to change.
->>>>>>> 923b6805
       chain_id: "agoriclocal"
       values_path: localnet/kubernetes/values-agoric.yaml
       tilt_ui_name: "Agoric Validator"
       chart_name: "agoric-validator"
       dockerfile_path: localnet/dockerfiles/agoric-validator.dockerfile
-<<<<<<< HEAD
-      # TODO_IMPROVE: can we consolidate this with the chart_name?
       image_name: "agoric"
       port_forwards: ["46657:26657", "11090:9090", "40009:40009" ]
-      # NOTE: this chain ID is baked into the image genesis.json and is difficult to change.
-=======
-      image_name: "agoric"
-      port_forwards: ["46657:26657", "11090:9090", "40009:40009" ]
->>>>>>> 923b6805
     axelar:
         enabled: True
         chain_id: "axelar"
@@ -130,10 +120,6 @@
         tilt_ui_name: "Axelar Validator"
         chart_name: "axelar-validator"
         dockerfile_path: os.path.join("localnet", "dockerfiles", "axelar-validator.dockerfile")
-<<<<<<< HEAD
-        # TODO_IMPROVE: can we consolidate this with the chart_name?
-=======
->>>>>>> 923b6805
         image_name: "axelar"
         port_forwards:
           - "56657:26657"
