--- conflicted
+++ resolved
@@ -9,37 +9,6 @@
     "dockerfile_path": ibc_relayer_dockerfile_path,
 }
 
-<<<<<<< HEAD
-default_ibc_validator_configs = {
-    "agoric": {
-        "enabled": False,
-        "chain_id": "agoriclocal",
-        "values_path": os.path.join("localnet", "kubernetes", "values-agoric.yaml"),
-        "tilt_ui_name": "Agoric Validator",
-        "chart_name": "agoric-validator",
-        "dockerfile_path": os.path.join("localnet", "dockerfiles", "agoric-validator.dockerfile"),
-        # TODO_IMPROVE: can we consolidate this with the chart_name?
-        "image_name": "agoric",
-        "port_forwards": ["46657:26657", "11090:9090", "40009:40009"]
-        # NOTE: this chain ID is baked into the image genesis.json and is difficult to change.
-    },
-    "axelar": {
-        "enabled": True,
-        "chain_id": "axelar",
-        "values_path": os.path.join("localnet", "kubernetes", "values-axelar.yaml"),
-        "tilt_ui_name": "Axelar Validator",
-        "chart_name": "axelar-validator",
-        "dockerfile_path": os.path.join("localnet", "dockerfiles", "axelar-validator.dockerfile"),
-        # TODO_IMPROVE: can we consolidate this with the chart_name?
-        "image_name": "axelar",
-        "port_forwards": ["56657:26657", "12090:9090", "40010:40010"]
-    }
-}
-
-
-
-=======
->>>>>>> 838841b6
 # ⚠️ IBC Disabled Resource
 # - Creates a Tilt resource that prints a message indicating IBC is disabled
 # - Shows how to enable it
