# Pocket node URL that exposes CometBFT JSON-RPC API.
# This can be used by the Cosmos client SDK, event subscriptions, etc...
query_node_rpc_url: tcp://poktroll-sequencer:36657
# Pocket node URL that exposes the Cosmos gRPC service, dedicated to querying purposes.
# If unspecified, defaults to `tx_node_grpc_url`.
query_node_grpc_url: tcp://poktroll-sequencer:36658
# The name of the key (in the keyring) that will be used to sign relays
signing_key: app1
# Whether the server should sign all incoming requests with its own ring (for applications)
self_signing: true
# The host and port that the appgate server will listen on
<<<<<<< HEAD
listening_endpoint: http://localhost:42069
# Pocket node URL that exposes CometBFT JSON-RPC API.
# This can be used by the Cosmos client SDK, event subscriptions, etc...
query_node_rpc_url: tcp://poktroll-sequencer:36657
# Pocket node URL that exposes the Cosmos gRPC service.
tx_node_grpc_url: tcp://poktroll-sequencer:36658
# Pocket node URL that exposes the Cosmos gRPC service, dedicated to querying purposes.
# If unspecified, defaults to `tx_node_grpc_url`.
query_node_grpc_url: tcp://poktroll-sequencer:36658
=======
listening_endpoint: http://localhost:42069
>>>>>>> 496cde94
<|MERGE_RESOLUTION|>--- conflicted
+++ resolved
@@ -9,16 +9,4 @@
 # Whether the server should sign all incoming requests with its own ring (for applications)
 self_signing: true
 # The host and port that the appgate server will listen on
-<<<<<<< HEAD
-listening_endpoint: http://localhost:42069
-# Pocket node URL that exposes CometBFT JSON-RPC API.
-# This can be used by the Cosmos client SDK, event subscriptions, etc...
-query_node_rpc_url: tcp://poktroll-sequencer:36657
-# Pocket node URL that exposes the Cosmos gRPC service.
-tx_node_grpc_url: tcp://poktroll-sequencer:36658
-# Pocket node URL that exposes the Cosmos gRPC service, dedicated to querying purposes.
-# If unspecified, defaults to `tx_node_grpc_url`.
-query_node_grpc_url: tcp://poktroll-sequencer:36658
-=======
-listening_endpoint: http://localhost:42069
->>>>>>> 496cde94
+listening_endpoint: http://localhost:42069