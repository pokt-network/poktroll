signing_key_name: supplier1
smt_store_path: smt_stores
metrics:
  enabled: true
  addr: :9090
pocket_node:
  query_node_rpc_url: tcp://poktroll-validator:36657
  query_node_grpc_url: tcp://poktroll-validator:36658
  tx_node_rpc_url: tcp://poktroll-validator:36657
<<<<<<< HEAD
proxies:
- proxy_name: http-proxy
  type: http
  host: 0.0.0.0:8545
suppliers:
- service_id: anvil
  type: http
  service_config:
    url: http://anvil:8547/
  proxy_names:
  - http-proxy
  hosts:
  - tcp://relayminers:8545
metrics:
  enabled: true
  addr: :9090
pprof:
  enabled: false
  addr: localhost:6060
=======
suppliers:
  - service_id: anvil
    listen_url: http://0.0.0.0:8545
    service_config:
      backend_url: http://anvil:8547/
      publicly_exposed_endpoints:
        - relayminers
>>>>>>> 5a6eff1b
<|MERGE_RESOLUTION|>--- conflicted
+++ resolved
@@ -7,27 +7,6 @@
   query_node_rpc_url: tcp://poktroll-validator:36657
   query_node_grpc_url: tcp://poktroll-validator:36658
   tx_node_rpc_url: tcp://poktroll-validator:36657
-<<<<<<< HEAD
-proxies:
-- proxy_name: http-proxy
-  type: http
-  host: 0.0.0.0:8545
-suppliers:
-- service_id: anvil
-  type: http
-  service_config:
-    url: http://anvil:8547/
-  proxy_names:
-  - http-proxy
-  hosts:
-  - tcp://relayminers:8545
-metrics:
-  enabled: true
-  addr: :9090
-pprof:
-  enabled: false
-  addr: localhost:6060
-=======
 suppliers:
   - service_id: anvil
     listen_url: http://0.0.0.0:8545
@@ -35,4 +14,6 @@
       backend_url: http://anvil:8547/
       publicly_exposed_endpoints:
         - relayminers
->>>>>>> 5a6eff1b
+pprof:
+  enabled: false
+  addr: localhost:6060