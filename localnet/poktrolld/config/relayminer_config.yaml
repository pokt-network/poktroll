--- conflicted
+++ resolved
@@ -1,4 +1,3 @@
-<<<<<<< HEAD
 # TODO_CONSIDERATION: We don't need this now, but it would be beneficial if the
 # logic handling this config file could be designed in such a way that it allows for
 # "soft" config changes in the future, meaning changes without restarting a process.
@@ -14,21 +13,10 @@
   # Pocket node URL that exposes the Cosmos gRPC service.
   tx_node_grpc_url: tcp://poktroll-sequencer:36658
 
-=======
-# Pocket node URL that exposes CometBFT JSON-RPC API.
-# This can be used by the Cosmos client SDK, event subscriptions, etc...
-query_node_rpc_url: tcp://poktroll-sequencer:36657
-# Pocket node URL that exposes the Cosmos gRPC service.
-query_node_grpc_url: tcp://poktroll-sequencer:36658
->>>>>>> 496cde94
 # Name of the key (in the keyring) to sign transactions
-tx_node_grpc_url: tcp://poktroll-sequencer:36658
-# Pocket node URL that exposes the Cosmos gRPC service, dedicated to querying purposes.
-# If unspecified, defaults to `tx_node_grpc_url`.
 signing_key_name: supplier1
 # Path to where the data backing SMT KV store exists on disk
 smt_store_path: smt_stores
-<<<<<<< HEAD
 
 # Proxies are endpoints that expose different suppliers to the internet.
 proxies:
@@ -67,13 +55,4 @@
     # Names of proxies that this supplier is connected to. The supplier will be reached through the proxies listed here.
     # Required.
     proxy_names:
-      - http-proxy
-=======
-# TODO_TECHDEBT(#137, #130): Once the `relayer.json` config file is implemented AND a local LLM RPC service
-# is supported on LocalNet, this needs to be expanded to include more than one service. The ability to support
-# multiple services is already in place but currently (as seen below) is hardcoded.
-# TODO_UPNEXT(@okdas): this hostname should be updated to match that of the in-tilt anvil service.
-proxied_service_endpoints:
-  anvil: http://anvil:8547
-  svc1: http://localhost:8082
->>>>>>> 496cde94
+      - http-proxy