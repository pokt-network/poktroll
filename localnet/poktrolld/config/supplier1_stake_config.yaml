<<<<<<< HEAD
owner_address: pokt19a3t4yunp0dlpfjrp7qwnzwlrzd5fzs2gjaaaj
operator_address: pokt19a3t4yunp0dlpfjrp7qwnzwlrzd5fzs2gjaaaj
=======
owner_address: pokt1mrqt5f7qh8uxs27cjm9t7v9e74a9vvdnq5jva4
# NB: The stake amount is exactly 1upokt greater than the value in genesis.json
# so that the stake command causes a state change.
>>>>>>> 7219cc22
stake_amount: 1000069upokt
# If default_rev_share_percent is omitted, the owner receives 100% of the rewards.
# default_rev_share_percent cannot be empty - it must either be omitted completely
# or include at least one item.
default_rev_share_percent:
  # The sum of all shares must equal 100%. Staking will fail otherwise.
  - pokt1mrqt5f7qh8uxs27cjm9t7v9e74a9vvdnq5jva4: 80.5
  - pokt1eeeksh2tvkh7wzmfrljnhw4wrhs55lcuvmekkw: 19.5
services:
  - service_id: anvil
    endpoints:
      - publicly_exposed_url: http://relayminer1:8545
        rpc_type: JSON_RPC
  - service_id: ollama
    # Service specific rev share, if rev_share_percent is omitted for a specific
    # service, default_rev_share_percent is used.
    # The sum of all shares must equal 100%. Staking will fail otherwise.
    rev_share_percent:
      - pokt1mrqt5f7qh8uxs27cjm9t7v9e74a9vvdnq5jva4: 50
      - pokt1eeeksh2tvkh7wzmfrljnhw4wrhs55lcuvmekkw: 50
    endpoints:
      - publicly_exposed_url: http://relayminer1:8545
        rpc_type: REST<|MERGE_RESOLUTION|>--- conflicted
+++ resolved
@@ -1,17 +1,7 @@
-<<<<<<< HEAD
-owner_address: pokt19a3t4yunp0dlpfjrp7qwnzwlrzd5fzs2gjaaaj
-operator_address: pokt19a3t4yunp0dlpfjrp7qwnzwlrzd5fzs2gjaaaj
-=======
 owner_address: pokt1mrqt5f7qh8uxs27cjm9t7v9e74a9vvdnq5jva4
-# NB: The stake amount is exactly 1upokt greater than the value in genesis.json
-# so that the stake command causes a state change.
->>>>>>> 7219cc22
+operator_address: pokt1mrqt5f7qh8uxs27cjm9t7v9e74a9vvdnq5jva4
 stake_amount: 1000069upokt
-# If default_rev_share_percent is omitted, the owner receives 100% of the rewards.
-# default_rev_share_percent cannot be empty - it must either be omitted completely
-# or include at least one item.
 default_rev_share_percent:
-  # The sum of all shares must equal 100%. Staking will fail otherwise.
   - pokt1mrqt5f7qh8uxs27cjm9t7v9e74a9vvdnq5jva4: 80.5
   - pokt1eeeksh2tvkh7wzmfrljnhw4wrhs55lcuvmekkw: 19.5
 services:
@@ -20,9 +10,6 @@
       - publicly_exposed_url: http://relayminer1:8545
         rpc_type: JSON_RPC
   - service_id: ollama
-    # Service specific rev share, if rev_share_percent is omitted for a specific
-    # service, default_rev_share_percent is used.
-    # The sum of all shares must equal 100%. Staking will fail otherwise.
     rev_share_percent:
       - pokt1mrqt5f7qh8uxs27cjm9t7v9e74a9vvdnq5jva4: 50
       - pokt1eeeksh2tvkh7wzmfrljnhw4wrhs55lcuvmekkw: 50
