--- conflicted
+++ resolved
@@ -4,26 +4,4 @@
   signing_key_name: supplier2
 
   default_signing_key_names: [supplier2]
-<<<<<<< HEAD
-  suppliers:
-    - service_id: anvil
-      listen_url: http://0.0.0.0:8545
-      service_config:
-        backend_url: http://anvil:8547/ # Switch to http://nginx-evm-response:8547/ if you want a very fast backend response
-        publicly_exposed_endpoints:
-          - relayminer2
-    - service_id: anvilws
-      listen_url: http://0.0.0.0:8545
-      service_config:
-        backend_url: ws://anvil:8547/
-        publicly_exposed_endpoints:
-          - relayminer1
-    - service_id: ollama
-      listen_url: http://0.0.0.0:8545
-      service_config:
-        backend_url: http://ollama:11434/
-        publicly_exposed_endpoints:
-          - relayminer2
-=======
-  suppliers: [] # suppliers list is dynamically defined in poktroll/Tiltfile.
->>>>>>> 2b3208a0
+  suppliers: [] # suppliers list is dynamically defined in poktroll/Tiltfile.