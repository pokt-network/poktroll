config:
<<<<<<< HEAD
  pocket:
    query_node_rpc_url: tcp://sequencer-poktroll-sequencer:36657
    query_node_grpc_url: tcp://sequencer-poktroll-sequencer:36658
    tx_node_grpc_url: tcp://sequencer-poktroll-sequencer:36658

  signing_key_name: supplier1
  smt_store_path: smt_stores

  proxies:
    - name: http-proxy
      type: http
      host: 0.0.0.0:8545

  suppliers:
    - name: anvil
      type: http
      service_config:
        url: http://anvil:8547/
      proxy_names:
        - http-proxy
      hosts:
        - tcp://relayminers:8545
=======
  query_node_rpc_url: tcp://sequencer-poktroll-sequencer:36657
  query_node_grpc_url: tcp://sequencer-poktroll-sequencer:36658
  tx_node_grpc_url: tcp://sequencer-poktroll-sequencer:36658
>>>>>>> 496cde94
<|MERGE_RESOLUTION|>--- conflicted
+++ resolved
@@ -1,5 +1,4 @@
 config:
-<<<<<<< HEAD
   pocket:
     query_node_rpc_url: tcp://sequencer-poktroll-sequencer:36657
     query_node_grpc_url: tcp://sequencer-poktroll-sequencer:36658
@@ -21,9 +20,4 @@
       proxy_names:
         - http-proxy
       hosts:
-        - tcp://relayminers:8545
-=======
-  query_node_rpc_url: tcp://sequencer-poktroll-sequencer:36657
-  query_node_grpc_url: tcp://sequencer-poktroll-sequencer:36658
-  tx_node_grpc_url: tcp://sequencer-poktroll-sequencer:36658
->>>>>>> 496cde94
+        - tcp://relayminers:8545