{
  "annotations": {
    "list": [
      {
        "builtIn": 1,
        "datasource": {
          "type": "grafana",
          "uid": "-- Grafana --"
        },
        "enable": true,
        "hide": true,
        "iconColor": "rgba(0, 211, 255, 1)",
        "name": "Annotations & Alerts",
        "type": "dashboard"
      }
    ]
  },
  "editable": true,
  "fiscalYearStartMonth": 0,
  "graphTooltip": 0,
  "links": [],
  "panels": [
    {
      "datasource": {
        "type": "prometheus",
        "uid": "prometheus"
      },
      "fieldConfig": {
        "defaults": {
          "color": {
            "mode": "palette-classic"
          },
          "custom": {
            "axisBorderShow": false,
            "axisCenteredZero": false,
            "axisColorMode": "text",
            "axisLabel": "",
            "axisPlacement": "auto",
            "barAlignment": 0,
            "drawStyle": "line",
            "fillOpacity": 0,
            "gradientMode": "none",
            "hideFrom": {
              "legend": false,
              "tooltip": false,
              "viz": false
            },
            "insertNulls": false,
            "lineInterpolation": "linear",
            "lineWidth": 1,
            "pointSize": 5,
            "scaleDistribution": {
              "type": "linear"
            },
            "showPoints": "auto",
            "spanNulls": false,
            "stacking": {
              "group": "A",
              "mode": "none"
            },
            "thresholdsStyle": {
              "mode": "off"
            }
          },
          "mappings": [],
          "thresholds": {
            "mode": "absolute",
            "steps": [
              {
                "color": "green",
                "value": null
              },
              {
                "color": "red",
                "value": 80
              }
            ]
          }
        },
        "overrides": []
      },
      "gridPos": {
        "h": 8,
        "w": 8,
        "x": 0,
        "y": 0
      },
      "id": 2,
      "options": {
        "legend": {
          "calcs": [],
          "displayMode": "list",
          "placement": "bottom",
          "showLegend": true
        },
        "tooltip": {
          "maxHeight": 600,
          "mode": "single",
          "sort": "none"
        }
      },
      "targets": [
        {
          "datasource": {
            "type": "prometheus",
            "uid": "prometheus"
          },
          "disableTextWrap": false,
          "editorMode": "builder",
          "exemplar": false,
          "expr": "avg by(job) (rate(go_memstats_alloc_bytes_total{container=\"relayminer\"}[1m])) / 1024 / 1024",
          "format": "time_series",
          "fullMetaSearch": false,
          "includeNullMetadata": true,
          "instant": false,
          "interval": "",
          "legendFormat": "{{job}}",
          "range": true,
          "refId": "A",
          "useBackend": false
        }
      ],
      "title": "RelayMiner memory MB",
      "type": "timeseries"
    },
    {
      "datasource": {
        "type": "prometheus",
        "uid": "prometheus"
      },
      "fieldConfig": {
        "defaults": {
          "color": {
            "mode": "palette-classic"
          },
          "custom": {
            "axisBorderShow": false,
            "axisCenteredZero": false,
            "axisColorMode": "text",
            "axisLabel": "",
            "axisPlacement": "auto",
            "barAlignment": 0,
            "drawStyle": "line",
            "fillOpacity": 0,
            "gradientMode": "none",
            "hideFrom": {
              "legend": false,
              "tooltip": false,
              "viz": false
            },
            "insertNulls": false,
            "lineInterpolation": "linear",
            "lineWidth": 1,
            "pointSize": 5,
            "scaleDistribution": {
              "type": "linear"
            },
            "showPoints": "auto",
            "spanNulls": false,
            "stacking": {
              "group": "A",
              "mode": "none"
            },
            "thresholdsStyle": {
              "mode": "off"
            }
          },
          "mappings": [],
          "thresholds": {
            "mode": "absolute",
            "steps": [
              {
                "color": "green",
                "value": null
              },
              {
                "color": "red",
                "value": 80
              }
            ]
          }
        },
        "overrides": []
      },
      "gridPos": {
        "h": 8,
        "w": 8,
        "x": 8,
        "y": 0
      },
      "id": 9,
      "options": {
        "legend": {
          "calcs": [],
          "displayMode": "list",
          "placement": "bottom",
          "showLegend": true
        },
        "tooltip": {
          "maxHeight": 600,
          "mode": "single",
          "sort": "none"
        }
      },
      "targets": [
        {
          "datasource": {
            "type": "prometheus",
            "uid": "prometheus"
          },
          "disableTextWrap": false,
          "editorMode": "builder",
          "exemplar": false,
          "expr": "avg by(job) (rate(process_cpu_seconds_total{container=\"relayminer\"}[1m]))",
          "format": "time_series",
          "fullMetaSearch": false,
          "includeNullMetadata": true,
          "instant": false,
          "interval": "",
          "legendFormat": "{{job}}",
          "range": true,
          "refId": "A",
          "useBackend": false
        }
      ],
      "title": "RelayMiner CPU",
      "type": "timeseries"
    },
    {
      "datasource": {
        "type": "prometheus",
        "uid": "prometheus"
      },
      "fieldConfig": {
        "defaults": {
          "color": {
            "mode": "palette-classic"
          },
          "custom": {
            "axisBorderShow": false,
            "axisCenteredZero": false,
            "axisColorMode": "text",
            "axisLabel": "",
            "axisPlacement": "auto",
            "barAlignment": 0,
            "drawStyle": "line",
            "fillOpacity": 0,
            "gradientMode": "none",
            "hideFrom": {
              "legend": false,
              "tooltip": false,
              "viz": false
            },
            "insertNulls": false,
            "lineInterpolation": "linear",
            "lineWidth": 1,
            "pointSize": 5,
            "scaleDistribution": {
              "type": "linear"
            },
            "showPoints": "auto",
            "spanNulls": false,
            "stacking": {
              "group": "A",
              "mode": "none"
            },
            "thresholdsStyle": {
              "mode": "off"
            }
          },
          "mappings": [],
          "thresholds": {
            "mode": "absolute",
            "steps": [
              {
                "color": "green",
                "value": null
              },
              {
                "color": "red",
                "value": 80
              }
            ]
          }
        },
        "overrides": []
      },
      "gridPos": {
        "h": 8,
        "w": 8,
        "x": 16,
        "y": 0
      },
      "id": 1,
      "options": {
        "legend": {
          "calcs": [],
          "displayMode": "list",
          "placement": "bottom",
          "showLegend": true
        },
        "tooltip": {
          "maxHeight": 600,
          "mode": "single",
          "sort": "none"
        }
      },
      "targets": [
        {
          "datasource": {
            "type": "prometheus",
            "uid": "prometheus"
          },
          "disableTextWrap": false,
          "editorMode": "builder",
          "expr": "avg by(job) (go_goroutines{container=\"relayminer\"})",
          "fullMetaSearch": false,
          "includeNullMetadata": true,
          "instant": false,
          "legendFormat": "{{job}}",
          "range": true,
          "refId": "A",
          "useBackend": false
        }
      ],
      "title": "RelayMiner go routines",
      "type": "timeseries"
    },
    {
      "datasource": {
        "type": "prometheus",
        "uid": "prometheus"
      },
      "fieldConfig": {
        "defaults": {
          "color": {
            "mode": "palette-classic"
          },
          "custom": {
            "axisBorderShow": false,
            "axisCenteredZero": false,
            "axisColorMode": "text",
            "axisLabel": "",
            "axisPlacement": "auto",
            "barAlignment": 0,
            "drawStyle": "line",
            "fillOpacity": 0,
            "gradientMode": "none",
            "hideFrom": {
              "legend": false,
              "tooltip": false,
              "viz": false
            },
            "insertNulls": false,
            "lineInterpolation": "linear",
            "lineWidth": 1,
            "pointSize": 5,
            "scaleDistribution": {
              "type": "linear"
            },
            "showPoints": "auto",
            "spanNulls": false,
            "stacking": {
              "group": "A",
              "mode": "none"
            },
            "thresholdsStyle": {
              "mode": "off"
            }
          },
          "mappings": [],
          "thresholds": {
            "mode": "absolute",
            "steps": [
              {
                "color": "green",
                "value": null
              },
              {
                "color": "red",
                "value": 80
              }
            ]
          }
        },
        "overrides": []
      },
      "gridPos": {
        "h": 8,
        "w": 8,
        "x": 0,
        "y": 8
      },
      "id": 5,
      "options": {
        "legend": {
          "calcs": [],
          "displayMode": "list",
          "placement": "bottom",
          "showLegend": true
        },
        "tooltip": {
          "maxHeight": 600,
          "mode": "single",
          "sort": "none"
        }
      },
      "targets": [
        {
          "datasource": {
            "type": "prometheus",
            "uid": "prometheus"
          },
          "disableTextWrap": false,
          "editorMode": "builder",
          "expr": "avg by(job) (rate(go_memstats_alloc_bytes_total{container=\"appgate-server\"}[1m])) / 1024 / 1024",
          "fullMetaSearch": false,
          "includeNullMetadata": true,
          "instant": false,
          "legendFormat": "{{job}}",
          "range": true,
          "refId": "A",
          "useBackend": false
        }
      ],
      "title": "AppGateServer memory MB",
      "type": "timeseries"
    },
    {
      "datasource": {
        "type": "prometheus",
        "uid": "prometheus"
      },
      "fieldConfig": {
        "defaults": {
          "color": {
            "mode": "palette-classic"
          },
          "custom": {
            "axisBorderShow": false,
            "axisCenteredZero": false,
            "axisColorMode": "text",
            "axisLabel": "",
            "axisPlacement": "auto",
            "barAlignment": 0,
            "drawStyle": "line",
            "fillOpacity": 0,
            "gradientMode": "none",
            "hideFrom": {
              "legend": false,
              "tooltip": false,
              "viz": false
            },
            "insertNulls": false,
            "lineInterpolation": "linear",
            "lineWidth": 1,
            "pointSize": 5,
            "scaleDistribution": {
              "type": "linear"
            },
            "showPoints": "auto",
            "spanNulls": false,
            "stacking": {
              "group": "A",
              "mode": "none"
            },
            "thresholdsStyle": {
              "mode": "off"
            }
          },
          "mappings": [],
          "thresholds": {
            "mode": "absolute",
            "steps": [
              {
                "color": "green",
                "value": null
              },
              {
                "color": "red",
                "value": 80
              }
            ]
          }
        },
        "overrides": []
      },
      "gridPos": {
        "h": 8,
        "w": 8,
        "x": 8,
        "y": 8
      },
      "id": 10,
      "options": {
        "legend": {
          "calcs": [],
          "displayMode": "list",
          "placement": "bottom",
          "showLegend": true
        },
        "tooltip": {
          "maxHeight": 600,
          "mode": "single",
          "sort": "none"
        }
      },
      "targets": [
        {
          "datasource": {
            "type": "prometheus",
            "uid": "prometheus"
          },
          "disableTextWrap": false,
          "editorMode": "builder",
          "expr": "avg by(job) (rate(process_cpu_seconds_total{container=\"appgate-server\"}[1m]))",
          "fullMetaSearch": false,
          "includeNullMetadata": true,
          "instant": false,
          "legendFormat": "{{job}}",
          "range": true,
          "refId": "A",
          "useBackend": false
        }
      ],
      "title": "AppGateServer CPU",
      "type": "timeseries"
    },
    {
      "datasource": {
        "type": "prometheus",
        "uid": "prometheus"
      },
      "fieldConfig": {
        "defaults": {
          "color": {
            "mode": "palette-classic"
          },
          "custom": {
            "axisBorderShow": false,
            "axisCenteredZero": false,
            "axisColorMode": "text",
            "axisLabel": "",
            "axisPlacement": "auto",
            "barAlignment": 0,
            "drawStyle": "line",
            "fillOpacity": 0,
            "gradientMode": "none",
            "hideFrom": {
              "legend": false,
              "tooltip": false,
              "viz": false
            },
            "insertNulls": false,
            "lineInterpolation": "linear",
            "lineWidth": 1,
            "pointSize": 5,
            "scaleDistribution": {
              "type": "linear"
            },
            "showPoints": "auto",
            "spanNulls": false,
            "stacking": {
              "group": "A",
              "mode": "none"
            },
            "thresholdsStyle": {
              "mode": "off"
            }
          },
          "mappings": [],
          "thresholds": {
            "mode": "absolute",
            "steps": [
              {
                "color": "green",
                "value": null
              },
              {
                "color": "red",
                "value": 80
              }
            ]
          }
        },
        "overrides": []
      },
      "gridPos": {
        "h": 8,
        "w": 8,
        "x": 16,
        "y": 8
      },
      "id": 6,
      "options": {
        "legend": {
          "calcs": [],
          "displayMode": "list",
          "placement": "bottom",
          "showLegend": true
        },
        "tooltip": {
          "maxHeight": 600,
          "mode": "single",
          "sort": "none"
        }
      },
      "targets": [
        {
          "datasource": {
            "type": "prometheus",
            "uid": "prometheus"
          },
          "disableTextWrap": false,
          "editorMode": "builder",
          "expr": "avg by(job) (go_goroutines{container=\"appgate-server\"})",
          "fullMetaSearch": false,
          "includeNullMetadata": true,
          "instant": false,
          "legendFormat": "{{job}}",
          "range": true,
          "refId": "A",
          "useBackend": false
        }
      ],
      "title": "AppGateServer go routines",
      "type": "timeseries"
    },
    {
      "datasource": {
        "type": "prometheus",
        "uid": "prometheus"
      },
      "fieldConfig": {
        "defaults": {
          "color": {
            "mode": "palette-classic"
          },
          "custom": {
            "axisBorderShow": false,
            "axisCenteredZero": false,
            "axisColorMode": "text",
            "axisLabel": "",
            "axisPlacement": "auto",
            "barAlignment": 0,
            "drawStyle": "line",
            "fillOpacity": 0,
            "gradientMode": "none",
            "hideFrom": {
              "legend": false,
              "tooltip": false,
              "viz": false
            },
            "insertNulls": false,
            "lineInterpolation": "linear",
            "lineWidth": 1,
            "pointSize": 5,
            "scaleDistribution": {
              "type": "linear"
            },
            "showPoints": "auto",
            "spanNulls": false,
            "stacking": {
              "group": "A",
              "mode": "none"
            },
            "thresholdsStyle": {
              "mode": "off"
            }
          },
          "mappings": [],
          "thresholds": {
            "mode": "absolute",
            "steps": [
              {
                "color": "green",
                "value": null
              },
              {
                "color": "red",
                "value": 80
              }
            ]
          }
        },
        "overrides": []
      },
      "gridPos": {
        "h": 8,
        "w": 8,
        "x": 0,
        "y": 16
      },
      "id": 4,
      "options": {
        "legend": {
          "calcs": [],
          "displayMode": "list",
          "placement": "bottom",
          "showLegend": true
        },
        "tooltip": {
          "maxHeight": 600,
          "mode": "single",
          "sort": "none"
        }
      },
      "targets": [
        {
          "datasource": {
            "type": "prometheus",
            "uid": "prometheus"
          },
          "disableTextWrap": false,
          "editorMode": "builder",
          "expr": "avg by(job) (rate(appgateserver_relay_requests_total{container=\"appgate-server\"}[1m]) / 60)",
          "fullMetaSearch": false,
          "hide": false,
          "includeNullMetadata": true,
          "instant": false,
          "legendFormat": "{{job}}",
          "range": true,
          "refId": "A",
          "useBackend": false
        }
      ],
      "title": "Requests rate",
      "type": "timeseries"
    },
    {
      "datasource": {
        "type": "prometheus",
        "uid": "prometheus"
      },
      "fieldConfig": {
        "defaults": {
          "color": {
            "mode": "palette-classic"
          },
          "custom": {
            "axisBorderShow": false,
            "axisCenteredZero": false,
            "axisColorMode": "text",
            "axisLabel": "",
            "axisPlacement": "auto",
            "barAlignment": 0,
            "drawStyle": "line",
            "fillOpacity": 0,
            "gradientMode": "none",
            "hideFrom": {
              "legend": false,
              "tooltip": false,
              "viz": false
            },
            "insertNulls": false,
            "lineInterpolation": "linear",
            "lineWidth": 1,
            "pointSize": 5,
            "scaleDistribution": {
              "type": "linear"
            },
            "showPoints": "auto",
            "spanNulls": false,
            "stacking": {
              "group": "A",
              "mode": "none"
            },
            "thresholdsStyle": {
              "mode": "off"
            }
          },
          "mappings": [],
          "thresholds": {
            "mode": "absolute",
            "steps": [
              {
                "color": "green",
                "value": null
              },
              {
                "color": "red",
                "value": 80
              }
            ]
          }
        },
        "overrides": []
      },
      "gridPos": {
        "h": 8,
        "w": 8,
        "x": 8,
        "y": 16
      },
      "id": 7,
      "options": {
        "legend": {
          "calcs": [],
          "displayMode": "list",
          "placement": "bottom",
          "showLegend": true
        },
        "tooltip": {
          "maxHeight": 600,
          "mode": "single",
          "sort": "none"
        }
      },
      "targets": [
        {
          "datasource": {
            "type": "prometheus",
            "uid": "prometheus"
          },
          "disableTextWrap": false,
          "editorMode": "builder",
          "expr": "avg by(job) (appgateserver_relay_requests_success_total{container=\"appgate-server\"}) / avg by(job) (appgateserver_relay_requests_total{container=\"appgate-server\"})",
          "fullMetaSearch": false,
          "hide": false,
          "includeNullMetadata": true,
          "instant": false,
          "legendFormat": "{{jbo}}",
          "range": true,
          "refId": "A",
          "useBackend": false
        }
      ],
      "title": "Relay success rate",
      "type": "timeseries"
    },
    {
      "datasource": {
        "type": "prometheus",
        "uid": "prometheus"
      },
      "fieldConfig": {
        "defaults": {
          "color": {
            "mode": "palette-classic"
          },
          "custom": {
            "axisBorderShow": false,
            "axisCenteredZero": false,
            "axisColorMode": "text",
            "axisLabel": "",
            "axisPlacement": "auto",
            "barAlignment": 0,
            "drawStyle": "line",
            "fillOpacity": 0,
            "gradientMode": "none",
            "hideFrom": {
              "legend": false,
              "tooltip": false,
              "viz": false
            },
            "insertNulls": false,
            "lineInterpolation": "linear",
            "lineWidth": 1,
            "pointSize": 5,
            "scaleDistribution": {
              "type": "linear"
            },
            "showPoints": "auto",
            "spanNulls": false,
            "stacking": {
              "group": "A",
              "mode": "none"
            },
            "thresholdsStyle": {
              "mode": "off"
            }
          },
          "mappings": [],
          "thresholds": {
            "mode": "absolute",
            "steps": [
              {
                "color": "green",
                "value": null
              },
              {
                "color": "red",
                "value": 80
              }
            ]
          }
        },
        "overrides": []
      },
      "gridPos": {
        "h": 8,
        "w": 8,
        "x": 16,
        "y": 16
      },
      "id": 8,
      "options": {
        "legend": {
          "calcs": [],
          "displayMode": "list",
          "placement": "bottom",
          "showLegend": true
        },
        "tooltip": {
          "maxHeight": 600,
          "mode": "single",
          "sort": "none"
        }
      },
      "targets": [
        {
          "datasource": {
            "type": "prometheus",
            "uid": "prometheus"
          },
          "disableTextWrap": false,
          "editorMode": "builder",
<<<<<<< HEAD
          "expr": "avg by(job) (event_type{container=\"poktrolld-validator\", type=\"submit_proof\", is_successful=\"true\"})",
=======
          "expr": "avg by(job) (event_type{container=\"poktrolld-validator\", claim_proof_stage=\"proven\", unit=\"claims\"})",
>>>>>>> 9ff91422
          "fullMetaSearch": false,
          "hide": false,
          "includeNullMetadata": false,
          "instant": false,
          "interval": "",
          "legendFormat": "proof",
          "range": true,
          "refId": "A",
          "useBackend": false
        },
        {
          "datasource": {
            "type": "prometheus",
            "uid": "prometheus"
          },
          "disableTextWrap": false,
          "editorMode": "builder",
          "expr": "avg by(job) (event_type{container=\"poktrolld-validator\", claim_proof_stage=\"claimed\", unit=\"claims\"})",
          "fullMetaSearch": false,
          "hide": false,
          "includeNullMetadata": false,
          "instant": false,
          "legendFormat": "claim",
          "range": true,
          "refId": "B",
          "useBackend": false
        }
      ],
      "title": "Claims & Proofs",
      "type": "timeseries"
    },
    {
      "datasource": {
        "type": "prometheus",
        "uid": "prometheus"
      },
      "fieldConfig": {
        "defaults": {
          "color": {
            "mode": "palette-classic"
          },
          "custom": {
            "axisBorderShow": false,
            "axisCenteredZero": false,
            "axisColorMode": "text",
            "axisLabel": "",
            "axisPlacement": "auto",
            "barAlignment": 0,
            "drawStyle": "line",
            "fillOpacity": 0,
            "gradientMode": "none",
            "hideFrom": {
              "legend": false,
              "tooltip": false,
              "viz": false
            },
            "insertNulls": false,
            "lineInterpolation": "linear",
            "lineWidth": 1,
            "pointSize": 5,
            "scaleDistribution": {
              "type": "linear"
            },
            "showPoints": "auto",
            "spanNulls": false,
            "stacking": {
              "group": "A",
              "mode": "none"
            },
            "thresholdsStyle": {
              "mode": "off"
            }
          },
          "mappings": [],
          "thresholds": {
            "mode": "absolute",
            "steps": [
              {
                "color": "green",
                "value": null
              },
              {
                "color": "red",
                "value": 80
              }
            ]
          }
        },
        "overrides": []
      },
      "gridPos": {
        "h": 8,
        "w": 8,
        "x": 0,
        "y": 24
      },
      "id": 12,
      "options": {
        "legend": {
          "calcs": [],
          "displayMode": "list",
          "placement": "bottom",
          "showLegend": true
        },
        "tooltip": {
          "maxHeight": 600,
          "mode": "single",
          "sort": "none"
        }
      },
      "targets": [
        {
          "datasource": {
            "type": "prometheus",
            "uid": "prometheus"
          },
          "disableTextWrap": false,
          "editorMode": "builder",
          "expr": "avg by(job) (event_type{container=\"poktrolld-validator\", proof_required_reason=\"not_required\"})",
          "fullMetaSearch": false,
          "hide": false,
          "includeNullMetadata": false,
          "instant": false,
          "interval": "",
          "legendFormat": "not required",
          "range": true,
          "refId": "A",
          "useBackend": false
        },
        {
          "datasource": {
            "type": "prometheus",
            "uid": "prometheus"
          },
          "disableTextWrap": false,
          "editorMode": "builder",
<<<<<<< HEAD
          "expr": "avg by(job) (event_type{container=\"poktrolld-validator\", proof_required_reason=\"probabilistic\"})",
=======
          "expr": "avg by(job) (event_type{container=\"poktrolld-validator\", proof_required_reason=\"probabilistic_selection\"})",
>>>>>>> 9ff91422
          "fullMetaSearch": false,
          "hide": false,
          "includeNullMetadata": false,
          "instant": false,
          "legendFormat": "probabilistic",
          "range": true,
          "refId": "B",
          "useBackend": false
        },
        {
          "datasource": {
            "type": "prometheus",
            "uid": "prometheus"
          },
          "disableTextWrap": false,
          "editorMode": "builder",
<<<<<<< HEAD
          "expr": "avg by(job) (event_type{container=\"poktrolld-validator\", proof_required_reason=\"threshold\"})",
=======
          "expr": "avg by(job) (event_type{container=\"poktrolld-validator\", proof_required_reason=\"threshold_selection\"})",
>>>>>>> 9ff91422
          "fullMetaSearch": false,
          "hide": false,
          "includeNullMetadata": false,
          "instant": false,
          "legendFormat": "threshold",
          "range": true,
          "refId": "C",
          "useBackend": false
        }
      ],
      "title": "Proof Requirement",
      "type": "timeseries"
    },
    {
      "datasource": {
        "type": "prometheus",
        "uid": "prometheus"
      },
      "fieldConfig": {
        "defaults": {
          "color": {
            "mode": "palette-classic"
          },
          "custom": {
            "axisBorderShow": false,
            "axisCenteredZero": false,
            "axisColorMode": "text",
            "axisLabel": "",
            "axisPlacement": "auto",
            "barAlignment": 0,
            "drawStyle": "line",
            "fillOpacity": 0,
            "gradientMode": "none",
            "hideFrom": {
              "legend": false,
              "tooltip": false,
              "viz": false
            },
            "insertNulls": false,
            "lineInterpolation": "linear",
            "lineWidth": 1,
            "pointSize": 5,
            "scaleDistribution": {
              "type": "linear"
            },
            "showPoints": "auto",
            "spanNulls": false,
            "stacking": {
              "group": "A",
              "mode": "none"
            },
            "thresholdsStyle": {
              "mode": "off"
            }
          },
          "mappings": [],
          "thresholds": {
            "mode": "absolute",
            "steps": [
              {
                "color": "green",
                "value": null
              },
              {
                "color": "red",
                "value": 80
              }
            ]
          }
        },
        "overrides": []
      },
      "gridPos": {
        "h": 8,
        "w": 8,
        "x": 8,
        "y": 24
      },
      "id": 11,
      "options": {
        "legend": {
          "calcs": [],
          "displayMode": "list",
          "placement": "bottom",
          "showLegend": true
        },
        "tooltip": {
          "maxHeight": 600,
          "mode": "single",
          "sort": "none"
        }
      },
      "targets": [
        {
          "datasource": {
            "type": "prometheus",
            "uid": "prometheus"
          },
          "disableTextWrap": false,
          "editorMode": "builder",
<<<<<<< HEAD
          "expr": "avg by(job) (event_type{container=\"poktrolld-validator\", proof_claim_lifecycle_stage=\"claimed\", unit=\"compute_units\"})",
=======
          "expr": "avg by(job) (event_type{container=\"poktrolld-validator\", claim_proof_stage=\"claimed\", unit=\"compute_units\"})",
>>>>>>> 9ff91422
          "fullMetaSearch": false,
          "hide": false,
          "includeNullMetadata": false,
          "instant": false,
          "interval": "",
          "legendFormat": "claimed",
          "range": true,
          "refId": "A",
          "useBackend": false
        },
        {
          "datasource": {
            "type": "prometheus",
            "uid": "prometheus"
          },
          "disableTextWrap": false,
          "editorMode": "builder",
<<<<<<< HEAD
          "expr": "avg by(job) (event_type{container=\"poktrolld-validator\", claim_proof_lifecycle_stage=\"proven\", unit=\"compute_units\"})",
=======
          "expr": "avg by(job) (event_type{container=\"poktrolld-validator\", claim_proof_stage=\"proven\", unit=\"compute_units\"})",
>>>>>>> 9ff91422
          "fullMetaSearch": false,
          "hide": false,
          "includeNullMetadata": false,
          "instant": false,
          "legendFormat": "proven",
          "range": true,
          "refId": "B",
          "useBackend": false
        },
        {
          "datasource": {
            "type": "prometheus",
            "uid": "prometheus"
          },
          "disableTextWrap": false,
          "editorMode": "builder",
<<<<<<< HEAD
          "expr": "avg by(job) (event_type{container=\"poktrolld-validator\", claim_proof_lifecycle_stage=\"settled\", unit=\"compute_units\"})",
=======
          "expr": "avg by(job) (event_type{container=\"poktrolld-validator\", claim_proof_stage=\"settled\", unit=\"compute_units\"})",
>>>>>>> 9ff91422
          "fullMetaSearch": false,
          "hide": false,
          "includeNullMetadata": false,
          "instant": false,
          "legendFormat": "settled",
          "range": true,
          "refId": "C",
          "useBackend": false
        }
      ],
      "title": "Compute Units Lifecycle",
      "type": "timeseries"
    },
    {
      "datasource": {
        "type": "prometheus",
        "uid": "prometheus"
      },
      "fieldConfig": {
        "defaults": {
          "color": {
            "mode": "palette-classic"
          },
          "custom": {
            "axisBorderShow": false,
            "axisCenteredZero": false,
            "axisColorMode": "text",
            "axisLabel": "",
            "axisPlacement": "auto",
            "barAlignment": 0,
            "drawStyle": "line",
            "fillOpacity": 0,
            "gradientMode": "none",
            "hideFrom": {
              "legend": false,
              "tooltip": false,
              "viz": false
            },
            "insertNulls": false,
            "lineInterpolation": "linear",
            "lineWidth": 1,
            "pointSize": 5,
            "scaleDistribution": {
              "type": "linear"
            },
            "showPoints": "auto",
            "spanNulls": false,
            "stacking": {
              "group": "A",
              "mode": "none"
            },
            "thresholdsStyle": {
              "mode": "off"
            }
          },
          "mappings": [],
          "thresholds": {
            "mode": "absolute",
            "steps": [
              {
                "color": "green",
                "value": null
              },
              {
                "color": "red",
                "value": 80
              }
            ]
          }
        },
        "overrides": []
      },
      "gridPos": {
        "h": 8,
        "w": 8,
        "x": 16,
        "y": 24
      },
      "id": 13,
      "options": {
        "legend": {
          "calcs": [],
          "displayMode": "list",
          "placement": "bottom",
          "showLegend": true
        },
        "tooltip": {
          "maxHeight": 600,
          "mode": "single",
          "sort": "none"
        }
      },
      "targets": [
        {
          "datasource": {
            "type": "prometheus",
            "uid": "prometheus"
          },
          "disableTextWrap": false,
          "editorMode": "builder",
<<<<<<< HEAD
          "expr": "avg by(job) (event_type{container=\"poktrolld-validator\", claim_proof_lifecycle_stage=\"settled\", unit=\"claims\"})",
=======
          "expr": "avg by(job) (event_type{container=\"poktrolld-validator\", claim_proof_stage=\"settled\", unit=\"claims\"})",
>>>>>>> 9ff91422
          "fullMetaSearch": false,
          "hide": false,
          "includeNullMetadata": false,
          "instant": false,
          "interval": "",
          "legendFormat": "settled",
          "range": true,
          "refId": "A",
          "useBackend": false
        },
        {
          "datasource": {
            "type": "prometheus",
            "uid": "prometheus"
          },
          "disableTextWrap": false,
          "editorMode": "builder",
<<<<<<< HEAD
          "expr": "avg by(job) (event_type{container=\"poktrolld-validator\", claim_proof_lifecycle_stage=\"expired\", unit=\"claims\"})",
=======
          "expr": "avg by(job) (event_type{container=\"poktrolld-validator\", claim_proof_stage=\"expired\", unit=\"claims\"})",
>>>>>>> 9ff91422
          "fullMetaSearch": false,
          "hide": false,
          "includeNullMetadata": false,
          "instant": false,
          "legendFormat": "expired",
          "range": true,
          "refId": "B",
          "useBackend": false
        }
      ],
      "title": "Claim Settlement & Expiration",
      "type": "timeseries"
    }
  ],
  "refresh": "",
  "schemaVersion": 39,
  "tags": [
    "protocol"
  ],
  "templating": {
    "list": []
  },
  "time": {
    "from": "2024-06-13T16:00:00.000Z",
    "to": "2024-06-13T16:05:00.000Z"
  },
  "timeRangeUpdatedDuringEditOrView": false,
  "timepicker": {},
  "timezone": "browser",
  "title": "Protocol / Stress test",
  "uid": "ddkakqetrti4gb",
  "version": 1,
  "weekStart": ""
}<|MERGE_RESOLUTION|>--- conflicted
+++ resolved
@@ -915,11 +915,7 @@
           },
           "disableTextWrap": false,
           "editorMode": "builder",
-<<<<<<< HEAD
-          "expr": "avg by(job) (event_type{container=\"poktrolld-validator\", type=\"submit_proof\", is_successful=\"true\"})",
-=======
           "expr": "avg by(job) (event_type{container=\"poktrolld-validator\", claim_proof_stage=\"proven\", unit=\"claims\"})",
->>>>>>> 9ff91422
           "fullMetaSearch": false,
           "hide": false,
           "includeNullMetadata": false,
@@ -1056,11 +1052,7 @@
           },
           "disableTextWrap": false,
           "editorMode": "builder",
-<<<<<<< HEAD
-          "expr": "avg by(job) (event_type{container=\"poktrolld-validator\", proof_required_reason=\"probabilistic\"})",
-=======
           "expr": "avg by(job) (event_type{container=\"poktrolld-validator\", proof_required_reason=\"probabilistic_selection\"})",
->>>>>>> 9ff91422
           "fullMetaSearch": false,
           "hide": false,
           "includeNullMetadata": false,
@@ -1077,11 +1069,7 @@
           },
           "disableTextWrap": false,
           "editorMode": "builder",
-<<<<<<< HEAD
-          "expr": "avg by(job) (event_type{container=\"poktrolld-validator\", proof_required_reason=\"threshold\"})",
-=======
           "expr": "avg by(job) (event_type{container=\"poktrolld-validator\", proof_required_reason=\"threshold_selection\"})",
->>>>>>> 9ff91422
           "fullMetaSearch": false,
           "hide": false,
           "includeNullMetadata": false,
@@ -1182,11 +1170,7 @@
           },
           "disableTextWrap": false,
           "editorMode": "builder",
-<<<<<<< HEAD
-          "expr": "avg by(job) (event_type{container=\"poktrolld-validator\", proof_claim_lifecycle_stage=\"claimed\", unit=\"compute_units\"})",
-=======
           "expr": "avg by(job) (event_type{container=\"poktrolld-validator\", claim_proof_stage=\"claimed\", unit=\"compute_units\"})",
->>>>>>> 9ff91422
           "fullMetaSearch": false,
           "hide": false,
           "includeNullMetadata": false,
@@ -1204,11 +1188,7 @@
           },
           "disableTextWrap": false,
           "editorMode": "builder",
-<<<<<<< HEAD
-          "expr": "avg by(job) (event_type{container=\"poktrolld-validator\", claim_proof_lifecycle_stage=\"proven\", unit=\"compute_units\"})",
-=======
           "expr": "avg by(job) (event_type{container=\"poktrolld-validator\", claim_proof_stage=\"proven\", unit=\"compute_units\"})",
->>>>>>> 9ff91422
           "fullMetaSearch": false,
           "hide": false,
           "includeNullMetadata": false,
@@ -1225,11 +1205,7 @@
           },
           "disableTextWrap": false,
           "editorMode": "builder",
-<<<<<<< HEAD
-          "expr": "avg by(job) (event_type{container=\"poktrolld-validator\", claim_proof_lifecycle_stage=\"settled\", unit=\"compute_units\"})",
-=======
           "expr": "avg by(job) (event_type{container=\"poktrolld-validator\", claim_proof_stage=\"settled\", unit=\"compute_units\"})",
->>>>>>> 9ff91422
           "fullMetaSearch": false,
           "hide": false,
           "includeNullMetadata": false,
@@ -1330,11 +1306,7 @@
           },
           "disableTextWrap": false,
           "editorMode": "builder",
-<<<<<<< HEAD
-          "expr": "avg by(job) (event_type{container=\"poktrolld-validator\", claim_proof_lifecycle_stage=\"settled\", unit=\"claims\"})",
-=======
           "expr": "avg by(job) (event_type{container=\"poktrolld-validator\", claim_proof_stage=\"settled\", unit=\"claims\"})",
->>>>>>> 9ff91422
           "fullMetaSearch": false,
           "hide": false,
           "includeNullMetadata": false,
@@ -1352,11 +1324,7 @@
           },
           "disableTextWrap": false,
           "editorMode": "builder",
-<<<<<<< HEAD
-          "expr": "avg by(job) (event_type{container=\"poktrolld-validator\", claim_proof_lifecycle_stage=\"expired\", unit=\"claims\"})",
-=======
           "expr": "avg by(job) (event_type{container=\"poktrolld-validator\", claim_proof_stage=\"expired\", unit=\"claims\"})",
->>>>>>> 9ff91422
           "fullMetaSearch": false,
           "hide": false,
           "includeNullMetadata": false,
@@ -1380,8 +1348,8 @@
     "list": []
   },
   "time": {
-    "from": "2024-06-13T16:00:00.000Z",
-    "to": "2024-06-13T16:05:00.000Z"
+    "from": "now-5m",
+    "to": "now"
   },
   "timeRangeUpdatedDuringEditOrView": false,
   "timepicker": {},
