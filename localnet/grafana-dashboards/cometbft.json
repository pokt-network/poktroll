{
    "annotations": {
        "list": [
            {
                "builtIn": 1,
                "datasource": {
                    "type": "datasource",
                    "uid": "grafana"
                },
                "enable": true,
                "hide": true,
                "iconColor": "rgba(0, 211, 255, 1)",
                "name": "Annotations & Alerts",
                "type": "dashboard"
            }
        ]
    },
    "description": "A Grafana dashboard compatible with all the cosmos-sdk and cometbft based blockchains.",
    "editable": true,
    "fiscalYearStartMonth": 0,
    "gnetId": 11036,
    "graphTooltip": 0,
    "links": [
        {
            "asDropdown": false,
            "icon": "external link",
            "includeVars": false,
            "keepTime": false,
            "tags": [
                "application_logs"
            ],
            "targetBlank": false,
            "title": "Application Logs",
            "tooltip": "",
            "type": "dashboards",
            "url": ""
        },
        {
            "asDropdown": false,
            "icon": "external link",
            "includeVars": false,
            "keepTime": false,
            "tags": [
<<<<<<< HEAD
                "gateway_logs"
            ],
            "targetBlank": false,
            "title": "Gateway Logs",
=======
                "supplier_logs"
            ],
            "targetBlank": false,
            "title": "Supplier Logs",
>>>>>>> 192d3b1c
            "tooltip": "",
            "type": "dashboards",
            "url": ""
        },
        {
            "asDropdown": false,
            "icon": "external link",
            "includeVars": false,
            "keepTime": false,
            "tags": [
                "claim_proof_settlement_logs"
            ],
            "targetBlank": false,
            "title": "Claim/Proof/Settlement Logs",
            "tooltip": "",
            "type": "dashboards",
            "url": ""
        }
    ],
    "panels": [
        {
            "collapsed": false,
            "datasource": {
                "type": "prometheus",
                "uid": "prometheus"
            },
            "gridPos": {
                "h": 1,
                "w": 24,
                "x": 0,
                "y": 0
            },
            "id": 64,
            "panels": [],
            "targets": [
                {
                    "datasource": {
                        "type": "prometheus",
                        "uid": "prometheus"
                    },
                    "refId": "A"
                }
            ],
            "title": "Poktrolld overview",
            "type": "row"
        },
        {
            "datasource": {
                "type": "prometheus",
                "uid": "$DS"
            },
            "description": "",
            "fieldConfig": {
                "defaults": {
                    "color": {
                        "mode": "thresholds"
                    },
                    "decimals": 0,
                    "mappings": [],
                    "thresholds": {
                        "mode": "absolute",
                        "steps": [
                            {
                                "color": "green",
                                "value": null
                            },
                            {
                                "color": "red",
                                "value": 80
                            }
                        ]
                    },
                    "unit": "locale"
                },
                "overrides": []
            },
            "gridPos": {
                "h": 4,
                "w": 6,
                "x": 0,
                "y": 1
            },
            "hideTimeOverride": false,
            "id": 4,
            "maxDataPoints": 100,
            "options": {
                "colorMode": "value",
                "graphMode": "none",
                "justifyMode": "auto",
                "orientation": "horizontal",
                "reduceOptions": {
                    "calcs": [
                        "lastNotNull"
                    ],
                    "fields": "",
                    "values": false
                },
                "showPercentChange": false,
                "textMode": "auto",
                "wideLayout": true
            },
            "pluginVersion": "10.4.0",
            "targets": [
                {
                    "datasource": {
                        "uid": "$DS"
                    },
                    "editorMode": "code",
                    "expr": "cometbft_consensus_height{}",
                    "format": "time_series",
                    "hide": false,
                    "instant": true,
                    "interval": "30s",
                    "intervalFactor": 1,
                    "refId": "A"
                }
            ],
            "title": "Block Height",
            "type": "stat"
        },
        {
            "datasource": {
                "uid": "$DS"
            },
            "description": "",
            "fieldConfig": {
                "defaults": {
                    "color": {
                        "mode": "thresholds"
                    },
                    "decimals": 0,
                    "mappings": [],
                    "thresholds": {
                        "mode": "absolute",
                        "steps": [
                            {
                                "color": "green",
                                "value": null
                            },
                            {
                                "color": "red",
                                "value": 80
                            }
                        ]
                    },
                    "unit": "locale"
                },
                "overrides": []
            },
            "gridPos": {
                "h": 4,
                "w": 6,
                "x": 6,
                "y": 1
            },
            "hideTimeOverride": false,
            "id": 40,
            "maxDataPoints": 100,
            "options": {
                "colorMode": "value",
                "graphMode": "none",
                "justifyMode": "auto",
                "orientation": "horizontal",
                "reduceOptions": {
                    "calcs": [
                        "lastNotNull"
                    ],
                    "fields": "",
                    "values": false
                },
                "showPercentChange": false,
                "textMode": "auto",
                "wideLayout": true
            },
            "pluginVersion": "10.4.0",
            "targets": [
                {
                    "datasource": {
                        "uid": "$DS"
                    },
                    "expr": "cometbft_consensus_total_txs{}",
                    "format": "time_series",
                    "interval": "30s",
                    "intervalFactor": 1,
                    "refId": "A"
                }
            ],
            "title": "Total Transactions",
            "type": "stat"
        },
        {
            "datasource": {
                "uid": "$DS"
            },
            "description": "",
            "fieldConfig": {
                "defaults": {
                    "color": {
                        "mode": "thresholds"
                    },
                    "decimals": 2,
                    "mappings": [
                        {
                            "options": {
                                "match": "null",
                                "result": {
                                    "text": "N/A"
                                }
                            },
                            "type": "special"
                        }
                    ],
                    "thresholds": {
                        "mode": "absolute",
                        "steps": [
                            {
                                "color": "green",
                                "value": null
                            },
                            {
                                "color": "red",
                                "value": 80
                            }
                        ]
                    },
                    "unit": "s"
                },
                "overrides": []
            },
            "gridPos": {
                "h": 4,
                "w": 6,
                "x": 12,
                "y": 1
            },
            "hideTimeOverride": true,
            "id": 39,
            "maxDataPoints": 100,
            "options": {
                "colorMode": "value",
                "graphMode": "area",
                "justifyMode": "auto",
                "orientation": "horizontal",
                "reduceOptions": {
                    "calcs": [
                        "mean"
                    ],
                    "fields": "",
                    "values": false
                },
                "showPercentChange": false,
                "textMode": "auto",
                "wideLayout": true
            },
            "pluginVersion": "10.4.0",
            "targets": [
                {
                    "datasource": {
                        "uid": "$DS"
                    },
                    "expr": "cometbft_consensus_block_interval_seconds{}",
                    "format": "time_series",
                    "interval": "30s",
                    "intervalFactor": 1,
                    "refId": "A"
                }
            ],
            "timeFrom": "1h",
            "title": "Avg Block Time",
            "type": "stat"
        },
        {
            "datasource": {
                "uid": "$DS"
            },
            "description": "",
            "fieldConfig": {
                "defaults": {
                    "color": {
                        "mode": "thresholds"
                    },
                    "decimals": 0,
                    "mappings": [],
                    "thresholds": {
                        "mode": "absolute",
                        "steps": [
                            {
                                "color": "green",
                                "value": null
                            },
                            {
                                "color": "red",
                                "value": 80
                            }
                        ]
                    },
                    "unit": "short"
                },
                "overrides": []
            },
            "gridPos": {
                "h": 4,
                "w": 6,
                "x": 18,
                "y": 1
            },
            "hideTimeOverride": false,
            "id": 47,
            "maxDataPoints": 100,
            "options": {
                "colorMode": "value",
                "graphMode": "area",
                "justifyMode": "auto",
                "orientation": "horizontal",
                "reduceOptions": {
                    "calcs": [
                        "lastNotNull"
                    ],
                    "fields": "",
                    "values": false
                },
                "showPercentChange": false,
                "textMode": "auto",
                "wideLayout": true
            },
            "pluginVersion": "10.4.0",
            "targets": [
                {
                    "datasource": {
                        "uid": "$DS"
                    },
                    "expr": "cometbft_consensus_validators_power{}",
                    "format": "time_series",
                    "instant": false,
                    "interval": "30s",
                    "intervalFactor": 1,
                    "refId": "A"
                }
            ],
            "title": "Bonded Tokens",
            "type": "stat"
        },
        {
            "aliasColors": {
                "Height for last 3 hours": "#447ebc",
                "Total Transactions for last 3 hours": "#ef843c"
            },
            "bars": false,
            "dashLength": 10,
            "dashes": false,
            "datasource": {
                "uid": "$DS"
            },
            "decimals": 0,
            "fieldConfig": {
                "defaults": {
                    "links": []
                },
                "overrides": []
            },
            "fill": 3,
            "fillGradient": 0,
            "gridPos": {
                "h": 9,
                "w": 12,
                "x": 0,
                "y": 5
            },
            "hiddenSeries": false,
            "hideTimeOverride": false,
            "id": 15,
            "legend": {
                "alignAsTable": true,
                "avg": false,
                "current": true,
                "max": true,
                "min": true,
                "rightSide": false,
                "show": true,
                "sideWidth": 350,
                "total": false,
                "values": true
            },
            "lines": true,
            "linewidth": 1,
            "nullPointMode": "null",
            "options": {
                "alertThreshold": true
            },
            "percentage": false,
            "pluginVersion": "10.4.0",
            "pointradius": 5,
            "points": false,
            "renderer": "flot",
            "seriesOverrides": [],
            "spaceLength": 10,
            "stack": false,
            "steppedLine": false,
            "targets": [
                {
                    "datasource": {
                        "uid": "$DS"
                    },
                    "expr": "cometbft_consensus_validators{}",
                    "format": "time_series",
                    "instant": false,
                    "interval": "",
                    "intervalFactor": 1,
                    "legendFormat": "Active",
                    "refId": "A"
                },
                {
                    "datasource": {
                        "uid": "$DS"
                    },
                    "expr": "cometbft_consensus_missing_validators{}",
                    "format": "time_series",
                    "interval": "",
                    "intervalFactor": 1,
                    "legendFormat": "Missing",
                    "refId": "B"
                },
                {
                    "datasource": {
                        "uid": "$DS"
                    },
                    "expr": "cometbft_consensus_byzantine_validators{}",
                    "format": "time_series",
                    "intervalFactor": 1,
                    "legendFormat": "Byzantine",
                    "refId": "C"
                }
            ],
            "thresholds": [],
            "timeRegions": [],
            "title": "Validators",
            "tooltip": {
                "shared": true,
                "sort": 0,
                "value_type": "individual"
            },
            "type": "graph",
            "xaxis": {
                "mode": "time",
                "show": true,
                "values": []
            },
            "yaxes": [
                {
                    "decimals": 0,
                    "format": "locale",
                    "label": "",
                    "logBase": 1,
                    "min": "0",
                    "show": true
                },
                {
                    "format": "none",
                    "logBase": 1,
                    "show": false
                }
            ],
            "yaxis": {
                "align": false
            }
        },
        {
            "aliasColors": {
                "Height for last 3 hours": "#447ebc",
                "Total Transactions for last 3 hours": "#ef843c"
            },
            "bars": false,
            "dashLength": 10,
            "dashes": false,
            "datasource": {
                "uid": "$DS"
            },
            "fieldConfig": {
                "defaults": {
                    "links": []
                },
                "overrides": []
            },
            "fill": 3,
            "fillGradient": 0,
            "gridPos": {
                "h": 9,
                "w": 12,
                "x": 12,
                "y": 5
            },
            "hiddenSeries": false,
            "hideTimeOverride": false,
            "id": 48,
            "legend": {
                "alignAsTable": true,
                "avg": false,
                "current": true,
                "max": true,
                "min": true,
                "rightSide": false,
                "show": true,
                "sideWidth": 350,
                "total": false,
                "values": true
            },
            "lines": true,
            "linewidth": 1,
            "nullPointMode": "null",
            "options": {
                "alertThreshold": true
            },
            "percentage": false,
            "pluginVersion": "10.4.0",
            "pointradius": 5,
            "points": false,
            "renderer": "flot",
            "seriesOverrides": [],
            "spaceLength": 10,
            "stack": false,
            "steppedLine": false,
            "targets": [
                {
                    "datasource": {
                        "uid": "$DS"
                    },
                    "expr": "cometbft_consensus_validators_power{}",
                    "format": "time_series",
                    "instant": false,
                    "interval": "",
                    "intervalFactor": 1,
                    "legendFormat": "Online",
                    "refId": "A"
                },
                {
                    "datasource": {
                        "uid": "$DS"
                    },
                    "expr": "cometbft_consensus_missing_validators_power{}",
                    "format": "time_series",
                    "interval": "",
                    "intervalFactor": 1,
                    "legendFormat": "Missing",
                    "refId": "B"
                },
                {
                    "datasource": {
                        "uid": "$DS"
                    },
                    "expr": "cometbft_consensus_byzantine_validators_power{}",
                    "format": "time_series",
                    "intervalFactor": 1,
                    "legendFormat": "Byzantine",
                    "refId": "C"
                }
            ],
            "thresholds": [],
            "timeRegions": [],
            "title": "Voting Power",
            "tooltip": {
                "shared": true,
                "sort": 0,
                "value_type": "individual"
            },
            "type": "graph",
            "xaxis": {
                "mode": "time",
                "show": true,
                "values": []
            },
            "yaxes": [
                {
                    "decimals": 0,
                    "format": "short",
                    "label": "",
                    "logBase": 1,
                    "min": "0",
                    "show": true
                },
                {
                    "format": "none",
                    "logBase": 1,
                    "show": false
                }
            ],
            "yaxis": {
                "align": false
            }
        },
        {
            "aliasColors": {
                "Height for last 3 hours": "#447ebc",
                "Total Transactions for last 3 hours": "#ef843c"
            },
            "bars": false,
            "dashLength": 10,
            "dashes": false,
            "datasource": {
                "uid": "$DS"
            },
            "fieldConfig": {
                "defaults": {
                    "links": []
                },
                "overrides": []
            },
            "fill": 3,
            "fillGradient": 0,
            "gridPos": {
                "h": 5,
                "w": 12,
                "x": 0,
                "y": 14
            },
            "hiddenSeries": false,
            "hideTimeOverride": false,
            "id": 49,
            "legend": {
                "alignAsTable": false,
                "avg": true,
                "current": false,
                "max": true,
                "min": false,
                "rightSide": false,
                "show": true,
                "total": false,
                "values": true
            },
            "lines": true,
            "linewidth": 1,
            "nullPointMode": "null",
            "options": {
                "alertThreshold": true
            },
            "percentage": false,
            "pluginVersion": "10.4.0",
            "pointradius": 5,
            "points": false,
            "renderer": "flot",
            "seriesOverrides": [],
            "spaceLength": 10,
            "stack": false,
            "steppedLine": false,
            "targets": [
                {
                    "datasource": {
                        "uid": "$DS"
                    },
                    "expr": "cometbft_consensus_block_size_bytes{}",
                    "format": "time_series",
                    "instant": false,
                    "interval": "",
                    "intervalFactor": 1,
                    "legendFormat": "Block Size",
                    "refId": "A"
                }
            ],
            "thresholds": [],
            "timeRegions": [],
            "title": "Block Size",
            "tooltip": {
                "shared": true,
                "sort": 0,
                "value_type": "individual"
            },
            "type": "graph",
            "xaxis": {
                "mode": "time",
                "show": true,
                "values": []
            },
            "yaxes": [
                {
                    "decimals": 2,
                    "format": "bytes",
                    "label": "",
                    "logBase": 1,
                    "min": "0",
                    "show": true
                },
                {
                    "format": "none",
                    "logBase": 1,
                    "show": false
                }
            ],
            "yaxis": {
                "align": false
            }
        },
        {
            "aliasColors": {
                "Height for last 3 hours": "#447ebc",
                "Total Transactions for last 3 hours": "#ef843c"
            },
            "bars": false,
            "dashLength": 10,
            "dashes": false,
            "datasource": {
                "uid": "$DS"
            },
            "decimals": 0,
            "fieldConfig": {
                "defaults": {
                    "links": []
                },
                "overrides": []
            },
            "fill": 3,
            "fillGradient": 0,
            "gridPos": {
                "h": 5,
                "w": 12,
                "x": 12,
                "y": 14
            },
            "hiddenSeries": false,
            "hideTimeOverride": false,
            "id": 50,
            "legend": {
                "alignAsTable": false,
                "avg": true,
                "current": false,
                "max": true,
                "min": false,
                "rightSide": false,
                "show": true,
                "total": true,
                "values": true
            },
            "lines": true,
            "linewidth": 1,
            "nullPointMode": "null",
            "options": {
                "alertThreshold": true
            },
            "percentage": false,
            "pluginVersion": "10.4.0",
            "pointradius": 5,
            "points": false,
            "renderer": "flot",
            "seriesOverrides": [],
            "spaceLength": 10,
            "stack": false,
            "steppedLine": false,
            "targets": [
                {
                    "datasource": {
                        "uid": "$DS"
                    },
                    "expr": "cometbft_consensus_num_txs{}",
                    "format": "time_series",
                    "instant": false,
                    "interval": "",
                    "intervalFactor": 1,
                    "legendFormat": "Transactions",
                    "refId": "A"
                }
            ],
            "thresholds": [],
            "timeRegions": [],
            "title": "Transactions",
            "tooltip": {
                "shared": true,
                "sort": 0,
                "value_type": "individual"
            },
            "type": "graph",
            "xaxis": {
                "mode": "time",
                "show": true,
                "values": []
            },
            "yaxes": [
                {
                    "decimals": 0,
                    "format": "short",
                    "label": "",
                    "logBase": 1,
                    "min": "0",
                    "show": true
                },
                {
                    "format": "none",
                    "logBase": 1,
                    "show": false
                }
            ],
            "yaxis": {
                "align": false
            }
        },
        {
            "collapsed": false,
            "datasource": {
                "type": "prometheus",
                "uid": "prometheus"
            },
            "gridPos": {
                "h": 1,
                "w": 24,
                "x": 0,
                "y": 19
            },
            "id": 55,
            "panels": [],
            "repeat": "instance",
            "repeatDirection": "h",
            "targets": [
                {
                    "datasource": {
                        "type": "prometheus",
                        "uid": "prometheus"
                    },
                    "refId": "A"
                }
            ],
            "title": "instance overview",
            "type": "row"
        },
        {
            "datasource": {
                "type": "prometheus",
                "uid": "$DS"
            },
            "description": "",
            "fieldConfig": {
                "defaults": {
                    "color": {
                        "mode": "thresholds"
                    },
                    "decimals": 0,
                    "mappings": [],
                    "max": 20,
                    "min": 0,
                    "thresholds": {
                        "mode": "absolute",
                        "steps": [
                            {
                                "color": "#e24d42",
                                "value": null
                            },
                            {
                                "color": "#ef843c",
                                "value": 2
                            },
                            {
                                "color": "#7eb26d",
                                "value": 5
                            }
                        ]
                    },
                    "unit": "short"
                },
                "overrides": []
            },
            "gridPos": {
                "h": 4,
                "w": 6,
                "x": 0,
                "y": 20
            },
            "hideTimeOverride": true,
            "id": 53,
            "options": {
                "minVizHeight": 75,
                "minVizWidth": 75,
                "orientation": "horizontal",
                "reduceOptions": {
                    "calcs": [
                        "last"
                    ],
                    "fields": "",
                    "values": false
                },
                "showThresholdLabels": false,
                "showThresholdMarkers": true,
                "sizing": "auto"
            },
            "pluginVersion": "10.4.0",
            "targets": [
                {
                    "datasource": {
                        "uid": "$DS"
                    },
                    "editorMode": "code",
                    "expr": "cometbft_p2p_peers{}",
                    "format": "time_series",
                    "instant": true,
                    "interval": "30s",
                    "intervalFactor": 1,
                    "refId": "A"
                }
            ],
            "title": "Connected Peers",
            "type": "gauge"
        },
        {
            "datasource": {
                "uid": "$DS"
            },
            "description": "",
            "fieldConfig": {
                "defaults": {
                    "color": {
                        "mode": "thresholds"
                    },
                    "decimals": 0,
                    "mappings": [],
                    "max": 50,
                    "thresholds": {
                        "mode": "absolute",
                        "steps": [
                            {
                                "color": "#7eb26d",
                                "value": null
                            },
                            {
                                "color": "#ef843c",
                                "value": 10
                            },
                            {
                                "color": "#e24d42",
                                "value": 20
                            }
                        ]
                    },
                    "unit": "short"
                },
                "overrides": []
            },
            "gridPos": {
                "h": 4,
                "w": 6,
                "x": 6,
                "y": 20
            },
            "hideTimeOverride": true,
            "id": 56,
            "options": {
                "minVizHeight": 75,
                "minVizWidth": 75,
                "orientation": "horizontal",
                "reduceOptions": {
                    "calcs": [
                        "last"
                    ],
                    "fields": "",
                    "values": false
                },
                "showThresholdLabels": false,
                "showThresholdMarkers": true,
                "sizing": "auto"
            },
            "pluginVersion": "10.4.0",
            "targets": [
                {
                    "datasource": {
                        "uid": "$DS"
                    },
                    "expr": "cometbft_mempool_size{}",
                    "format": "time_series",
                    "instant": true,
                    "interval": "30s",
                    "intervalFactor": 1,
                    "refId": "A"
                }
            ],
            "title": "Unconfirmed Transactions",
            "type": "gauge"
        },
        {
            "datasource": {
                "uid": "$DS"
            },
            "description": "",
            "fieldConfig": {
                "defaults": {
                    "color": {
                        "mode": "thresholds"
                    },
                    "decimals": 0,
                    "mappings": [],
                    "thresholds": {
                        "mode": "absolute",
                        "steps": [
                            {
                                "color": "green",
                                "value": null
                            },
                            {
                                "color": "red",
                                "value": 80
                            }
                        ]
                    },
                    "unit": "short"
                },
                "overrides": []
            },
            "gridPos": {
                "h": 4,
                "w": 6,
                "x": 12,
                "y": 20
            },
            "hideTimeOverride": true,
            "id": 60,
            "maxDataPoints": 100,
            "options": {
                "colorMode": "value",
                "graphMode": "none",
                "justifyMode": "auto",
                "orientation": "horizontal",
                "reduceOptions": {
                    "calcs": [
                        "lastNotNull"
                    ],
                    "fields": "",
                    "values": false
                },
                "showPercentChange": false,
                "textMode": "auto",
                "wideLayout": true
            },
            "pluginVersion": "10.4.0",
            "targets": [
                {
                    "datasource": {
                        "uid": "$DS"
                    },
                    "expr": "cometbft_mempool_failed_txs{}",
                    "format": "time_series",
                    "instant": true,
                    "interval": "30s",
                    "intervalFactor": 1,
                    "refId": "A"
                }
            ],
            "title": "Failed Transactions",
            "type": "stat"
        },
        {
            "datasource": {
                "uid": "$DS"
            },
            "description": "",
            "fieldConfig": {
                "defaults": {
                    "color": {
                        "mode": "thresholds"
                    },
                    "decimals": 0,
                    "mappings": [],
                    "thresholds": {
                        "mode": "absolute",
                        "steps": [
                            {
                                "color": "green",
                                "value": null
                            },
                            {
                                "color": "red",
                                "value": 80
                            }
                        ]
                    },
                    "unit": "locale"
                },
                "overrides": []
            },
            "gridPos": {
                "h": 4,
                "w": 6,
                "x": 18,
                "y": 20
            },
            "hideTimeOverride": true,
            "id": 61,
            "maxDataPoints": 100,
            "options": {
                "colorMode": "value",
                "graphMode": "none",
                "justifyMode": "auto",
                "orientation": "horizontal",
                "reduceOptions": {
                    "calcs": [
                        "lastNotNull"
                    ],
                    "fields": "",
                    "values": false
                },
                "showPercentChange": false,
                "textMode": "auto",
                "wideLayout": true
            },
            "pluginVersion": "10.4.0",
            "targets": [
                {
                    "datasource": {
                        "uid": "$DS"
                    },
                    "expr": "cometbft_mempool_recheck_times{}",
                    "format": "time_series",
                    "instant": true,
                    "interval": "30s",
                    "intervalFactor": 1,
                    "refId": "A"
                }
            ],
            "title": "Recheck Times",
            "type": "stat"
        },
        {
            "aliasColors": {},
            "bars": true,
            "dashLength": 10,
            "dashes": false,
            "datasource": {
                "uid": "$DS"
            },
            "fieldConfig": {
                "defaults": {
                    "links": []
                },
                "overrides": []
            },
            "fill": 1,
            "fillGradient": 0,
            "gridPos": {
                "h": 9,
                "w": 12,
                "x": 0,
                "y": 24
            },
            "hiddenSeries": false,
            "id": 59,
            "legend": {
                "avg": false,
                "current": false,
                "max": false,
                "min": false,
                "rightSide": false,
                "show": false,
                "total": false,
                "values": false
            },
            "lines": false,
            "linewidth": 1,
            "nullPointMode": "null",
            "options": {
                "alertThreshold": true
            },
            "percentage": false,
            "pluginVersion": "10.4.0",
            "pointradius": 5,
            "points": false,
            "renderer": "flot",
            "seriesOverrides": [],
            "spaceLength": 10,
            "stack": false,
            "steppedLine": false,
            "targets": [
                {
                    "datasource": {
                        "uid": "$DS"
                    },
                    "expr": "cometbft_p2p_peer_receive_bytes_total{}",
                    "format": "time_series",
                    "intervalFactor": 1,
                    "legendFormat": "{{peer_id}}",
                    "refId": "A"
                }
            ],
            "thresholds": [],
            "timeRegions": [],
            "title": "Total Network Input",
            "tooltip": {
                "shared": false,
                "sort": 0,
                "value_type": "individual"
            },
            "type": "graph",
            "xaxis": {
                "mode": "series",
                "show": false,
                "values": [
                    "current"
                ]
            },
            "yaxes": [
                {
                    "format": "bytes",
                    "logBase": 1,
                    "show": true
                },
                {
                    "format": "short",
                    "logBase": 1,
                    "show": false
                }
            ],
            "yaxis": {
                "align": false
            }
        },
        {
            "aliasColors": {},
            "bars": true,
            "dashLength": 10,
            "dashes": false,
            "datasource": {
                "uid": "$DS"
            },
            "fieldConfig": {
                "defaults": {
                    "links": []
                },
                "overrides": []
            },
            "fill": 1,
            "fillGradient": 0,
            "gridPos": {
                "h": 9,
                "w": 12,
                "x": 12,
                "y": 24
            },
            "hiddenSeries": false,
            "id": 58,
            "legend": {
                "avg": false,
                "current": false,
                "max": false,
                "min": false,
                "rightSide": false,
                "show": false,
                "total": false,
                "values": false
            },
            "lines": false,
            "linewidth": 1,
            "nullPointMode": "null",
            "options": {
                "alertThreshold": true
            },
            "percentage": false,
            "pluginVersion": "10.4.0",
            "pointradius": 5,
            "points": false,
            "renderer": "flot",
            "seriesOverrides": [],
            "spaceLength": 10,
            "stack": false,
            "steppedLine": false,
            "targets": [
                {
                    "datasource": {
                        "uid": "$DS"
                    },
                    "expr": "cometbft_p2p_peer_send_bytes_total{}",
                    "format": "time_series",
                    "intervalFactor": 1,
                    "legendFormat": "{{peer_id}}",
                    "refId": "A"
                }
            ],
            "thresholds": [],
            "timeRegions": [],
            "title": "Total Network Output",
            "tooltip": {
                "shared": false,
                "sort": 0,
                "value_type": "individual"
            },
            "type": "graph",
            "xaxis": {
                "mode": "series",
                "show": false,
                "values": [
                    "current"
                ]
            },
            "yaxes": [
                {
                    "format": "bytes",
                    "logBase": 1,
                    "show": true
                },
                {
                    "format": "short",
                    "logBase": 1,
                    "show": false
                }
            ],
            "yaxis": {
                "align": false
            }
        },
        {
            "collapsed": true,
            "gridPos": {
                "h": 1,
                "w": 24,
                "x": 0,
                "y": 33
            },
            "id": 65,
            "panels": [
                {
                    "datasource": {
                        "type": "loki",
                        "uid": "P8E80F9AEF21F6940"
                    },
                    "gridPos": {
                        "h": 17,
                        "w": 24,
                        "x": 0,
                        "y": 34
                    },
                    "id": 66,
                    "options": {
                        "dedupStrategy": "none",
                        "enableLogDetails": true,
                        "prettifyLogMessage": false,
                        "showCommonLabels": false,
                        "showLabels": false,
                        "showTime": false,
                        "sortOrder": "Descending",
                        "wrapLogMessage": false
                    },
                    "targets": [
                        {
                            "datasource": {
                                "type": "loki",
                                "uid": "P8E80F9AEF21F6940"
                            },
                            "editorMode": "builder",
                            "expr": "{container=\"poktrolld-validator\"} |= ``",
                            "queryType": "range",
                            "refId": "A"
                        }
                    ],
                    "title": "Validator logs",
                    "type": "logs"
                }
            ],
            "title": "Validator logs",
            "type": "row"
        }
    ],
    "refresh": false,
    "schemaVersion": 39,
    "tags": [
        "Blockchain",
        "Cosmos"
    ],
    "templating": {
        "list": [
            {
                "current": {
                    "selected": false,
                    "text": "Prometheus",
                    "value": "prometheus"
                },
                "hide": 0,
                "includeAll": false,
                "label": "Datasource",
                "multi": false,
                "name": "DS",
                "options": [],
                "query": "prometheus",
                "refresh": 1,
                "regex": "",
                "skipUrlSync": false,
                "type": "datasource"
            }
        ]
    },
    "time": {
        "from": "now-1h",
        "to": "now"
    },
    "timepicker": {
        "refresh_intervals": [
            "5s",
            "10s",
            "30s",
            "1m",
            "5m",
            "15m",
            "30m",
            "1h",
            "2h",
            "1d"
        ],
        "time_options": [
            "5m",
            "15m",
            "1h",
            "6h",
            "12h",
            "24h",
            "2d",
            "7d",
            "30d"
        ]
    },
    "timezone": "",
    "title": "Protocol / CometBFT Dashboard",
    "uid": "cosmoscometbft",
    "version": 5,
    "weekStart": ""
}<|MERGE_RESOLUTION|>--- conflicted
+++ resolved
@@ -41,17 +41,24 @@
             "includeVars": false,
             "keepTime": false,
             "tags": [
-<<<<<<< HEAD
                 "gateway_logs"
             ],
             "targetBlank": false,
             "title": "Gateway Logs",
-=======
+            "tooltip": "",
+            "type": "dashboards",
+            "url": ""
+        },
+        {
+            "asDropdown": false,
+            "icon": "external link",
+            "includeVars": false,
+            "keepTime": false,
+            "tags": [
                 "supplier_logs"
             ],
             "targetBlank": false,
             "title": "Supplier Logs",
->>>>>>> 192d3b1c
             "tooltip": "",
             "type": "dashboards",
             "url": ""
