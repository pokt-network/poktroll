package testeventsquery

import (
	"context"
	"fmt"
	"testing"
	"time"

	cosmoskeyring "github.com/cosmos/cosmos-sdk/crypto/keyring"
	"github.com/golang/mock/gomock"
	"github.com/stretchr/testify/require"

	"github.com/pokt-network/poktroll/internal/mocks/mockclient"
	"github.com/pokt-network/poktroll/internal/testclient"
	"github.com/pokt-network/poktroll/pkg/client"
	eventsquery "github.com/pokt-network/poktroll/pkg/client/events_query"
	"github.com/pokt-network/poktroll/pkg/either"
	"github.com/pokt-network/poktroll/pkg/observable/channel"
)

<<<<<<< HEAD
// NewLocalnetClient creates and returns a new events query client that configured
=======
// NewLocalnetClient creates and returns a new events query client that's configured
>>>>>>> 1974c8a8
// for use with the localnet sequencer. Any options provided are applied to the client.
func NewLocalnetClient(t *testing.T, opts ...client.EventsQueryClientOption) client.EventsQueryClient {
	t.Helper()

	return eventsquery.NewEventsQueryClient(testclient.CometLocalWebsocketURL, opts...)
}

// NewOneTimeEventsQuery creates a mock of the EventsQueryClient which expects
<<<<<<< HEAD
// a single call to the EventsBytes method. It returns a mock client whose event
// bytes method always  constructs a new observable. query is the query string
// for which event bytes subscription is expected to be for.
// The caller can simulate blockchain events by sending on publishCh, the value
// of which is set to the publish channel of the events bytes observable publish
// channel.
=======
// a single call to the EventsBytes method. query is the query string which is
// expected to be received by that call.
// It returns a mock client whose event bytes method constructs a new observable.
// The caller can simulate blockchain events by sending on the value publishCh
// points to, which is set by this helper function.
>>>>>>> 1974c8a8
func NewOneTimeEventsQuery(
	ctx context.Context,
	t *testing.T,
	query string,
	publishCh *chan<- either.Bytes,
) *mockclient.MockEventsQueryClient {
	t.Helper()
	ctrl := gomock.NewController(t)

	eventsQueryClient := mockclient.NewMockEventsQueryClient(ctrl)
	eventsQueryClient.EXPECT().EventsBytes(gomock.Eq(ctx), gomock.Eq(query)).
		DoAndReturn(func(
			ctx context.Context,
			query string,
		) (eventsBzObservable client.EventsBytesObservable, err error) {
			eventsBzObservable, *publishCh = channel.NewObservable[either.Bytes]()
			return eventsBzObservable, nil
		}).Times(1)
	return eventsQueryClient
}

<<<<<<< HEAD
// NewOneTimeTxEventsQueryClient creates a mock of the Events that expects to to
// a single call to the EventsBytes method where the query is for transaction
// events for sender address matching that of the given key.
// The caller can simulate blockchain events by sending on publishCh, the value
// of which is set to the publish channel of the events bytes observable publish
// channel.
=======
// NewOneTimeTxEventsQueryClient creates a mock of the Events that expects
// a single call to the EventsBytes method where the query is for transaction
// events for sender address matching that of the given key.
// The caller can simulate blockchain events by sending on the value publishCh
// points to, which is set by this helper function.
>>>>>>> 1974c8a8
func NewOneTimeTxEventsQueryClient(
	ctx context.Context,
	t *testing.T,
	key *cosmoskeyring.Record,
	publishCh *chan<- either.Bytes,
) *mockclient.MockEventsQueryClient {
	t.Helper()

	signingAddr, err := key.GetAddress()
	require.NoError(t, err)

	expectedEventsQuery := fmt.Sprintf(
		"tm.event='Tx' AND message.sender='%s'",
		signingAddr,
	)
	return NewOneTimeEventsQuery(
		ctx, t,
		expectedEventsQuery,
		publishCh,
	)
<<<<<<< HEAD
=======
}

// NewAnyTimesEventsBytesEventsQueryClient returns a new events query client which
// is configured to return the expected event bytes when queried with the expected
// query, any number of times. The returned client also expects to be closed once.
func NewAnyTimesEventsBytesEventsQueryClient(
	ctx context.Context,
	t *testing.T,
	expectedQuery string,
	expectedEventBytes []byte,
) client.EventsQueryClient {
	t.Helper()

	ctrl := gomock.NewController(t)
	eventsQueryClient := mockclient.NewMockEventsQueryClient(ctrl)
	eventsQueryClient.EXPECT().Close().Times(1)
	eventsQueryClient.EXPECT().
		EventsBytes(gomock.AssignableToTypeOf(ctx), gomock.Eq(expectedQuery)).
		DoAndReturn(
			func(ctx context.Context, query string) (client.EventsBytesObservable, error) {
				bytesObsvbl, bytesPublishCh := channel.NewReplayObservable[either.Bytes](ctx, 1)

				// Now that the observable is set up, publish the expected event bytes.
				// Only need to send once because it's a ReplayObservable.
				bytesPublishCh <- either.Success(expectedEventBytes)

				// Wait a tick for the observables to be set up. This isn't strictly
				// necessary but is done to mitigate test flakiness.
				time.Sleep(10 * time.Millisecond)

				return bytesObsvbl, nil
			},
		).
		AnyTimes()

	return eventsQueryClient
>>>>>>> 1974c8a8
}<|MERGE_RESOLUTION|>--- conflicted
+++ resolved
@@ -18,11 +18,7 @@
 	"github.com/pokt-network/poktroll/pkg/observable/channel"
 )
 
-<<<<<<< HEAD
-// NewLocalnetClient creates and returns a new events query client that configured
-=======
 // NewLocalnetClient creates and returns a new events query client that's configured
->>>>>>> 1974c8a8
 // for use with the localnet sequencer. Any options provided are applied to the client.
 func NewLocalnetClient(t *testing.T, opts ...client.EventsQueryClientOption) client.EventsQueryClient {
 	t.Helper()
@@ -31,20 +27,12 @@
 }
 
 // NewOneTimeEventsQuery creates a mock of the EventsQueryClient which expects
-<<<<<<< HEAD
 // a single call to the EventsBytes method. It returns a mock client whose event
 // bytes method always  constructs a new observable. query is the query string
 // for which event bytes subscription is expected to be for.
 // The caller can simulate blockchain events by sending on publishCh, the value
 // of which is set to the publish channel of the events bytes observable publish
 // channel.
-=======
-// a single call to the EventsBytes method. query is the query string which is
-// expected to be received by that call.
-// It returns a mock client whose event bytes method constructs a new observable.
-// The caller can simulate blockchain events by sending on the value publishCh
-// points to, which is set by this helper function.
->>>>>>> 1974c8a8
 func NewOneTimeEventsQuery(
 	ctx context.Context,
 	t *testing.T,
@@ -66,20 +54,12 @@
 	return eventsQueryClient
 }
 
-<<<<<<< HEAD
 // NewOneTimeTxEventsQueryClient creates a mock of the Events that expects to to
 // a single call to the EventsBytes method where the query is for transaction
 // events for sender address matching that of the given key.
 // The caller can simulate blockchain events by sending on publishCh, the value
 // of which is set to the publish channel of the events bytes observable publish
 // channel.
-=======
-// NewOneTimeTxEventsQueryClient creates a mock of the Events that expects
-// a single call to the EventsBytes method where the query is for transaction
-// events for sender address matching that of the given key.
-// The caller can simulate blockchain events by sending on the value publishCh
-// points to, which is set by this helper function.
->>>>>>> 1974c8a8
 func NewOneTimeTxEventsQueryClient(
 	ctx context.Context,
 	t *testing.T,
@@ -100,8 +80,6 @@
 		expectedEventsQuery,
 		publishCh,
 	)
-<<<<<<< HEAD
-=======
 }
 
 // NewAnyTimesEventsBytesEventsQueryClient returns a new events query client which
@@ -138,5 +116,4 @@
 		AnyTimes()
 
 	return eventsQueryClient
->>>>>>> 1974c8a8
 }