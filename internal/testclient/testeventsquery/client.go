--- conflicted
+++ resolved
@@ -2,20 +2,13 @@
 
 import (
 	"context"
-<<<<<<< HEAD
 	"fmt"
-=======
->>>>>>> 6e5cad87
 	"testing"
 	"time"
 
-<<<<<<< HEAD
 	cosmoskeyring "github.com/cosmos/cosmos-sdk/crypto/keyring"
 	"github.com/golang/mock/gomock"
 	"github.com/stretchr/testify/require"
-=======
-	"github.com/golang/mock/gomock"
->>>>>>> 6e5cad87
 
 	"github.com/pokt-network/poktroll/internal/mocks/mockclient"
 	"github.com/pokt-network/poktroll/internal/testclient"
@@ -33,7 +26,6 @@
 	return eventsquery.NewEventsQueryClient(testclient.CometLocalWebsocketURL, opts...)
 }
 
-<<<<<<< HEAD
 // NewOneTimeEventsQuery creates a mock of the EventsQueryClient which expects
 // a single call to the EventsBytes method. It returns a mock client whose event
 // bytes method always  constructs a new observable. query is the query string
@@ -88,7 +80,8 @@
 		expectedEventsQuery,
 		publishCh,
 	)
-=======
+}
+
 // NewAnyTimesEventsBytesEventsQueryClient returns a new events query client which
 // is configured to return the expected event bytes when queried with the expected
 // query, any number of times. The returned client also expects to be closed once.
@@ -123,5 +116,4 @@
 		AnyTimes()
 
 	return eventsQueryClient
->>>>>>> 6e5cad87
 }