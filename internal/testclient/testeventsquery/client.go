package testeventsquery

import (
	"context"
<<<<<<< HEAD
	"testing"
	"time"

	"github.com/golang/mock/gomock"
=======
	"fmt"
	"testing"
	"time"

	cosmoskeyring "github.com/cosmos/cosmos-sdk/crypto/keyring"
	"github.com/golang/mock/gomock"
	"github.com/stretchr/testify/require"
>>>>>>> 5b3fd951

	"github.com/pokt-network/poktroll/internal/mocks/mockclient"
	"github.com/pokt-network/poktroll/internal/testclient"
	"github.com/pokt-network/poktroll/pkg/client"
	eventsquery "github.com/pokt-network/poktroll/pkg/client/events_query"
	"github.com/pokt-network/poktroll/pkg/either"
	"github.com/pokt-network/poktroll/pkg/observable/channel"
)

// NewLocalnetClient creates and returns a new events query client that's configured
// for use with the localnet sequencer. Any options provided are applied to the client.
func NewLocalnetClient(t *testing.T, opts ...client.EventsQueryClientOption) client.EventsQueryClient {
	t.Helper()

	return eventsquery.NewEventsQueryClient(testclient.CometLocalWebsocketURL, opts...)
}

<<<<<<< HEAD
=======
// NewOneTimeEventsQuery creates a mock of the EventsQueryClient which expects
// a single call to the EventsBytes method. It returns a mock client whose event
// bytes method always  constructs a new observable. query is the query string
// for which event bytes subscription is expected to be for.
// The caller can simulate blockchain events by sending on publishCh, the value
// of which is set to the publish channel of the events bytes observable publish
// channel.
func NewOneTimeEventsQuery(
	ctx context.Context,
	t *testing.T,
	query string,
	publishCh *chan<- either.Bytes,
) *mockclient.MockEventsQueryClient {
	t.Helper()
	ctrl := gomock.NewController(t)

	eventsQueryClient := mockclient.NewMockEventsQueryClient(ctrl)
	eventsQueryClient.EXPECT().EventsBytes(gomock.Eq(ctx), gomock.Eq(query)).
		DoAndReturn(func(
			ctx context.Context,
			query string,
		) (eventsBzObservable client.EventsBytesObservable, err error) {
			eventsBzObservable, *publishCh = channel.NewObservable[either.Bytes]()
			return eventsBzObservable, nil
		}).Times(1)
	return eventsQueryClient
}

// NewOneTimeTxEventsQueryClient creates a mock of the Events that expects to to
// a single call to the EventsBytes method where the query is for transaction
// events for sender address matching that of the given key.
// The caller can simulate blockchain events by sending on publishCh, the value
// of which is set to the publish channel of the events bytes observable publish
// channel.
func NewOneTimeTxEventsQueryClient(
	ctx context.Context,
	t *testing.T,
	key *cosmoskeyring.Record,
	publishCh *chan<- either.Bytes,
) *mockclient.MockEventsQueryClient {
	t.Helper()

	signingAddr, err := key.GetAddress()
	require.NoError(t, err)

	expectedEventsQuery := fmt.Sprintf(
		"tm.event='Tx' AND message.sender='%s'",
		signingAddr,
	)
	return NewOneTimeEventsQuery(
		ctx, t,
		expectedEventsQuery,
		publishCh,
	)
}

>>>>>>> 5b3fd951
// NewAnyTimesEventsBytesEventsQueryClient returns a new events query client which
// is configured to return the expected event bytes when queried with the expected
// query, any number of times. The returned client also expects to be closed once.
func NewAnyTimesEventsBytesEventsQueryClient(
	ctx context.Context,
	t *testing.T,
	expectedQuery string,
	expectedEventBytes []byte,
) client.EventsQueryClient {
	t.Helper()

	ctrl := gomock.NewController(t)
	eventsQueryClient := mockclient.NewMockEventsQueryClient(ctrl)
	eventsQueryClient.EXPECT().Close().Times(1)
	eventsQueryClient.EXPECT().
		EventsBytes(gomock.AssignableToTypeOf(ctx), gomock.Eq(expectedQuery)).
		DoAndReturn(
			func(ctx context.Context, query string) (client.EventsBytesObservable, error) {
				bytesObsvbl, bytesPublishCh := channel.NewReplayObservable[either.Bytes](ctx, 1)

				// Now that the observable is set up, publish the expected event bytes.
				// Only need to send once because it's a ReplayObservable.
				bytesPublishCh <- either.Success(expectedEventBytes)

				// Wait a tick for the observables to be set up. This isn't strictly
				// necessary but is done to mitigate test flakiness.
				time.Sleep(10 * time.Millisecond)

				return bytesObsvbl, nil
			},
		).
		AnyTimes()

	return eventsQueryClient
}<|MERGE_RESOLUTION|>--- conflicted
+++ resolved
@@ -2,12 +2,6 @@
 
 import (
 	"context"
-<<<<<<< HEAD
-	"testing"
-	"time"
-
-	"github.com/golang/mock/gomock"
-=======
 	"fmt"
 	"testing"
 	"time"
@@ -15,7 +9,6 @@
 	cosmoskeyring "github.com/cosmos/cosmos-sdk/crypto/keyring"
 	"github.com/golang/mock/gomock"
 	"github.com/stretchr/testify/require"
->>>>>>> 5b3fd951
 
 	"github.com/pokt-network/poktroll/internal/mocks/mockclient"
 	"github.com/pokt-network/poktroll/internal/testclient"
@@ -33,8 +26,6 @@
 	return eventsquery.NewEventsQueryClient(testclient.CometLocalWebsocketURL, opts...)
 }
 
-<<<<<<< HEAD
-=======
 // NewOneTimeEventsQuery creates a mock of the EventsQueryClient which expects
 // a single call to the EventsBytes method. It returns a mock client whose event
 // bytes method always  constructs a new observable. query is the query string
@@ -91,7 +82,6 @@
 	)
 }
 
->>>>>>> 5b3fd951
 // NewAnyTimesEventsBytesEventsQueryClient returns a new events query client which
 // is configured to return the expected event bytes when queried with the expected
 // query, any number of times. The returned client also expects to be closed once.
