package protocol

import (
	"bytes"
	"encoding/hex"
	"math/big"
)

var (
	// BaseRelayDifficultyHashBz is the chosen "highest" (easiest) target hash, which
	// corresponds to the lowest possible difficulty.
	//
	// It effectively normalizes the difficulty number (which is returned by GetDifficultyFromHash)
	// by defining the hash which corresponds to the base difficulty.
	//
	// When this is the difficulty of a particular service, all relays are reward / volume applicable.
	//
	// Bitcoin uses a similar concept, where the target hash is defined as the hash:
	// - https://bitcoin.stackexchange.com/questions/107976/bitcoin-difficulty-why-leading-0s
	// - https://bitcoin.stackexchange.com/questions/121920/is-it-always-possible-to-find-a-number-whose-hash-starts-with-a-certain-number-o
	BaseRelayDifficultyHashBz, _ = hex.DecodeString("ffffffffffffffffffffffffffffffffffffffffffffffffffffffffffffffff")
)

// GetDifficultyFromHash returns the "difficulty" of the given hash, with respect
// to the "highest" (easiest) target hash, BaseRelayDifficultyHash.
// The resultant value is not used for any business logic but is simplify there to have a human-readable version of the hash.
// TODO_MAINNET: Can this cause an integer overflow?
func GetDifficultyFromHash(hashBz [RelayHasherSize]byte) int64 {
	baseRelayDifficultyHashInt := new(big.Int).SetBytes(BaseRelayDifficultyHashBz)
	hashInt := new(big.Int).SetBytes(hashBz[:])

	// difficulty is the ratio of the highest target hash to the given hash.
<<<<<<< HEAD
=======
	// TODO_MAINNET: Can this cause an integer overflow?
>>>>>>> 99783a86
	return new(big.Int).Div(baseRelayDifficultyHashInt, hashInt).Int64()
}

// IsRelayVolumeApplicable returns true if the relay IS reward / volume applicable.
// A relay is reward / volume applicable IFF its hash is less than the target hash.
//   - relayHash is the hash of the relay to be checked.
//   - targetHash is the hash of the relay difficulty target for a particular service.
//
// TODO_MAINNET: Devise a test that tries to attack the network and ensure that
// there is sufficient telemetry.
func IsRelayVolumeApplicable(relayHash, targetHash []byte) bool {
	return bytes.Compare(relayHash, targetHash) == -1 // True if relayHash < targetHash
}<|MERGE_RESOLUTION|>--- conflicted
+++ resolved
@@ -30,10 +30,7 @@
 	hashInt := new(big.Int).SetBytes(hashBz[:])
 
 	// difficulty is the ratio of the highest target hash to the given hash.
-<<<<<<< HEAD
-=======
 	// TODO_MAINNET: Can this cause an integer overflow?
->>>>>>> 99783a86
 	return new(big.Int).Div(baseRelayDifficultyHashInt, hashInt).Int64()
 }
 
