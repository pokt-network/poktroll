--- conflicted
+++ resolved
@@ -38,11 +38,7 @@
 	var pubkey cryptotypes.PubKey
 	switch curve {
 	case "ed25519":
-<<<<<<< HEAD
-		addr, pubkey = sample.AccAddressAndPubKeyEd2519()
-=======
 		addr, pubkey = sample.AccAddressAndPubKeyEd25519()
->>>>>>> e17a0df3
 	case "secp256k1":
 		addr, pubkey = sample.AccAddressAndPubKey()
 	}
