--- conflicted
+++ resolved
@@ -67,11 +67,7 @@
 
 // Start starts the ring cache by subscribing to on-chain redelegation events.
 func (rc *ringCache) Start(ctx context.Context) {
-<<<<<<< HEAD
-	rc.logger.Info().Msg("starting ring ringsByAddr")
-=======
 	rc.logger.Info().Msg("starting ring cache")
->>>>>>> 833e5400
 	// Stop the ringCache when the context is cancelled.
 	go func() {
 		select {
@@ -152,11 +148,7 @@
 	if ok {
 		rc.logger.Debug().
 			Str("app_address", appAddress).
-<<<<<<< HEAD
-			Msg("ring ringsByAddr hit; using cached ring")
-=======
 			Msg("ring cache hit; using cached ring")
->>>>>>> 833e5400
 
 		return ring, nil
 	}
@@ -164,11 +156,7 @@
 	// If the ring is not in the cache, get it from the ring client.
 	rc.logger.Debug().
 		Str("app_address", appAddress).
-<<<<<<< HEAD
-		Msg("ring ringsByAddr miss; fetching from application module")
-=======
 		Msg("ring cache miss; fetching from application module")
->>>>>>> 833e5400
 
 	ring, err = rc.ringClient.GetRingForAddress(ctx, appAddress)
 	if err != nil {
