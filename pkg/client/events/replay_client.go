package events

import (
	"context"
	"fmt"
	"time"

	"cosmossdk.io/depinject"

	"github.com/pokt-network/poktroll/pkg/client"
	"github.com/pokt-network/poktroll/pkg/either"
	"github.com/pokt-network/poktroll/pkg/observable"
	"github.com/pokt-network/poktroll/pkg/observable/channel"
	"github.com/pokt-network/poktroll/pkg/retry"
)

const (
	// eventsBytesRetryDelay is the delay between retry attempts when the events
	// bytes observable returns an error.
	eventsBytesRetryDelay = time.Second
	// eventsBytesRetryLimit is the maximum number of times to attempt to
	// re-establish the events query bytes subscription when the events bytes
	// observable returns an error or closes.
	eventsBytesRetryLimit        = 10
	eventsBytesRetryResetTimeout = 10 * time.Second
	// replayObsCacheBufferSize is the replay buffer size of the
	// replayObsCache replay observable which is used to cache the replay
	// observable that is notified of new events.
	// It, replayObsCache, is updated with a new "active" observable when a new
	// events query subscription is created, for example, after a non-persistent
	// connection error.
	replayObsCacheBufferSize = 1
)

// Enforce the EventsReplayClient interface is implemented by the replayClient type.
var _ client.EventsReplayClient[
	any,
	observable.ReplayObservable[any],
] = (*replayClient[any, observable.ReplayObservable[any]])(nil)

// NewEventsFn is a function that takes a byte slice and returns a new instance
// of the generic type T.
type NewEventsFn[T any] func([]byte) (T, error)

// replayClient implements the EventsReplayClient interface for a generic type T,
// and replay observable for type T.
type replayClient[T any, R observable.ReplayObservable[T]] struct {
	// queryString is the query string used to subscribe to events of the
	// desired type.
	// See: https://docs.cosmos.network/main/learn/advanced/events#subscribing-to-events
	// and: https://docs.cosmos.network/main/learn/advanced/events#default-events
	queryString string
	// eventsClient is the events query client which is used to subscribe to
	// newly committed block events. It emits an either value which may contain
	// an error, at most, once and closes immediately after if it does.
	eventsClient client.EventsQueryClient
	// eventDecoder is a function which decodes event subscription
	// message bytes into the type defined by the EventsReplayClient's generic type
	// parameter.
	eventDecoder NewEventsFn[T]
	// replayObsBufferSize is the buffer size for the replay observable returned
	// by EventsSequence, this can be any integer and it refers to the number of
	// notifications the replay observable will hold in its buffer, that can be
	// replayed to new observers.
	// NB: This is not the buffer size of the replayObsCache
	replayObsBufferSize int
<<<<<<< HEAD
	// replayObsCache is a replay observable with replay buffer size 1,
	// which holds the "active latest observable" which is notified when
	// new events are received by the events query client subscription
	// created in goPublishEvents. This observable (and the one it emits) closes
	// when the events bytes observable returns an error and is updated with a
	// new "active" observable after a new events query subscription is created.
	// TODO(@h5law): consider retyping this to a Observable of ReplayObservables
	// as it does not need to be replayable.
	replayObsCache observable.ReplayObservable[U]
=======
	// replayObsCache is a replay observable with a buffer size of 1, which
	// holds the "active latest replay observable" which is notified when new
	// events are received by the events query client subscription created in
	// goPublishEvents. This observable (and the one it emits) closes when the
	// events bytes observable returns an error and is updated with a new
	// "active" observable after a new events query subscription is created.
	// TODO_REFACTOR(@h5law): Look into making this a regular observable as
	// we no depend on it being replayable.
	replayObsCache observable.ReplayObservable[R]
>>>>>>> 3988e421
	// replayObsCachePublishCh is the publish channel for replayObsCache.
	// It's used to set and subsequently update replayObsCache the events replay
	// observable;
	// For example when the connection is re-established after erroring.
	replayObsCachePublishCh chan<- R
}

// NewEventsReplayClient creates a new EventsReplayClient from the given
// dependencies, cometWebsocketURL and subscription query string. It requires a
// decoder function to be provided which decodes event subscription message
// bytes into the type defined by the EventsReplayClient's generic type parameter.
// The replayObsBufferSize is the replay buffer size of the replay observable
// which is notified of new events.
//
// Required dependencies:
//   - client.EventsQueryClient
func NewEventsReplayClient[T any, R observable.ReplayObservable[T]](
	ctx context.Context,
	deps depinject.Config,
	queryString string,
	newEventFn NewEventsFn[T],
	replayObsBufferSize int,
) (client.EventsReplayClient[T, R], error) {
	// Initialize the replay client
	rClient := &replayClient[T, R]{
		queryString:         queryString,
		eventDecoder:        newEventFn,
		replayObsBufferSize: replayObsBufferSize,
	}
	// TODO_REFACTOR(@h5law): Look into making this a regular observable as
	// we no depend on it being replayable.
	replayObsCache, replayObsCachePublishCh := channel.NewReplayObservable[R](
		ctx,
<<<<<<< HEAD
		1, // replay buffer size 1
=======
		// Buffer size of 1 as the cache only needs to hold the latest
		// active replay observable.
		replayObsCacheBufferSize,
>>>>>>> 3988e421
	)
	rClient.replayObsCache = observable.ReplayObservable[R](replayObsCache)
	rClient.replayObsCachePublishCh = replayObsCachePublishCh

	// Inject dependencies
	if err := depinject.Inject(deps, &rClient.eventsClient); err != nil {
		return nil, err
	}

	// Concurrently publish events to the observable emitted by replayObsCache.
	go rClient.goPublishEvents(ctx)

	return rClient, nil
}

<<<<<<< HEAD
// EventsSequence returns a ReplayObservable, with the buffer size provided
=======
// EventsSequence returns a new ReplayObservable, with the buffer size provided
>>>>>>> 3988e421
// during the EventsReplayClient construction, which is notified when new
// events are received by the encapsulated EventsQueryClient.
func (rClient *replayClient[T, R]) EventsSequence(ctx context.Context) R {
	// Create a new replay observable and publish channel for event type T with
	// a buffer size matching that provided during the EventsReplayClient
	// construction.
	eventTypeObs, replayEventTypeObsPublishCh := channel.NewReplayObservable[T](
		ctx,
		rClient.replayObsBufferSize,
	)

	// Ensure that the subscribers of the returned eventTypeObs receive
	// notifications from the latest open replay observable.
	go rClient.goRemapEventsSequence(ctx, replayEventTypeObsPublishCh)

	// Return the event type observable.
	return eventTypeObs.(R)
}

// goRemapEventsSequence publishes events observed by the most recent cached
// events type replay observable to the given publishCh
func (rClient *replayClient[T, R]) goRemapEventsSequence(ctx context.Context, publishCh chan<- T) {
<<<<<<< HEAD
	// Subscribe to the replayObsCache to listen for changes to the "active"
	// replay observable.
	cachedEventTypeObserver := rClient.replayObsCache.Subscribe(ctx)
	for eventObs := range cachedEventTypeObserver.Ch() {
		select {
		case <-ctx.Done():
			return
		default:
		}
		// Publish events from the new "active" replay observable to the given
		// publish channel.
		eventObserver := eventObs.Subscribe(ctx)
		for event := range eventObserver.Ch() {
			publishCh <- event
		}
	}
=======
	var prevEventTypeObs observable.ReplayObservable[T]
	channel.ForEach[R](
		ctx,
		rClient.replayObsCache,
		func(ctx context.Context, eventTypeObs R) {
			if prevEventTypeObs != nil {
				// Just in case the assumption that all transport errors are
				// persistent does not hold, unsubscribe from the previous
				// event type observable in order to prevent unexpected and/or
				// duplicate notifications on the obsersvable returned by this
				// function.
				prevEventTypeObs.UnsubscribeAll()
			} else {
				prevEventTypeObs = eventTypeObs
			}
			eventObserver := eventTypeObs.Subscribe(ctx)
			for event := range eventObserver.Ch() {
				publishCh <- event
			}
		},
	)
>>>>>>> 3988e421
}

// LastNEvents returns the last N typed events that have been received by the
// corresponding events query subscription.
// It blocks until at least one event has been received.
func (rClient *replayClient[T, R]) LastNEvents(ctx context.Context, n int) []T {
	return rClient.EventsSequence(ctx).Last(ctx, n)
}

// Close unsubscribes all observers of the committed blocks sequence observable
// and closes the events query client.
func (rClient *replayClient[T, R]) Close() {
	// Closing eventsClient will cascade unsubscribe and close downstream observers.
	rClient.eventsClient.Close()
}

// goPublishEvents runs the work function returned by retryPublishEventsFactory,
// re-invoking it according to the arguments to retry.OnError when the events bytes
// observable returns an asynchronous error.
// This function is intended to be called in a goroutine.
func (rClient *replayClient[T, R]) goPublishEvents(ctx context.Context) {
	// React to errors by getting a new events bytes observable, re-mapping it,
	// and send it to replayObsCachePublishCh such that
	// replayObsCache.Last(ctx, 1) will return it.
	publishError := retry.OnError(
		ctx,
		eventsBytesRetryLimit,
		eventsBytesRetryDelay,
		eventsBytesRetryResetTimeout,
		"goPublishEvents",
		rClient.retryPublishEventsFactory(ctx),
	)

	// If we get here, the retry limit was reached and the retry loop exited.
	// Since this function runs in a goroutine, we can't return the error to the
	// caller. Instead, we panic.
	if publishError != nil {
		panic(fmt.Errorf("EventsReplayClient[%T].goPublishEvents should never reach this spot: %w", *new(T), publishError))
	}
}

// retryPublishEventsFactory returns a function which is intended to be passed
// to retry.OnError. The returned function pipes event bytes from the events
// query client, maps them to typed events, and publishes them to the
// replayObsCache replay observable.
func (rClient *replayClient[T, R]) retryPublishEventsFactory(ctx context.Context) func() chan error {
	return func() chan error {
		errCh := make(chan error, 1)
		eventsBytesObs, err := rClient.eventsClient.EventsBytes(ctx, rClient.queryString)
		if err != nil {
			errCh <- err
			return errCh
		}

		// NB: must cast back to generic observable type to use with Map.
		eventsBzObs := observable.Observable[either.Either[[]byte]](eventsBytesObs)
		typedObs := channel.MapReplay(
			ctx,
			replayObsCacheBufferSize,
			eventsBzObs,
			rClient.newMapEventsBytesToTFn(errCh),
		)

		// Subscribe to the eventBzObs and block until the channel closes.
		// Then pass this as an error to force the retry.OnError to resubscribe.
		go func() {
<<<<<<< HEAD
			eventsBzSub := eventsBz.Subscribe(ctx)
			for range eventsBzSub.Ch() {
				// Wait for the channel to close.
				continue
			}
=======
			eventsBzObserver := eventsBzObs.Subscribe(ctx)
			for range eventsBzObserver.Ch() {
				// Wait for the channel to close.
				continue
			}
			// UnsubscribeAll downstream observers, as the source observable has
			// closed and will not emit any more values.
>>>>>>> 3988e421
			typedObs.UnsubscribeAll()
			// Publish an error to the error channel to initiate a retry
			errCh <- ErrEventsConsClosed
		}()

		// Initially set replayObsCache and update if after retrying on error.
		rClient.replayObsCachePublishCh <- typedObs.(R)

		return errCh
	}
}

// newMapEventsBytesToTFn is a factory for a function which is intended
// to be used as a transformFn in a channel.Map() call. Since the map function
// is called asynchronously, this factory creates a closure around an error
// channel which can be used for asynchronous error signaling from within the
// map function, and handling from the Map call context.
//
// The map function itself attempts to deserialize the given byte slice as a
// the EventsReplayClient's generic typed event, using the decoder function provided.
// If the events bytes observable contained an error, this value is not emitted
// (skipped) on the destination observable of the map operation.
//
// If deserialisation failed because the event bytes were for a different event
// type, this value is also skipped. If deserialisation failed for some other
// reason, this function panics.
func (rClient *replayClient[T, R]) newMapEventsBytesToTFn(errCh chan<- error) func(
	context.Context,
	either.Bytes,
) (T, bool) {
	return func(
		_ context.Context,
		eitherEventBz either.Bytes,
	) (_ T, skip bool) {
		eventBz, err := eitherEventBz.ValueOrError()
		if err != nil {
			errCh <- err
			// Don't publish (skip) if eitherEventBz contained an error.
			// eitherEventBz should automatically close itself in this case.
			// (i.e. no more values should be mapped to this transformFn's respective
			// dstObservable).
			return *new(T), true
		}

		// attempt to decode the event bytes using the decoder function provided
		// during the EventsReplayClient's construction.
		event, err := rClient.eventDecoder(eventBz)
		if err != nil {
			if ErrEventsUnmarshalEvent.Is(err) {
				// Don't publish (skip) if the message was not the correct event.
				return *new(T), true
			}

			panic(fmt.Sprintf(
				"unexpected error deserialising event: %v; eventBz: %s",
				err, string(eventBz),
			))
		}
		return event, false
	}
}<|MERGE_RESOLUTION|>--- conflicted
+++ resolved
@@ -64,17 +64,6 @@
 	// replayed to new observers.
 	// NB: This is not the buffer size of the replayObsCache
 	replayObsBufferSize int
-<<<<<<< HEAD
-	// replayObsCache is a replay observable with replay buffer size 1,
-	// which holds the "active latest observable" which is notified when
-	// new events are received by the events query client subscription
-	// created in goPublishEvents. This observable (and the one it emits) closes
-	// when the events bytes observable returns an error and is updated with a
-	// new "active" observable after a new events query subscription is created.
-	// TODO(@h5law): consider retyping this to a Observable of ReplayObservables
-	// as it does not need to be replayable.
-	replayObsCache observable.ReplayObservable[U]
-=======
 	// replayObsCache is a replay observable with a buffer size of 1, which
 	// holds the "active latest replay observable" which is notified when new
 	// events are received by the events query client subscription created in
@@ -84,7 +73,6 @@
 	// TODO_REFACTOR(@h5law): Look into making this a regular observable as
 	// we no depend on it being replayable.
 	replayObsCache observable.ReplayObservable[R]
->>>>>>> 3988e421
 	// replayObsCachePublishCh is the publish channel for replayObsCache.
 	// It's used to set and subsequently update replayObsCache the events replay
 	// observable;
@@ -118,13 +106,9 @@
 	// we no depend on it being replayable.
 	replayObsCache, replayObsCachePublishCh := channel.NewReplayObservable[R](
 		ctx,
-<<<<<<< HEAD
-		1, // replay buffer size 1
-=======
 		// Buffer size of 1 as the cache only needs to hold the latest
 		// active replay observable.
 		replayObsCacheBufferSize,
->>>>>>> 3988e421
 	)
 	rClient.replayObsCache = observable.ReplayObservable[R](replayObsCache)
 	rClient.replayObsCachePublishCh = replayObsCachePublishCh
@@ -140,11 +124,7 @@
 	return rClient, nil
 }
 
-<<<<<<< HEAD
-// EventsSequence returns a ReplayObservable, with the buffer size provided
-=======
 // EventsSequence returns a new ReplayObservable, with the buffer size provided
->>>>>>> 3988e421
 // during the EventsReplayClient construction, which is notified when new
 // events are received by the encapsulated EventsQueryClient.
 func (rClient *replayClient[T, R]) EventsSequence(ctx context.Context) R {
@@ -167,24 +147,6 @@
 // goRemapEventsSequence publishes events observed by the most recent cached
 // events type replay observable to the given publishCh
 func (rClient *replayClient[T, R]) goRemapEventsSequence(ctx context.Context, publishCh chan<- T) {
-<<<<<<< HEAD
-	// Subscribe to the replayObsCache to listen for changes to the "active"
-	// replay observable.
-	cachedEventTypeObserver := rClient.replayObsCache.Subscribe(ctx)
-	for eventObs := range cachedEventTypeObserver.Ch() {
-		select {
-		case <-ctx.Done():
-			return
-		default:
-		}
-		// Publish events from the new "active" replay observable to the given
-		// publish channel.
-		eventObserver := eventObs.Subscribe(ctx)
-		for event := range eventObserver.Ch() {
-			publishCh <- event
-		}
-	}
-=======
 	var prevEventTypeObs observable.ReplayObservable[T]
 	channel.ForEach[R](
 		ctx,
@@ -206,7 +168,6 @@
 			}
 		},
 	)
->>>>>>> 3988e421
 }
 
 // LastNEvents returns the last N typed events that have been received by the
@@ -273,13 +234,6 @@
 		// Subscribe to the eventBzObs and block until the channel closes.
 		// Then pass this as an error to force the retry.OnError to resubscribe.
 		go func() {
-<<<<<<< HEAD
-			eventsBzSub := eventsBz.Subscribe(ctx)
-			for range eventsBzSub.Ch() {
-				// Wait for the channel to close.
-				continue
-			}
-=======
 			eventsBzObserver := eventsBzObs.Subscribe(ctx)
 			for range eventsBzObserver.Ch() {
 				// Wait for the channel to close.
@@ -287,7 +241,6 @@
 			}
 			// UnsubscribeAll downstream observers, as the source observable has
 			// closed and will not emit any more values.
->>>>>>> 3988e421
 			typedObs.UnsubscribeAll()
 			// Publish an error to the error channel to initiate a retry
 			errCh <- ErrEventsConsClosed
