package events

import (
	"context"
	"fmt"
	"time"

	"cosmossdk.io/depinject"

	"github.com/pokt-network/poktroll/pkg/client"
	"github.com/pokt-network/poktroll/pkg/either"
	"github.com/pokt-network/poktroll/pkg/observable"
	"github.com/pokt-network/poktroll/pkg/observable/channel"
	"github.com/pokt-network/poktroll/pkg/retry"
)

const (
	// DefaultConnRetryLimit is used to indicate how many times the
	// underlying replay client should attempt to retry if it encounters an error
	// or its connection is interrupted.
	//
	// TODO_IMPROVE: this should be configurable but can be overridden at compile-time:
	// go build -ldflags "-X github.com/pokt-network/poktroll/DefaultConnRetryLimit=value".
	DefaultConnRetryLimit = 10

	// eventsBytesRetryDelay is the delay between retry attempts when the events
	// bytes observable returns an error.
	eventsBytesRetryDelay = time.Second
	// eventsBytesRetryLimit is the maximum number of times to attempt to
	// re-establish the events query bytes subscription when the events bytes
	// observable returns an error or closes.
	// TODO_TECHDEBT: to make this a customizable parameter in the appgateserver and relayminer config files.
	eventsBytesRetryLimit        = 10
	eventsBytesRetryResetTimeout = 10 * time.Second
	// replayObsCacheBufferSize is the replay buffer size of the
	// replayObsCache replay observable which is used to cache the replay
	// observable that is notified of new events.
	// It, replayObsCache, is updated with a new "active" observable when a new
	// events query subscription is created, for example, after a non-persistent
	// connection error.
	replayObsCacheBufferSize = 1
)

// Enforce the EventsReplayClient interface is implemented by the replayClient type.
var _ client.EventsReplayClient[any] = (*replayClient[any])(nil)

// NewEventsFn is a function that takes a byte slice and returns a new instance
// of the generic type T.
type NewEventsFn[T any] func([]byte) (T, error)

// replayClient implements the EventsReplayClient interface for a generic type T,
// and replay observable for type T.
type replayClient[T any] struct {
	// queryString is the query string used to subscribe to events of the
	// desired type.
	// See: https://docs.cosmos.network/main/learn/advanced/events#subscribing-to-events
	// and: https://docs.cosmos.network/main/learn/advanced/events#default-events
	queryString string
	// eventsClient is the events query client which is used to subscribe to
	// newly committed block events. It emits an either value which may contain
	// an error, at most, once and closes immediately after if it does.
	eventsClient client.EventsQueryClient
	// eventDecoder is a function which decodes event subscription
	// message bytes into the type defined by the EventsReplayClient's generic type
	// parameter.
	eventDecoder NewEventsFn[T]
	// replayObsBufferSize is the buffer size for the replay observable returned
	// by EventsSequence, this can be any integer and it refers to the number of
	// notifications the replay observable will hold in its buffer, that can be
	// replayed to new observers.
	// NB: This is not the buffer size of the replayObsCache
	replayObsBufferSize int
	// replayObsCache is a replay observable with a buffer size of 1, which
	// holds the "active latest replay observable" which is notified when new
	// events are received by the events query client subscription created in
	// goPublishEvents. This observable (and the one it emits) closes when the
	// events bytes observable returns an error and is updated with a new
	// "active" observable after a new events query subscription is created.
	//
	// TODO_REFACTOR(@h5law): Look into making this a regular observable as
	// we may no longer depend on it being replayable.
	replayObsCache observable.ReplayObservable[observable.ReplayObservable[T]]
	// replayObsCachePublishCh is the publish channel for replayObsCache.
	// It's used to set and subsequently update replayObsCache the events replay
	// observable;
	// For example when the connection is re-established after erroring.
	replayObsCachePublishCh chan<- observable.ReplayObservable[T]
<<<<<<< HEAD

	// connRetryLimit is the number of times the replay client should retry
	// in the event that it encounters an error or its connection is interrupted.
	// If connRetryLimit is < 0, it will retry indefinitely.
	connRetryLimit int
=======
	// eventTypeObs is the replay observable for the generic type T.
	eventTypeObs observable.ReplayObservable[T]
	// replayClientCancelCtx is the function to cancel the context of the replay client.
	// It is called when the replay client is closed.
	replayClientCancelCtx func()
>>>>>>> 69f5772f
}

// NewEventsReplayClient creates a new EventsReplayClient from the given
// dependencies, cometWebsocketURL and subscription query string. It requires a
// decoder function to be provided which decodes event subscription message
// bytes into the type defined by the EventsReplayClient's generic type parameter.
// The replayObsBufferSize is the replay buffer size of the replay observable
// which is notified of new events.
//
// Required dependencies:
//   - client.EventsQueryClient
func NewEventsReplayClient[T any](
	ctx context.Context,
	deps depinject.Config,
	queryString string,
	newEventFn NewEventsFn[T],
	replayObsBufferSize int,
	opts ...client.EventsReplayClientOption[T],
) (client.EventsReplayClient[T], error) {
	ctx, cancel := context.WithCancel(ctx)

	// Initialize the replay client
	rClient := &replayClient[T]{
<<<<<<< HEAD
		queryString:         queryString,
		eventDecoder:        newEventFn,
		replayObsBufferSize: replayObsBufferSize,
		connRetryLimit:      DefaultConnRetryLimit,
=======
		queryString:           queryString,
		eventDecoder:          newEventFn,
		replayObsBufferSize:   replayObsBufferSize,
		replayClientCancelCtx: cancel,
>>>>>>> 69f5772f
	}

	for _, opt := range opts {
		opt(rClient)
	}

	// TODO_REFACTOR(@h5law): Look into making this a regular observable as
	// we may no longer depend on it being replayable.
	replayObsCache, replayObsCachePublishCh := channel.NewReplayObservable[observable.ReplayObservable[T]](
		ctx,
		// Buffer size of 1 as the cache only needs to hold the latest
		// active replay observable.
		replayObsCacheBufferSize,
	)
	rClient.replayObsCache = replayObsCache
	rClient.replayObsCachePublishCh = replayObsCachePublishCh

	// Inject dependencies
	if err := depinject.Inject(deps, &rClient.eventsClient); err != nil {
		return nil, err
	}

	// Concurrently publish events to the observable emitted by replayObsCache.
	go rClient.goPublishEvents(ctx)

	// Create a new replay observable and publish channel for event type T with
	// a buffer size matching that provided during the EventsReplayClient
	// construction.
	eventTypeObs, replayEventTypeObsPublishCh := channel.NewReplayObservable[T](
		ctx,
		rClient.replayObsBufferSize,
	)

	// Ensure that the subscribers of the returned eventTypeObs receive
	// notifications from the latest open replay observable.
	go rClient.goRemapEventsSequence(ctx, replayEventTypeObsPublishCh)

	// Store the event type observable.
	rClient.eventTypeObs = eventTypeObs

	return rClient, nil
}

// EventsSequence returns a new ReplayObservable, with the buffer size provided
// during the EventsReplayClient construction, which is notified when new
// events are received by the encapsulated EventsQueryClient.
func (rClient *replayClient[T]) EventsSequence(ctx context.Context) observable.ReplayObservable[T] {
	return rClient.eventTypeObs
}

// goRemapEventsSequence publishes events observed by the most recent cached
// events type replay observable to the given publishCh
func (rClient *replayClient[T]) goRemapEventsSequence(ctx context.Context, publishCh chan<- T) {
	channel.ForEach[observable.ReplayObservable[T]](
		ctx,
		rClient.replayObsCache,
		func(ctx context.Context, eventTypeObs observable.ReplayObservable[T]) {
			eventObserver := eventTypeObs.Subscribe(ctx)
			for event := range eventObserver.Ch() {
				publishCh <- event
			}
		},
	)
}

// LastNEvents returns the last N typed events that have been received by the
// corresponding events query subscription.
// It blocks until at least one event has been received.
func (rClient *replayClient[T]) LastNEvents(ctx context.Context, n int) []T {
	ctx, cancel := context.WithCancel(ctx)
	defer cancel()

	return rClient.EventsSequence(ctx).Last(ctx, n)
}

// Close unsubscribes all observers of the committed blocks sequence observable
// and closes the events query client.
func (rClient *replayClient[T]) Close() {
	// Closing eventsClient will cascade unsubscribe and close downstream observers.
	rClient.eventsClient.Close()
	// Close all the downstream observers of the replay client.
	rClient.replayClientCancelCtx()
}

// goPublishEvents runs the work function returned by retryPublishEventsFactory,
// re-invoking it according to the arguments to retry.OnError when the events bytes
// observable returns an asynchronous error.
func (rClient *replayClient[T]) goPublishEvents(ctx context.Context) {
	// React to errors by getting a new events bytes observable, re-mapping it,
	// and send it to replayObsCachePublishCh such that
	// replayObsCache.Last(ctx, 1) will return it.
	publishErr := retry.OnError(
		ctx,
		rClient.connRetryLimit,
		eventsBytesRetryDelay,
		eventsBytesRetryResetTimeout,
		"goPublishEvents",
		rClient.retryPublishEventsFactory(ctx),
	)

	// Since this function runs in a goroutine, we can't return the error to the
	// caller. Instead, we panic.
	if publishErr != nil {
		panic(fmt.Errorf("EventsReplayClient[%T].goPublishEvents should never reach this spot: %w", *new(T), publishErr))
	}

	return
}

// retryPublishEventsFactory returns a function which is intended to be passed
// to retry.OnError. The returned function pipes event bytes from the events
// query client, maps them to typed events, and publishes them to the
// replayObsCache replay observable.
func (rClient *replayClient[T]) retryPublishEventsFactory(ctx context.Context) func() chan error {
	return func() chan error {
		eventsBzCtx, cancelEventsBzObs := context.WithCancel(ctx)
		errCh := make(chan error, 1)

		eventsBytesObs, err := rClient.eventsClient.EventsBytes(eventsBzCtx, rClient.queryString)
		if err != nil {
			// No need to cancel eventsBytesObs in the case of a synchronous error.
			errCh <- err
			return errCh
		}

		// NB: must cast back to generic observable type to use with Map.
		eventsBzObs := observable.Observable[either.Either[[]byte]](eventsBytesObs)

		typedObs := channel.MapReplay(
			eventsBzCtx,
			replayObsCacheBufferSize,
			eventsBzObs,
			rClient.newMapEventsBytesToTFn(errCh, cancelEventsBzObs),
		)

		// Subscribe to the eventBzObs and block until the channel closes.
		// Then pass this as an error to force the retry.OnError to resubscribe.
		go func() {
			eventsBzObserver := eventsBzObs.Subscribe(ctx)
			for range eventsBzObserver.Ch() {
				// Wait for the channel to close.
				continue
			}
			// UnsubscribeAll downstream observers, as the source observable has
			// closed and will not emit any more values.
			typedObs.UnsubscribeAll()
			// Publish an error to the error channel to initiate a retry
			errCh <- ErrEventsConsClosed
		}()

		// Initially set replayObsCache and update if after retrying on error.
		rClient.replayObsCachePublishCh <- typedObs

		return errCh
	}
}

// newMapEventsBytesToTFn is a factory for a function which is intended
// to be used as a transformFn in a channel.Map() call. Since the map function
// is called asynchronously, this factory creates a closure around an error
// channel which can be used for asynchronous error signaling from within the
// map function, and handling from the Map call context.
//
// The map function itself attempts to deserialize the given byte slice as a
// the EventsReplayClient's generic typed event, using the decoder function provided.
// If the events bytes observable contained an error, this value is not emitted
// (skipped) on the destination observable of the map operation.
//
// If deserialisation failed because the event bytes were for a different event
// type, this value is also skipped. If deserialisation failed for some other
// reason, this function panics.
func (rClient *replayClient[T]) newMapEventsBytesToTFn(
	errCh chan<- error,
	cancelEventsBzObs context.CancelFunc,
) func(context.Context, either.Bytes) (T, bool) {
	return func(
		ctx context.Context,
		eitherEventBz either.Bytes,
	) (_ T, skip bool) {
		eventBz, err := eitherEventBz.ValueOrError()
		if err != nil {
			errCh <- err
			// Don't publish (skip) if eitherEventBz contained an error.
			// eitherEventBz should automatically close itself in this case.
			// (i.e. no more values should be mapped to this transformFn's respective
			// dstObservable).
			return *new(T), true
		}

		// attempt to decode the event bytes using the decoder function provided
		// during the EventsReplayClient's construction.
		event, err := rClient.eventDecoder(eventBz)
		if err != nil {
			if ErrEventsUnmarshalEvent.Is(err) {
				// Don't publish (skip) if the message was not the correct event.
				return *new(T), true
			}

			// Don't publish (skip) if there was some other kind of error,
			// and send that error on the errCh.
			errCh <- err

			// The source observable may not necessarily close automatically in this case,
			// cancel its context to ensure its closure and prevent a memory/goroutine leak.
			cancelEventsBzObs()

			return *new(T), true
		}
		return event, false
	}
}<|MERGE_RESOLUTION|>--- conflicted
+++ resolved
@@ -85,19 +85,15 @@
 	// observable;
 	// For example when the connection is re-established after erroring.
 	replayObsCachePublishCh chan<- observable.ReplayObservable[T]
-<<<<<<< HEAD
-
-	// connRetryLimit is the number of times the replay client should retry
-	// in the event that it encounters an error or its connection is interrupted.
-	// If connRetryLimit is < 0, it will retry indefinitely.
-	connRetryLimit int
-=======
 	// eventTypeObs is the replay observable for the generic type T.
 	eventTypeObs observable.ReplayObservable[T]
 	// replayClientCancelCtx is the function to cancel the context of the replay client.
 	// It is called when the replay client is closed.
 	replayClientCancelCtx func()
->>>>>>> 69f5772f
+	// connRetryLimit is the number of times the replay client should retry
+	// in the event that it encounters an error or its connection is interrupted.
+	// If connRetryLimit is < 0, it will retry indefinitely.
+	connRetryLimit int
 }
 
 // NewEventsReplayClient creates a new EventsReplayClient from the given
@@ -121,17 +117,11 @@
 
 	// Initialize the replay client
 	rClient := &replayClient[T]{
-<<<<<<< HEAD
-		queryString:         queryString,
-		eventDecoder:        newEventFn,
-		replayObsBufferSize: replayObsBufferSize,
-		connRetryLimit:      DefaultConnRetryLimit,
-=======
 		queryString:           queryString,
 		eventDecoder:          newEventFn,
 		replayObsBufferSize:   replayObsBufferSize,
 		replayClientCancelCtx: cancel,
->>>>>>> 69f5772f
+		connRetryLimit:        DefaultConnRetryLimit,
 	}
 
 	for _, opt := range opts {
