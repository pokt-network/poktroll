--- conflicted
+++ resolved
@@ -11,10 +11,6 @@
 	"time"
 
 	"cosmossdk.io/depinject"
-<<<<<<< HEAD
-	"github.com/golang/mock/gomock"
-=======
->>>>>>> 3988e421
 	"github.com/stretchr/testify/require"
 
 	"github.com/pokt-network/poktroll/pkg/client/events"
@@ -61,39 +57,6 @@
 
 func TestReplayClient_Remapping(t *testing.T) {
 	var (
-<<<<<<< HEAD
-		ctx              = context.Background()
-		connClosed       atomic.Bool
-		delayEvent       atomic.Bool
-		readEventCounter atomic.Int32
-		eventsReceived   atomic.Int32
-		eventsToRecv     = int32(10)
-		errCh            = make(chan error, 1)
-		timeoutAfter     = 3 * time.Second // 1 second delay on retry.OnError
-	)
-
-	// Setup the mock connection and dialer
-	ctrl := gomock.NewController(t)
-	connMock := mockclient.NewMockConnection(ctrl)
-	dialerMock := mockclient.NewMockDialer(ctrl)
-	// Expect the connection to be closed and the dialer to be re-established
-	connMock.EXPECT().Close().DoAndReturn(func() error {
-		connClosed.CompareAndSwap(false, true)
-		return nil
-	}).Times(2) // Close one by hand and EQC will attempt to close again
-	// Expect the subscription to be re-established any number of times
-	connMock.EXPECT().
-		Send(gomock.Any()).
-		DoAndReturn(func(eventBz []byte) error {
-			if connClosed.Load() {
-				connClosed.CompareAndSwap(true, false)
-			}
-			delayEvent.CompareAndSwap(true, false)
-			return nil
-		}).
-		// Once to estabslish the connection and once to re-establish
-		Times(2)
-=======
 		ctx               = context.Background()
 		connClosed        atomic.Bool
 		firstEventDelayed atomic.Bool
@@ -106,7 +69,6 @@
 
 	// Setup the mock connection and dialer
 	connMock, dialerMock := testeventsquery.NewNTimesReconnectMockConnAndDialer(t, 2, &connClosed, &firstEventDelayed)
->>>>>>> 3988e421
 	// Mock the connection receiving events
 	connMock.EXPECT().Receive().
 		// Receive is called in the tightest loop possible (max speed limited
@@ -121,27 +83,18 @@
 				return nil, events.ErrEventsConnClosed
 			}
 
-<<<<<<< HEAD
-			// Delay the event if needed
-			if !delayEvent.Load() {
-=======
 			// Delay the event if needed, this is to allow for the events query
 			// client to subscribe and receive the first event.
 			if !firstEventDelayed.CompareAndSwap(false, true) {
->>>>>>> 3988e421
 				time.Sleep(50 * time.Millisecond)
 			}
 
-<<<<<<< HEAD
-			event := newMessageEventBz(readEventCounter.Add(1) - 1)
-=======
 			eventNum := readEventCounter.Add(1) - 1
 			event := newMessageEventBz(eventNum)
 			if eventNum == 2 {
 				// Simulate the connection closing
 				connMock.Close()
 			}
->>>>>>> 3988e421
 
 			// Simulate IO delay between sequential events.
 			time.Sleep(50 * time.Microsecond)
@@ -150,13 +103,6 @@
 			return event, nil
 		}).
 		MinTimes(int(eventsToRecv))
-<<<<<<< HEAD
-	// Expect the dialer to be re-established any number of times
-	dialerMock.EXPECT().DialContext(gomock.Any(), gomock.Any()).
-		Return(connMock, nil).
-		AnyTimes()
-=======
->>>>>>> 3988e421
 
 	// Setup the events query client dependency
 	dialerOpt := events.WithDialer(dialerMock)
@@ -173,47 +119,18 @@
 	)
 	require.NoError(t, err)
 
-<<<<<<< HEAD
-	go func() {
-		// Subscribe to the replay clients events
-		replayObs := replayClient.EventsSequence(ctx)
-		replaySub := replayObs.Subscribe(ctx)
-		var previousMessage messageEvent
-		for msgEvent := range replaySub.Ch() {
-			var previousNum int32
-			var currentNum int32
-			if previousMessage != nil {
-				_, err := fmt.Sscanf(previousMessage.EventMessage(), "message_%d", &previousNum)
-				require.NoError(t, err)
-				_, err = fmt.Sscanf(msgEvent.EventMessage(), "message_%d", &currentNum)
-				require.NoError(t, err)
-			}
-			previousMessage = msgEvent
-
-			require.NotEmpty(t, msgEvent)
-=======
 	channel.ForEach(
 		ctx,
 		observable.Observable[messageEvent](replayClient.EventsSequence(ctx)),
 		func(ctx context.Context, event messageEvent) {
 			require.NotEmpty(t, event)
->>>>>>> 3988e421
 			received := eventsReceived.Add(1)
 			if received >= eventsToRecv {
 				errCh <- nil
 				return
 			}
-<<<<<<< HEAD
-		}
-	}()
-
-	// Wait for ~2 events to be received before closing the connection
-	time.Sleep(51675 * time.Microsecond)
-	connMock.Close()
-=======
 		},
 	)
->>>>>>> 3988e421
 
 	select {
 	case err := <-errCh:
