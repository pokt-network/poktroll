--- conflicted
+++ resolved
@@ -142,51 +142,4 @@
 			expectedChanges, delegationChangeCounter,
 		)
 	}
-<<<<<<< HEAD
-=======
-}
-
-// createNetworkWithApplicationsAndGateways creates a network with 2 applications
-// and 1 gateway. It returns the network with all accounts initialized via a
-// transaction from the first validator.
-func createNetworkWithApplicationsAndGateways(
-	t *testing.T,
-) (net *network.Network, appAddresses []string, gatewayAddress string) {
-	// Prepare the network
-	cfg := network.DefaultConfig()
-	net = network.New(t, cfg)
-	ctx := net.Validators[0].ClientCtx
-
-	// Prepare the keyring for the 2 applications and 1 gateway account
-	kr := ctx.Keyring
-	accounts := testutil.CreateKeyringAccounts(t, kr, 3)
-	ctx = ctx.WithKeyring(kr)
-
-	// Initialize all the accounts
-	for i, account := range accounts {
-		signatureSequenceNumber := i + 1
-		network.InitAccountWithSequence(t, net, account.Address, signatureSequenceNumber)
-	}
-	// need to wait for the account to be initialized in the next block
-	require.NoError(t, net.WaitForNextBlock())
-
-	addresses := make([]string, len(accounts))
-	for i, account := range accounts {
-		addresses[i] = account.Address.String()
-	}
-
-	// Create two applications
-	appGenesisState := network.ApplicationModuleGenesisStateWithAddresses(t, addresses[0:2])
-	buf, err := cfg.Codec.MarshalJSON(appGenesisState)
-	require.NoError(t, err)
-	cfg.GenesisState[apptypes.ModuleName] = buf
-
-	// Create a single gateway
-	gatewayGenesisState := network.GatewayModuleGenesisStateWithAddresses(t, addresses[2:3])
-	buf, err = cfg.Codec.MarshalJSON(gatewayGenesisState)
-	require.NoError(t, err)
-	cfg.GenesisState[gatewaytypes.ModuleName] = buf
-
-	return net, addresses[0:2], addresses[2]
->>>>>>> 8e84c43d
 }