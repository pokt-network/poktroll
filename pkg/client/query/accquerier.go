--- conflicted
+++ resolved
@@ -18,11 +18,6 @@
 )
 
 // TODO_IMPROVE: Make this configurable (for the RelayMiner) and other users.
-<<<<<<< HEAD
-// Choosing a relatively low timeout to give a chance for retries to succeed
-// before the overall relay request handling times out.
-const defaultQueryTimeout = 2 * time.Second
-=======
 //
 // TODO_CONSIDERATION: Evaluate what the right timeout should be to balance
 // offering long requests with not burning budget unnecessarily.
@@ -32,7 +27,6 @@
 //   - If a single attempt needs > some timeout, the overall request (e.g. relay/miner flow)
 //     will likely hit its own deadline anyway; increasing this value just burns budget without improving
 const defaultQueryTimeout = 4 * time.Second
->>>>>>> c69d488d
 
 var _ client.AccountQueryClient = (*accQuerier)(nil)
 
