--- conflicted
+++ resolved
@@ -20,11 +20,7 @@
 )
 
 // TxClient provides a synchronous interface initiating and waiting for transactions
-<<<<<<< HEAD
-// in a cosmos-sdk based blockchain network, derived from cosmos-sdk messages.
-=======
 // derived from cosmos-sdk messages, in a cosmos-sdk based blockchain network.
->>>>>>> 1974c8a8
 type TxClient interface {
 	SignAndBroadcast(
 		ctx context.Context,
@@ -33,13 +29,8 @@
 }
 
 // TxContext provides an interface which consolidates the operational dependencies
-<<<<<<< HEAD
-// required to facilitate the sender side of the transaction lifecycle: build, sign, encode,
-// broadcast, query (optional).
-=======
 // required to facilitate the sender side of the transaction lifecycle: build, sign,
 // encode, broadcast, and query (optional).
->>>>>>> 1974c8a8
 //
 // TODO_IMPROVE: Avoid depending on cosmos-sdk structs or interfaces; add Pocket
 // interface types to substitute:
