--- conflicted
+++ resolved
@@ -241,8 +241,6 @@
 	GetApplication(ctx context.Context, appAddress string) (apptypes.Application, error)
 }
 
-<<<<<<< HEAD
-=======
 // SupplierQueryClient defines an interface that enables the querying of the
 // on-chain supplier information
 type SupplierQueryClient interface {
@@ -250,18 +248,13 @@
 	GetSupplier(ctx context.Context, supplierAddress string) (sharedtypes.Supplier, error)
 }
 
->>>>>>> b732815e
 // SessionQueryClient defines an interface that enables the querying of the
 // on-chain session information
 type SessionQueryClient interface {
 	// GetSession queries the chain for the details of the session provided
 	GetSession(
 		ctx context.Context,
-<<<<<<< HEAD
 		appAddress string,
-=======
-		address string,
->>>>>>> b732815e
 		serviceId string,
 		blockHeight int64,
 	) (*sessiontypes.Session, error)
