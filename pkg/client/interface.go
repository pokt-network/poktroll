//go:generate go run go.uber.org/mock/mockgen -destination=../../testutil/mockclient/events_query_client_mock.go -package=mockclient . Dialer,Connection,EventsQueryClient
//go:generate go run go.uber.org/mock/mockgen -destination=../../testutil/mockclient/block_client_mock.go -package=mockclient . Block,BlockClient
//go:generate go run go.uber.org/mock/mockgen -destination=../../testutil/mockclient/tx_client_mock.go -package=mockclient . TxContext,TxClient
//go:generate go run go.uber.org/mock/mockgen -destination=../../testutil/mockclient/supplier_client_mock.go -package=mockclient . SupplierClient
//go:generate go run go.uber.org/mock/mockgen -destination=../../testutil/mockclient/account_query_client_mock.go -package=mockclient . AccountQueryClient
//go:generate go run go.uber.org/mock/mockgen -destination=../../testutil/mockclient/application_query_client_mock.go -package=mockclient . ApplicationQueryClient
//go:generate go run go.uber.org/mock/mockgen -destination=../../testutil/mockclient/supplier_query_client_mock.go -package=mockclient . SupplierQueryClient
//go:generate go run go.uber.org/mock/mockgen -destination=../../testutil/mockclient/session_query_client_mock.go -package=mockclient . SessionQueryClient
//go:generate go run go.uber.org/mock/mockgen -destination=../../testutil/mockclient/shared_query_client_mock.go -package=mockclient . SharedQueryClient
//go:generate go run go.uber.org/mock/mockgen -destination=../../testutil/mockclient/proof_query_client_mock.go -package=mockclient . ProofQueryClient
//go:generate go run go.uber.org/mock/mockgen -destination=../../testutil/mockclient/service_query_client_mock.go -package=mockclient . ServiceQueryClient
//go:generate go run go.uber.org/mock/mockgen -destination=../../testutil/mockclient/bank_query_client_mock.go -package=mockclient . BankQueryClient
//go:generate go run go.uber.org/mock/mockgen -destination=../../testutil/mockclient/cosmos_tx_builder_mock.go -package=mockclient github.com/cosmos/cosmos-sdk/client TxBuilder
//go:generate go run go.uber.org/mock/mockgen -destination=../../testutil/mockclient/cosmos_keyring_mock.go -package=mockclient github.com/cosmos/cosmos-sdk/crypto/keyring Keyring
//go:generate go run go.uber.org/mock/mockgen -destination=../../testutil/mockclient/cosmos_client_mock.go -package=mockclient github.com/cosmos/cosmos-sdk/client AccountRetriever
//go:generate go run go.uber.org/mock/mockgen -destination=../../testutil/mockclient/comet_rpc_client_mock.go -package=mockclient github.com/cosmos/cosmos-sdk/client CometRPC
//go:generate go run go.uber.org/mock/mockgen -destination=../../testutil/mockclient/grpc_client_conn_mock.go -package=mockclient github.com/cosmos/gogoproto/grpc ClientConn

package client

import (
	"context"

	cometrpctypes "github.com/cometbft/cometbft/rpc/core/types"
	comettypes "github.com/cometbft/cometbft/types"
	cosmosclient "github.com/cosmos/cosmos-sdk/client"
	cosmoskeyring "github.com/cosmos/cosmos-sdk/crypto/keyring"
	cryptotypes "github.com/cosmos/cosmos-sdk/crypto/types"
	cosmostypes "github.com/cosmos/cosmos-sdk/types"

	"github.com/pokt-network/poktroll/pkg/either"
	"github.com/pokt-network/poktroll/pkg/observable"
	apptypes "github.com/pokt-network/poktroll/x/application/types"
	servicetypes "github.com/pokt-network/poktroll/x/service/types"
	sessiontypes "github.com/pokt-network/poktroll/x/session/types"
	sharedtypes "github.com/pokt-network/poktroll/x/shared/types"
	suppliertypes "github.com/pokt-network/poktroll/x/supplier/types"
)

// MsgCreateClaim is an interface satisfying proof.MsgCreateClaim concrete type
// used by the SupplierClient interface to avoid cyclic dependencies.
type MsgCreateClaim interface {
	cosmostypes.Msg
	GetRootHash() []byte
	GetSessionHeader() *sessiontypes.SessionHeader
	GetSupplierOperatorAddress() string
}

// MsgSubmitProof is an interface satisfying proof.MsgSubmitProof concrete type
// used by the SupplierClient interface to avoid cyclic dependencies.
type MsgSubmitProof interface {
	cosmostypes.Msg
	GetProof() []byte
	GetSessionHeader() *sessiontypes.SessionHeader
	GetSupplierOperatorAddress() string
}

// SupplierClient is an interface for sufficient for a supplier operator to be
// able to construct blockchain transactions from pocket protocol-specific messages
// related to its role.
type SupplierClient interface {
	// CreateClaims sends claim messages which creates an onchain commitment by calling supplier
	// to the given smt.SparseMerkleSumTree root hash of the given session's mined relays.
	//
	// A timeoutHeight is provided to ensure that the claim is not created after the claim
	// window has closed.
	CreateClaims(
		ctx context.Context,
		timeoutHeight int64,
		claimMsgs ...MsgCreateClaim,
	) error

	// SubmitProof sends proof messages which contain the smt.SparseCompactMerkleClosestProof,
	// corresponding to some previously created claim for the same session.
	// The proof is validated onchain as part of the pocket protocol.
	//
	// A timeoutHeight is provided to ensure that the proof is not submitted after
	// the proof window has closed.
	SubmitProofs(
		ctx context.Context,
		timeoutHeight int64,
		sessionProofs ...MsgSubmitProof,
	) error
<<<<<<< HEAD
	// OperatorAddress returns the bech32 string representation of the supplier operator address.
	OperatorAddress() string
=======

	// OperatorAddress returns the operator address of the SupplierClient that will be
	// submitting proofs & claims.
	OperatorAddress() *cosmostypes.AccAddress
>>>>>>> 5305b53a
}

// TxClient provides a synchronous interface initiating and waiting for transactions
// derived from cosmos-sdk messages, in a cosmos-sdk based blockchain network.
type TxClient interface {
	SignAndBroadcastWithTimeoutHeight(
		ctx context.Context,
		timeoutHeight int64,
		msgs ...cosmostypes.Msg,
	) either.AsyncError

	SignAndBroadcast(
		ctx context.Context,
		msgs ...cosmostypes.Msg,
	) either.AsyncError
}

// TxContext provides an interface which consolidates the operational dependencies
// required to facilitate the sender side of the transaction lifecycle: build, sign,
// encode, broadcast, and query (optional).
//
// TODO_IMPROVE: Avoid depending on cosmos-sdk structs or interfaces; add Pocket
// interface types to substitute:
//   - ResultTx
//   - TxResponse
//   - Keyring
//   - TxBuilder
type TxContext interface {
	// GetKeyring returns the associated key management mechanism for the transaction context.
	GetKeyring() cosmoskeyring.Keyring

	// NewTxBuilder creates and returns a new transaction builder instance.
	NewTxBuilder() cosmosclient.TxBuilder

	// SignTx signs a transaction using the specified key name. It can operate in offline mode,
	// and can overwrite any existing signatures based on the provided flags.
	SignTx(
		keyName string,
		txBuilder cosmosclient.TxBuilder,
		offline, overwriteSig bool,
	) error

	// EncodeTx takes a transaction builder and encodes it, returning its byte representation.
	EncodeTx(txBuilder cosmosclient.TxBuilder) ([]byte, error)

	// BroadcastTx broadcasts the given transaction to the network.
	BroadcastTx(txBytes []byte) (*cosmostypes.TxResponse, error)

	// QueryTx retrieves a transaction status based on its hash and optionally provides
	// proof of the transaction.
	QueryTx(
		ctx context.Context,
		txHash []byte,
		prove bool,
	) (*cometrpctypes.ResultTx, error)

	// GetClientCtx returns the cosmos-sdk client context associated with the transaction context.
	GetClientCtx() cosmosclient.Context

	// GetSimulatedTxGas returns the estimated gas for the given messages.
	GetSimulatedTxGas(
		ctx context.Context,
		signingKeyName string,
		msgs ...cosmostypes.Msg,
	) (uint64, error)
}

// Block is an interface which abstracts the details of a block to its minimal
// necessary components.
type Block interface {
	Height() int64
	Hash() []byte
	Txs() []comettypes.Tx
}

// EventsObservable is a replay observable for events of some type T.
// NB: This cannot be an alias due to gomock's lack of support for generic types.
type EventsObservable[T any] observable.ReplayObservable[T]

// EventsReplayClient is an interface which provides notifications about newly received
// events as well as direct access to the latest event via some blockchain API.
type EventsReplayClient[T any] interface {
	// EventsSequence returns an observable which emits new events.
	EventsSequence(context.Context) observable.ReplayObservable[T]
	// LastNEvents returns the latest N events that has been received.
	LastNEvents(ctx context.Context, n int) []T
	// Close unsubscribes all observers of the events sequence observable
	// and closes the events query client.
	Close()
}

// BlockReplayObservable is a defined type which is a replay observable of type Block.
// NB: This cannot be an alias due to gomock's lack of support for generic types.
type BlockReplayObservable EventsObservable[Block]

// BlockClient is an interface that wraps the EventsReplayClient interface
// specific for the EventsReplayClient[Block] implementation
type BlockClient interface {
	// CommittedBlocksSequence returns a BlockObservable that emits the
	// latest blocks that have been committed to the chain.
	CommittedBlocksSequence(context.Context) BlockReplayObservable
	// LastBlock returns the latest block that has been committed onchain.
	LastBlock(context.Context) Block
	// Close unsubscribes all observers of the committed block sequence
	// observable and closes the events query client.
	Close()
}

// EventsBytesObservable is an observable which is notified with an either
// value which contains either an error or the event message bytes.
//
// TODO_HACK: The purpose of this type is to work around gomock's lack of
// support for generic types. For the same reason, this type cannot be an
// alias (i.e. EventsBytesObservable = observable.Observable[either.Bytes]).
type EventsBytesObservable observable.Observable[either.Bytes]

// EventsQueryClient is used to subscribe to chain event messages matching the given query,
//
// TODO_CONSIDERATION: the cosmos-sdk CLI code seems to use a cometbft RPC client
// which includes a `#Subscribe()` method for a similar purpose. Perhaps we could
// replace our custom implementation with one which wraps that.
// (see: https://github.com/cometbft/cometbft/blob/main/rpc/client/http/http.go#L110)
// (see: https://github.com/cosmos/cosmos-sdk/blob/main/client/rpc/tx.go#L114)
//
// NOTE: a branch which attempts this is available at:
// https://github.com/pokt-network/poktroll/pull/74
type EventsQueryClient interface {
	// EventsBytes returns an observable which is notified about chain event messages
	// matching the given query. It receives an either value which contains either an
	// error or the event message bytes.
	EventsBytes(
		ctx context.Context,
		query string,
	) (EventsBytesObservable, error)
	// Close unsubscribes all observers of each active query's events bytes
	// observable and closes the connection.
	Close()
}

// Connection is a transport agnostic, bi-directional, message-passing interface.
type Connection interface {
	// Receive blocks until a message is received or an error occurs.
	Receive() (msg []byte, err error)
	// Send sends a message and may return a synchronous error.
	Send(msg []byte) error
	// Close closes the connection.
	Close() error
}

// Dialer encapsulates the construction of connections.
type Dialer interface {
	// DialContext constructs a connection to the given URL and returns it or
	// potentially a synchronous error.
	DialContext(ctx context.Context, urlStr string) (Connection, error)
}

// EventsQueryClientOption defines a function type that modifies the EventsQueryClient.
type EventsQueryClientOption func(EventsQueryClient)

// TxClientOption defines a function type that modifies the TxClient.
type TxClientOption func(TxClient)

// SupplierClientOption defines a function type that modifies the SupplierClient.
type SupplierClientOption func(SupplierClient)

// BlockClientOption defines a function type that modifies the BlockClient.
type BlockClientOption func(BlockClient)

// EventsReplayClientOption defines a function type that modifies the ReplayClient.
type EventsReplayClientOption[T any] func(EventsReplayClient[T])

// AccountQueryClient defines an interface that enables the querying of the
// onchain account information
type AccountQueryClient interface {
	// GetAccount queries the chain for the details of the account provided
	GetAccount(ctx context.Context, address string) (cosmostypes.AccountI, error)

	// GetPubKeyFromAddress returns the public key of the given address.
	GetPubKeyFromAddress(ctx context.Context, address string) (cryptotypes.PubKey, error)
}

// ApplicationQueryClient defines an interface that enables the querying of the
// onchain application information
type ApplicationQueryClient interface {
	// GetApplication queries the chain for the details of the application provided
	GetApplication(ctx context.Context, appAddress string) (apptypes.Application, error)

	// GetAllApplications queries all onchain applications
	GetAllApplications(ctx context.Context) ([]apptypes.Application, error)

	// GetParams queries the chain for the application module parameters.
	GetParams(ctx context.Context) (*apptypes.Params, error)
}

// SupplierQueryClient defines an interface that enables the querying of the
// onchain supplier information
type SupplierQueryClient interface {
	// GetSupplier queries the chain for the details of the supplier provided
	GetSupplier(ctx context.Context, supplierOperatorAddress string) (sharedtypes.Supplier, error)

	// GetParams queries the chain for the supplier module parameters.
	GetParams(ctx context.Context) (*suppliertypes.Params, error)
}

// SessionQueryClient defines an interface that enables the querying of the
// onchain session information
type SessionQueryClient interface {
	// GetSession queries the chain for the details of the session provided
	GetSession(
		ctx context.Context,
		appAddress string,
		serviceId string,
		blockHeight int64,
	) (*sessiontypes.Session, error)

	// GetParams queries the chain for the session module parameters.
	GetParams(ctx context.Context) (*sessiontypes.Params, error)
}

// SharedQueryClient defines an interface that enables the querying of the
// onchain shared module params.
type SharedQueryClient interface {
	// GetParams queries the chain for the current shared module parameters.
	GetParams(ctx context.Context) (*sharedtypes.Params, error)
	// GetSessionGracePeriodEndHeight returns the block height at which the grace period
	// for the session that includes queryHeight elapses.
	// The grace period is the number of blocks after the session ends during which relays
	// SHOULD be included in the session which most recently ended.
	GetSessionGracePeriodEndHeight(ctx context.Context, queryHeight int64) (int64, error)
	// GetClaimWindowOpenHeight returns the block height at which the claim window of
	// the session that includes queryHeight opens.
	GetClaimWindowOpenHeight(ctx context.Context, queryHeight int64) (int64, error)
	// GetEarliestSupplierClaimCommitHeight returns the earliest block height at which a claim
	// for the session that includes queryHeight can be committed for a given supplier.
	GetEarliestSupplierClaimCommitHeight(ctx context.Context, queryHeight int64, supplierOperatorAddr string) (int64, error)
	// GetProofWindowOpenHeight returns the block height at which the proof window of
	// the session that includes queryHeight opens.
	GetProofWindowOpenHeight(ctx context.Context, queryHeight int64) (int64, error)
	// GetEarliestSupplierProofCommitHeight returns the earliest block height at which a proof
	// for the session that includes queryHeight can be committed for a given supplier.
	GetEarliestSupplierProofCommitHeight(ctx context.Context, queryHeight int64, supplierOperatorAddr string) (int64, error)
	// GetComputeUnitsToTokensMultiplier returns the multiplier used to convert compute units to tokens.
	GetComputeUnitsToTokensMultiplier(ctx context.Context) (uint64, error)
}

// BlockQueryClient defines an interface that enables the querying of
// onchain block information for a given height. If height is nil, the
// latest block is returned.
type BlockQueryClient interface {
	Block(ctx context.Context, height *int64) (*cometrpctypes.ResultBlock, error)
}

// ProofParams is a go interface type reflecting the pocket.proof.Params protobuf.
// This is necessary since to prevent dependency cycles since generated go types don't interface types.
type ProofParams interface {
	GetProofRequestProbability() float64
	GetProofRequirementThreshold() *cosmostypes.Coin
	GetProofMissingPenalty() *cosmostypes.Coin
	GetProofSubmissionFee() *cosmostypes.Coin
}

// Claim is a go interface type reflecting the pocket.proof.Claim protobuf.
// This is necessary since to prevent dependency cycles since generated go types don't interface types.
type Claim interface {
	GetSupplierOperatorAddress() string
	GetSessionHeader() *sessiontypes.SessionHeader
	GetRootHash() []byte
}

// ProofQueryClient defines an interface that enables the querying of the
// onchain proof module params.
type ProofQueryClient interface {
	// GetParams queries the chain for the current proof module parameters.
	GetParams(ctx context.Context) (ProofParams, error)

	// GetClaim queries the chain for the full claim associatd with the (supplier, sessionId).
	GetClaim(ctx context.Context, supplierOperatorAddress string, sessionId string) (Claim, error)
}

// ServiceQueryClient defines an interface that enables the querying of the
// onchain service information
type ServiceQueryClient interface {
	// GetService queries the chain for the details of the service provided
	GetService(ctx context.Context, serviceId string) (sharedtypes.Service, error)
	GetServiceRelayDifficulty(ctx context.Context, serviceId string) (servicetypes.RelayMiningDifficulty, error)
	// GetParams queries the chain for the current proof module parameters.
	GetParams(ctx context.Context) (*servicetypes.Params, error)
}

// BankQueryClient defines an interface that enables the querying of the
// onchain bank information
type BankQueryClient interface {
	// GetBalance queries the chain for the uPOKT balance of the account provided
	GetBalance(ctx context.Context, address string) (*cosmostypes.Coin, error)
}

// ParamsCache is an interface for a simple in-memory cache implementation for onchain module parameter quueries.
// It does not involve key-value pairs, but only stores a single value.
type ParamsCache[T any] interface {
	Get() (T, bool)
	Set(T)
	Clear()
}<|MERGE_RESOLUTION|>--- conflicted
+++ resolved
@@ -81,15 +81,8 @@
 		timeoutHeight int64,
 		sessionProofs ...MsgSubmitProof,
 	) error
-<<<<<<< HEAD
 	// OperatorAddress returns the bech32 string representation of the supplier operator address.
 	OperatorAddress() string
-=======
-
-	// OperatorAddress returns the operator address of the SupplierClient that will be
-	// submitting proofs & claims.
-	OperatorAddress() *cosmostypes.AccAddress
->>>>>>> 5305b53a
 }
 
 // TxClient provides a synchronous interface initiating and waiting for transactions
