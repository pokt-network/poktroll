--- conflicted
+++ resolved
@@ -328,10 +328,7 @@
 // on-chain block information for a given height. If height is nil, the
 // latest block is returned.
 type BlockQueryClient interface {
-<<<<<<< HEAD
 	Block(ctx context.Context, height *int64) (*cometrpctypes.ResultBlock, error)
-=======
-	Block(ctx context.Context, height *int64) (*coretypes.ResultBlock, error)
 }
 
 // ProofParams is a go interface type which corresponds to the poktroll.proof.Params
@@ -349,5 +346,4 @@
 type ProofQueryClient interface {
 	// GetParams queries the chain for the current shared module parameters.
 	GetParams(ctx context.Context) (ProofParams, error)
->>>>>>> bfbfcfe2
 }