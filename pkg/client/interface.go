--- conflicted
+++ resolved
@@ -1,12 +1,8 @@
-<<<<<<< HEAD
 //go:generate mockgen -destination=../../internal/mocks/mockclient/events_query_client_mock.go -package=mockclient . Dialer,Connection,EventsQueryClient
-=======
-//go:generate mockgen -destination=../../internal/mocks/mockclient/events_query_client_mock.go -package=mockclient . Dialer,Connection
 //go:generate mockgen -destination=../../internal/mocks/mockclient/tx_client_mock.go -package=mockclient . TxContext
 //go:generate mockgen -destination=../../internal/mocks/mockclient/cosmos_tx_builder_mock.go -package=mockclient github.com/cosmos/cosmos-sdk/client TxBuilder
 //go:generate mockgen -destination=../../internal/mocks/mockclient/cosmos_keyring_mock.go -package=mockclient github.com/cosmos/cosmos-sdk/crypto/keyring Keyring
 //go:generate mockgen -destination=../../internal/mocks/mockclient/cosmos_client_mock.go -package=mockclient github.com/cosmos/cosmos-sdk/client AccountRetriever
->>>>>>> abbab6c5
 
 package client
 
@@ -22,7 +18,25 @@
 	"pocket/pkg/observable"
 )
 
-<<<<<<< HEAD
+type TxContext interface {
+	GetKeyring() cosmoskeyring.Keyring
+	NewTxBuilder() cosmosclient.TxBuilder
+	SignTx(
+		keyName string,
+		txBuilder cosmosclient.TxBuilder,
+		offline, overwriteSig bool,
+	) error
+	EncodeTx(cosmosclient.TxBuilder) ([]byte, error)
+	// TODO_CONSIDERATION: perhaps TxResponse should be an interface type that we own
+	BroadcastTxSync([]byte) (*cosmostypes.TxResponse, error)
+	QueryTx(
+		ctx context.Context,
+		txHash []byte,
+		prove bool,
+		// TODO_CONSIDERATION: perhaps ResultTx should be an interface type that we own
+	) (*comettypes.ResultTx, error)
+}
+
 // BlocksObservable is an observable which is notified with an either
 // value which contains either an error or the event message bytes.
 // TODO_HACK: The purpose of this type is to work around gomock's lack of
@@ -43,25 +57,6 @@
 type Block interface {
 	Height() int64
 	Hash() []byte
-=======
-type TxContext interface {
-	GetKeyring() cosmoskeyring.Keyring
-	NewTxBuilder() cosmosclient.TxBuilder
-	SignTx(
-		keyName string,
-		txBuilder cosmosclient.TxBuilder,
-		offline, overwriteSig bool,
-	) error
-	EncodeTx(cosmosclient.TxBuilder) ([]byte, error)
-	// TODO_CONSIDERATION: perhaps TxResponse should be an interface type that we own
-	BroadcastTxSync([]byte) (*cosmostypes.TxResponse, error)
-	QueryTx(
-		ctx context.Context,
-		txHash []byte,
-		prove bool,
-		// TODO_CONSIDERATION: perhaps ResultTx should be an interface type that we own
-	) (*comettypes.ResultTx, error)
->>>>>>> abbab6c5
 }
 
 // TODO_CONSIDERATION: the cosmos-sdk CLI code seems to use a cometbft RPC client
