package supplier

import (
	"context"
	"sync"

	"cosmossdk.io/depinject"
	cosmostypes "github.com/cosmos/cosmos-sdk/types"

	"github.com/pokt-network/poktroll/pkg/client"
	"github.com/pokt-network/poktroll/pkg/client/keyring"
	"github.com/pokt-network/poktroll/pkg/polylog"
	prooftypes "github.com/pokt-network/poktroll/x/proof/types"
)

var _ client.SupplierClient = (*supplierClient)(nil)

// supplierClient
type supplierClient struct {
	// signingKeyName is the name of the operator key in the keyring that will be
	// used to sign transactions.
	signingKeyName string
	// signingKeyAddr is the bech32 address representation of the operator key in the keyring.
	signingKeyAddr string

	// pendingTxMu is used to prevent concurrent txs with the same sequence number.
	pendingTxMu sync.Mutex

	txClient client.TxClient
	txCtx    client.TxContext

	logger polylog.Logger
}

// NewSupplierClient constructs a new SupplierClient with the given dependencies
// and options. If a signingKeyName is not configured, an error will be returned.
//
// Required dependencies:
//   - client.TxClient
//   - client.TxContext
//
// Available options:
//   - WithSigningKeyName
func NewSupplierClient(
	deps depinject.Config,
	opts ...client.SupplierClientOption,
) (*supplierClient, error) {
	sClient := &supplierClient{}

	if err := depinject.Inject(
		deps,
		&sClient.txClient,
		&sClient.txCtx,
		&sClient.logger,
	); err != nil {
		return nil, err
	}

	for _, opt := range opts {
		opt(sClient)
	}

	if err := sClient.validateConfigAndSetDefaults(); err != nil {
		return nil, err
	}

	return sClient, nil
}

// SubmitProofs constructs submit proof messages into a single transaction
// then signs and broadcasts it to the network via #txClient. It blocks until
// the transaction is included in a block or times out.
func (sClient *supplierClient) SubmitProofs(
	ctx context.Context,
	timeoutHeight int64,
	proofMsgs ...client.MsgSubmitProof,
) error {
	sClient.pendingTxMu.Lock()
	defer sClient.pendingTxMu.Unlock()
	logger := polylog.Ctx(ctx)

	msgs := make([]cosmostypes.Msg, 0, len(proofMsgs))
	for _, p := range proofMsgs {
		msgs = append(msgs, p)
	}

	logger.Info().Msgf(
		"[PROVING] About to submit transaction with (%d) num_proof_messages", len(msgs),
	)

	// TODO(@bryanchriswhite): reconcile splitting of supplier & proof modules
	//  with offchain pkgs/nomenclature.
	txResponse, eitherErr := sClient.txClient.SignAndBroadcastWithTimeoutHeight(ctx, timeoutHeight, msgs...)

<<<<<<< HEAD
	logger.Info().Msgf(
		"[PROVING] Transaction submitted with tx_hash: %q", txResponse.TxHash,
	)

	if len(txResponse.RawLog) > 0 {
		logger.Error().Msgf(
			"[PROVING] Failed to submit transaction with tx_hash: %q: %s",
			txResponse.TxHash,
			txResponse.RawLog,
		)
=======
	if txResponse != nil {
		logger.Info().
			Str("tx_hash", txResponse.TxHash).
			Msg("[PROVING] Transaction submitted")

		if len(txResponse.RawLog) > 0 {
			logger.Error().
				Str("tx_hash", txResponse.TxHash).
				Str("log", txResponse.RawLog).
				Msgf("[PROVING] Failed to submit transaction")
		}
>>>>>>> 1319cb4f
	}

	err, errCh := eitherErr.SyncOrAsyncError()
	if err != nil {
		return err
	}

	for _, p := range proofMsgs {
		// Type casting does not need to be checked here since the concrete type is
		// guaranteed to implement the interface which is just an identity for the
		// concrete type.
		proofMsg, _ := p.(*prooftypes.MsgSubmitProof)
		sessionHeader := proofMsg.SessionHeader
		// TODO_IMPROVE: log details related to what & how much is being proven
		logger.Info().
			Fields(map[string]any{
				"supplier_operator_addr": proofMsg.SupplierOperatorAddress,
				"app_addr":               sessionHeader.ApplicationAddress,
				"session_id":             sessionHeader.SessionId,
				"service_id":             sessionHeader.ServiceId,
			}).
			Msg("submitted a new proof")
	}

	return <-errCh
}

// CreateClaim constructs create claim messages into a single transaction
// then signs and broadcasts it to the network via #txClient. It blocks until
// the transaction is included in a block or times out.
func (sClient *supplierClient) CreateClaims(
	ctx context.Context,
	timeoutHeight int64,
	claimMsgs ...client.MsgCreateClaim,
) error {
	// Prevent concurrent txs with the same sequence number.
	sClient.pendingTxMu.Lock()
	defer sClient.pendingTxMu.Unlock()

	logger := polylog.Ctx(ctx)

	msgs := make([]cosmostypes.Msg, 0, len(claimMsgs))
	for _, c := range claimMsgs {
		msgs = append(msgs, c)
	}

	logger.Info().Msgf(
		"[CLAIMING] About to submit transaction with (%d) num_claim_messages", len(msgs),
	)

	// TODO(@bryanchriswhite): reconcile splitting of supplier & proof modules
	//  with offchain pkgs/nomenclature.
	txResponse, eitherErr := sClient.txClient.SignAndBroadcastWithTimeoutHeight(ctx, timeoutHeight, msgs...)

<<<<<<< HEAD
	logger.Info().Msgf(
		"[CLAIMING] Transaction submitted with tx_hash: %q", txResponse.TxHash,
	)

	if len(txResponse.RawLog) > 0 {
		logger.Error().Msgf(
			"[CLAIMING] Failed to submit transaction with tx_hash: %q: %s",
			txResponse.TxHash,
			txResponse.RawLog,
		)
=======
	if txResponse != nil {
		logger.Info().
			Str("tx_hash", txResponse.TxHash).
			Msg("[CLAIMING] Transaction submitted")

		if len(txResponse.RawLog) > 0 {
			logger.Error().
				Str("tx_hash", txResponse.TxHash).
				Str("log", txResponse.RawLog).
				Msgf("[CLAIMING] Failed to submit transaction")
		}
>>>>>>> 1319cb4f
	}

	err, errCh := eitherErr.SyncOrAsyncError()
	if err != nil {
		return err
	}

	for _, c := range claimMsgs {
		// Type casting does not need to be checked here since the concrete type is
		// guaranteed to implement the interface which is just an identity for the
		// concrete type.
		claimMsg, _ := c.(*prooftypes.MsgCreateClaim)
		sessionHeader := claimMsg.SessionHeader
		// TODO_IMPROVE: log details related to how much is claimed
		logger.Info().
			Fields(map[string]any{
				"supplier_operator_addr": claimMsg.SupplierOperatorAddress,
				"app_addr":               sessionHeader.ApplicationAddress,
				"session_id":             sessionHeader.SessionId,
				"service_id":             sessionHeader.ServiceId,
			}).
			Msg("created a new claim")
	}

	return <-errCh
}

// OperatorAddress returns the bech32 string representation of the supplier operator address.
func (sClient *supplierClient) OperatorAddress() string {
	return sClient.signingKeyAddr
}

// validateConfigAndSetDefaults attempts to get the address from the keyring
// corresponding to the key whose name matches the configured signingKeyName.
// If signingKeyName is empty or the keyring does not contain the corresponding
// key, an error is returned.
func (sClient *supplierClient) validateConfigAndSetDefaults() error {
	signingAddr, err := keyring.KeyNameToAddr(
		sClient.signingKeyName,
		sClient.txCtx.GetKeyring(),
	)
	if err != nil {
		return err
	}

	sClient.signingKeyAddr = signingAddr.String()

	return nil
}<|MERGE_RESOLUTION|>--- conflicted
+++ resolved
@@ -92,30 +92,18 @@
 	//  with offchain pkgs/nomenclature.
 	txResponse, eitherErr := sClient.txClient.SignAndBroadcastWithTimeoutHeight(ctx, timeoutHeight, msgs...)
 
-<<<<<<< HEAD
-	logger.Info().Msgf(
-		"[PROVING] Transaction submitted with tx_hash: %q", txResponse.TxHash,
-	)
-
-	if len(txResponse.RawLog) > 0 {
-		logger.Error().Msgf(
-			"[PROVING] Failed to submit transaction with tx_hash: %q: %s",
-			txResponse.TxHash,
-			txResponse.RawLog,
+	if txResponse != nil {
+		logger.Info().Msgf(
+			"[PROVING] Transaction submitted with tx_hash: %q", txResponse.TxHash,
 		)
-=======
-	if txResponse != nil {
-		logger.Info().
-			Str("tx_hash", txResponse.TxHash).
-			Msg("[PROVING] Transaction submitted")
 
 		if len(txResponse.RawLog) > 0 {
-			logger.Error().
-				Str("tx_hash", txResponse.TxHash).
-				Str("log", txResponse.RawLog).
-				Msgf("[PROVING] Failed to submit transaction")
+			logger.Error().Msgf(
+				"[PROVING] Failed to submit transaction with tx_hash: %q: %s",
+				txResponse.TxHash,
+				txResponse.RawLog,
+			)
 		}
->>>>>>> 1319cb4f
 	}
 
 	err, errCh := eitherErr.SyncOrAsyncError()
@@ -170,30 +158,18 @@
 	//  with offchain pkgs/nomenclature.
 	txResponse, eitherErr := sClient.txClient.SignAndBroadcastWithTimeoutHeight(ctx, timeoutHeight, msgs...)
 
-<<<<<<< HEAD
-	logger.Info().Msgf(
-		"[CLAIMING] Transaction submitted with tx_hash: %q", txResponse.TxHash,
-	)
-
-	if len(txResponse.RawLog) > 0 {
-		logger.Error().Msgf(
-			"[CLAIMING] Failed to submit transaction with tx_hash: %q: %s",
-			txResponse.TxHash,
-			txResponse.RawLog,
+	if txResponse != nil {
+		logger.Info().Msgf(
+			"[CLAIMING] Transaction submitted with tx_hash: %q", txResponse.TxHash,
 		)
-=======
-	if txResponse != nil {
-		logger.Info().
-			Str("tx_hash", txResponse.TxHash).
-			Msg("[CLAIMING] Transaction submitted")
 
 		if len(txResponse.RawLog) > 0 {
-			logger.Error().
-				Str("tx_hash", txResponse.TxHash).
-				Str("log", txResponse.RawLog).
-				Msgf("[CLAIMING] Failed to submit transaction")
+			logger.Error().Msgf(
+				"[CLAIMING] Failed to submit transaction with tx_hash: %q: %s",
+				txResponse.TxHash,
+				txResponse.RawLog,
+			)
 		}
->>>>>>> 1319cb4f
 	}
 
 	err, errCh := eitherErr.SyncOrAsyncError()
