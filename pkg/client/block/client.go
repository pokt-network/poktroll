--- conflicted
+++ resolved
@@ -38,22 +38,23 @@
 func NewBlockClient(
 	ctx context.Context,
 	deps depinject.Config,
-<<<<<<< HEAD
 	opts ...client.BlockClientOption,
 ) (_ client.BlockClient, err error) {
-	bClient := &blockClient{}
+	ctx, cancel := context.WithCancel(ctx)
+
+	// latestBlockPublishCh is the channel that notifies the latestBlockReplayObs of a
+	// new block, whether it comes from a direct query or an event subscription query.
+	latestBlockReplayObs, latestBlockPublishCh := channel.NewReplayObservable[client.Block](ctx, 10)
+	bClient := &blockReplayClient{
+		latestBlockReplayObs: latestBlockReplayObs,
+		close: cancel,
+	}
 
 	for _, opt := range opts {
 		opt(bClient)
 	}
 
 	bClient.eventsReplayClient, err = events.NewEventsReplayClient[client.Block](
-=======
-) (client.BlockClient, error) {
-	ctx, close := context.WithCancel(ctx)
-
-	eventsReplayClient, err := events.NewEventsReplayClient[client.Block](
->>>>>>> 69f5772f
 		ctx,
 		deps,
 		committedBlocksQuery,
@@ -62,34 +63,21 @@
 		events.WithConnRetryLimit[client.Block](bClient.connRetryLimit),
 	)
 	if err != nil {
-		close()
+		cancel()
 		return nil, err
 	}
 
-	// latestBlockPublishCh is the channel that notifies the latestBlockReplayObs of a
-	// new block, whether it comes from a direct query or an event subscription query.
-	latestBlockReplayObs, latestBlockPublishCh := channel.NewReplayObservable[client.Block](ctx, 10)
-	blockReplayClient := &blockReplayClient{
-		eventsReplayClient:   eventsReplayClient,
-		latestBlockReplayObs: latestBlockReplayObs,
-		close:                close,
-	}
-
-	if err := depinject.Inject(deps, &blockReplayClient.onStartQueryClient); err != nil {
+	if err := depinject.Inject(deps, bClient.onStartQueryClient); err != nil {
 		return nil, err
 	}
 
-	blockReplayClient.asyncForwardBlockEvent(ctx, latestBlockPublishCh)
-
-	if err := blockReplayClient.getInitialBlock(ctx, latestBlockPublishCh); err != nil {
+	bClient.asyncForwardBlockEvent(ctx, latestBlockPublishCh)
+
+	if err := bClient.getInitialBlock(ctx, latestBlockPublishCh); err != nil {
 		return nil, err
 	}
 
-<<<<<<< HEAD
 	return bClient, nil
-=======
-	return blockReplayClient, nil
->>>>>>> 69f5772f
 }
 
 // blockReplayClient is BlockClient implementation that combines a CometRPC client
@@ -109,20 +97,18 @@
 	// to Block objects and to correctly return a BlockReplayObservable
 	eventsReplayClient client.EventsReplayClient[client.Block]
 
-<<<<<<< HEAD
+	// latestBlockReplayObs is a replay observable that combines blocks observed by
+	// the block query client & the events replay client. It is the "canonical"
+	// source of block notifications for the blockReplayClient.
+	latestBlockReplayObs observable.ReplayObservable[client.Block]
+
+	// close is a function that cancels the context of the blockReplayClient.
+	close context.CancelFunc
+
 	// connRetryLimit is the number of times the underlying replay client
 	// should retry in the event that it encounters an error or its connection is interrupted.
 	// If connRetryLimit is < 0, it will retry indefinitely.
 	connRetryLimit int
-=======
-	// latestBlockReplayObs is a replay observable that combines blocks observed by
-	// the block query client & the events replay client. It is the "canonical"
-	// source of block notifications for the blockReplayClient.
-	latestBlockReplayObs observable.ReplayObservable[client.Block]
-
-	// close is a function that cancels the context of the blockReplayClient.
-	close context.CancelFunc
->>>>>>> 69f5772f
 }
 
 // CommittedBlocksSequence returns a replay observable of new block events.
