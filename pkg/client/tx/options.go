--- conflicted
+++ resolved
@@ -53,11 +53,7 @@
 	}
 }
 
-<<<<<<< HEAD
-// WithUnordered sets the unordered flag to true when constructing transactions.
-=======
 // WithUnordered configures the client to send transactions unordered.
->>>>>>> 9fb73d5e
 func WithUnordered() client.TxClientOption {
 	return func(client client.TxClient) {
 		client.(*txClient).unordered = true
