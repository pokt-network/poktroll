--- conflicted
+++ resolved
@@ -139,11 +139,7 @@
 	return cosmosclient.Context(txCtx.clientCtx)
 }
 
-<<<<<<< HEAD
-// GetKeyAddress returns the address associated with the given key name, according to the configured keyring.
-=======
 // GetKeyAddress returns the address of the given key name, according to the configured keyring.
->>>>>>> 9fb73d5e
 func (txCtx cosmosTxContext) GetKeyAddress(keyName string) (cosmostypes.AccAddress, error) {
 	keyRecord, err := txCtx.GetKeyring().Key(keyName)
 	if err != nil {
