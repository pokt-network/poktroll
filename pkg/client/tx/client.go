--- conflicted
+++ resolved
@@ -134,12 +134,10 @@
 	// If connRetryLimit is < 0, it will retry indefinitely.
 	connRetryLimit int
 
-<<<<<<< HEAD
-	logger polylog.Logger
-=======
 	// unordered is a flag which indicates whether the transactions should be sent unordered.
 	unordered bool
->>>>>>> 7d52da60
+
+	logger polylog.Logger
 }
 
 type (
