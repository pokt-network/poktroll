--- conflicted
+++ resolved
@@ -2,11 +2,6 @@
 
 import (
 	"context"
-<<<<<<< HEAD
-	"fmt"
-	"net/url"
-=======
->>>>>>> d132e1d6
 
 	"cosmossdk.io/depinject"
 	grpctypes "github.com/cosmos/gogoproto/grpc"
@@ -27,11 +22,7 @@
 	ctx context.Context,
 	config *POKTRollSDKConfig,
 ) (depinject.Config, error) {
-<<<<<<< HEAD
-	pocketNodeWebsocketURL := queryNodeToWebsocketURL(config.QueryNodeUrl)
-=======
 	pocketNodeWebsocketURL := HostToWebsocketURL(config.QueryNodeUrl.Host)
->>>>>>> d132e1d6
 
 	// Have a new depinject config
 	deps := depinject.Configs()
@@ -91,11 +82,4 @@
 	deps = depinject.Configs(deps, depinject.Supply(ringCache))
 
 	return deps, nil
-}
-
-// hostToWebsocketURL converts the provided host into a websocket URL that can
-// be used to subscribe to onchain events and query the chain via a client
-// context or send transactions via a tx client context.
-func queryNodeToWebsocketURL(queryNode *url.URL) string {
-	return fmt.Sprintf("ws://%s/websocket", queryNode.Host)
 }