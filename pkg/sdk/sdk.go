package sdk

import (
	"context"
	"fmt"
	"net/url"
	"sync"

	"cosmossdk.io/depinject"
	ring_secp256k1 "github.com/athanorlabs/go-dleq/secp256k1"
	ringtypes "github.com/athanorlabs/go-dleq/types"
	cryptotypes "github.com/cosmos/cosmos-sdk/crypto/types"

	"github.com/pokt-network/poktroll/pkg/client"
	"github.com/pokt-network/poktroll/pkg/crypto"
	"github.com/pokt-network/poktroll/pkg/polylog"
)

var _ POKTRollSDK = (*poktrollSDK)(nil)

// POKTRollSDKConfig is the configuration for the POKTRollSDK.
// It contains the Pocket Node URL to be used by the queriers and the private key
// to be used for signing relay requests.
// Deps is an optional field that can be used to provide the needed dependencies
// for the SDK. If it is not provided, the SDK will build the dependencies itself.
type POKTRollSDKConfig struct {
<<<<<<< HEAD
	PocketNodeGRPCUrl      *url.URL
	PocketNodeWebsocketUrl *url.URL
	PrivateKey             cryptotypes.PrivKey
	Deps                   depinject.Config
=======
	QueryNodeGRPCUrl *url.URL
	QueryNodeUrl     *url.URL
	PrivateKey       cryptotypes.PrivKey
	Deps             depinject.Config
>>>>>>> 824d2f6c
}

// poktrollSDK is the implementation of the POKTRollSDK.
type poktrollSDK struct {
	logger polylog.Logger
	config *POKTRollSDKConfig

	// signingKey is the scalar representation of the private key to be used
	// for signing relay requests.
	signingKey ringtypes.Scalar

	// ringCache is used to obtain and store the ring for the application.
	ringCache crypto.RingCache

	// sessionQuerier is the querier for the session module.
	// It used to get the current session for the application given a requested service.
	sessionQuerier client.SessionQueryClient

	// serviceSessionSuppliersMu is a mutex to protect latestSessions map reads and updates.
	serviceSessionSuppliersMu sync.RWMutex

	// serviceSessionSuppliers is a map of serviceId -> {appAddress -> SessionSuppliers}
	// for a specific session
	serviceSessionSuppliers map[string]map[string]*SessionSuppliers

	// accountQuerier is the querier for the account module.
	// It is used to get the the supplier's public key to verify the relay response signature.
	accountQuerier client.AccountQueryClient

	// blockClient is the client for the block module.
	// It is used to get the current block height to query for the current session.
	blockClient client.BlockClient

	// accountCache is a cache of the supplier accounts that has been queried
	// TODO_TECHDEBT: Add a size limit to the cache.
	supplierAccountCache map[string]cryptotypes.PubKey
}

func NewPOKTRollSDK(ctx context.Context, config *POKTRollSDKConfig) (POKTRollSDK, error) {
	sdk := &poktrollSDK{
		config:                  config,
		serviceSessionSuppliers: make(map[string]map[string]*SessionSuppliers),
		supplierAccountCache:    make(map[string]cryptotypes.PubKey),
	}

	var err error
	var deps depinject.Config

	// Build the dependencies if they are not provided in the config.
	if config.Deps != nil {
		deps = config.Deps
	} else if deps, err = sdk.buildDeps(ctx, config); err != nil {
		return nil, err
	}

	if err := depinject.Inject(
		deps,
		&sdk.logger,
		&sdk.ringCache,
		&sdk.sessionQuerier,
		&sdk.accountQuerier,
		&sdk.blockClient,
	); err != nil {
		return nil, err
	}

	// Store the private key as a ring scalar to be used for ring signatures.
	crv := ring_secp256k1.NewCurve()
	sdk.signingKey, err = crv.DecodeToScalar(config.PrivateKey.Bytes())
	if err != nil {
		return nil, fmt.Errorf("failed to decode private key: %w", err)
	}

	return sdk, nil
}<|MERGE_RESOLUTION|>--- conflicted
+++ resolved
@@ -24,17 +24,10 @@
 // Deps is an optional field that can be used to provide the needed dependencies
 // for the SDK. If it is not provided, the SDK will build the dependencies itself.
 type POKTRollSDKConfig struct {
-<<<<<<< HEAD
-	PocketNodeGRPCUrl      *url.URL
-	PocketNodeWebsocketUrl *url.URL
-	PrivateKey             cryptotypes.PrivKey
-	Deps                   depinject.Config
-=======
 	QueryNodeGRPCUrl *url.URL
 	QueryNodeUrl     *url.URL
 	PrivateKey       cryptotypes.PrivKey
 	Deps             depinject.Config
->>>>>>> 824d2f6c
 }
 
 // poktrollSDK is the implementation of the POKTRollSDK.
