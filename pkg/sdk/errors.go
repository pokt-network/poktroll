package sdk

import (
	sdkerrors "cosmossdk.io/errors"
)
<<<<<<< HEAD

// TODO_TECHDEBT: Do a source code wise find-replace using regex pattern match
// of `sdkerrors\.Wrapf\(([a-zA-Z]+), ` with `$1.Wrapf(`
=======
>>>>>>> 5a72be63

// TODO_TECHDEBT: Do a source code wise find-replace using regex pattern match
// of `sdkerrors\.Wrapf\(([a-zA-Z]+), ` with `$1.Wrapf(`
var (
	codespace                           = "poktrollsdk"
	ErrSDKHandleRelay                   = sdkerrors.Register(codespace, 1, "internal error handling relay request")
	ErrSDKInvalidRelayResponseSignature = sdkerrors.Register(codespace, 2, "invalid relay response signature")
	ErrSDKEmptyRelayResponseSignature   = sdkerrors.Register(codespace, 3, "empty relay response signature")
	ErrSDKVerifyResponseSignature       = sdkerrors.Register(codespace, 4, "error verifying relay response signature")
	ErrSDKEmptySupplierPubKey           = sdkerrors.Register(codespace, 5, "empty supplier public key")
)<|MERGE_RESOLUTION|>--- conflicted
+++ resolved
@@ -3,12 +3,9 @@
 import (
 	sdkerrors "cosmossdk.io/errors"
 )
-<<<<<<< HEAD
 
 // TODO_TECHDEBT: Do a source code wise find-replace using regex pattern match
 // of `sdkerrors\.Wrapf\(([a-zA-Z]+), ` with `$1.Wrapf(`
-=======
->>>>>>> 5a72be63
 
 // TODO_TECHDEBT: Do a source code wise find-replace using regex pattern match
 // of `sdkerrors\.Wrapf\(([a-zA-Z]+), ` with `$1.Wrapf(`
