--- conflicted
+++ resolved
@@ -8,11 +8,7 @@
 	"github.com/pokt-network/poktroll/x/service/types"
 )
 
-<<<<<<< HEAD
-// replyWithError builds the appropirate error format according to the payload
-=======
 // replyWithError builds the appropriate error format according to the payload
->>>>>>> 92bc83ec
 // using the passed in error and writes it to the writer.
 // NOTE: This method is used to reply with an "internal" error that is related
 // to the proxy itself and not to the relayed request.
