package proxy

import (
	"bytes"
	"context"
	"io"
	"net/http"
	"net/url"

	"pocket/x/service/types"
	sharedtypes "pocket/x/shared/types"
)

var _ RelayServer = (*jsonRPCServer)(nil)

type jsonRPCServer struct {
<<<<<<< HEAD
	// serviceId is the identifier of the service that the server is responsible for.
	serviceId string

	// endpointUrl is the URL that the server listens to for incoming relay requests.
	endpointUrl string

	// nativeServiceListenAddress is the address of the native service to which the server relays requests.
	nativeServiceListenAddress string
=======
	// serviceId is the id of the service that the server is responsible for.
	serviceId *sharedtypes.ServiceId

	// serverEndpoint is the advertised endpoint configuration that the server uses to
	// listen for incoming relay requests.
	serverEndpoint *sharedtypes.SupplierEndpoint

	// proxiedServiceEndpoint is the address of the proxied service that the server relays requests to.
	proxiedServiceEndpoint url.URL
>>>>>>> 08e1915b

	// server is the HTTP server that listens for incoming relay requests.
	server *http.Server

	// relayerProxy is the main relayer proxy that the server uses to perform its operations.
	relayerProxy RelayerProxy

	// servedRelaysProducer is a channel that emits the relays that have been served, allowing
	// the servedRelays observable to fan-out notifications to its subscribers.
	servedRelaysProducer chan<- *types.Relay
}

// NewJSONRPCServer creates a new HTTP server that listens for incoming relay requests
<<<<<<< HEAD
// and relays them to the supported native service.
=======
// and forwards them to the supported proxied service endpoint.
>>>>>>> 08e1915b
// It takes the serviceId, endpointUrl, and the main RelayerProxy as arguments and returns
// a RelayServer that listens to incoming RelayRequests.
func NewJSONRPCServer(
	serviceId *sharedtypes.ServiceId,
	supplierEndpoint *sharedtypes.SupplierEndpoint,
	proxiedServiceEndpoint url.URL,
	servedRelaysProducer chan<- *types.Relay,
	proxy RelayerProxy,
) RelayServer {
	return &jsonRPCServer{
		serviceId:              serviceId,
		serverEndpoint:         supplierEndpoint,
		server:                 &http.Server{Addr: supplierEndpoint.Url},
		relayerProxy:           proxy,
		proxiedServiceEndpoint: proxiedServiceEndpoint,
		servedRelaysProducer:   servedRelaysProducer,
	}
}

// Start starts the service server and returns an error if it fails.
<<<<<<< HEAD
// It also waits for the passed-in context to be done in order to shut down.
=======
// It also waits for the passed in context to end before shutting down.
>>>>>>> 08e1915b
// This method is blocking and should be called in a goroutine.
func (j *jsonRPCServer) Start(ctx context.Context) error {
	go func() {
		<-ctx.Done()
		j.server.Shutdown(ctx)
	}()

	return j.server.ListenAndServe()
}

// Stop terminates the service server and returns an error if it fails.
func (j *jsonRPCServer) Stop(ctx context.Context) error {
	return j.server.Shutdown(ctx)
}

// ServiceId returns the serviceId of the JSON-RPC service.
func (j *jsonRPCServer) ServiceId() *sharedtypes.ServiceId {
	return j.serviceId
}

// ServeHTTP listens for incoming relay requests. It implements the respective
// method of the http.Handler interface. It is called by http.ListenAndServe()
// when jsonRPCServer is used as an http.Handler with an http.Server.
// (see https://pkg.go.dev/net/http#Handler)
func (j *jsonRPCServer) ServeHTTP(writer http.ResponseWriter, request *http.Request) {
<<<<<<< HEAD
	ctx := request.Context()
	// Relay the request to the native service and build the response that will be sent back to the client.
	relay, err := j.serveHTTP(ctx, request)
	if err != nil {
		// Reply with an error if relay response could not be built.
		j.replyWithError(writer, err)
		return
	}

	// Send the relay response to the client.
	if err := j.sendRelayResponse(relay.Res, writer); err != nil {
		j.replyWithError(writer, err)
		return
	}

	// Emit the relay to the servedRelays observable.
	j.servedRelaysProducer <- relay
}

// serveHTTP holds the underlying logic of ServeHTTP.
func (j *jsonRPCServer) serveHTTP(ctx context.Context, request *http.Request) (*types.Relay, error) {
	// Extract the relay request from the request body.
	relayRequest, err := j.newRelayRequest(request)
	if err != nil {
		return nil, err
	}

	// Verify the relay request signature and session.
	if err := j.relayerProxy.VerifyRelayRequest(ctx, relayRequest, j.serviceId); err != nil {
		return nil, err
	}

	// Get the relayRequest payload's ReadCloser to add it to the http.Request
	// that will be sent to the native service.
	var payloadBz []byte
	if _, err = relayRequest.Payload.MarshalTo(payloadBz); err != nil {
		return nil, err
	}
	requestBodyReader := io.NopCloser(bytes.NewBuffer(payloadBz))

	// Build the request to be sent to the native service by substituting
	// the destination URL's host with the native service's listen address.
	destinationURL, err := url.Parse(request.URL.String())
	if err != nil {
		return nil, err
	}
	destinationURL.Host = j.nativeServiceListenAddress

	relayHTTPRequest := &http.Request{
		Method: request.Method,
		Header: request.Header,
		URL:    destinationURL,
		Host:   destinationURL.Host,
		Body:   requestBodyReader,
	}

	// Send the relay request to the native service.
	httpResponse, err := http.DefaultClient.Do(relayHTTPRequest)
	if err != nil {
		return nil, err
	}

	// Build the relay response from the native service response
	// Use relayRequest.Meta.SessionHeader on the relayResponse session header since it was verified to be valid
	// and has to be the same as the relayResponse session header.
	relayResponse, err := j.newRelayResponse(httpResponse, relayRequest.Meta.SessionHeader)
	if err != nil {
		return nil, err
	}

	return &types.Relay{Req: relayRequest, Res: relayResponse}, nil
}

// sendRelayResponse marshals the relay response and sends it to the client.
func (j *jsonRPCServer) sendRelayResponse(relayResponse *types.RelayResponse, writer http.ResponseWriter) error {
	relayResposeBz, err := relayResponse.Marshal()
	if err != nil {
		return err
	}

	_, err = writer.Write(relayResposeBz)
	if err != nil {
		return err
	}

	return nil
=======
	panic("TODO: implement jsonRPCServer.ServeHTTP")
>>>>>>> 08e1915b
}<|MERGE_RESOLUTION|>--- conflicted
+++ resolved
@@ -14,16 +14,6 @@
 var _ RelayServer = (*jsonRPCServer)(nil)
 
 type jsonRPCServer struct {
-<<<<<<< HEAD
-	// serviceId is the identifier of the service that the server is responsible for.
-	serviceId string
-
-	// endpointUrl is the URL that the server listens to for incoming relay requests.
-	endpointUrl string
-
-	// nativeServiceListenAddress is the address of the native service to which the server relays requests.
-	nativeServiceListenAddress string
-=======
 	// serviceId is the id of the service that the server is responsible for.
 	serviceId *sharedtypes.ServiceId
 
@@ -33,7 +23,6 @@
 
 	// proxiedServiceEndpoint is the address of the proxied service that the server relays requests to.
 	proxiedServiceEndpoint url.URL
->>>>>>> 08e1915b
 
 	// server is the HTTP server that listens for incoming relay requests.
 	server *http.Server
@@ -47,11 +36,7 @@
 }
 
 // NewJSONRPCServer creates a new HTTP server that listens for incoming relay requests
-<<<<<<< HEAD
-// and relays them to the supported native service.
-=======
 // and forwards them to the supported proxied service endpoint.
->>>>>>> 08e1915b
 // It takes the serviceId, endpointUrl, and the main RelayerProxy as arguments and returns
 // a RelayServer that listens to incoming RelayRequests.
 func NewJSONRPCServer(
@@ -72,11 +57,7 @@
 }
 
 // Start starts the service server and returns an error if it fails.
-<<<<<<< HEAD
-// It also waits for the passed-in context to be done in order to shut down.
-=======
 // It also waits for the passed in context to end before shutting down.
->>>>>>> 08e1915b
 // This method is blocking and should be called in a goroutine.
 func (j *jsonRPCServer) Start(ctx context.Context) error {
 	go func() {
@@ -102,7 +83,6 @@
 // when jsonRPCServer is used as an http.Handler with an http.Server.
 // (see https://pkg.go.dev/net/http#Handler)
 func (j *jsonRPCServer) ServeHTTP(writer http.ResponseWriter, request *http.Request) {
-<<<<<<< HEAD
 	ctx := request.Context()
 	// Relay the request to the native service and build the response that will be sent back to the client.
 	relay, err := j.serveHTTP(ctx, request)
@@ -189,7 +169,4 @@
 	}
 
 	return nil
-=======
-	panic("TODO: implement jsonRPCServer.ServeHTTP")
->>>>>>> 08e1915b
 }