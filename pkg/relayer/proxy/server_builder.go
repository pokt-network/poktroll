package proxy

import (
	"context"
<<<<<<< HEAD
	"net/url"
=======
	"log"
>>>>>>> c2188630

	"github.com/pokt-network/poktroll/pkg/relayer"
	sharedtypes "github.com/pokt-network/poktroll/x/shared/types"
	suppliertypes "github.com/pokt-network/poktroll/x/supplier/types"
)

// BuildProvidedServices builds the advertised relay servers from the supplier's on-chain advertised services.
// It populates the relayerProxy's `advertisedRelayServers` map of servers for each service, where each server
// is responsible for listening for incoming relay requests and relaying them to the supported proxied service.
func (rp *relayerProxy) BuildProvidedServices(ctx context.Context) error {
	// Get the supplier address from the keyring
	supplierKey, err := rp.keyring.Key(rp.signingKeyName)
	if err != nil {
		return err
	}

	supplierAddress, err := supplierKey.GetAddress()
	if err != nil {
		return err
	}

	// Get the supplier's advertised information from the blockchain
	supplierQuery := &suppliertypes.QueryGetSupplierRequest{Address: supplierAddress.String()}
	supplierQueryResponse, err := rp.supplierQuerier.Supplier(ctx, supplierQuery)
	if err != nil {
		return err
	}

	services := supplierQueryResponse.Supplier.Services

	// Build the advertised relay servers map. For each service's endpoint, create the appropriate RelayServer.
	providedServices := make(relayServersMap)
	for _, serviceConfig := range services {
		service := serviceConfig.Service
		proxiedServicesEndpoints := rp.proxiedServicesEndpoints[service.Id]
		var serviceEndpoints []relayer.RelayServer

		for _, endpoint := range serviceConfig.Endpoints {
			// url, err := url.Parse(endpoint.Url)
			// if err != nil {
			// 	return err
			// }
			// supplierEndpointHost := url.Host

			// This will throw an error if we have more than one endpoint
			supplierEndpointHost := "0.0.0.0:8545"

			var server relayer.RelayServer

<<<<<<< HEAD
			rp.logger.Info().
				Str("service_id", service.Id).
				Str("endpoint_url", endpoint.Url).
				Msg("starting relay server")
=======
			log.Printf(
				"INFO: starting relay server for service %s at endpoint %s (listening for connections on %s)",
				service.Id, endpoint.Url, supplierEndpointHost,
			)
>>>>>>> c2188630

			// Switch to the RPC type
			// TODO(@h5law): Implement a switch that handles all synchronous
			// RPC types in one server type and asynchronous RPC types in another
			// to create the appropriate RelayServer
			switch endpoint.RpcType {
			case sharedtypes.RPCType_JSON_RPC:
				server = NewSynchronousServer(
					rp.logger,
					service,
					supplierEndpointHost,
					proxiedServicesEndpoints,
					rp.servedRelaysPublishCh,
					rp,
				)
			default:
				return ErrRelayerProxyUnsupportedRPCType
			}

			serviceEndpoints = append(serviceEndpoints, server)
		}

		providedServices[service.Id] = serviceEndpoints
	}

	rp.advertisedRelayServers = providedServices
	rp.supplierAddress = supplierQueryResponse.Supplier.Address

	return nil
}<|MERGE_RESOLUTION|>--- conflicted
+++ resolved
@@ -2,11 +2,6 @@
 
 import (
 	"context"
-<<<<<<< HEAD
-	"net/url"
-=======
-	"log"
->>>>>>> c2188630
 
 	"github.com/pokt-network/poktroll/pkg/relayer"
 	sharedtypes "github.com/pokt-network/poktroll/x/shared/types"
@@ -56,17 +51,16 @@
 
 			var server relayer.RelayServer
 
-<<<<<<< HEAD
-			rp.logger.Info().
-				Str("service_id", service.Id).
-				Str("endpoint_url", endpoint.Url).
-				Msg("starting relay server")
-=======
 			log.Printf(
 				"INFO: starting relay server for service %s at endpoint %s (listening for connections on %s)",
 				service.Id, endpoint.Url, supplierEndpointHost,
 			)
->>>>>>> c2188630
+			rp.logger.Info().
+				Fields(map[string]any{
+					"service_id":   service.Id,
+					"endpoint_url": endpoint.Url,
+				}).
+				Msg("starting relay server")
 
 			// Switch to the RPC type
 			// TODO(@h5law): Implement a switch that handles all synchronous
