--- conflicted
+++ resolved
@@ -55,14 +55,6 @@
 				service.Id, endpoint.Url,
 			)
 
-<<<<<<< HEAD
-			// Switch to the RPC type to create the appropriate RelayServer
-			// TODO(@h5law): Implement a switch that handles all symmetric
-			// RPC types in one server type and asymmetric RPC types in another
-			switch endpoint.RpcType {
-			case sharedtypes.RPCType_JSON_RPC:
-				server = NewSymmetricServer(
-=======
 			// Switch to the RPC type
 			// TODO(@h5law): Implement a switch that handles all synchronous
 			// RPC types in one server type and asynchronous RPC types in another
@@ -70,7 +62,6 @@
 			switch endpoint.RpcType {
 			case sharedtypes.RPCType_JSON_RPC:
 				server = NewSynchronousServer(
->>>>>>> 1f7f80bd
 					service,
 					supplierEndpointHost,
 					proxiedServicesEndpoints,
