package proxy

import (
	sdkerrors "cosmossdk.io/errors"
)

var (
<<<<<<< HEAD
	codespace                         = "relayer_proxy"
	ErrRelayerProxyUnsupportedRPCType = sdkerrors.Register(
		codespace,
		1,
		"unsupported relayer proxy rpc type",
	)
	ErrRelayerProxyInvalidRelayRequestSignature = sdkerrors.Register(
		codespace,
		2,
		"invalid relay request signature",
	)
	ErrRelayerProxyInvalidSession = sdkerrors.Register(
		codespace,
		3,
		"invalid session in relayer request",
	)
	ErrRelayerProxyInvalidSupplier = sdkerrors.Register(
		codespace,
		4,
		"invalid relayer proxy supplier",
	)
	ErrRelayerProxyUndefinedSigningKeyName = sdkerrors.Register(
		codespace,
		5,
		"undefined relayer proxy signing key name",
	)
	ErrRelayerProxyUndefinedProxiedServicesEndpoints = sdkerrors.Register(
		codespace,
		6,
		"undefined proxied services endpoints for relayer proxy",
	)
	ErrRelayerProxyInvalidRelayRequest = sdkerrors.Register(
		codespace,
		7,
		"invalid relay request",
	)
	ErrRelayerProxyInvalidRelayResponse = sdkerrors.Register(
		codespace,
		8,
		"invalid relay response",
	)
	ErrRelayerProxyEmptyRelayRequestSignature = sdkerrors.Register(
		codespace,
		9,
		"empty relay response signature",
	)
=======
	codespace                                        = "relayer_proxy"
	ErrRelayerProxyUnsupportedRPCType                = sdkerrors.Register(codespace, 1, "unsupported relayer proxy rpc type")
	ErrRelayerProxyInvalidRelayRequestSignature      = sdkerrors.Register(codespace, 2, "invalid relay request signature")
	ErrRelayerProxyInvalidSession                    = sdkerrors.Register(codespace, 3, "invalid session in relayer request")
	ErrRelayerProxyInvalidSupplier                   = sdkerrors.Register(codespace, 4, "invalid relayer proxy supplier")
	ErrRelayerProxyUndefinedSigningKeyName           = sdkerrors.Register(codespace, 5, "undefined relayer proxy signing key name")
	ErrRelayerProxyUndefinedProxiedServicesEndpoints = sdkerrors.Register(codespace, 6, "undefined proxied services endpoints for relayer proxy")
	ErrRelayerProxyInvalidRelayRequest               = sdkerrors.Register(codespace, 7, "invalid relay request")
	ErrRelayerProxyInvalidRelayResponse              = sdkerrors.Register(codespace, 8, "invalid relay response")
	ErrRelayerProxyEmptyRelayRequestSignature        = sdkerrors.Register(codespace, 9, "empty relay response signature")
>>>>>>> 92bc83ec
)<|MERGE_RESOLUTION|>--- conflicted
+++ resolved
@@ -5,54 +5,6 @@
 )
 
 var (
-<<<<<<< HEAD
-	codespace                         = "relayer_proxy"
-	ErrRelayerProxyUnsupportedRPCType = sdkerrors.Register(
-		codespace,
-		1,
-		"unsupported relayer proxy rpc type",
-	)
-	ErrRelayerProxyInvalidRelayRequestSignature = sdkerrors.Register(
-		codespace,
-		2,
-		"invalid relay request signature",
-	)
-	ErrRelayerProxyInvalidSession = sdkerrors.Register(
-		codespace,
-		3,
-		"invalid session in relayer request",
-	)
-	ErrRelayerProxyInvalidSupplier = sdkerrors.Register(
-		codespace,
-		4,
-		"invalid relayer proxy supplier",
-	)
-	ErrRelayerProxyUndefinedSigningKeyName = sdkerrors.Register(
-		codespace,
-		5,
-		"undefined relayer proxy signing key name",
-	)
-	ErrRelayerProxyUndefinedProxiedServicesEndpoints = sdkerrors.Register(
-		codespace,
-		6,
-		"undefined proxied services endpoints for relayer proxy",
-	)
-	ErrRelayerProxyInvalidRelayRequest = sdkerrors.Register(
-		codespace,
-		7,
-		"invalid relay request",
-	)
-	ErrRelayerProxyInvalidRelayResponse = sdkerrors.Register(
-		codespace,
-		8,
-		"invalid relay response",
-	)
-	ErrRelayerProxyEmptyRelayRequestSignature = sdkerrors.Register(
-		codespace,
-		9,
-		"empty relay response signature",
-	)
-=======
 	codespace                                        = "relayer_proxy"
 	ErrRelayerProxyUnsupportedRPCType                = sdkerrors.Register(codespace, 1, "unsupported relayer proxy rpc type")
 	ErrRelayerProxyInvalidRelayRequestSignature      = sdkerrors.Register(codespace, 2, "invalid relay request signature")
@@ -63,5 +15,4 @@
 	ErrRelayerProxyInvalidRelayRequest               = sdkerrors.Register(codespace, 7, "invalid relay request")
 	ErrRelayerProxyInvalidRelayResponse              = sdkerrors.Register(codespace, 8, "invalid relay response")
 	ErrRelayerProxyEmptyRelayRequestSignature        = sdkerrors.Register(codespace, 9, "empty relay response signature")
->>>>>>> 92bc83ec
 )