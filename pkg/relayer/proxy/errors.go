package proxy

import (
	sdkerrors "cosmossdk.io/errors"
)

var (
	codespace                                = "relayer_proxy"
	ErrRelayerProxyUnsupportedRPCType        = sdkerrors.Register(codespace, 1, "unsupported rpc type")
	ErrRelayerProxyInvalidSession            = sdkerrors.Register(codespace, 2, "invalid session in relayer request")
	ErrRelayerProxyInvalidSupplier           = sdkerrors.Register(codespace, 3, "supplier does not belong to session")
	ErrRelayerProxyUndefinedSigningKeyNames  = sdkerrors.Register(codespace, 4, "supplier signing key names are undefined")
	ErrRelayerServicesConfigsUndefined       = sdkerrors.Register(codespace, 5, "services configurations are undefined")
	ErrRelayerProxyInvalidRelayRequest       = sdkerrors.Register(codespace, 6, "invalid relay request")
	ErrRelayerProxyInvalidRelayResponse      = sdkerrors.Register(codespace, 7, "invalid relay response")
	ErrRelayerProxyServiceEndpointNotHandled = sdkerrors.Register(codespace, 8, "service endpoint not handled by relayer proxy")
	ErrRelayerProxyUnsupportedTransportType  = sdkerrors.Register(codespace, 9, "unsupported proxy transport type")
<<<<<<< HEAD
	ErrRelayerProxyInternalError             = sdkerrors.Register(codespace, 10, "internal error")
=======
	ErrRelayerProxyMissingSupplierAddress    = sdkerrors.Register(codespace, 10, "supplier address is missing")
>>>>>>> ff045656
)<|MERGE_RESOLUTION|>--- conflicted
+++ resolved
@@ -15,9 +15,6 @@
 	ErrRelayerProxyInvalidRelayResponse      = sdkerrors.Register(codespace, 7, "invalid relay response")
 	ErrRelayerProxyServiceEndpointNotHandled = sdkerrors.Register(codespace, 8, "service endpoint not handled by relayer proxy")
 	ErrRelayerProxyUnsupportedTransportType  = sdkerrors.Register(codespace, 9, "unsupported proxy transport type")
-<<<<<<< HEAD
 	ErrRelayerProxyInternalError             = sdkerrors.Register(codespace, 10, "internal error")
-=======
 	ErrRelayerProxyMissingSupplierAddress    = sdkerrors.Register(codespace, 10, "supplier address is missing")
->>>>>>> ff045656
 )