--- conflicted
+++ resolved
@@ -3,17 +3,12 @@
 import sdkerrors "cosmossdk.io/errors"
 
 var (
-<<<<<<< HEAD
-	codespace                  = "relayer/proxy"
-	ErrUnsupportedRPCType      = sdkerrors.Register(codespace, 1, "unsupported rpc type")
-	ErrInvalidRelayRequest     = sdkerrors.Register(codespace, 2, "invalid relay request")
-	ErrInvalidRequestSignature = sdkerrors.Register(codespace, 3, "invalid relay request signature")
-	ErrInvalidRelayResponse    = sdkerrors.Register(codespace, 4, "invalid relay response")
-=======
 	codespace                       = "relayer/proxy"
 	ErrUnsupportedRPCType           = sdkerrors.Register(codespace, 1, "unsupported rpc type")
 	ErrInvalidRelayRequestSignature = sdkerrors.Register(codespace, 2, "invalid relay request signature")
 	ErrInvalidSession               = sdkerrors.Register(codespace, 3, "invalid session")
 	ErrInvalidSupplier              = sdkerrors.Register(codespace, 4, "invalid supplier")
->>>>>>> 88ac7fef
+	ErrInvalidRelayRequest          = sdkerrors.Register(codespace, 5, "invalid relay request")
+	ErrInvalidRequestSignature      = sdkerrors.Register(codespace, 6, "invalid relay request signature")
+	ErrInvalidRelayResponse         = sdkerrors.Register(codespace, 7, "invalid relay response")
 )