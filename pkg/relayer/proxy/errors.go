package proxy

import (
	sdkerrors "cosmossdk.io/errors"
)

var (
	codespace                                = "relayer_proxy"
	ErrRelayerProxyUnsupportedRPCType        = sdkerrors.Register(codespace, 1, "unsupported rpc type")
	ErrRelayerProxyInvalidSession            = sdkerrors.Register(codespace, 2, "invalid session in relayer request")
	ErrRelayerProxyInvalidSupplier           = sdkerrors.Register(codespace, 3, "supplier does not belong to session")
	ErrRelayerProxyUndefinedSigningKeyNames  = sdkerrors.Register(codespace, 4, "supplier signing key names are undefined")
	ErrRelayerServicesConfigsUndefined       = sdkerrors.Register(codespace, 5, "services configurations are undefined")
	ErrRelayerProxyInvalidRelayRequest       = sdkerrors.Register(codespace, 6, "invalid relay request")
	ErrRelayerProxyInvalidRelayResponse      = sdkerrors.Register(codespace, 7, "invalid relay response")
	ErrRelayerProxyServiceEndpointNotHandled = sdkerrors.Register(codespace, 8, "service endpoint not handled by relayer proxy")
	ErrRelayerProxyUnsupportedTransportType  = sdkerrors.Register(codespace, 9, "unsupported proxy transport type")
	ErrRelayerProxyInternalError             = sdkerrors.Register(codespace, 10, "internal error")
<<<<<<< HEAD
	ErrRelayerProxyMissingSupplierAddress    = sdkerrors.Register(codespace, 10, "supplier address is missing")
=======
	ErrRelayerProxyMissingSupplierAddress    = sdkerrors.Register(codespace, 11, "supplier address is missing")
>>>>>>> 56bba6e5
)<|MERGE_RESOLUTION|>--- conflicted
+++ resolved
@@ -16,9 +16,5 @@
 	ErrRelayerProxyServiceEndpointNotHandled = sdkerrors.Register(codespace, 8, "service endpoint not handled by relayer proxy")
 	ErrRelayerProxyUnsupportedTransportType  = sdkerrors.Register(codespace, 9, "unsupported proxy transport type")
 	ErrRelayerProxyInternalError             = sdkerrors.Register(codespace, 10, "internal error")
-<<<<<<< HEAD
-	ErrRelayerProxyMissingSupplierAddress    = sdkerrors.Register(codespace, 10, "supplier address is missing")
-=======
 	ErrRelayerProxyMissingSupplierAddress    = sdkerrors.Register(codespace, 11, "supplier address is missing")
->>>>>>> 56bba6e5
 )