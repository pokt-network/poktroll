package proxy

import (
	sdkerrors "cosmossdk.io/errors"
)

var (
	codespace                                = "relayer_proxy"
	ErrRelayerProxyInvalidSession            = sdkerrors.Register(codespace, 1, "invalid session in relayer request")
	ErrRelayerServicesConfigsUndefined       = sdkerrors.Register(codespace, 2, "services configurations are undefined")
	ErrRelayerProxyServiceEndpointNotHandled = sdkerrors.Register(codespace, 3, "service endpoint not handled by relayer proxy")
	ErrRelayerProxyUnsupportedTransportType  = sdkerrors.Register(codespace, 4, "unsupported proxy transport type")
	ErrRelayerProxyInternalError             = sdkerrors.Register(codespace, 5, "internal error")
	ErrRelayerProxyUnknownSession            = sdkerrors.Register(codespace, 6, "relayer proxy encountered unknown session")
	ErrRelayerProxyRateLimited               = sdkerrors.Register(codespace, 7, "offchain rate limit hit by relayer proxy")
	ErrRelayerProxyCalculateRelayCost        = sdkerrors.Register(codespace, 8, "failed to calculate relay cost")
	ErrRelayerProxySupplierNotReachable      = sdkerrors.Register(codespace, 9, "supplier(s) not reachable")
	ErrRelayerProxyTimeout                   = sdkerrors.Register(codespace, 10, "relayer proxy request timed out")
<<<<<<< HEAD
	ErrRelayerProxyMaxBodyExceeded           = sdkerrors.Register(codespace, 11, "max body size exceeded")
	ErrRelayerProxyResponseLimitExceeded     = sdkerrors.Register(codespace, 12, "response limit exceed")
	ErrRelayerProxyRequestLimitExceeded      = sdkerrors.Register(codespace, 13, "request limit exceed")
=======
	ErrRelayerProxyUnmarshalingRelayRequest  = sdkerrors.Register(codespace, 11, "failed to unmarshal relay request")
>>>>>>> c34256e6
)<|MERGE_RESOLUTION|>--- conflicted
+++ resolved
@@ -16,11 +16,8 @@
 	ErrRelayerProxyCalculateRelayCost        = sdkerrors.Register(codespace, 8, "failed to calculate relay cost")
 	ErrRelayerProxySupplierNotReachable      = sdkerrors.Register(codespace, 9, "supplier(s) not reachable")
 	ErrRelayerProxyTimeout                   = sdkerrors.Register(codespace, 10, "relayer proxy request timed out")
-<<<<<<< HEAD
 	ErrRelayerProxyMaxBodyExceeded           = sdkerrors.Register(codespace, 11, "max body size exceeded")
 	ErrRelayerProxyResponseLimitExceeded     = sdkerrors.Register(codespace, 12, "response limit exceed")
 	ErrRelayerProxyRequestLimitExceeded      = sdkerrors.Register(codespace, 13, "request limit exceed")
-=======
-	ErrRelayerProxyUnmarshalingRelayRequest  = sdkerrors.Register(codespace, 11, "failed to unmarshal relay request")
->>>>>>> c34256e6
+	ErrRelayerProxyUnmarshalingRelayRequest  = sdkerrors.Register(codespace, 14, "failed to unmarshal relay request")
 )