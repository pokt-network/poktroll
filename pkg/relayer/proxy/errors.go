--- conflicted
+++ resolved
@@ -3,13 +3,9 @@
 import sdkerrors "cosmossdk.io/errors"
 
 var (
-<<<<<<< HEAD
-	ErrUnsupportedRPCType = errorsmod.Register(codespace, 1, "unsupported rpc type")
-	ErrInvalidSignature   = errorsmod.Register(codespace, 2, "invalid signature")
-	ErrInvalidSession     = errorsmod.Register(codespace, 3, "invalid session")
-	ErrInvalidSupplier    = errorsmod.Register(codespace, 4, "invalid supplier")
-=======
->>>>>>> 08e1915b
 	codespace             = "relayer/proxy"
 	ErrUnsupportedRPCType = sdkerrors.Register(codespace, 1, "unsupported rpc type")
+	ErrInvalidSignature   = sdkerrors.Register(codespace, 2, "invalid signature")
+	ErrInvalidSession     = sdkerrors.Register(codespace, 3, "invalid session")
+	ErrInvalidSupplier    = sdkerrors.Register(codespace, 4, "invalid supplier")
 )