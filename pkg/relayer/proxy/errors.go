package proxy

import (
	sdkerrors "cosmossdk.io/errors"
)

var (
	codespace                                     = "relayer_proxy"
	ErrRelayerProxyUnsupportedRPCType             = sdkerrors.Register(codespace, 1, "unsupported rpc type")
	ErrRelayerProxyInvalidSession                 = sdkerrors.Register(codespace, 2, "invalid session in relayer request")
	ErrRelayerProxyInvalidSupplier                = sdkerrors.Register(codespace, 3, "supplier does not belong to session")
	ErrRelayerProxyUndefinedSigningKeyNames       = sdkerrors.Register(codespace, 4, "supplier signing key names are undefined")
	ErrRelayerServicesConfigsUndefined            = sdkerrors.Register(codespace, 5, "services configurations are undefined")
	ErrRelayerProxyInvalidRelayRequest            = sdkerrors.Register(codespace, 6, "invalid relay request")
	ErrRelayerProxyInvalidRelayResponse           = sdkerrors.Register(codespace, 7, "invalid relay response")
	ErrRelayerProxyServiceEndpointNotHandled      = sdkerrors.Register(codespace, 8, "service endpoint not handled by relayer proxy")
	ErrRelayerProxyUnsupportedTransportType       = sdkerrors.Register(codespace, 9, "unsupported proxy transport type")
	ErrRelayerProxyInternalError                  = sdkerrors.Register(codespace, 10, "internal error")
	ErrRelayerProxyMissingSupplierOperatorAddress = sdkerrors.Register(codespace, 11, "supplier operator address is missing")
	ErrRelayerProxyUnknownSession                 = sdkerrors.Register(codespace, 12, "relayer proxy encountered unknown session")
	ErrRelayerProxyRateLimited                    = sdkerrors.Register(codespace, 13, "offchain rate limit hit by relayer proxy")
<<<<<<< HEAD
=======
	ErrRelayerProxyUnclaimRelayPrice              = sdkerrors.Register(codespace, 14, "failed to unclaim relay price")
>>>>>>> 586b20e3
)<|MERGE_RESOLUTION|>--- conflicted
+++ resolved
@@ -19,8 +19,5 @@
 	ErrRelayerProxyMissingSupplierOperatorAddress = sdkerrors.Register(codespace, 11, "supplier operator address is missing")
 	ErrRelayerProxyUnknownSession                 = sdkerrors.Register(codespace, 12, "relayer proxy encountered unknown session")
 	ErrRelayerProxyRateLimited                    = sdkerrors.Register(codespace, 13, "offchain rate limit hit by relayer proxy")
-<<<<<<< HEAD
-=======
 	ErrRelayerProxyUnclaimRelayPrice              = sdkerrors.Register(codespace, 14, "failed to unclaim relay price")
->>>>>>> 586b20e3
 )