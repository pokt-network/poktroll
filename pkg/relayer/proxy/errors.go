package proxy

import (
	sdkerrors "cosmossdk.io/errors"
)

var (
	codespace                                = "relayer_proxy"
	ErrRelayerProxyInvalidSession            = sdkerrors.Register(codespace, 1, "invalid session in relayer request")
	ErrRelayerServicesConfigsUndefined       = sdkerrors.Register(codespace, 2, "services configurations are undefined")
	ErrRelayerProxyServiceEndpointNotHandled = sdkerrors.Register(codespace, 3, "service endpoint not handled by relayer proxy")
	ErrRelayerProxyUnsupportedTransportType  = sdkerrors.Register(codespace, 4, "unsupported proxy transport type")
	ErrRelayerProxyInternalError             = sdkerrors.Register(codespace, 5, "internal error")
	ErrRelayerProxyUnknownSession            = sdkerrors.Register(codespace, 6, "relayer proxy encountered unknown session")
	ErrRelayerProxyRateLimited               = sdkerrors.Register(codespace, 7, "offchain rate limit hit by relayer proxy")
<<<<<<< HEAD
	ErrRelayerProxyUnclaimRelayPrice         = sdkerrors.Register(codespace, 8, "failed to unclaim relay price")
=======
	ErrRelayerProxyCalculateRelayCost        = sdkerrors.Register(codespace, 8, "failed to calculate relay cost")
>>>>>>> 16b138d4
)<|MERGE_RESOLUTION|>--- conflicted
+++ resolved
@@ -13,9 +13,5 @@
 	ErrRelayerProxyInternalError             = sdkerrors.Register(codespace, 5, "internal error")
 	ErrRelayerProxyUnknownSession            = sdkerrors.Register(codespace, 6, "relayer proxy encountered unknown session")
 	ErrRelayerProxyRateLimited               = sdkerrors.Register(codespace, 7, "offchain rate limit hit by relayer proxy")
-<<<<<<< HEAD
-	ErrRelayerProxyUnclaimRelayPrice         = sdkerrors.Register(codespace, 8, "failed to unclaim relay price")
-=======
 	ErrRelayerProxyCalculateRelayCost        = sdkerrors.Register(codespace, 8, "failed to calculate relay cost")
->>>>>>> 16b138d4
 )