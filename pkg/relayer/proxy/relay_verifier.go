package proxy

import (
	"context"

	sdkerrors "cosmossdk.io/errors"
	ring_secp256k1 "github.com/athanorlabs/go-dleq/secp256k1"
	"github.com/noot/ring-go"

	"github.com/pokt-network/poktroll/x/service/types"
	sessiontypes "github.com/pokt-network/poktroll/x/session/types"
	sharedtypes "github.com/pokt-network/poktroll/x/shared/types"
)

// VerifyRelayRequest is a shared method used by RelayServers to check the relay request signature and session validity.
func (rp *relayerProxy) VerifyRelayRequest(
	ctx context.Context,
	relayRequest *types.RelayRequest,
	service *sharedtypes.Service,
) error {
	rp.logger.Debug().
		Fields(map[string]any{
			"session_id":          relayRequest.Meta.SessionHeader.SessionId,
			"application_address": relayRequest.Meta.SessionHeader.ApplicationAddress,
			"service_id":          relayRequest.Meta.SessionHeader.Service.Id,
		}).
		Msg("verifying relay request signature")

	// extract the relay request's ring signature
	if relayRequest.Meta == nil {
		return ErrRelayerProxyEmptyRelayRequestSignature.Wrapf(
			"request payload: %s", relayRequest.Payload,
		)
	}
	signature := relayRequest.Meta.Signature
	if signature == nil {
		return sdkerrors.Wrapf(
			ErrRelayerProxyInvalidRelayRequest,
			"missing signature from relay request: %v", relayRequest,
		)
	}

	ringSig := new(ring.RingSig)
	if err := ringSig.Deserialize(ring_secp256k1.NewCurve(), signature); err != nil {
		return sdkerrors.Wrapf(
			ErrRelayerProxyInvalidRelayRequestSignature,
			"error deserializing ring signature: %v", err,
		)
	}

	// get the ring for the application address of the relay request
	appAddress := relayRequest.Meta.SessionHeader.ApplicationAddress
	appRing, err := rp.ringCache.GetRingForAddress(ctx, appAddress)
	if err != nil {
		return sdkerrors.Wrapf(
			ErrRelayerProxyInvalidRelayRequest,
			"error getting ring for application address %s: %v", appAddress, err,
		)
	}

	// verify the ring signature against the ring
	if !ringSig.Ring().Equals(appRing) {
		return sdkerrors.Wrapf(
			ErrRelayerProxyInvalidRelayRequestSignature,
			"ring signature does not match ring for application address %s", appAddress,
		)
	}

	// get and hash the signable bytes of the relay request
	requestSignableBz, err := relayRequest.GetSignableBytes()
	if err != nil {
		return sdkerrors.Wrapf(ErrRelayerProxyInvalidRelayRequest, "error getting signable bytes: %v", err)
	}

	var hash32 [32]byte
	copy(hash32[:], requestSignableBz)

	// verify the relay request's signature
	if valid := ringSig.Verify(hash32); !valid {
		return sdkerrors.Wrapf(
			ErrRelayerProxyInvalidRelayRequestSignature,
			"invalid ring signature",
		)
	}

	// Query for the current session to check if relayRequest sessionId matches the current session.
<<<<<<< HEAD
	log.Printf("DEBUG: Verifying relay request session...")
	currentBlock := rp.blockClient.LastNBlocks(ctx, 1)[0]
=======
	rp.logger.Debug().
		Fields(map[string]any{
			"session_id":          relayRequest.Meta.SessionHeader.SessionId,
			"application_address": relayRequest.Meta.SessionHeader.ApplicationAddress,
			"service_id":          relayRequest.Meta.SessionHeader.Service.Id,
		}).
		Msg("verifying relay request session")

	currentBlock := rp.blockClient.LatestBlock(ctx)
>>>>>>> 86eae6fd
	sessionQuery := &sessiontypes.QueryGetSessionRequest{
		ApplicationAddress: appAddress,
		Service:            service,
		BlockHeight:        currentBlock.Height(),
	}
	sessionResponse, err := rp.sessionQuerier.GetSession(ctx, sessionQuery)
	if err != nil {
		return err
	}

	session := sessionResponse.Session

	// Since the retrieved sessionId was in terms of:
	// - the current block height (which is not provided by the relayRequest)
	// - serviceId (which is not provided by the relayRequest)
	// - applicationAddress (which is used to to verify the relayRequest signature)
	// we can reduce the session validity check to checking if the retrieved session's sessionId
	// matches the relayRequest sessionId.
	// TODO_INVESTIGATE: Revisit the assumptions above at some point in the future, but good enough for now.
	if session.SessionId != relayRequest.Meta.SessionHeader.SessionId {
		return ErrRelayerProxyInvalidSession.Wrapf("%+v", session)
	}

	// Check if the relayRequest is allowed to be served by the relayer proxy.
	for _, supplier := range session.Suppliers {
		if supplier.Address == rp.supplierAddress {
			return nil
		}
	}

	return ErrRelayerProxyInvalidSupplier
}<|MERGE_RESOLUTION|>--- conflicted
+++ resolved
@@ -84,10 +84,6 @@
 	}
 
 	// Query for the current session to check if relayRequest sessionId matches the current session.
-<<<<<<< HEAD
-	log.Printf("DEBUG: Verifying relay request session...")
-	currentBlock := rp.blockClient.LastNBlocks(ctx, 1)[0]
-=======
 	rp.logger.Debug().
 		Fields(map[string]any{
 			"session_id":          relayRequest.Meta.SessionHeader.SessionId,
@@ -96,8 +92,7 @@
 		}).
 		Msg("verifying relay request session")
 
-	currentBlock := rp.blockClient.LatestBlock(ctx)
->>>>>>> 86eae6fd
+	currentBlock := rp.blockClient.LastNBlocks(ctx, 1)[0]
 	sessionQuery := &sessiontypes.QueryGetSessionRequest{
 		ApplicationAddress: appAddress,
 		Service:            service,
