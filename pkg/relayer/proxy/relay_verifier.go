package proxy

import (
	"context"

<<<<<<< HEAD
=======
	ring_secp256k1 "github.com/athanorlabs/go-dleq/secp256k1"
	ring "github.com/noot/ring-go"

>>>>>>> 6f62727a
	sessiontypes "github.com/pokt-network/poktroll/pkg/relayer/session"
	"github.com/pokt-network/poktroll/x/service/types"
	sharedtypes "github.com/pokt-network/poktroll/x/shared/types"
)

// VerifyRelayRequest is a shared method used by RelayServers to check the relay request signature and session validity.
func (rp *relayerProxy) VerifyRelayRequest(
	ctx context.Context,
	relayRequest *types.RelayRequest,
	service *sharedtypes.Service,
) error {
<<<<<<< HEAD
	if err := rp.ringCache.VerifyRelayRequestSignature(ctx, relayRequest); err != nil {
		return err
=======
	rp.logger.Debug().
		Fields(map[string]any{
			"session_id":          relayRequest.Meta.SessionHeader.SessionId,
			"application_address": relayRequest.Meta.SessionHeader.ApplicationAddress,
			"service_id":          relayRequest.Meta.SessionHeader.Service.Id,
		}).
		Msg("verifying relay request signature")

	// extract the relay request's ring signature
	if relayRequest.Meta == nil {
		return ErrRelayerProxyEmptyRelayRequestSignature.Wrapf(
			"request payload: %s", relayRequest.Payload,
		)
	}
	signature := relayRequest.Meta.Signature
	if signature == nil {
		return ErrRelayerProxyInvalidRelayRequest.Wrapf(
			"missing signature from relay request: %v", relayRequest,
		)
	}

	ringSig := new(ring.RingSig)
	if err := ringSig.Deserialize(ring_secp256k1.NewCurve(), signature); err != nil {
		return ErrRelayerProxyInvalidRelayRequestSignature.Wrapf(
			"error deserializing ring signature: %v", err,
		)
	}

	if relayRequest.Meta.SessionHeader.ApplicationAddress == "" {
		return ErrRelayerProxyInvalidRelayRequest.Wrap(
			"missing application address from relay request",
		)
	}

	// get the ring for the application address of the relay request
	appAddress := relayRequest.Meta.SessionHeader.ApplicationAddress
	appRing, err := rp.ringCache.GetRingForAddress(ctx, appAddress)
	if err != nil {
		return ErrRelayerProxyInvalidRelayRequest.Wrapf(
			"error getting ring for application address %s: %v", appAddress, err,
		)
	}

	// verify the ring signature against the ring
	if !ringSig.Ring().Equals(appRing) {
		return ErrRelayerProxyInvalidRelayRequestSignature.Wrapf(
			"ring signature does not match ring for application address %s", appAddress,
		)
>>>>>>> 6f62727a
	}

	// ringCache.VerifyRelayRequestSignature has already verified the relayRequest
	// meta and session header fields with ValidateBasic, so we can safely assume
	// that the session header is valid.
	sessionHeader := relayRequest.GetMeta().GetSessionHeader()

<<<<<<< HEAD
	// Application address is used to verify the relayRequest signature, it is
	// guaranteed to be present in the relayRequest since the signature has already
	// been verified.
	appAddress := sessionHeader.GetApplicationAddress()
=======
	// verify the relay request's signature
	if valid := ringSig.Verify(requestSignableBz); !valid {
		return ErrRelayerProxyInvalidRelayRequestSignature.Wrapf(
			"invalid ring signature",
		)
	}
>>>>>>> 6f62727a

	// Query for the current session to check if relayRequest sessionId matches the current session.
	rp.logger.Debug().
		Fields(map[string]any{
			"session_id":          sessionHeader.GetSessionId(),
			"application_address": sessionHeader.GetApplicationAddress(),
			"service_id":          sessionHeader.GetService().GetId(),
		}).
		Msg("verifying relay request session")

	sessionBlockHeight, err := rp.getTargetSessionBlockHeight(ctx, relayRequest)
	if err != nil {
		return err
	}

	session, err := rp.sessionQuerier.GetSession(
		ctx,
		appAddress,
		service.Id,
		sessionBlockHeight,
	)
	if err != nil {
		return err
	}

	// Since the retrieved sessionId was in terms of:
	// - the current block height and sessionGracePeriod (which are not provided by the relayRequest)
	// - serviceId (which is not provided by the relayRequest)
	// - applicationAddress (which is used to to verify the relayRequest signature)
	// we can reduce the session validity check to checking if the retrieved session's sessionId
	// matches the relayRequest sessionId.
	// TODO_INVESTIGATE: Revisit the assumptions above at some point in the future, but good enough for now.
	if session.SessionId != sessionHeader.GetSessionId() {
		return ErrRelayerProxyInvalidSession.Wrapf(
			"session mismatch, expecting: %+v, got: %+v",
			session.Header,
			relayRequest.Meta.SessionHeader,
		)
	}

	// Check if the relayRequest is allowed to be served by the relayer proxy.
	for _, supplier := range session.Suppliers {
		if supplier.Address == rp.supplierAddress {
			return nil
		}
	}

	return ErrRelayerProxyInvalidSupplier
}

// getTargetSessionBlockHeight returns the block height at which the session
// for the given relayRequest should be processed. If the session is within the
// grace period, the session's end block height is returned. Otherwise,
// the current block height is returned.
// If the session has expired, then return an error.
func (rp *relayerProxy) getTargetSessionBlockHeight(
	ctx context.Context,
	relayRequest *types.RelayRequest,
) (sessionBlockHeight int64, err error) {
	currentBlockHeight := rp.blockClient.LastNBlocks(ctx, 1)[0].Height()
	sessionEndblockHeight := relayRequest.Meta.SessionHeader.GetSessionEndBlockHeight()

	// Check if the `RelayRequest`'s session has expired.
	if sessionEndblockHeight < currentBlockHeight {
		// Do not process the `RelayRequest` if the session has expired and the current
		// block height is outside the session's grace period.
		if sessiontypes.IsWithinGracePeriod(sessionEndblockHeight, currentBlockHeight) {
			return sessionEndblockHeight, nil
		}

		return 0, ErrRelayerProxyInvalidSession.Wrapf(
			"session expired, expecting: %d, got: %d",
			sessionEndblockHeight,
			currentBlockHeight,
		)
	}

	return currentBlockHeight, nil
}<|MERGE_RESOLUTION|>--- conflicted
+++ resolved
@@ -3,12 +3,6 @@
 import (
 	"context"
 
-<<<<<<< HEAD
-=======
-	ring_secp256k1 "github.com/athanorlabs/go-dleq/secp256k1"
-	ring "github.com/noot/ring-go"
-
->>>>>>> 6f62727a
 	sessiontypes "github.com/pokt-network/poktroll/pkg/relayer/session"
 	"github.com/pokt-network/poktroll/x/service/types"
 	sharedtypes "github.com/pokt-network/poktroll/x/shared/types"
@@ -20,59 +14,8 @@
 	relayRequest *types.RelayRequest,
 	service *sharedtypes.Service,
 ) error {
-<<<<<<< HEAD
 	if err := rp.ringCache.VerifyRelayRequestSignature(ctx, relayRequest); err != nil {
 		return err
-=======
-	rp.logger.Debug().
-		Fields(map[string]any{
-			"session_id":          relayRequest.Meta.SessionHeader.SessionId,
-			"application_address": relayRequest.Meta.SessionHeader.ApplicationAddress,
-			"service_id":          relayRequest.Meta.SessionHeader.Service.Id,
-		}).
-		Msg("verifying relay request signature")
-
-	// extract the relay request's ring signature
-	if relayRequest.Meta == nil {
-		return ErrRelayerProxyEmptyRelayRequestSignature.Wrapf(
-			"request payload: %s", relayRequest.Payload,
-		)
-	}
-	signature := relayRequest.Meta.Signature
-	if signature == nil {
-		return ErrRelayerProxyInvalidRelayRequest.Wrapf(
-			"missing signature from relay request: %v", relayRequest,
-		)
-	}
-
-	ringSig := new(ring.RingSig)
-	if err := ringSig.Deserialize(ring_secp256k1.NewCurve(), signature); err != nil {
-		return ErrRelayerProxyInvalidRelayRequestSignature.Wrapf(
-			"error deserializing ring signature: %v", err,
-		)
-	}
-
-	if relayRequest.Meta.SessionHeader.ApplicationAddress == "" {
-		return ErrRelayerProxyInvalidRelayRequest.Wrap(
-			"missing application address from relay request",
-		)
-	}
-
-	// get the ring for the application address of the relay request
-	appAddress := relayRequest.Meta.SessionHeader.ApplicationAddress
-	appRing, err := rp.ringCache.GetRingForAddress(ctx, appAddress)
-	if err != nil {
-		return ErrRelayerProxyInvalidRelayRequest.Wrapf(
-			"error getting ring for application address %s: %v", appAddress, err,
-		)
-	}
-
-	// verify the ring signature against the ring
-	if !ringSig.Ring().Equals(appRing) {
-		return ErrRelayerProxyInvalidRelayRequestSignature.Wrapf(
-			"ring signature does not match ring for application address %s", appAddress,
-		)
->>>>>>> 6f62727a
 	}
 
 	// ringCache.VerifyRelayRequestSignature has already verified the relayRequest
@@ -80,19 +23,10 @@
 	// that the session header is valid.
 	sessionHeader := relayRequest.GetMeta().GetSessionHeader()
 
-<<<<<<< HEAD
 	// Application address is used to verify the relayRequest signature, it is
 	// guaranteed to be present in the relayRequest since the signature has already
 	// been verified.
 	appAddress := sessionHeader.GetApplicationAddress()
-=======
-	// verify the relay request's signature
-	if valid := ringSig.Verify(requestSignableBz); !valid {
-		return ErrRelayerProxyInvalidRelayRequestSignature.Wrapf(
-			"invalid ring signature",
-		)
-	}
->>>>>>> 6f62727a
 
 	// Query for the current session to check if relayRequest sessionId matches the current session.
 	rp.logger.Debug().
