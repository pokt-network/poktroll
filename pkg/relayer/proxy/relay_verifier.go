--- conflicted
+++ resolved
@@ -22,11 +22,18 @@
 	// extract the relay request's ring signature
 	signature := relayRequest.Meta.Signature
 	if signature == nil {
-		return sdkerrors.Wrapf(ErrInvalidRelayRequest, "missing signature from relay request: %v", relayRequest)
+		return sdkerrors.Wrapf(
+			ErrRelayerProxyInvalidRelayRequest,
+			"missing signature from relay request: %v", relayRequest,
+		)
 	}
+
 	ringSig := new(ring.RingSig)
 	if err := ringSig.Deserialize(ring_secp256k1.NewCurve(), signature); err != nil {
-		return sdkerrors.Wrapf(ErrInvalidRequestSignature, "error deserializing signature: %v", err)
+		return sdkerrors.Wrapf(
+			ErrRelayerProxyInvalidRelayRequestSignature,
+			"error deserializing signature: %v", err,
+		)
 	}
 
 	// get the ring for the application address of the relay request
@@ -34,7 +41,7 @@
 	appRing, err := rp.getRingForAppAddress(ctx, appAddress)
 	if err != nil {
 		return sdkerrors.Wrapf(
-			ErrInvalidRelayRequest,
+			ErrRelayerProxyInvalidRelayRequest,
 			"error getting ring for application address %s: %v", appAddress, err,
 		)
 	}
@@ -42,7 +49,7 @@
 	// verify the ring signature against the ring
 	if !ringSig.Ring().Equals(appRing) {
 		return sdkerrors.Wrapf(
-			ErrInvalidRequestSignature,
+			ErrRelayerProxyInvalidRelayRequestSignature,
 			"ring signature does not match ring for application address %s", appAddress,
 		)
 	}
@@ -50,20 +57,19 @@
 	// get and hash the signable bytes of the relay request
 	signableBz, err := relayRequest.GetSignableBytes()
 	if err != nil {
-		return sdkerrors.Wrapf(ErrInvalidRelayRequest, "error getting signable bytes: %v", err)
+		return sdkerrors.Wrapf(ErrRelayerProxyInvalidRelayRequest, "error getting signable bytes: %v", err)
 	}
+
 	hash := crypto.Sha256(signableBz)
 	var hash32 [32]byte
 	copy(hash32[:], hash)
 
-<<<<<<< HEAD
 	// verify the relay request's signature
 	if valid := ringSig.Verify(hash32); !valid {
-		return sdkerrors.Wrapf(ErrInvalidRequestSignature, "invalid ring signature")
-=======
-	if !account.GetPubKey().VerifySignature(hash, relayRequest.Meta.Signature) {
-		return ErrRelayerProxyInvalidRelayRequestSignature
->>>>>>> e49434eb
+		return sdkerrors.Wrapf(
+			ErrRelayerProxyInvalidRelayRequestSignature,
+			"invalid ring signature",
+		)
 	}
 
 	// Query for the current session to check if relayRequest sessionId matches the current session.
