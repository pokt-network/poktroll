package proxy

import (
	"context"
	"net/url"
	"sync"

	sdkerrors "cosmossdk.io/errors"
	ringtypes "github.com/athanorlabs/go-dleq/types"
	"github.com/cometbft/cometbft/crypto"
	sdkclient "github.com/cosmos/cosmos-sdk/client"
	"github.com/cosmos/cosmos-sdk/crypto/keyring"
	accounttypes "github.com/cosmos/cosmos-sdk/x/auth/types"
	"github.com/noot/ring-go"
	"golang.org/x/sync/errgroup"

	blocktypes "github.com/pokt-network/poktroll/pkg/client"
	"github.com/pokt-network/poktroll/pkg/observable"
	"github.com/pokt-network/poktroll/pkg/observable/channel"
<<<<<<< HEAD
	"github.com/pokt-network/poktroll/pkg/signer"
	apptypes "github.com/pokt-network/poktroll/x/application/types"
=======
	"github.com/pokt-network/poktroll/pkg/relayer"
>>>>>>> 88ac7fef
	"github.com/pokt-network/poktroll/x/service/types"
	sessiontypes "github.com/pokt-network/poktroll/x/session/types"
	suppliertypes "github.com/pokt-network/poktroll/x/supplier/types"
)

var _ relayer.RelayerProxy = (*relayerProxy)(nil)

type (
	serviceId            = string
	relayServersMap      = map[serviceId][]relayer.RelayServer
	servicesEndpointsMap = map[serviceId]url.URL
)

// relayerProxy is the main relayer proxy that takes relay requests of supported services from the client
// and proxies them to the supported proxied services.
// It is responsible for notifying the miner about the relays that have been served so they can be counted
// when the miner enters the claim/proof phase.
// TODO_TEST: Have tests for the relayer proxy.
type relayerProxy struct {
	// keyName is the supplier's key name in the Cosmos's keybase. It is used along with the keyring to
	// get the supplier address and sign the relay responses.
	keyName string
	keyring keyring.Keyring

	// blocksClient is the client used to get the block at the latest height from the blockchain
	// and be notified of new incoming blocks. It is used to update the current session data.
	blockClient blocktypes.BlockClient

	// accountsQuerier is the querier used to get account data (e.g. app publicKey) from the blockchain,
	// which, in the context of the RelayerProxy, is used to verify the relay request signatures.
	accountsQuerier accounttypes.QueryClient

	// supplierQuerier is the querier used to get the supplier's advertised information from the blockchain,
	// which contains the supported services, RPC types, and endpoints, etc...
	supplierQuerier suppliertypes.QueryClient

	// sessionQuerier is the querier used to get the current session from the blockchain,
	// which is needed to check if the relay proxy should be serving an incoming relay request.
	sessionQuerier sessiontypes.QueryClient

	// applicationQuerier is the querier for the application module.
	// It is used to get the ring for a given application address.
	applicationQuerier apptypes.QueryClient

	// advertisedRelayServers is a map of the services provided by the relayer proxy. Each provided service
	// has the necessary information to start the server that listens for incoming relay requests and
	// the client that relays the request to the supported proxied service.
	advertisedRelayServers relayServersMap

	// proxiedServicesEndpoints is a map of the proxied services endpoints that the relayer proxy supports.
	proxiedServicesEndpoints servicesEndpointsMap

	// servedRelays is an observable that notifies the miner about the relays that have been served.
	servedRelays observable.Observable[*types.Relay]

	// servedRelaysProducer is a channel that emits the relays that have been served so that the
	// servedRelays observable can fan out the notifications to its subscribers.
	servedRelaysProducer chan<- *types.Relay

<<<<<<< HEAD
	// ringCache is a cache of the public keys used to create the ring for a given application
	// they are stored in a map of application address to a slice of points on the secp256k1 curve
	// TODO(@h5law): subscribe to on-chain events to update this cache as the ring changes over time
	ringCache      map[string][]ringtypes.Point
	ringCacheMutex *sync.RWMutex
=======
	// clientCtx is the Cosmos' client context used to build the needed query clients and unmarshal their replies.
	clientCtx sdkclient.Context

	// supplierAddress is the address of the supplier that the relayer proxy is running for.
	supplierAddress string
>>>>>>> 88ac7fef
}

func NewRelayerProxy(
	clientCtx sdkclient.Context,
	keyName string,
	keyring keyring.Keyring,
	proxiedServicesEndpoints servicesEndpointsMap,
	blockClient blocktypes.BlockClient,
) relayer.RelayerProxy {
	accountQuerier := accounttypes.NewQueryClient(clientCtx)
	supplierQuerier := suppliertypes.NewQueryClient(clientCtx)
	applicationQuerier := apptypes.NewQueryClient(clientCtx)
	sessionQuerier := sessiontypes.NewQueryClient(clientCtx)
	servedRelays, servedRelaysProducer := channel.NewObservable[*types.Relay]()

	return &relayerProxy{
		blockClient:              blockClient,
		keyName:                  keyName,
		keyring:                  keyring,
		accountsQuerier:          accountQuerier,
		supplierQuerier:          supplierQuerier,
		applicationQuerier:       applicationQuerier,
		sessionQuerier:           sessionQuerier,
		proxiedServicesEndpoints: proxiedServicesEndpoints,
		servedRelays:             servedRelays,
		servedRelaysProducer:     servedRelaysProducer,
<<<<<<< HEAD
		ringCacheMutex:           &sync.RWMutex{},
		ringCache:                make(map[string][]ringtypes.Point),
=======
		clientCtx:                clientCtx,
>>>>>>> 88ac7fef
	}
}

// Start concurrently starts all advertised relay servers and returns an error if any of them fails to start.
// This method is blocking until all RelayServers are started.
func (rp *relayerProxy) Start(ctx context.Context) error {
	// The provided services map is built from the supplier's on-chain advertised information,
	// which is a runtime parameter that can be changed by the supplier.
	// NOTE: We build the provided services map at Start instead of NewRelayerProxy to avoid having to
	// return an error from the constructor.
	if err := rp.BuildProvidedServices(ctx); err != nil {
		return err
	}

	startGroup, ctx := errgroup.WithContext(ctx)

	for _, relayServer := range rp.advertisedRelayServers {
		for _, svr := range relayServer {
			server := svr // create a new variable scoped to the anonymous function
			startGroup.Go(func() error { return server.Start(ctx) })
		}
	}

	return startGroup.Wait()
}

// Stop concurrently stops all advertised relay servers and returns an error if any of them fails.
// This method is blocking until all RelayServers are stopped.
func (rp *relayerProxy) Stop(ctx context.Context) error {
	stopGroup, ctx := errgroup.WithContext(ctx)

	for _, providedService := range rp.advertisedRelayServers {
		for _, svr := range providedService {
			server := svr // create a new variable scoped to the anonymous function
			stopGroup.Go(func() error { return server.Stop(ctx) })
		}
	}

	return stopGroup.Wait()
}

// ServedRelays returns an observable that notifies the miner about the relays that have been served.
// A served relay is one whose RelayRequest's signature and session have been verified,
// and its RelayResponse has been signed and successfully sent to the client.
func (rp *relayerProxy) ServedRelays() observable.Observable[*types.Relay] {
	return rp.servedRelays
<<<<<<< HEAD
}

// VerifyRelayRequest is a shared method used by RelayServers to check the relay request signature and session validity.
func (rp *relayerProxy) VerifyRelayRequest(ctx context.Context, relayRequest *types.RelayRequest) (isValid bool, err error) {
	// extract the relay request's ring signature
	signature := relayRequest.Meta.Signature
	if signature == nil {
		return false, sdkerrors.Wrapf(ErrInvalidRelayRequest, "missing signature from relay request: %v", relayRequest)
	}
	ringSig := new(ring.RingSig)
	if err := ringSig.Deserialize(signature); err != nil {
		return false, sdkerrors.Wrapf(ErrInvalidRequestSignature, "error deserializing signature: %v", err)
	}

	// get the ring for the application address of the relay request
	appAddress := relayRequest.Meta.SessionHeader.ApplicationAddress
	appRing, err := rp.getRingForAppAddress(ctx, appAddress)
	if err != nil {
		return false, sdkerrors.Wrapf(
			ErrInvalidRelayRequest,
			"error getting ring for application address %s: %v", appAddress, err,
		)
	}

	// verify the ring signature against the ring
	if !ringSig.Ring().Equals(appRing) {
		return false, sdkerrors.Wrapf(
			ErrInvalidRequestSignature,
			"ring signature does not match ring for application address %s", appAddress,
		)
	}

	// get and hash the signable bytes of the relay request
	signableBz, err := relayRequest.GetSignableBytes()
	if err != nil {
		return false, sdkerrors.Wrapf(ErrInvalidRelayRequest, "error getting signable bytes: %v", err)
	}
	hash := crypto.Sha256(signableBz)
	var hash32 [32]byte
	copy(hash32[:], hash)

	// verify the relay request's signature
	return ringSig.Verify(hash32), nil
}

// SignRelayResponse is a shared method used by RelayServers to sign the relay response.
func (rp *relayerProxy) SignRelayResponse(relayResponse *types.RelayResponse) ([]byte, error) {
	// create a simple signer for the request
	signer := signer.NewSimpleSigner(rp.keyring, rp.keyName)

	// extract and hash the relay response's signable bytes
	signableBz, err := relayResponse.GetSignableBytes()
	if err != nil {
		return nil, sdkerrors.Wrapf(ErrInvalidRelayResponse, "error getting signable bytes: %v", err)
	}
	hash := crypto.Sha256(signableBz)
	var hash32 [32]byte
	copy(hash32[:], hash)

	// sign the relay response
	return signer.Sign(hash32)
=======
>>>>>>> 88ac7fef
}<|MERGE_RESOLUTION|>--- conflicted
+++ resolved
@@ -5,24 +5,17 @@
 	"net/url"
 	"sync"
 
-	sdkerrors "cosmossdk.io/errors"
 	ringtypes "github.com/athanorlabs/go-dleq/types"
-	"github.com/cometbft/cometbft/crypto"
 	sdkclient "github.com/cosmos/cosmos-sdk/client"
 	"github.com/cosmos/cosmos-sdk/crypto/keyring"
 	accounttypes "github.com/cosmos/cosmos-sdk/x/auth/types"
-	"github.com/noot/ring-go"
 	"golang.org/x/sync/errgroup"
 
 	blocktypes "github.com/pokt-network/poktroll/pkg/client"
 	"github.com/pokt-network/poktroll/pkg/observable"
 	"github.com/pokt-network/poktroll/pkg/observable/channel"
-<<<<<<< HEAD
-	"github.com/pokt-network/poktroll/pkg/signer"
+	"github.com/pokt-network/poktroll/pkg/relayer"
 	apptypes "github.com/pokt-network/poktroll/x/application/types"
-=======
-	"github.com/pokt-network/poktroll/pkg/relayer"
->>>>>>> 88ac7fef
 	"github.com/pokt-network/poktroll/x/service/types"
 	sessiontypes "github.com/pokt-network/poktroll/x/session/types"
 	suppliertypes "github.com/pokt-network/poktroll/x/supplier/types"
@@ -82,19 +75,17 @@
 	// servedRelays observable can fan out the notifications to its subscribers.
 	servedRelaysProducer chan<- *types.Relay
 
-<<<<<<< HEAD
 	// ringCache is a cache of the public keys used to create the ring for a given application
 	// they are stored in a map of application address to a slice of points on the secp256k1 curve
 	// TODO(@h5law): subscribe to on-chain events to update this cache as the ring changes over time
 	ringCache      map[string][]ringtypes.Point
 	ringCacheMutex *sync.RWMutex
-=======
+
 	// clientCtx is the Cosmos' client context used to build the needed query clients and unmarshal their replies.
 	clientCtx sdkclient.Context
 
 	// supplierAddress is the address of the supplier that the relayer proxy is running for.
 	supplierAddress string
->>>>>>> 88ac7fef
 }
 
 func NewRelayerProxy(
@@ -121,12 +112,9 @@
 		proxiedServicesEndpoints: proxiedServicesEndpoints,
 		servedRelays:             servedRelays,
 		servedRelaysProducer:     servedRelaysProducer,
-<<<<<<< HEAD
 		ringCacheMutex:           &sync.RWMutex{},
 		ringCache:                make(map[string][]ringtypes.Point),
-=======
 		clientCtx:                clientCtx,
->>>>>>> 88ac7fef
 	}
 }
 
@@ -173,68 +161,4 @@
 // and its RelayResponse has been signed and successfully sent to the client.
 func (rp *relayerProxy) ServedRelays() observable.Observable[*types.Relay] {
 	return rp.servedRelays
-<<<<<<< HEAD
-}
-
-// VerifyRelayRequest is a shared method used by RelayServers to check the relay request signature and session validity.
-func (rp *relayerProxy) VerifyRelayRequest(ctx context.Context, relayRequest *types.RelayRequest) (isValid bool, err error) {
-	// extract the relay request's ring signature
-	signature := relayRequest.Meta.Signature
-	if signature == nil {
-		return false, sdkerrors.Wrapf(ErrInvalidRelayRequest, "missing signature from relay request: %v", relayRequest)
-	}
-	ringSig := new(ring.RingSig)
-	if err := ringSig.Deserialize(signature); err != nil {
-		return false, sdkerrors.Wrapf(ErrInvalidRequestSignature, "error deserializing signature: %v", err)
-	}
-
-	// get the ring for the application address of the relay request
-	appAddress := relayRequest.Meta.SessionHeader.ApplicationAddress
-	appRing, err := rp.getRingForAppAddress(ctx, appAddress)
-	if err != nil {
-		return false, sdkerrors.Wrapf(
-			ErrInvalidRelayRequest,
-			"error getting ring for application address %s: %v", appAddress, err,
-		)
-	}
-
-	// verify the ring signature against the ring
-	if !ringSig.Ring().Equals(appRing) {
-		return false, sdkerrors.Wrapf(
-			ErrInvalidRequestSignature,
-			"ring signature does not match ring for application address %s", appAddress,
-		)
-	}
-
-	// get and hash the signable bytes of the relay request
-	signableBz, err := relayRequest.GetSignableBytes()
-	if err != nil {
-		return false, sdkerrors.Wrapf(ErrInvalidRelayRequest, "error getting signable bytes: %v", err)
-	}
-	hash := crypto.Sha256(signableBz)
-	var hash32 [32]byte
-	copy(hash32[:], hash)
-
-	// verify the relay request's signature
-	return ringSig.Verify(hash32), nil
-}
-
-// SignRelayResponse is a shared method used by RelayServers to sign the relay response.
-func (rp *relayerProxy) SignRelayResponse(relayResponse *types.RelayResponse) ([]byte, error) {
-	// create a simple signer for the request
-	signer := signer.NewSimpleSigner(rp.keyring, rp.keyName)
-
-	// extract and hash the relay response's signable bytes
-	signableBz, err := relayResponse.GetSignableBytes()
-	if err != nil {
-		return nil, sdkerrors.Wrapf(ErrInvalidRelayResponse, "error getting signable bytes: %v", err)
-	}
-	hash := crypto.Sha256(signableBz)
-	var hash32 [32]byte
-	copy(hash32[:], hash)
-
-	// sign the relay response
-	return signer.Sign(hash32)
-=======
->>>>>>> 88ac7fef
 }