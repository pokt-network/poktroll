package proxy

import (
	"context"
	"net/url"

	"cosmossdk.io/depinject"
<<<<<<< HEAD
=======
	cosmosclient "github.com/cosmos/cosmos-sdk/client"
>>>>>>> 3b85dc40
	"github.com/cosmos/cosmos-sdk/crypto/keyring"
	"golang.org/x/sync/errgroup"

	"github.com/pokt-network/poktroll/pkg/client"
<<<<<<< HEAD
	"github.com/pokt-network/poktroll/pkg/crypto/rings"
=======
	querytypes "github.com/pokt-network/poktroll/pkg/client/query/types"
	"github.com/pokt-network/poktroll/pkg/crypto"
>>>>>>> 3b85dc40
	"github.com/pokt-network/poktroll/pkg/observable/channel"
	"github.com/pokt-network/poktroll/pkg/relayer"
	"github.com/pokt-network/poktroll/x/service/types"
)

var _ relayer.RelayerProxy = (*relayerProxy)(nil)

type (
	serviceId            = string
	relayServersMap      = map[serviceId][]relayer.RelayServer
	servicesEndpointsMap = map[serviceId]*url.URL
)

// relayerProxy is the main relayer proxy that takes relay requests of supported services from the client
// and proxies them to the supported proxied services.
// It is responsible for notifying the miner about the relays that have been served so they can be counted
// when the miner enters the claim/proof phase.
// TODO_TEST: Have tests for the relayer proxy.
type relayerProxy struct {
	// signingKeyName is the supplier's key name in the Cosmos's keybase. It is used along with the keyring to
	// get the supplier address and sign the relay responses.
	signingKeyName string
	keyring        keyring.Keyring

	// blocksClient is the client used to get the block at the latest height from the blockchain
	// and be notified of new incoming blocks. It is used to update the current session data.
	blockClient client.BlockClient

	// supplierQuerier is the querier used to get the supplier's advertised information from the blockchain,
	// which contains the supported services, RPC types, and endpoints, etc...
	supplierQuerier client.SupplierQueryClient

	// sessionQuerier is the querier used to get the current session from the blockchain,
	// which is needed to check if the relay proxy should be serving an incoming relay request.
<<<<<<< HEAD
	sessionQuerier client.SessionQueryClient
=======
	sessionQuerier sessiontypes.QueryClient
>>>>>>> 3b85dc40

	// advertisedRelayServers is a map of the services provided by the relayer proxy. Each provided service
	// has the necessary information to start the server that listens for incoming relay requests and
	// the client that relays the request to the supported proxied service.
	advertisedRelayServers relayServersMap

	// proxiedServicesEndpoints is a map of the proxied services endpoints that the relayer proxy supports.
	proxiedServicesEndpoints servicesEndpointsMap

	// servedRelays is an observable that notifies the miner about the relays that have been served.
	servedRelays relayer.RelaysObservable

	// servedRelaysPublishCh is a channel that emits the relays that have been served so that the
	// servedRelays observable can fan out the notifications to its subscribers.
	servedRelaysPublishCh chan<- *types.Relay

	// ringCache is used to obtain and store the ring for the application.
<<<<<<< HEAD
	ringCache rings.RingCache
=======
	ringCache crypto.RingCache

	// clientCtx is the Cosmos' client context used to build the needed query clients and unmarshal their replies.
	clientCtx querytypes.Context
>>>>>>> 3b85dc40

	// supplierAddress is the address of the supplier that the relayer proxy is running for.
	supplierAddress string
}

// NewRelayerProxy creates a new relayer proxy with the given dependencies or returns
// an error if the dependencies fail to resolve or the options are invalid.
//
// Required dependencies:
//   - cosmosclient.Context
//   - client.BlockClient
//
// Available options:
//   - WithSigningKeyName
//   - WithProxiedServicesEndpoints
func NewRelayerProxy(
	deps depinject.Config,
	opts ...relayer.RelayerProxyOption,
) (relayer.RelayerProxy, error) {
	rp := &relayerProxy{}

	if err := depinject.Inject(
		deps,
		&rp.blockClient,
		&rp.ringCache,
<<<<<<< HEAD
		&rp.supplierQuerier,
		&rp.sessionQuerier,
		&rp.keyring,
=======
>>>>>>> 3b85dc40
	); err != nil {
		return nil, err
	}

	servedRelays, servedRelaysProducer := channel.NewObservable[*types.Relay]()

	rp.servedRelays = servedRelays
	rp.servedRelaysPublishCh = servedRelaysProducer
<<<<<<< HEAD
=======
	rp.supplierQuerier = suppliertypes.NewQueryClient(clientCtx)
	rp.sessionQuerier = sessiontypes.NewQueryClient(clientCtx)
	rp.keyring = rp.clientCtx.Keyring
>>>>>>> 3b85dc40

	for _, opt := range opts {
		opt(rp)
	}

	if err := rp.validateConfig(); err != nil {
		return nil, err
	}

	return rp, nil
}

// Start concurrently starts all advertised relay services and returns an error
// if any of them errors.
// This method IS BLOCKING until all RelayServers are stopped.
func (rp *relayerProxy) Start(ctx context.Context) error {
	// The provided services map is built from the supplier's on-chain advertised information,
	// which is a runtime parameter that can be changed by the supplier.
	// NOTE: We build the provided services map at Start instead of NewRelayerProxy to avoid having to
	// return an error from the constructor.
	if err := rp.BuildProvidedServices(ctx); err != nil {
		return err
	}

	startGroup, ctx := errgroup.WithContext(ctx)

	for _, relayServer := range rp.advertisedRelayServers {
		for _, svr := range relayServer {
			server := svr // create a new variable scoped to the anonymous function
			startGroup.Go(func() error { return server.Start(ctx) })
		}
	}

	return startGroup.Wait()
}

// Stop concurrently stops all advertised relay servers and returns an error if any of them fails.
// This method is blocking until all RelayServers are stopped.
func (rp *relayerProxy) Stop(ctx context.Context) error {
	stopGroup, ctx := errgroup.WithContext(ctx)

	for _, providedService := range rp.advertisedRelayServers {
		for _, svr := range providedService {
			server := svr // create a new variable scoped to the anonymous function
			stopGroup.Go(func() error { return server.Stop(ctx) })
		}
	}

	return stopGroup.Wait()
}

// ServedRelays returns an observable that notifies the miner about the relays that have been served.
// A served relay is one whose RelayRequest's signature and session have been verified,
// and its RelayResponse has been signed and successfully sent to the client.
func (rp *relayerProxy) ServedRelays() relayer.RelaysObservable {
	return rp.servedRelays
}

// validateConfig validates the relayer proxy's configuration options and returns an error if it is invalid.
// TODO_TEST: Add tests for validating these configurations.
func (rp *relayerProxy) validateConfig() error {
	if rp.signingKeyName == "" {
		return ErrRelayerProxyUndefinedSigningKeyName
	}

	if rp.proxiedServicesEndpoints == nil || len(rp.proxiedServicesEndpoints) == 0 {
		return ErrRelayerProxyUndefinedProxiedServicesEndpoints
	}

	return nil
}<|MERGE_RESOLUTION|>--- conflicted
+++ resolved
@@ -5,20 +5,11 @@
 	"net/url"
 
 	"cosmossdk.io/depinject"
-<<<<<<< HEAD
-=======
-	cosmosclient "github.com/cosmos/cosmos-sdk/client"
->>>>>>> 3b85dc40
 	"github.com/cosmos/cosmos-sdk/crypto/keyring"
 	"golang.org/x/sync/errgroup"
 
 	"github.com/pokt-network/poktroll/pkg/client"
-<<<<<<< HEAD
-	"github.com/pokt-network/poktroll/pkg/crypto/rings"
-=======
-	querytypes "github.com/pokt-network/poktroll/pkg/client/query/types"
 	"github.com/pokt-network/poktroll/pkg/crypto"
->>>>>>> 3b85dc40
 	"github.com/pokt-network/poktroll/pkg/observable/channel"
 	"github.com/pokt-network/poktroll/pkg/relayer"
 	"github.com/pokt-network/poktroll/x/service/types"
@@ -53,11 +44,7 @@
 
 	// sessionQuerier is the querier used to get the current session from the blockchain,
 	// which is needed to check if the relay proxy should be serving an incoming relay request.
-<<<<<<< HEAD
 	sessionQuerier client.SessionQueryClient
-=======
-	sessionQuerier sessiontypes.QueryClient
->>>>>>> 3b85dc40
 
 	// advertisedRelayServers is a map of the services provided by the relayer proxy. Each provided service
 	// has the necessary information to start the server that listens for incoming relay requests and
@@ -75,14 +62,7 @@
 	servedRelaysPublishCh chan<- *types.Relay
 
 	// ringCache is used to obtain and store the ring for the application.
-<<<<<<< HEAD
-	ringCache rings.RingCache
-=======
 	ringCache crypto.RingCache
-
-	// clientCtx is the Cosmos' client context used to build the needed query clients and unmarshal their replies.
-	clientCtx querytypes.Context
->>>>>>> 3b85dc40
 
 	// supplierAddress is the address of the supplier that the relayer proxy is running for.
 	supplierAddress string
@@ -108,12 +88,9 @@
 		deps,
 		&rp.blockClient,
 		&rp.ringCache,
-<<<<<<< HEAD
 		&rp.supplierQuerier,
 		&rp.sessionQuerier,
 		&rp.keyring,
-=======
->>>>>>> 3b85dc40
 	); err != nil {
 		return nil, err
 	}
@@ -122,12 +99,6 @@
 
 	rp.servedRelays = servedRelays
 	rp.servedRelaysPublishCh = servedRelaysProducer
-<<<<<<< HEAD
-=======
-	rp.supplierQuerier = suppliertypes.NewQueryClient(clientCtx)
-	rp.sessionQuerier = sessiontypes.NewQueryClient(clientCtx)
-	rp.keyring = rp.clientCtx.Keyring
->>>>>>> 3b85dc40
 
 	for _, opt := range opts {
 		opt(rp)
