--- conflicted
+++ resolved
@@ -5,11 +5,6 @@
 	"net/url"
 
 	"cosmossdk.io/depinject"
-<<<<<<< HEAD
-	ringtypes "github.com/athanorlabs/go-dleq/types"
-=======
-	cosmosclient "github.com/cosmos/cosmos-sdk/client"
->>>>>>> 9d9994af
 	"github.com/cosmos/cosmos-sdk/crypto/keyring"
 	"golang.org/x/sync/errgroup"
 
@@ -99,15 +94,7 @@
 		deps,
 		&rp.clientCtx,
 		&rp.blockClient,
-<<<<<<< HEAD
-		&rp.accountsQuerier,
-		&rp.supplierQuerier,
-		&rp.sessionQuerier,
-		&rp.applicationQuerier,
-		&rp.keyring,
-=======
 		&rp.ringCache,
->>>>>>> 9d9994af
 	); err != nil {
 		return nil, err
 	}
@@ -116,14 +103,9 @@
 
 	rp.servedRelays = servedRelays
 	rp.servedRelaysPublishCh = servedRelaysProducer
-<<<<<<< HEAD
-	rp.ringCache = make(map[string][]ringtypes.Point) // the key is the appAddress
-	rp.ringCacheMutex = &sync.RWMutex{}
-=======
 	rp.supplierQuerier = suppliertypes.NewQueryClient(clientCtx)
 	rp.sessionQuerier = sessiontypes.NewQueryClient(clientCtx)
 	rp.keyring = rp.clientCtx.Keyring
->>>>>>> 9d9994af
 
 	for _, opt := range opts {
 		opt(rp)
