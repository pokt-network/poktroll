package proxy

import (
	"context"
	"net/url"

	sdkclient "github.com/cosmos/cosmos-sdk/client"
	"github.com/cosmos/cosmos-sdk/crypto/keyring"
	accounttypes "github.com/cosmos/cosmos-sdk/x/auth/types"
	"golang.org/x/sync/errgroup"

	blocktypes "pocket/pkg/client"
	"pocket/pkg/observable"
	"pocket/pkg/observable/channel"
	"pocket/x/service/types"
	sessiontypes "pocket/x/session/types"
	suppliertypes "pocket/x/supplier/types"
)

var _ RelayerProxy = (*relayerProxy)(nil)

type (
	serviceId            = string
	relayServersMap      = map[serviceId][]RelayServer
	servicesEndpointsMap = map[serviceId]url.URL
)

type relayerProxy struct {
	// keyName is the supplier's key name in the Cosmos's keybase. It is used along with the keyring to
	// get the supplier address and sign the relay responses.
	keyName string
	keyring keyring.Keyring

	// blocksClient is the client used to get the block at the latest height from the blockchain
	// and be notified of new incoming blocks. It is used to update the current session data.
	blockClient blocktypes.BlockClient

	// accountsQuerier is the querier used to get account data (e.g. app publicKey) from the blockchain,
	// which, in the context of the RelayerProxy, is used to verify the relay request signatures.
	accountsQuerier accounttypes.QueryClient

	// supplierQuerier is the querier used to get the supplier's advertised information from the blockchain,
	// which contains the supported services, RPC types, and endpoints, etc...
	supplierQuerier suppliertypes.QueryClient

	// sessionQuerier is the querier used to get the current session from the blockchain,
	// which is needed to check if the relay proxy should be serving an incoming relay request.
	sessionQuerier sessiontypes.QueryClient

	// advertisedRelayServers is a map of the services provided by the relayer proxy. Each provided service
	// has the necessary information to start the server that listens for incoming relay requests and
	// the client that relays the request to the supported proxied service.
	advertisedRelayServers relayServersMap

	// proxiedServicesEndpoints is a map of the proxied services endpoints that the relayer proxy supports.
	proxiedServicesEndpoints servicesEndpointsMap

	// servedRelays is an observable that notifies the miner about the relays that have been served.
	servedRelays observable.Observable[*types.Relay]

	// servedRelaysProducer is a channel that emits the relays that have been served so that the
	// servedRelays observable can fan out the notifications to its subscribers.
	servedRelaysProducer chan<- *types.Relay

	// clientCtx is the Cosmos' client context used to build the needed query clients and unmarshal their replies.
	clientCtx sdkclient.Context

	// supplierAddress is the address of the supplier that the relayer proxy is running for.
	supplierAddress string
}

func NewRelayerProxy(
	ctx context.Context,
	clientCtx sdkclient.Context,
	keyName string,
	keyring keyring.Keyring,
<<<<<<< HEAD
	nativeServicesListenAddress map[serviceId]string,
	blockClient blocktypes.BlockClient,
=======
	proxiedServicesEndpoints servicesEndpointsMap,
	// TODO_INCOMPLETE(@red-0ne): Uncomment once the BlockClient interface is available.
	// blockClient blocktypes.BlockClient,
>>>>>>> 08e1915b
) RelayerProxy {
	accountQuerier := accounttypes.NewQueryClient(clientCtx)
	supplierQuerier := suppliertypes.NewQueryClient(clientCtx)
	sessionQuerier := sessiontypes.NewQueryClient(clientCtx)
	servedRelays, servedRelaysProducer := channel.NewObservable[*types.Relay]()

	return &relayerProxy{
<<<<<<< HEAD
		blockClient:                 blockClient,
		keyName:                     keyName,
		keyring:                     keyring,
		accountsQuerier:             accountQuerier,
		supplierQuerier:             supplierQuerier,
		sessionQuerier:              sessionQuerier,
		nativeServicesListenAddress: nativeServicesListenAddress,
		servedRelays:                servedRelays,
		servedRelaysProducer:        servedRelaysProducer,
		clientCtx:                   clientCtx,
=======
		// TODO_INCOMPLETE(@red-0ne): Uncomment once the BlockClient interface is available.
		// blockClient:       blockClient,
		keyName:                  keyName,
		keyring:                  keyring,
		accountsQuerier:          accountQuerier,
		supplierQuerier:          supplierQuerier,
		sessionQuerier:           sessionQuerier,
		proxiedServicesEndpoints: proxiedServicesEndpoints,
		servedRelays:             servedRelays,
		servedRelaysProducer:     servedRelaysProducer,
>>>>>>> 08e1915b
	}
}

// Start concurrently starts all advertised relay servers and returns an error if any of them fails to start.
// This method is blocking until all RelayServers are started.
func (rp *relayerProxy) Start(ctx context.Context) error {
	// The provided services map is built from the supplier's on-chain advertised information,
	// which is a runtime parameter that can be changed by the supplier.
	// NOTE: We build the provided services map at Start instead of NewRelayerProxy to avoid having to
	// return an error from the constructor.
	if err := rp.BuildProvidedServices(ctx); err != nil {
		return err
	}

	startGroup, ctx := errgroup.WithContext(ctx)

	for _, relayServer := range rp.advertisedRelayServers {
		for _, svr := range relayServer {
			server := svr // create a new variable scoped to the anonymous function
			startGroup.Go(func() error { return server.Start(ctx) })
		}
	}

	return startGroup.Wait()
}

// Stop concurrently stops all advertised relay servers and returns an error if any of them fails.
// This method is blocking until all RelayServers are stopped.
func (rp *relayerProxy) Stop(ctx context.Context) error {
	stopGroup, ctx := errgroup.WithContext(ctx)

	for _, providedService := range rp.advertisedRelayServers {
		for _, svr := range providedService {
			server := svr // create a new variable scoped to the anonymous function
			stopGroup.Go(func() error { return server.Stop(ctx) })
		}
	}

	return stopGroup.Wait()
}

// ServedRelays returns an observable that notifies the miner about the relays that have been served.
// A served relay is one whose RelayRequest's signature and session have been verified,
// and its RelayResponse has been signed and successfully sent to the client.
func (rp *relayerProxy) ServedRelays() observable.Observable[*types.Relay] {
	return rp.servedRelays
}<|MERGE_RESOLUTION|>--- conflicted
+++ resolved
@@ -74,14 +74,9 @@
 	clientCtx sdkclient.Context,
 	keyName string,
 	keyring keyring.Keyring,
-<<<<<<< HEAD
-	nativeServicesListenAddress map[serviceId]string,
-	blockClient blocktypes.BlockClient,
-=======
 	proxiedServicesEndpoints servicesEndpointsMap,
 	// TODO_INCOMPLETE(@red-0ne): Uncomment once the BlockClient interface is available.
 	// blockClient blocktypes.BlockClient,
->>>>>>> 08e1915b
 ) RelayerProxy {
 	accountQuerier := accounttypes.NewQueryClient(clientCtx)
 	supplierQuerier := suppliertypes.NewQueryClient(clientCtx)
@@ -89,18 +84,6 @@
 	servedRelays, servedRelaysProducer := channel.NewObservable[*types.Relay]()
 
 	return &relayerProxy{
-<<<<<<< HEAD
-		blockClient:                 blockClient,
-		keyName:                     keyName,
-		keyring:                     keyring,
-		accountsQuerier:             accountQuerier,
-		supplierQuerier:             supplierQuerier,
-		sessionQuerier:              sessionQuerier,
-		nativeServicesListenAddress: nativeServicesListenAddress,
-		servedRelays:                servedRelays,
-		servedRelaysProducer:        servedRelaysProducer,
-		clientCtx:                   clientCtx,
-=======
 		// TODO_INCOMPLETE(@red-0ne): Uncomment once the BlockClient interface is available.
 		// blockClient:       blockClient,
 		keyName:                  keyName,
@@ -111,7 +94,7 @@
 		proxiedServicesEndpoints: proxiedServicesEndpoints,
 		servedRelays:             servedRelays,
 		servedRelaysProducer:     servedRelaysProducer,
->>>>>>> 08e1915b
+		clientCtx:                clientCtx,
 	}
 }
 
