package proxy

import (
	"context"
	"net/url"

	"cosmossdk.io/depinject"
	"github.com/cosmos/cosmos-sdk/crypto/keyring"
	"golang.org/x/sync/errgroup"

	"github.com/pokt-network/poktroll/pkg/client"
	"github.com/pokt-network/poktroll/pkg/crypto"
	"github.com/pokt-network/poktroll/pkg/observable/channel"
	"github.com/pokt-network/poktroll/pkg/polylog"
	"github.com/pokt-network/poktroll/pkg/relayer"
	"github.com/pokt-network/poktroll/x/service/types"
)

var _ relayer.RelayerProxy = (*relayerProxy)(nil)

type (
	serviceId            = string
	relayServersMap      = map[serviceId][]relayer.RelayServer
	servicesEndpointsMap = map[serviceId]*url.URL
)

// relayerProxy is the main relayer proxy that takes relay requests of supported services from the client
// and proxies them to the supported proxied services.
// It is responsible for notifying the miner about the relays that have been served so they can be counted
// when the miner enters the claim/proof phase.
// TODO_TEST: Have tests for the relayer proxy.
type relayerProxy struct {
	logger polylog.Logger

	// signingKeyName is the supplier's key name in the Cosmos's keybase. It is used along with the keyring to
	// get the supplier address and sign the relay responses.
	signingKeyName string
	keyring        keyring.Keyring

	// blocksClient is the client used to get the block at the latest height from the blockchain
	// and be notified of new incoming blocks. It is used to update the current session data.
	blockClient client.BlockClient

	// supplierQuerier is the querier used to get the supplier's advertised information from the blockchain,
	// which contains the supported services, RPC types, and endpoints, etc...
	supplierQuerier client.SupplierQueryClient

	// sessionQuerier is the querier used to get the current session from the blockchain,
	// which is needed to check if the relay proxy should be serving an incoming relay request.
	sessionQuerier client.SessionQueryClient

	// advertisedRelayServers is a map of the services provided by the relayer proxy. Each provided service
	// has the necessary information to start the server that listens for incoming relay requests and
	// the client that relays the request to the supported proxied service.
	advertisedRelayServers relayServersMap

	// proxiedServicesEndpoints is a map of the proxied services endpoints that the relayer proxy supports.
	proxiedServicesEndpoints servicesEndpointsMap

	// servedRelays is an observable that notifies the miner about the relays that have been served.
	servedRelays relayer.RelaysObservable

	// servedRelaysPublishCh is a channel that emits the relays that have been served so that the
	// servedRelays observable can fan out the notifications to its subscribers.
	servedRelaysPublishCh chan<- *types.Relay

	// ringCache is used to obtain and store the ring for the application.
	ringCache crypto.RingCache

	// supplierAddress is the address of the supplier that the relayer proxy is running for.
	supplierAddress string
}

// NewRelayerProxy creates a new relayer proxy with the given dependencies or returns
// an error if the dependencies fail to resolve or the options are invalid.
//
// Required dependencies:
//   - cosmosclient.Context
//   - client.BlockClient
//
// Available options:
//   - WithSigningKeyName
//   - WithProxiedServicesEndpoints
func NewRelayerProxy(
	deps depinject.Config,
	opts ...relayer.RelayerProxyOption,
) (relayer.RelayerProxy, error) {
	rp := &relayerProxy{}

	if err := depinject.Inject(
		deps,
<<<<<<< HEAD
=======
		&rp.logger,
		&rp.clientCtx,
>>>>>>> 86eae6fd
		&rp.blockClient,
		&rp.ringCache,
		&rp.supplierQuerier,
		&rp.sessionQuerier,
		&rp.keyring,
	); err != nil {
		return nil, err
	}

	servedRelays, servedRelaysProducer := channel.NewObservable[*types.Relay]()

	rp.servedRelays = servedRelays
	rp.servedRelaysPublishCh = servedRelaysProducer

	for _, opt := range opts {
		opt(rp)
	}

	if err := rp.validateConfig(); err != nil {
		return nil, err
	}

	return rp, nil
}

// Start concurrently starts all advertised relay services and returns an error
// if any of them errors.
// This method IS BLOCKING until all RelayServers are stopped.
func (rp *relayerProxy) Start(ctx context.Context) error {
	// The provided services map is built from the supplier's on-chain advertised information,
	// which is a runtime parameter that can be changed by the supplier.
	// NOTE: We build the provided services map at Start instead of NewRelayerProxy to avoid having to
	// return an error from the constructor.
	if err := rp.BuildProvidedServices(ctx); err != nil {
		return err
	}

	startGroup, ctx := errgroup.WithContext(ctx)

	for _, relayServer := range rp.advertisedRelayServers {
		for _, svr := range relayServer {
			server := svr // create a new variable scoped to the anonymous function
			startGroup.Go(func() error { return server.Start(ctx) })
		}
	}

	return startGroup.Wait()
}

// Stop concurrently stops all advertised relay servers and returns an error if any of them fails.
// This method is blocking until all RelayServers are stopped.
func (rp *relayerProxy) Stop(ctx context.Context) error {
	stopGroup, ctx := errgroup.WithContext(ctx)

	for _, providedService := range rp.advertisedRelayServers {
		for _, svr := range providedService {
			server := svr // create a new variable scoped to the anonymous function
			stopGroup.Go(func() error { return server.Stop(ctx) })
		}
	}

	return stopGroup.Wait()
}

// ServedRelays returns an observable that notifies the miner about the relays that have been served.
// A served relay is one whose RelayRequest's signature and session have been verified,
// and its RelayResponse has been signed and successfully sent to the client.
func (rp *relayerProxy) ServedRelays() relayer.RelaysObservable {
	return rp.servedRelays
}

// validateConfig validates the relayer proxy's configuration options and returns an error if it is invalid.
// TODO_TEST: Add tests for validating these configurations.
func (rp *relayerProxy) validateConfig() error {
	if rp.signingKeyName == "" {
		return ErrRelayerProxyUndefinedSigningKeyName
	}

	if rp.proxiedServicesEndpoints == nil || len(rp.proxiedServicesEndpoints) == 0 {
		return ErrRelayerProxyUndefinedProxiedServicesEndpoints
	}

	return nil
}<|MERGE_RESOLUTION|>--- conflicted
+++ resolved
@@ -89,11 +89,7 @@
 
 	if err := depinject.Inject(
 		deps,
-<<<<<<< HEAD
-=======
 		&rp.logger,
-		&rp.clientCtx,
->>>>>>> 86eae6fd
 		&rp.blockClient,
 		&rp.ringCache,
 		&rp.supplierQuerier,
