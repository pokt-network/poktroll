package proxy

import (
	"context"
	"net"
	"net/http"
	"strconv"
	"sync"
	"time"

	codectypes "github.com/cosmos/cosmos-sdk/codec/types"

	"github.com/pokt-network/poktroll/pkg/client"
	poktrollhttp "github.com/pokt-network/poktroll/pkg/network/http"
	"github.com/pokt-network/poktroll/pkg/observable/channel"
	"github.com/pokt-network/poktroll/pkg/polylog"
	"github.com/pokt-network/poktroll/pkg/relayer"
	"github.com/pokt-network/poktroll/pkg/relayer/config"
	"github.com/pokt-network/poktroll/x/service/types"
	sharedtypes "github.com/pokt-network/poktroll/x/shared/types"
)

// rpcTypeHeader is the header key for the RPC type, provided by the client.
const RPCTypeHeader = "Rpc-Type"

// - relayProbabilisticDebugProb is the probability of a debug log being shown for a relay request.
// - This has to be very low to avoid spamming the logs for RelayMiners that end up serving millions of relays.
// - In the case of errors, it increases the likelihood of seeing issues in the logs
var relayProbabilisticDebugProb float64 = 0.0001

var _ relayer.RelayServer = (*relayMinerHTTPServer)(nil)

func init() {
	reg := codectypes.NewInterfaceRegistry()
	types.RegisterInterfaces(reg)
}

// relayMinerHTTPServer is the struct that holds the state of the RelayMiner's HTTP server.
// It accepts incoming relay requests coming from the Gateway and forwards them to the
// corresponding service endpoint.
// It supports both synchronous (e.g. request/response) as well as asynchronous
// (e.g. websocket) relay requests.
// DEV_NOTE: The relayMinerHTTPServer:
//   - Serves as a communication bridge between the Gateway and the RelayMiner.
//   - It processes ALL incoming relay requests regardless of their the RPC type
//     (e.g. JSON_RPC, REST, gRPC, Websockets...).
type relayMinerHTTPServer struct {
	logger polylog.Logger

	// serverConfig is the RelayMiner's proxy server configuration.
	// It contains the host address of the server, the service endpoint, and the
	// advertised service endpoints it gets relay requests from.
	serverConfig *config.RelayMinerServerConfig

	// server is the HTTP server that listens for incoming relay requests.
	server *http.Server

	// relayAuthenticator is the RelayMiner's relay authenticator that validates
	// the relay requests and signs the relay responses.
	relayAuthenticator relayer.RelayAuthenticator

	// servedRewardableRelaysProducer is a channel that emits the relays thatL
	// 	1. Have been successfully served
	// 	2. Are reward-applicable (i.e. should be inserted into the SMT)
	// Some examples of relays that shouldn't be emitted to this channel:
	// 	- Relays that failed to be served
	// 	- Relays that are not reward-applicable
	// 	- Relays that are over-serviced
	// The servedRewardableRelaysProducer observable to fan-out notifications to its subscribers.
	servedRewardableRelaysProducer chan<- *types.Relay

	// relayMeter is the relay meter that the RelayServer uses to meter the relays and claim the relay price.
	// It is used to ensure that the relays are metered and priced correctly.
	relayMeter relayer.RelayMeter

<<<<<<< HEAD
	// knownSession is a map of known session IDs to their corresponding session end block heights.
	// It is used to cache session information to avoid redundant validations and queries.
	// The map is protected by a RWMutex to allow concurrent access.
	knownSessions      map[string]int64
	knownSessionsMutex *sync.RWMutex

	// eagerValidationEnabled indicates whether eager validation is enabled.
	// When enabled, all incoming relay requests are validated immediately upon receipt.
	// When disabled, relay requests are:
	// 1. Validated immediately if their session is known
	// 2. Deferred for validation if their session is unknown
	eagerValidationEnabled bool
=======
	// knownSessions is a map of known session IDs to their corresponding session end block heights.
	// It is used to cache session information to avoid redundant validations and queries.
	// The map is protected by a RWMutex to allow concurrent access.
	// TODO_TECHDEBT: Consider using an LRU cache with size limits to prevent unbounded memory growth.
	knownSessions      map[string]int64
	knownSessionsMutex *sync.RWMutex

	// eagerRelayRequestValidationEnabled indicates whether eager validation is enabled.
	//
	// When enabled: all incoming relay requests are validated immediately upon receipt.
	// When disabled, relay requests are:
	//   1. Validated immediately if their session is known
	//   2. Deferred for validation if their session is unknown
	//   3. Any deferred validation will mark the session as known for future requests
	eagerRelayRequestValidationEnabled bool
>>>>>>> c69d488d

	// Query clients used to query for the served session's parameters.
	blockClient        client.BlockClient
	sharedQueryClient  client.SharedQueryClient
	sessionQueryClient client.SessionQueryClient

	// HTTP client used for communication with backend server(s).
	// Customized for high throughput.
	httpClient *poktrollhttp.HTTPClientWithDebugMetrics
}

// NewHTTPServer creates a new RelayServer that listens for incoming relay requests
// and forwards them to the corresponding proxied service endpoint.
// TODO_RESEARCH(#590): Currently, the communication between the Gateway and the
// RelayMiner uses HTTP. This could be changed to a more generic and performant
// one, such as QUIC or pure TCP.
func NewHTTPServer(
	logger polylog.Logger,
	serverConfig *config.RelayMinerServerConfig,
	servedRelaysProducer chan<- *types.Relay,
	relayAuthenticator relayer.RelayAuthenticator,
	relayMeter relayer.RelayMeter,
	blockClient client.BlockClient,
	sharedQueryClient client.SharedQueryClient,
	sessionQueryClient client.SessionQueryClient,
) relayer.RelayServer {
	// Create the HTTP server with comprehensive limits for security and stability.
	httpServer := &http.Server{
		IdleTimeout:  60 * time.Second,
		ReadTimeout:  config.DefaultRequestTimeoutDuration,
		WriteTimeout: config.DefaultRequestTimeoutDuration,
		// MaxHeaderBytes limits header size to prevent memory exhaustion (1MB limit)
		MaxHeaderBytes: 1 << 20, // 1MB

		// ConnState tracks connection lifecycle for debugging "missing supplier operator signature" errors
		ConnState: func(conn net.Conn, state http.ConnState) {
			switch state {
			case http.StateClosed:
				logger.Debug().Str("remote_addr", conn.RemoteAddr().String()).Msg("HTTP connection closed")
			case http.StateHijacked:
				logger.Debug().Str("remote_addr", conn.RemoteAddr().String()).Msg("HTTP connection hijacked")
			}
		},
	}

	// Initialize separate HTTP clients for handling all backend server calls
	httpClient := poktrollhttp.NewDefaultHTTPClientWithDebugMetrics()

	return &relayMinerHTTPServer{
<<<<<<< HEAD
		logger:                         logger,
		server:                         httpServer,
		relayAuthenticator:             relayAuthenticator,
		servedRewardableRelaysProducer: servedRelaysProducer,
		serverConfig:                   serverConfig,
		relayMeter:                     relayMeter,
		blockClient:                    blockClient,
		sharedQueryClient:              sharedQueryClient,
		sessionQueryClient:             sessionQueryClient,
		knownSessions:                  make(map[string]int64),
		knownSessionsMutex:             &sync.RWMutex{},
		eagerValidationEnabled:         serverConfig.EnableEagerValidation,
		httpClient:                     httpClient,
=======
		logger:                             logger,
		server:                             httpServer,
		relayAuthenticator:                 relayAuthenticator,
		servedRewardableRelaysProducer:     servedRelaysProducer,
		serverConfig:                       serverConfig,
		relayMeter:                         relayMeter,
		blockClient:                        blockClient,
		sharedQueryClient:                  sharedQueryClient,
		sessionQueryClient:                 sessionQueryClient,
		knownSessions:                      make(map[string]int64),
		knownSessionsMutex:                 &sync.RWMutex{},
		eagerRelayRequestValidationEnabled: serverConfig.EnableEagerRelayRequestValidation,
		httpClient:                         httpClient,
>>>>>>> c69d488d
	}
}

// Start starts the service server and returns an error if it fails.
// It also waits for the passed in context to end before shutting down.
// This method is blocking and should be called in a goroutine.
func (server *relayMinerHTTPServer) Start(ctx context.Context) error {
	go func() {
		<-ctx.Done()
		_ = server.server.Shutdown(ctx)
	}()

	// Subscribe to new blocks to prune outdated known sessions.
	committedBlocksSequence := server.blockClient.CommittedBlocksSequence(ctx)
	channel.ForEach(ctx, committedBlocksSequence, server.pruneOutdatedKnownSessions)

	// Set the HTTP handler.
	server.server.Handler = server

	listener, err := net.Listen("tcp", server.serverConfig.ListenAddress)
	if err != nil {
		server.logger.Error().Err(err).Msg("failed to create listener")
		return err
	}

	return server.server.Serve(listener)
}

// Stop terminates the service server and returns an error if it fails.
func (server *relayMinerHTTPServer) Stop(ctx context.Context) error {
	return server.server.Shutdown(ctx)
}

// ServeHTTP listens for incoming relay requests. It implements the respective
// method of the http.Handler interface. It is called by http.ListenAndServe()
// when relayMinerHTTPServer is used as an http.Handler with an http.Server.
// (see https://pkg.go.dev/net/http#Handler)
func (server *relayMinerHTTPServer) ServeHTTP(writer http.ResponseWriter, request *http.Request) {
	ctx := request.Context()

	// Create a request-specific logger to avoid concurrent access issues
	logger := server.logger.With(
		"request_id", request.Header.Get("X-Request-ID"),
		"user_agent", request.Header.Get("User-Agent"),
		"remote_addr", request.RemoteAddr,
	)

	// isWebSocketRequest checks if the request is trying to upgrade to WebSocket.
	isWebSocketRequest := func(r *http.Request) bool {
		// The request must have the "Rpc-Type" header set to "websocket".
		// This will be handled in the client, likely a PATH gateway.
		return r.Header.Get(RPCTypeHeader) == strconv.Itoa(int(sharedtypes.RPCType_WEBSOCKET))
	}

	// Determine whether the request is upgrading to websocket.
	if isWebSocketRequest(request) {
		logger.ProbabilisticDebugInfo(relayProbabilisticDebugProb).Msg("🔍 detected asynchronous relay request")

		if err := server.handleAsyncConnection(ctx, writer, request); err != nil {
			// Reply with an error if the relay could not be served.
			server.replyWithError(err, nil, writer)
			logger.Warn().Err(err).Msg("❌ failed serving asynchronous relay request")
			return
		}
	} else {
		logger.ProbabilisticDebugInfo(relayProbabilisticDebugProb).Msg("🔍 detected synchronous relay request")

		if relayRequest, err := server.serveSyncRequest(ctx, writer, request); err != nil {
			// Reply with an error if the relay could not be served.
			server.replyWithError(err, relayRequest, writer)

			// Do not alarm the RelayMiner operator if the error is a client error
			if ErrRelayerProxyInternalError.Is(err) {
				logger.Error().Err(err).Msgf("❌ Failed serving synchronous relay request. This COULD be a configuration issue on the RelayMiner! Please check your setup. ⚙️🛠️")
			} else {
				logger.Error().Err(err).Msgf("⚠️ Failed serving synchronous relay request. This MIGHT be a client error.")
			}
			return
		}
	}
}

// requestTimeoutForServiceId determines the timeout for the relay request
// based on the service ID.
//   - It looks up the service ID in the server's configuration and returns the
//     timeout specified for that service ID.
//   - If no specific timeout is found, it returns the default timeout.
func (server *relayMinerHTTPServer) requestTimeoutForServiceId(serviceId string) time.Duration {
	timeout := time.Duration(config.DefaultRequestTimeoutSeconds) * time.Second

	// Look up service-specific timeout in server config
	if supplierConfig, exists := server.serverConfig.SupplierConfigsMap[serviceId]; exists {
		timeout = time.Duration(supplierConfig.RequestTimeoutSeconds) * time.Second
	}

	return timeout
}<|MERGE_RESOLUTION|>--- conflicted
+++ resolved
@@ -73,20 +73,6 @@
 	// It is used to ensure that the relays are metered and priced correctly.
 	relayMeter relayer.RelayMeter
 
-<<<<<<< HEAD
-	// knownSession is a map of known session IDs to their corresponding session end block heights.
-	// It is used to cache session information to avoid redundant validations and queries.
-	// The map is protected by a RWMutex to allow concurrent access.
-	knownSessions      map[string]int64
-	knownSessionsMutex *sync.RWMutex
-
-	// eagerValidationEnabled indicates whether eager validation is enabled.
-	// When enabled, all incoming relay requests are validated immediately upon receipt.
-	// When disabled, relay requests are:
-	// 1. Validated immediately if their session is known
-	// 2. Deferred for validation if their session is unknown
-	eagerValidationEnabled bool
-=======
 	// knownSessions is a map of known session IDs to their corresponding session end block heights.
 	// It is used to cache session information to avoid redundant validations and queries.
 	// The map is protected by a RWMutex to allow concurrent access.
@@ -102,7 +88,6 @@
 	//   2. Deferred for validation if their session is unknown
 	//   3. Any deferred validation will mark the session as known for future requests
 	eagerRelayRequestValidationEnabled bool
->>>>>>> c69d488d
 
 	// Query clients used to query for the served session's parameters.
 	blockClient        client.BlockClient
@@ -152,21 +137,6 @@
 	httpClient := poktrollhttp.NewDefaultHTTPClientWithDebugMetrics()
 
 	return &relayMinerHTTPServer{
-<<<<<<< HEAD
-		logger:                         logger,
-		server:                         httpServer,
-		relayAuthenticator:             relayAuthenticator,
-		servedRewardableRelaysProducer: servedRelaysProducer,
-		serverConfig:                   serverConfig,
-		relayMeter:                     relayMeter,
-		blockClient:                    blockClient,
-		sharedQueryClient:              sharedQueryClient,
-		sessionQueryClient:             sessionQueryClient,
-		knownSessions:                  make(map[string]int64),
-		knownSessionsMutex:             &sync.RWMutex{},
-		eagerValidationEnabled:         serverConfig.EnableEagerValidation,
-		httpClient:                     httpClient,
-=======
 		logger:                             logger,
 		server:                             httpServer,
 		relayAuthenticator:                 relayAuthenticator,
@@ -180,7 +150,6 @@
 		knownSessionsMutex:                 &sync.RWMutex{},
 		eagerRelayRequestValidationEnabled: serverConfig.EnableEagerRelayRequestValidation,
 		httpClient:                         httpClient,
->>>>>>> c69d488d
 	}
 }
 
