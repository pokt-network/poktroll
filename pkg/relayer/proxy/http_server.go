package proxy

import (
	"context"
<<<<<<< HEAD
	"net"
=======
	"errors"
>>>>>>> 6fde8130
	"net/http"
	"time"

	codectypes "github.com/cosmos/cosmos-sdk/codec/types"

	"github.com/pokt-network/poktroll/pkg/client"
	"github.com/pokt-network/poktroll/pkg/polylog"
	"github.com/pokt-network/poktroll/pkg/relayer"
	"github.com/pokt-network/poktroll/pkg/relayer/config"
	"github.com/pokt-network/poktroll/x/service/types"
)

var _ relayer.RelayServer = (*relayMinerHTTPServer)(nil)

func init() {
	reg := codectypes.NewInterfaceRegistry()
	types.RegisterInterfaces(reg)
}

// relayMinerHTTPServer is the struct that holds the state of the RelayMiner's HTTP server.
// It accepts incoming relay requests coming from the Gateway and forwards them to the
// corresponding service endpoint.
// It supports both synchronous (e.g. request/response) as well as asynchronous
// (e.g. websocket) relay requests.
// DEV_NOTE: The relayMinerHTTPServer:
//   - Serves as a communication bridge between the Gateway and the RelayMiner.
//   - It processes ALL incoming relay requests regardless of their the RPC type
//     (e.g. JSON_RPC, REST, gRPC, Websockets...).
type relayMinerHTTPServer struct {
	logger polylog.Logger

	// serverConfig is the RelayMiner's proxy server configuration.
	// It contains the host address of the server, the service endpoint, and the
	// advertised service endpoints it gets relay requests from.
	serverConfig *config.RelayMinerServerConfig

	// server is the HTTP server that listens for incoming relay requests.
	server *http.Server

	// relayAuthenticator is the RelayMiner's relay authenticator that validates
	// the relay requests and signs the relay responses.
	relayAuthenticator relayer.RelayAuthenticator

	// servedRelaysProducer is a channel that emits the relays that have been served, allowing
	// the servedRelays observable to fan-out notifications to its subscribers.
	servedRelaysProducer chan<- *types.Relay

	// relayMeter is the relay meter that the RelayServer uses to meter the relays and claim the relay price.
	// It is used to ensure that the relays are metered and priced correctly.
	relayMeter relayer.RelayMeter

	// Query clients used to query for the served session's parameters.
	blockClient        client.BlockClient
	sharedQueryClient  client.SharedQueryClient
	sessionQueryClient client.SessionQueryClient
}

// NewHTTPServer creates a new RelayServer that listens for incoming relay requests
// and forwards them to the corresponding proxied service endpoint.
// TODO_RESEARCH(#590): Currently, the communication between the Gateway and the
// RelayMiner uses HTTP. This could be changed to a more generic and performant
// one, such as QUIC or pure TCP.
func NewHTTPServer(
	logger polylog.Logger,
	serverConfig *config.RelayMinerServerConfig,
	servedRelaysProducer chan<- *types.Relay,
	relayAuthenticator relayer.RelayAuthenticator,
	relayMeter relayer.RelayMeter,
	blockClient client.BlockClient,
	sharedQueryClient client.SharedQueryClient,
	sessionQueryClient client.SessionQueryClient,
) relayer.RelayServer {
	// Create the HTTP server.
	httpServer := &http.Server{
		// TODO_IMPROVE: Make timeouts configurable.
		IdleTimeout:  60 * time.Second,
		ReadTimeout:  10 * time.Second,
		WriteTimeout: 10 * time.Second,
	}

	return &relayMinerHTTPServer{
		logger:               logger,
		server:               httpServer,
		relayAuthenticator:   relayAuthenticator,
		servedRelaysProducer: servedRelaysProducer,
		serverConfig:         serverConfig,
		relayMeter:           relayMeter,
		blockClient:          blockClient,
		sharedQueryClient:    sharedQueryClient,
		sessionQueryClient:   sessionQueryClient,
	}
}

// Start starts the service server and returns an error if it fails.
// It also waits for the passed in context to end before shutting down.
// This method is blocking and should be called in a goroutine.
func (server *relayMinerHTTPServer) Start(ctx context.Context) error {
	go func() {
		<-ctx.Done()
		_ = server.server.Shutdown(ctx)
	}()

	// Set the HTTP handler.
	server.server.Handler = server

	listener, err := net.Listen("tcp", server.serverConfig.ListenAddress)
	if err != nil {
		server.logger.Error().Err(err).Msg("failed to create listener")
		return err
	}

	return server.server.Serve(listener)
}

// Stop terminates the service server and returns an error if it fails.
func (server *relayMinerHTTPServer) Stop(ctx context.Context) error {
	return server.server.Shutdown(ctx)
}

// Ping tries to dial the suppliers backend URLs to test the connection.
func (server *relayMinerHTTPServer) Ping(ctx context.Context) error {
	for _, supplierCfg := range server.serverConfig.SupplierConfigsMap {
		c := &http.Client{Timeout: 2 * time.Second}

		resp, err := c.Head(supplierCfg.ServiceConfig.BackendUrl.String())
		if err != nil {
			return err
		}
		_ = resp.Body.Close()

		if resp.StatusCode >= http.StatusInternalServerError {
			return errors.New("ping failed")
		}

	}

	return nil
}

// ServeHTTP listens for incoming relay requests. It implements the respective
// method of the http.Handler interface. It is called by http.ListenAndServe()
// when relayMinerHTTPServer is used as an http.Handler with an http.Server.
// (see https://pkg.go.dev/net/http#Handler)
func (server *relayMinerHTTPServer) ServeHTTP(writer http.ResponseWriter, request *http.Request) {
	ctx := request.Context()

	// Determine whether the request is upgrading to websocket.
	if isWebSocketRequest(request) {
		server.logger.Debug().Msg("detected asynchronous relay request")

		if err := server.handleAsyncConnection(ctx, writer, request); err != nil {
			// Reply with an error if the relay could not be served.
			server.replyWithError(err, nil, writer)
			server.logger.Warn().Err(err).Msg("failed serving asynchronous relay request")
			return
		}
	} else {
		server.logger.Debug().Msg("detected synchronous relay request")

		if relayRequest, err := server.serveSyncRequest(ctx, writer, request); err != nil {
			// Reply with an error if the relay could not be served.
			server.replyWithError(err, relayRequest, writer)
			server.logger.Warn().Err(err).Msg("failed serving synchronous relay request")
			return
		}
	}
}

// isWebSocketRequest checks if the request is trying to upgrade to WebSocket.
func isWebSocketRequest(r *http.Request) bool {
	// Check if the request is trying to upgrade to WebSocket as per the RFC 6455.
	// The request must have the "Upgrade" and "Connection" headers set to
	// "websocket" and "Upgrade" respectively.
	// refer to: https://datatracker.ietf.org/doc/html/rfc6455#section-4.2.1
	upgradeHeader := r.Header.Get("Upgrade")
	connectionHeader := r.Header.Get("Connection")

	return http.CanonicalHeaderKey(upgradeHeader) == "Websocket" &&
		http.CanonicalHeaderKey(connectionHeader) == "Upgrade"
}<|MERGE_RESOLUTION|>--- conflicted
+++ resolved
@@ -2,11 +2,8 @@
 
 import (
 	"context"
-<<<<<<< HEAD
+	"errors"
 	"net"
-=======
-	"errors"
->>>>>>> 6fde8130
 	"net/http"
 	"time"
 
