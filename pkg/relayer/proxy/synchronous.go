package proxy

import (
	"bytes"
	"context"
	"io"
	"net/http"
	"net/url"

<<<<<<< HEAD
	sdkerrors "cosmossdk.io/errors"
=======
	"github.com/pokt-network/poktroll/pkg/polylog"
>>>>>>> 86eae6fd
	"github.com/pokt-network/poktroll/pkg/relayer"
	"github.com/pokt-network/poktroll/x/service/types"
	sharedtypes "github.com/pokt-network/poktroll/x/shared/types"
)

var _ relayer.RelayServer = (*synchronousRPCServer)(nil)

// synchronousRPCServer is the struct that holds the state of the synchronous
// RPC server. It is used to listen for and respond to relay requests where
// there is a one-to-one correspondence between relay requests and relay responses.
type synchronousRPCServer struct {
	logger polylog.Logger

	// service is the service that the server is responsible for.
	service *sharedtypes.Service

	// proxiedServiceEndpoint is the address of the proxied service that the server relays requests to.
	proxiedServiceEndpoint *url.URL

	// server is the HTTP server that listens for incoming relay requests.
	server *http.Server

	// relayerProxy is the main relayer proxy that the server uses to perform its operations.
	relayerProxy relayer.RelayerProxy

	// servedRelaysProducer is a channel that emits the relays that have been served, allowing
	// the servedRelays observable to fan-out notifications to its subscribers.
	servedRelaysProducer chan<- *types.Relay
}

// NewSynchronousServer creates a new HTTP server that listens for incoming
// relay requests and forwards them to the supported proxied service endpoint.
// It takes the serviceId, endpointUrl, and the main RelayerProxy as arguments
// and returns a RelayServer that listens to incoming RelayRequests.
func NewSynchronousServer(
	logger polylog.Logger,
	service *sharedtypes.Service,
	supplierEndpointHost string,
	proxiedServiceEndpoint *url.URL,
	servedRelaysProducer chan<- *types.Relay,
	proxy relayer.RelayerProxy,
) relayer.RelayServer {
	return &synchronousRPCServer{
		logger:                 logger,
		service:                service,
		server:                 &http.Server{Addr: supplierEndpointHost},
		relayerProxy:           proxy,
		proxiedServiceEndpoint: proxiedServiceEndpoint,
		servedRelaysProducer:   servedRelaysProducer,
	}
}

// Start starts the service server and returns an error if it fails.
// It also waits for the passed in context to end before shutting down.
// This method is blocking and should be called in a goroutine.
func (sync *synchronousRPCServer) Start(ctx context.Context) error {
	go func() {
		<-ctx.Done()
		sync.server.Shutdown(ctx)
	}()

	// Set the HTTP handler.
	sync.server.Handler = sync

	return sync.server.ListenAndServe()
}

// Stop terminates the service server and returns an error if it fails.
func (sync *synchronousRPCServer) Stop(ctx context.Context) error {
	return sync.server.Shutdown(ctx)
}

// Service returns the underlying service object.
func (sync *synchronousRPCServer) Service() *sharedtypes.Service {
	return sync.service
}

// ServeHTTP listens for incoming relay requests. It implements the respective
// method of the http.Handler interface. It is called by http.ListenAndServe()
// when synchronousRPCServer is used as an http.Handler with an http.Server.
// (see https://pkg.go.dev/net/http#Handler)
func (sync *synchronousRPCServer) ServeHTTP(writer http.ResponseWriter, request *http.Request) {
	ctx := request.Context()

	sync.logger.Debug().Msg("serving synchronous relay request")

	// Extract the relay request from the request body.
	sync.logger.Debug().Msg("extracting relay request from request body")
	relayRequest, err := sync.newRelayRequest(request)
	if err != nil {
<<<<<<< HEAD
		sync.replyWithError([]byte{}, writer, err)
		log.Printf("WARN: failed serving relay request: %s", err)
=======
		sync.replyWithError(ctx, relayRequest.Payload, writer, err)
		sync.logger.Warn().Err(err).Msg("failed serving relay request")
>>>>>>> 86eae6fd
		return
	}

	if relayRequest.Meta == nil {
		err = sdkerrors.Wrapf(
			ErrRelayerProxyInvalidRelayRequest,
			"missing meta from relay request: %v", relayRequest,
		)
		sync.replyWithError(relayRequest.Payload, writer, err)
		log.Printf(
			"WARN: relay request metadata is nil which could be a result of failed unmashaling: %v",
			err,
		)
		return
	}

	// Relay the request to the proxied service and build the response that will be sent back to the client.
	relay, err := sync.serveHTTP(ctx, request, relayRequest)
	if err != nil {
		// Reply with an error if the relay could not be served.
		sync.replyWithError(ctx, relayRequest.Payload, writer, err)
		sync.logger.Warn().Err(err).Msg("failed serving relay request")
		return
	}

	// Send the relay response to the client.
	if err := sync.sendRelayResponse(relay.Res, writer); err != nil {
		sync.replyWithError(ctx, relayRequest.Payload, writer, err)
		sync.logger.Warn().Err(err).Msg("failed sending relay response")
		return
	}

	sync.logger.Info().Fields(map[string]any{
		"application_address":  relay.Res.Meta.SessionHeader.ApplicationAddress,
		"service_id":           relay.Res.Meta.SessionHeader.Service.Id,
		"session_start_height": relay.Res.Meta.SessionHeader.SessionStartBlockHeight,
		"server_addr":          sync.server.Addr,
	}).Msg("relay request served successfully")

	// Emit the relay to the servedRelays observable.
	sync.servedRelaysProducer <- relay
}

// serveHTTP holds the underlying logic of ServeHTTP.
func (sync *synchronousRPCServer) serveHTTP(
	ctx context.Context,
	request *http.Request,
	relayRequest *types.RelayRequest,
) (*types.Relay, error) {
	// Verify the relay request signature and session.
	// TODO_TECHDEBT(red-0ne): Currently, the relayer proxy is responsible for verifying
	// the relay request signature. This responsibility should be shifted to the relayer itself.
	// Consider using a middleware pattern to handle non-proxy specific logic, such as
	// request signature verification, session verification, and response signature.
	// This would help in separating concerns and improving code maintainability.
	// See https://github.com/pokt-network/poktroll/issues/160
	if err := sync.relayerProxy.VerifyRelayRequest(ctx, relayRequest, sync.service); err != nil {
		return nil, err
	}

	// Get the relayRequest payload's `io.ReadCloser` to add it to the http.Request
	// that will be sent to the proxied (i.e. staked for) service.
	// (see https://pkg.go.dev/net/http#Request) Body field type.
	requestBodyReader := io.NopCloser(bytes.NewBuffer(relayRequest.Payload))
	sync.logger.Debug().
		Str("request_payload", string(relayRequest.Payload)).
		Msg("serving relay request")

	// Build the request to be sent to the native service by substituting
	// the destination URL's host with the native service's listen address.
	sync.logger.Debug().
		Str("destination_url", sync.proxiedServiceEndpoint.String()).
		Msg("building relay request payload to service")

	relayHTTPRequest := &http.Request{
		Method: request.Method,
		Header: request.Header,
		URL:    sync.proxiedServiceEndpoint,
		Host:   sync.proxiedServiceEndpoint.Host,
		Body:   requestBodyReader,
	}

	// Send the relay request to the native service.
	httpResponse, err := http.DefaultClient.Do(relayHTTPRequest)
	if err != nil {
		return nil, err
	}

	// Build the relay response from the native service response
	// Use relayRequest.Meta.SessionHeader on the relayResponse session header since it was verified to be valid
	// and has to be the same as the relayResponse session header.
	sync.logger.Debug().
		Str("relay_request_session_header", relayRequest.Meta.SessionHeader.String()).
		Msg("building relay response protobuf from service response")

	relayResponse, err := sync.newRelayResponse(httpResponse, relayRequest.Meta.SessionHeader)
	if err != nil {
		return nil, err
	}

	return &types.Relay{Req: relayRequest, Res: relayResponse}, nil
}

// sendRelayResponse marshals the relay response and sends it to the client.
func (sync *synchronousRPCServer) sendRelayResponse(
	relayResponse *types.RelayResponse,
	writer http.ResponseWriter,
) error {
	cdc := types.ModuleCdc
	relayResponseBz, err := cdc.Marshal(relayResponse)
	if err != nil {
		return err
	}

	_, err = writer.Write(relayResponseBz)
	return err
}<|MERGE_RESOLUTION|>--- conflicted
+++ resolved
@@ -7,11 +7,8 @@
 	"net/http"
 	"net/url"
 
-<<<<<<< HEAD
 	sdkerrors "cosmossdk.io/errors"
-=======
 	"github.com/pokt-network/poktroll/pkg/polylog"
->>>>>>> 86eae6fd
 	"github.com/pokt-network/poktroll/pkg/relayer"
 	"github.com/pokt-network/poktroll/x/service/types"
 	sharedtypes "github.com/pokt-network/poktroll/x/shared/types"
@@ -102,13 +99,8 @@
 	sync.logger.Debug().Msg("extracting relay request from request body")
 	relayRequest, err := sync.newRelayRequest(request)
 	if err != nil {
-<<<<<<< HEAD
-		sync.replyWithError([]byte{}, writer, err)
-		log.Printf("WARN: failed serving relay request: %s", err)
-=======
 		sync.replyWithError(ctx, relayRequest.Payload, writer, err)
 		sync.logger.Warn().Err(err).Msg("failed serving relay request")
->>>>>>> 86eae6fd
 		return
 	}
 
@@ -117,11 +109,8 @@
 			ErrRelayerProxyInvalidRelayRequest,
 			"missing meta from relay request: %v", relayRequest,
 		)
-		sync.replyWithError(relayRequest.Payload, writer, err)
-		log.Printf(
-			"WARN: relay request metadata is nil which could be a result of failed unmashaling: %v",
-			err,
-		)
+		sync.replyWithError(ctx, relayRequest.Payload, writer, err)
+		sync.logger.Warn().Err(err).Msg("relay request metadata is nil which could be a result of failed unmashaling")
 		return
 	}
 
