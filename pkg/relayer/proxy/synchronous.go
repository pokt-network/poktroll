--- conflicted
+++ resolved
@@ -359,14 +359,10 @@
 		Str("relay_request_session_header", relayRequest.Meta.SessionHeader.String()).
 		Msg("building relay response protobuf from service response")
 
-<<<<<<< HEAD
-	relayResponse, err := sync.newRelayResponse(responseBody, relayRequest.Meta.SessionHeader, relayRequest.Meta.SupplierAddress)
-=======
 	// Build the relay response using the original service's response.
 	// Use relayRequest.Meta.SessionHeader on the relayResponse session header since it
 	// was verified to be valid and has to be the same as the relayResponse session header.
-	relayResponse, err := sync.newRelayResponse(responseBz, relayRequest.Meta.SessionHeader)
->>>>>>> e4fb8df1
+	relayResponse, err := sync.newRelayResponse(responseBz, relayRequest.Meta.SessionHeader, relayRequest.Meta.SupplierAddress)
 	if err != nil {
 		return nil, err
 	}
