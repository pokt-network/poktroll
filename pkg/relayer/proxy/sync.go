package proxy

import (
	"context"
	"crypto/tls"
	"fmt"
	"net/http"
	"slices"
	"strings"
	"time"

	"github.com/pokt-network/poktroll/pkg/polylog"
	"github.com/pokt-network/poktroll/pkg/relayer"
	"github.com/pokt-network/poktroll/pkg/relayer/config"
	"github.com/pokt-network/poktroll/x/service/types"
)

// serveSyncRequest serves a synchronous relay request by forwarding the request
// to the service's backend URL and returning the response to the client.
func (server *relayMinerHTTPServer) serveSyncRequest(
	ctx context.Context,
	writer http.ResponseWriter,
	request *http.Request,
) (*types.RelayRequest, error) {
	startTime := time.Now()
	// Default to a failure (5XX).
	// Success is implied by reaching the end of the function where status is set to 2XX.
	statusCode := http.StatusInternalServerError

	logger := server.logger.With("relay_request_type", "synchronous")
	requestStartTime := time.Now()
	startBlock := server.blockClient.LastBlock(ctx)
	startHeight := startBlock.Height()

	logger.ProbabilisticDebugInfo(polylog.ProbabilisticDebugInfoProb).Msgf(
		"📊 Chain head at height %d (block hash: %X) at relay request start",
		startHeight,
		startBlock.Hash(),
	)

	logger.ProbabilisticDebugInfo(polylog.ProbabilisticDebugInfoProb).Msg("handling HTTP request")

	// Extract the relay request from the request body.
	logger.Debug().Msg("extracting relay request from request body")
	relayRequest, err := server.newRelayRequest(request)
	if err != nil {
		logger.Warn().Err(err).Msg("failed creating relay request")
		return relayRequest, err
	}

	if err = relayRequest.ValidateBasic(); err != nil {
		logger.Warn().Err(err).Msg("failed validating relay request")
		return relayRequest, err
	}

	relayMeta := relayRequest.Meta
	relayServiceId := relayMeta.SessionHeader.ServiceId

	// Check if the request's selected supplier is available for relaying.
	availableSuppliers := server.relayAuthenticator.GetSupplierOperatorAddresses()

	if !slices.Contains(availableSuppliers, relayMeta.SupplierOperatorAddress) {
		logger.Warn().
			Msgf(
				"❌ The request's selected supplier with operator_address (%q) is not available for relaying! "+
					"This could be a network or configuration issue. Available suppliers: [%s] 🚦",
				relayMeta.SupplierOperatorAddress,
				strings.Join(availableSuppliers, ", "),
			)
		return relayRequest, ErrRelayerProxySupplierNotReachable
	}

	// Set per-request timeouts based on the service ID configuration.
	// This overrides the server's default timeout values for this specific request.
	requestTimeout := server.requestTimeoutForServiceId(relayServiceId)
	rc := http.NewResponseController(writer)
	// Set write deadline: ensures the response is sent back promptly to the client.
	// If the server cannot complete sending the response within this timeout, the connection is closed.
	if err = rc.SetWriteDeadline(time.Now().Add(requestTimeout)); err != nil {
		logger.Warn().Err(err).Msg("failed setting write deadline for response controller")
		return relayRequest, ErrRelayerProxyInternalError.Wrap(err.Error())
	}

	// Track whether the relay completes successfully to handle reward management
	// A successful relay means that:
	// - The relay request was processed without errors
	// - The relay response was sent back to the client
	// - The relay was forwarded to the miner for mining eligibility checking
	shouldRewardRelay := false

	// Define a cleanup function to handle reward management for failed relays
	unclaimOptimisticallyAccumulatedFailedRelayReward := func() {
		if !shouldRewardRelay {
			// If the relay was not successful, revert any optimistically accumulated rewards.
			// This handles several failure scenarios such as:
			// - Request validation failures
			// - Backend connection errors
			// - Backend 5xx errors
			server.relayMeter.SetNonApplicableRelayReward(ctx, relayRequest.Meta)
		}
	}

	// Register the cleanup function to run when this function exits.
	// This ensures reward management happens regardless of how the function returns
	// (regular return or error).
	defer unclaimOptimisticallyAccumulatedFailedRelayReward()

	// Use an optimistic relay reward accumulation (before serving) for two critical reasons:
	//
	// 1. Rate Limiting:
	//    - Prevents concurrent requests from bypassing rate limits
	//    - Ensures proper accounting when multiple requests arrive simultaneously
	//
	// 2. Stake Verification:
	//    - Immediately rejects relays if the application has insufficient stake
	//    - Avoids wasting resources on requests that can't be properly rewarded
	//
	// Reward accumulation is reverted automatically when:
	//    - The relay isn't successfully completed
	//
	// This approach prioritizes accurate accounting over optimistic processing.
	//
	// TODO_CONSIDERATION: Consider implementing a delay queue instead of rejecting
	// requests when application stake is insufficient. This would allow processing
	// once earlier requests complete and free up stake.
	isOverServicing := server.relayMeter.IsOverServicing(ctx, relayMeta)
	shouldRateLimit := isOverServicing && !server.relayMeter.AllowOverServicing()
	if shouldRateLimit {
		return relayRequest, ErrRelayerProxyRateLimited
	}

	var serviceConfig *config.RelayMinerSupplierServiceConfig

	// Get the Service and serviceUrl corresponding to the originHost.
	// TODO_IMPROVE(red-0ne): Checking that the originHost is currently done by
	// iterating over the server config's suppliers and checking if the originHost
	// is present in any of the supplier's service's hosts. We could improve this
	// by building a map at the server initialization level with originHost as the
	// key so that we can get the service and serviceUrl in O(1) time.
	for _, supplierServiceConfig := range server.serverConfig.SupplierConfigsMap {
		if relayServiceId == supplierServiceConfig.ServiceId {
			serviceConfig = supplierServiceConfig.ServiceConfig
			break
		}
	}

	if serviceConfig == nil {
		return relayRequest, ErrRelayerProxyServiceEndpointNotHandled.Wrapf(
			"service %q not configured",
			relayServiceId,
		)
	}

	logger = logger.With(
		"service_id", relayServiceId,
		"server_addr", server.server.Addr,
		"application_address", relayMeta.SessionHeader.ApplicationAddress,
		"session_start_height", relayMeta.SessionHeader.SessionStartBlockHeight,
		"destination_url", serviceConfig.BackendUrl.String(),
	)

	// Increment the relays counter.
	relayer.RelaysTotal.With(
		"service_id", relayServiceId,
		"supplier_operator_address", relayMeta.SupplierOperatorAddress,
	).Add(1)
	defer func(startTime time.Time, statusCode *int) {
		// Capture the relay request duration metric.
		relayer.CaptureRelayDuration(relayServiceId, startTime, *statusCode)
	}(startTime, &statusCode)

	relayer.RelayRequestSizeBytes.With("service_id", relayServiceId).
		Observe(float64(relayRequest.Size()))

	// Verify the relay request signature and session.
	if err = server.relayAuthenticator.VerifyRelayRequest(ctx, relayRequest); err != nil {
		return relayRequest, err
	}

	httpRequest, err := relayer.BuildServiceBackendRequest(relayRequest, serviceConfig)
	if err != nil {
		logger.Error().Err(err).Msg("failed to build the service backend request")
		return relayRequest, ErrRelayerProxyInternalError.Wrapf("failed to build the service backend request: %v", err)
	}
	defer CloseRequestBody(logger, httpRequest.Body)

	// Configure the HTTP client to use the appropriate transport based on the
	// backend URL scheme.
	var client *http.Client
	switch serviceConfig.BackendUrl.Scheme {
	case "https":
		transport := &http.Transport{
			TLSClientConfig: &tls.Config{},
		}
		client = &http.Client{Transport: transport}
	default:
		client = http.DefaultClient
	}

	// Send the relay request to the native service.
	serviceCallStartTime := time.Now()
	httpResponse, err := client.Do(httpRequest)
	if err != nil {
		// Do not expose connection errors with the backend service to the client.
		// Capture the service call request duration metric.
		relayer.CaptureServiceDuration(relayServiceId, serviceCallStartTime, statusCode)
		return relayRequest, ErrRelayerProxyInternalError.Wrap(err.Error())
	}
	defer CloseRequestBody(logger, httpResponse.Body)
	// Capture the service call request duration metric.
<<<<<<< HEAD
	relayer.CaptureServiceDuration(relayServiceId, serviceCallStartTime, httpResponse.StatusCode)
	// If the backend service returns a 5xx error, we consider it an internal error
	// and do not expose the error to the client.
	if httpResponse.StatusCode >= 500 {
=======
	relayer.CaptureServiceDuration(serviceId, serviceCallStartTime, httpResponse.StatusCode)

	// Pass through all backend responses including errors.
	// This allows clients to see the real HTTP status codes from the backend service.
	// If the backend service returns a non-2XX status code, log it for monitoring purposes,
	// but don't block the response.
	if httpResponse.StatusCode >= http.StatusMultipleChoices {
>>>>>>> b581a534
		logger.Error().
			Int("status_code", httpResponse.StatusCode).
			Msg("backend service returned a non-2XX status code. Passing it through to the client.")
	}

	// Serialize the service response to be sent back to the client.
	// This will include the status code, headers, and body.
	_, responseBz, err := SerializeHTTPResponse(logger, httpResponse)
	if err != nil {
		return relayRequest, err
	}

	logger.Debug().
		Str("relay_request_session_header", relayMeta.SessionHeader.String()).
		Msg("building relay response protobuf from service response")

	// Build the relay response using the original service's response.
	// Use relayRequest.Meta.SessionHeader on the relayResponse session header since it
	// was verified to be valid and has to be the same as the relayResponse session header.
	relayResponse, err := server.newRelayResponse(responseBz, relayMeta.SessionHeader, relayMeta.SupplierOperatorAddress)
	if err != nil {
		// The client should not have knowledge about the RelayMiner's issues with
		// building the relay response. Reply with an internal error so that the
		// original error is not exposed to the client.
		return relayRequest, ErrRelayerProxyInternalError.Wrap(err.Error())
	}

	relay := &types.Relay{Req: relayRequest, Res: relayResponse}

	// Send the relay response to the client.
	if err = server.sendRelayResponse(relay.Res, writer); err != nil {
		// If the originHost cannot be parsed, reply with an internal error so that
		// the original error is not exposed to the client.
		clientError := ErrRelayerProxyInternalError.Wrap(err.Error())
		logger.Warn().Err(err).Msg("failed sending relay response")
		return relayRequest, clientError
	}

	logger.ProbabilisticDebugInfo(polylog.ProbabilisticDebugInfoProb).Msg("relay request served successfully")

	relayer.RelaysSuccessTotal.With("service_id", relayServiceId).Add(1)

	relayer.RelayResponseSizeBytes.With("service_id", relayServiceId).Observe(float64(relay.Res.Size()))

	// Verify relay reward eligibility a SECOND time AFTER completing the backend request.
	//
	// Why is this needed?
	// - A session may have ended during long running backend requests
	// - E.g. A RelayMiner is handling a lot of load
	// - E.g. Sessions are really short
	// - E.g. Waiting for a response takes a long time (e.g. LLM service)
	//
	// What is the result?
	// - A relay is classified as "over-servicing"
	// - The relay becomes "reward ineligible"
	//
	// What are some mitigations?
	// - Longer sessions (onchain gov param)
	// - RelayMiner allows over-servicing (relayminer config but still reward ineligible)
	// - Increasing the claim window open offset blocks (onchain gov param)
	// TODO(@Olshansk): Revisit params to enable the above.
	if err := server.relayAuthenticator.CheckRelayRewardEligibility(ctx, relayRequest); err != nil {
		processingTime := time.Since(requestStartTime).Milliseconds()
		latestBlock := server.blockClient.LastBlock(ctx)
		latestBlockHeight := latestBlock.Height()
		logger.Warn().Msgf(
			"⏱️ Backend took %d ms to process request. Relay no longer eligible. Session expired between height %d and %d. "+
				"Likely issues: service response time, session too short, or full node sync issues. Error: %v",
			processingTime, startHeight, latestBlockHeight, latestBlock.Hash(), err,
		)

		isOverServicing = true
	}

	// Only emit relays and mark them as rewardable when they are not over-servicing:
	// - Over-serviced relays exceed the application's allocated stake.
	// - These are provided as free goodwill by the supplier.
	// - Not eligible for on-chain compensation (outside protocol's reward mechanism).
	//
	// Emitting over-serviced relays would:
	// - Break the optimistic relay reward accumulation pattern.
	// - Mix "goodwill service" with "protocol-compensated service".
	//
	// Protocol details:
	// - Relay rewards are optimistically accumulated before forwarding to the relay miner.
	// - Over-serviced relays must never enter this reward pipeline.
	if !isOverServicing {
		// Forward reward-eligible relays for SMT updates (excludes over-serviced relays).
		server.servedRewardableRelaysProducer <- relay

		// Mark relay as successful and rewardable, so deferred logic doesn't revert it.
		shouldRewardRelay = true
	}

	// set to 200 because everything is good about the processed relay.
	statusCode = http.StatusOK
	return relayRequest, nil
}

// sendRelayResponse marshals the relay response and sends it to the client.
func (server *relayMinerHTTPServer) sendRelayResponse(
	relayResponse *types.RelayResponse,
	writer http.ResponseWriter,
) error {
	relayResponseBz, err := relayResponse.Marshal()
	if err != nil {
		return err
	}

	relayResponseBzLenStr := fmt.Sprintf("%d", len(relayResponseBz))

	// Send the close and content length headers to the client to ensure that the
	// connection is closed after the response is sent.
	// This should be done automatically by the http server but they are set to
	// ensure deterministic behavior.
	writer.Header().Set("Connection", "close")
	writer.Header().Set("Content-Length", relayResponseBzLenStr)
	_, err = writer.Write(relayResponseBz)
	return err
}<|MERGE_RESOLUTION|>--- conflicted
+++ resolved
@@ -208,20 +208,13 @@
 	}
 	defer CloseRequestBody(logger, httpResponse.Body)
 	// Capture the service call request duration metric.
-<<<<<<< HEAD
 	relayer.CaptureServiceDuration(relayServiceId, serviceCallStartTime, httpResponse.StatusCode)
-	// If the backend service returns a 5xx error, we consider it an internal error
-	// and do not expose the error to the client.
-	if httpResponse.StatusCode >= 500 {
-=======
-	relayer.CaptureServiceDuration(serviceId, serviceCallStartTime, httpResponse.StatusCode)
 
 	// Pass through all backend responses including errors.
 	// This allows clients to see the real HTTP status codes from the backend service.
 	// If the backend service returns a non-2XX status code, log it for monitoring purposes,
 	// but don't block the response.
 	if httpResponse.StatusCode >= http.StatusMultipleChoices {
->>>>>>> b581a534
 		logger.Error().
 			Int("status_code", httpResponse.StatusCode).
 			Msg("backend service returned a non-2XX status code. Passing it through to the client.")
