package proxy

import (
	"context"
	"crypto/tls"
	"fmt"
	"net/http"
	"slices"
	"strings"
	"time"

	"github.com/pokt-network/poktroll/pkg/polylog"
	"github.com/pokt-network/poktroll/pkg/relayer"
	"github.com/pokt-network/poktroll/pkg/relayer/config"
	"github.com/pokt-network/poktroll/x/service/types"
)

// serveSyncRequest serves a synchronous relay request by forwarding the request
// to the service's backend URL and returning the response to the client.
func (server *relayMinerHTTPServer) serveSyncRequest(
	ctx context.Context,
	writer http.ResponseWriter,
	request *http.Request,
) (*types.RelayRequest, error) {
	startTime := time.Now()
	// Default to a failure (5XX).
	// Success is implied by reaching the end of the function where status is set to 2XX.
	statusCode := http.StatusInternalServerError

	logger := server.logger.With("relay_request_type", "synchronous")
	requestStartTime := time.Now()
	startHeight := server.blockClient.LastBlock(ctx).Height()

	logger.ProbabilisticDebugInfo(polylog.ProbabilisticDebugInfoProb).Msg("handling HTTP request")

	// Extract the relay request from the request body.
	logger.Debug().Msg("extracting relay request from request body")
	relayRequest, err := server.newRelayRequest(request)
	if err != nil {
		logger.Warn().Err(err).Msg("failed creating relay request")
		return relayRequest, err
	}
<<<<<<< HEAD

	defer closeRequestBody(logger, request.Body)
=======
	defer CloseRequestBody(logger, request.Body)
>>>>>>> e9bd9547

	if err = relayRequest.ValidateBasic(); err != nil {
		logger.Warn().Err(err).Msg("failed validating relay request")
		return relayRequest, err
	}

	meta := relayRequest.Meta
	serviceId := meta.SessionHeader.ServiceId

	// Check if the request's selected supplier is available for relaying.
	availableSuppliers := server.relayAuthenticator.GetSupplierOperatorAddresses()

	if !slices.Contains(availableSuppliers, meta.SupplierOperatorAddress) {
		logger.Warn().
			Msgf(
				"❌ The request's selected supplier with operator_address (%q) is not available for relaying! "+
					"This could be a network or configuration issue. Available suppliers: [%s] 🚦",
				meta.SupplierOperatorAddress,
				strings.Join(availableSuppliers, ", "),
			)
		return relayRequest, ErrRelayerProxySupplierNotReachable
	}

	// Set per-request timeouts based on the service ID configuration.
	// This overrides the server's default timeout values for this specific request.
	requestTimeout := server.requestTimeoutForServiceId(serviceId)
	rc := http.NewResponseController(writer)
	// Set write deadline: ensures the response is sent back promptly to the client.
	// If the server cannot complete sending the response within this timeout, the connection is closed.
	if err = rc.SetWriteDeadline(time.Now().Add(requestTimeout)); err != nil {
		logger.Warn().Err(err).Msg("failed setting write deadline for response controller")
		return relayRequest, ErrRelayerProxyInternalError.Wrap(err.Error())
	}

	// Track whether the relay completes successfully to handle reward management
	// A successful relay means that:
	// - The relay request was processed without errors
	// - The relay response was sent back to the client
	// - The relay was forwarded to the miner for mining eligibility checking
	shouldRewardRelay := false

	// Define a cleanup function to handle reward management for failed relays
	unclaimOptimisticallyAccumulatedFailedRelayReward := func() {
		if !shouldRewardRelay {
			// If the relay was not successful, revert any optimistically accumulated rewards.
			// This handles several failure scenarios such as:
			// - Request validation failures
			// - Backend connection errors
			// - Backend 5xx errors
			server.relayMeter.SetNonApplicableRelayReward(ctx, relayRequest.Meta)
		}
	}

	// Register the cleanup function to run when this function exits.
	// This ensures reward management happens regardless of how the function returns
	// (regular return or error).
	defer unclaimOptimisticallyAccumulatedFailedRelayReward()

	// Use an optimistic relay reward accumulation (before serving) for two critical reasons:
	//
	// 1. Rate Limiting:
	//    - Prevents concurrent requests from bypassing rate limits
	//    - Ensures proper accounting when multiple requests arrive simultaneously
	//
	// 2. Stake Verification:
	//    - Immediately rejects relays if the application has insufficient stake
	//    - Avoids wasting resources on requests that can't be properly rewarded
	//
	// Reward accumulation is reverted automatically when:
	//    - The relay isn't successfully completed
	//
	// This approach prioritizes accurate accounting over optimistic processing.
	//
	// TODO_CONSIDERATION: Consider implementing a delay queue instead of rejecting
	// requests when application stake is insufficient. This would allow processing
	// once earlier requests complete and free up stake.
	isOverServicing := server.relayMeter.IsOverServicing(ctx, meta)
	shouldRateLimit := isOverServicing && !server.relayMeter.AllowOverServicing()
	if shouldRateLimit {
		return relayRequest, ErrRelayerProxyRateLimited
	}

	var serviceConfig *config.RelayMinerSupplierServiceConfig

	// Get the Service and serviceUrl corresponding to the originHost.
	// TODO_IMPROVE(red-0ne): Checking that the originHost is currently done by
	// iterating over the server config's suppliers and checking if the originHost
	// is present in any of the supplier's service's hosts. We could improve this
	// by building a map at the server initialization level with originHost as the
	// key so that we can get the service and serviceUrl in O(1) time.
	for _, supplierServiceConfig := range server.serverConfig.SupplierConfigsMap {
		if serviceId == supplierServiceConfig.ServiceId {
			serviceConfig = supplierServiceConfig.ServiceConfig
			break
		}
	}

	if serviceConfig == nil {
		return relayRequest, ErrRelayerProxyServiceEndpointNotHandled.Wrapf(
			"service %q not configured",
			serviceId,
		)
	}

	logger = logger.With(
		"service_id", serviceId,
		"server_addr", server.server.Addr,
		"application_address", meta.SessionHeader.ApplicationAddress,
		"session_start_height", meta.SessionHeader.SessionStartBlockHeight,
		"destination_url", serviceConfig.BackendUrl.String(),
	)

	// Increment the relays counter.
	relayer.RelaysTotal.With(
		"service_id", serviceId,
		"supplier_operator_address", meta.SupplierOperatorAddress,
	).Add(1)
	defer func(startTime time.Time, statusCode *int) {
		// Capture the relay request duration metric.
		relayer.CaptureRelayDuration(serviceId, startTime, *statusCode)
	}(startTime, &statusCode)

	relayer.RelayRequestSizeBytes.With("service_id", serviceId).
		Observe(float64(relayRequest.Size()))

	// Verify the relay request signature and session.
	if err = server.relayAuthenticator.VerifyRelayRequest(ctx, relayRequest, serviceId); err != nil {
		return relayRequest, err
	}

	httpRequest, err := relayer.BuildServiceBackendRequest(relayRequest, serviceConfig)
	if err != nil {
		logger.Error().Err(err).Msg("failed to build the service backend request")
		return relayRequest, ErrRelayerProxyInternalError.Wrapf("failed to build the service backend request: %v", err)
	}
	defer CloseRequestBody(logger, httpRequest.Body)

	// Configure the HTTP client to use the appropriate transport based on the
	// backend URL scheme.
	var client *http.Client
	switch serviceConfig.BackendUrl.Scheme {
	case "https":
		transport := &http.Transport{
			TLSClientConfig: &tls.Config{},
		}
		client = &http.Client{Transport: transport}
	default:
		client = http.DefaultClient
	}

	// Send the relay request to the native service.
	serviceCallStartTime := time.Now()
	httpResponse, err := client.Do(httpRequest)
	if err != nil {
		// Do not expose connection errors with the backend service to the client.
		// Capture the service call request duration metric.
		relayer.CaptureServiceDuration(serviceId, serviceCallStartTime, statusCode)
		return relayRequest, ErrRelayerProxyInternalError.Wrap(err.Error())
	}
	defer CloseRequestBody(logger, httpResponse.Body)
	// Capture the service call request duration metric.
	relayer.CaptureServiceDuration(serviceId, serviceCallStartTime, httpResponse.StatusCode)
	// If the backend service returns a 5xx error, we consider it an internal error
	// and do not expose the error to the client.
	if httpResponse.StatusCode >= 500 {
		logger.Error().
			Int("status_code", httpResponse.StatusCode).
			Msg("backend service returned a server error")

		return relayRequest, ErrRelayerProxyInternalError.Wrapf(
			"backend service returned an error with status code %d",
			httpResponse.StatusCode,
		)
	}

	// Serialize the service response to be sent back to the client.
	// This will include the status code, headers, and body.
	_, responseBz, err := SerializeHTTPResponse(logger, httpResponse)
	if err != nil {
		return relayRequest, err
	}

	logger.Debug().
		Str("relay_request_session_header", meta.SessionHeader.String()).
		Msg("building relay response protobuf from service response")

	// Build the relay response using the original service's response.
	// Use relayRequest.Meta.SessionHeader on the relayResponse session header since it
	// was verified to be valid and has to be the same as the relayResponse session header.
	relayResponse, err := server.newRelayResponse(responseBz, meta.SessionHeader, meta.SupplierOperatorAddress)
	if err != nil {
		// The client should not have knowledge about the RelayMiner's issues with
		// building the relay response. Reply with an internal error so that the
		// original error is not exposed to the client.
		return relayRequest, ErrRelayerProxyInternalError.Wrap(err.Error())
	}

	relay := &types.Relay{Req: relayRequest, Res: relayResponse}

	// Send the relay response to the client.
	if err = server.sendRelayResponse(relay.Res, writer); err != nil {
		// If the originHost cannot be parsed, reply with an internal error so that
		// the original error is not exposed to the client.
		clientError := ErrRelayerProxyInternalError.Wrap(err.Error())
		logger.Warn().Err(err).Msg("failed sending relay response")
		return relayRequest, clientError
	}

	logger.ProbabilisticDebugInfo(polylog.ProbabilisticDebugInfoProb).Msg("relay request served successfully")

	relayer.RelaysSuccessTotal.With("service_id", serviceId).Add(1)

	relayer.RelayResponseSizeBytes.With("service_id", serviceId).Observe(float64(relay.Res.Size()))

	// Verify relay reward eligibility a SECOND time AFTER completing the backend request.
	//
	// Why is this needed?
	// - A session may have ended during long running backend requests
	// - E.g. A RelayMiner is handling a lot of load
	// - E.g. Sessions are really short
	// - E.g. Waiting for a response takes a long time (e.g. LLM service)
	//
	// What is the result?
	// - A relay is classified as "over-servicing"
	// - The relay becomes "reward ineligible"
	//
	// What are some mitigations?
	// - Longer sessions (onchain gov param)
	// - RelayMiner allows over-servicing (relayminer config but still reward ineligible)
	// - Increasing the claim window open offset blocks (onchain gov param)
	// TODO(@Olshansk): Revisit params to enable the above.
	if err := server.relayAuthenticator.CheckRelayRewardEligibility(ctx, relayRequest); err != nil {
		processingTime := time.Since(requestStartTime).Milliseconds()
		logger.Warn().Msgf(
			"⏱️ Backend took %d ms — relay no longer eligible (session expired: block %d → %d). Likely long response time or session too short. Error: %v",
			processingTime, startHeight, server.blockClient.LastBlock(ctx).Height(), err,
		)

		isOverServicing = true
	}

	// Only emit relays and mark them as rewardable when they are not over-servicing:
	// - Over-serviced relays exceed the application's allocated stake.
	// - These are provided as free goodwill by the supplier.
	// - Not eligible for on-chain compensation (outside protocol's reward mechanism).
	//
	// Emitting over-serviced relays would:
	// - Break the optimistic relay reward accumulation pattern.
	// - Mix "goodwill service" with "protocol-compensated service".
	//
	// Protocol details:
	// - Relay rewards are optimistically accumulated before forwarding to the relay miner.
	// - Over-serviced relays must never enter this reward pipeline.
	if !isOverServicing {
		// Forward reward-eligible relays for SMT updates (excludes over-serviced relays).
		server.servedRewardableRelaysProducer <- relay

		// Mark relay as successful and rewardable, so deferred logic doesn't revert it.
		shouldRewardRelay = true
	}

	// set to 200 because everything is good about the processed relay.
	statusCode = http.StatusOK
	return relayRequest, nil
}

// sendRelayResponse marshals the relay response and sends it to the client.
func (server *relayMinerHTTPServer) sendRelayResponse(
	relayResponse *types.RelayResponse,
	writer http.ResponseWriter,
) error {
	relayResponseBz, err := relayResponse.Marshal()
	if err != nil {
		return err
	}

	relayResponseBzLenStr := fmt.Sprintf("%d", len(relayResponseBz))

	// Send the close and content length headers to the client to ensure that the
	// connection is closed after the response is sent.
	// This should be done automatically by the http server but they are set to
	// ensure deterministic behavior.
	writer.Header().Set("Connection", "close")
	writer.Header().Set("Content-Length", relayResponseBzLenStr)
	_, err = writer.Write(relayResponseBz)
	return err
}<|MERGE_RESOLUTION|>--- conflicted
+++ resolved
@@ -40,12 +40,7 @@
 		logger.Warn().Err(err).Msg("failed creating relay request")
 		return relayRequest, err
 	}
-<<<<<<< HEAD
-
-	defer closeRequestBody(logger, request.Body)
-=======
 	defer CloseRequestBody(logger, request.Body)
->>>>>>> e9bd9547
 
 	if err = relayRequest.ValidateBasic(); err != nil {
 		logger.Warn().Err(err).Msg("failed validating relay request")
