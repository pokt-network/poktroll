package proxy

import (
	"context"
	"crypto/tls"
	"fmt"
	"net/http"
	"net/url"
	"slices"
	"strings"
	"time"

	"github.com/pokt-network/poktroll/pkg/polylog"
	"github.com/pokt-network/poktroll/pkg/relayer"
	"github.com/pokt-network/poktroll/pkg/relayer/config"
	"github.com/pokt-network/poktroll/x/service/types"
)

const (
	// writeDeadlineSafetyDuration provides extra buffer time beyond the request timeout
	// to ensure the HTTP response can be fully written before the connection is closed.
	// This prevents incomplete responses due to network write timing issues.
	writeDeadlineSafetyDuration = 1 * time.Second
)

// serveSyncRequest serves a synchronous relay request by forwarding the request
// to the service's backend URL and returning the response to the client.
func (server *relayMinerHTTPServer) serveSyncRequest(
	ctx context.Context,
	writer http.ResponseWriter,
	request *http.Request,
) (*types.RelayRequest, error) {
	// Default to a failure (5XX).
	// Success is implied by reaching the end of the function where status is set to 2XX.
	statusCode := http.StatusInternalServerError

	logger := server.logger.With("relay_request_type", "synchronous")
	requestStartTime := time.Now()
	startBlock := server.blockClient.LastBlock(ctx)
	startHeight := startBlock.Height()

	logger.ProbabilisticDebugInfo(polylog.ProbabilisticDebugInfoProb).Msgf(
		"📊 Chain head at height %d (block hash: %X) at relay request start",
		startHeight,
		startBlock.Hash(),
	)

	logger.ProbabilisticDebugInfo(polylog.ProbabilisticDebugInfoProb).Msg("handling HTTP request")

	// Extract the relay request from the request body.
	logger.Debug().Msg("extracting relay request from request body")
	relayRequest, err := server.newRelayRequest(request)
	if err != nil {
		logger.Warn().Err(err).Msg("failed creating relay request")
		return relayRequest, err
	}

	if err = relayRequest.ValidateBasic(); err != nil {
		logger.Warn().Err(err).Msg("failed validating relay request")
		return relayRequest, err
	}

	meta := relayRequest.Meta
	serviceId := meta.SessionHeader.ServiceId

	blockHeight := server.blockClient.LastBlock(ctx).Height()

	logger = logger.With(
		"current_height", blockHeight,
		"session_id", meta.SessionHeader.SessionId,
		"session_start_height", meta.SessionHeader.SessionStartBlockHeight,
		"session_end_height", meta.SessionHeader.SessionEndBlockHeight,
		"service_id", serviceId,
		"application_address", meta.SessionHeader.ApplicationAddress,
		"supplier_operator_address", meta.SupplierOperatorAddress,
		"request_start_time", requestStartTime.String(),
	)

	// Check if the request's selected supplier is available for relaying.
	availableSuppliers := server.relayAuthenticator.GetSupplierOperatorAddresses()

	if !slices.Contains(availableSuppliers, meta.SupplierOperatorAddress) {
		logger.Warn().
			Msgf(
				"❌ The request's selected supplier with operator_address (%q) is not available for relaying! "+
					"This could be a network or configuration issue. Available suppliers: [%s] 🚦",
				meta.SupplierOperatorAddress,
				strings.Join(availableSuppliers, ", "),
			)
		return relayRequest, ErrRelayerProxySupplierNotReachable
	}

	// Set per-request timeouts based on the service ID configuration.
	// This overrides the server's default timeout values for this specific request.
	requestTimeout := server.requestTimeoutForServiceId(serviceId)

	// Calculate the absolute requestDeadline for this request processing cycle.
	// Includes both the service request timeout and additional buffer for response writing.
	requestDeadline := time.Now().Add(requestTimeout + writeDeadlineSafetyDuration)
	logger = logger.With("deadline", requestDeadline)

	ctxWithDeadline, cancel := context.WithDeadline(ctx, requestDeadline)
	defer cancel()

	// TODO_TECHDEBT: Consider re-enabling ResponseController write deadlines
	// after investigating potential compatibility issues with the current setup.
	// The commented code below was intended to ensure timely response delivery:
	//
	// rc := http.NewResponseController(writer)
	// if err = rc.SetWriteDeadline(deadline.Add(writeDeadlineSafetyDelta)); err != nil {
	// 	logger.Warn().Err(err).Msg("failed setting write deadline for response controller")
	// 	return relayRequest, ErrRelayerProxyInternalError.Wrap(err.Error())
	// }

	// Track whether the relay completes successfully to handle reward management.
	// A successful relay means that:
	// - The relay request was processed without errors
	// - The relay response was sent back to the client
	// - The relay was forwarded to the miner for mining eligibility checking
	shouldRewardRelay := false

	// Track whether relay rewards have been optimistically accumulated for this request.
	// Used to determine if rewards need to be reverted on failure.
	isRelayRewardAccumulated := false

	// Define a cleanup function to handle reward management for failed relays.
	unclaimOptimisticallyAccumulatedFailedRelayReward := func() {
		if !shouldRewardRelay && isRelayRewardAccumulated {
			// Revert any optimistically accumulated rewards when relay fails.
			// This covers failure scenarios:
			// - Request validation failures
			// - Backend connection errors
			// - Backend 5xx errors
			server.relayMeter.SetNonApplicableRelayReward(ctx, relayRequest.Meta)
		}
	}

	// Register the cleanup function to run when this function exits.
	// This ensures reward management happens regardless of how the function returns
	// (regular return or error).
	defer unclaimOptimisticallyAccumulatedFailedRelayReward()

	// Use optimistic relay reward accumulation (before serving) for:
	//
	// 1. Rate Limiting:
	//    - Prevents concurrent requests from bypassing rate limits
	//    - Ensures proper accounting when multiple requests arrive simultaneously
	//
	// 2. Stake Verification:
	//    - Immediately rejects relays if the application has insufficient stake
	//    - Avoids wasting resources on requests that can't be properly rewarded
	//
	// Reward accumulation is reverted automatically when the relay isn't successfully completed.
	// This approach prioritizes accurate accounting over optimistic processing.
	//
	// TODO_CONSIDERATION: Consider implementing a delay queue instead of rejecting
	// requests when application stake is insufficient. This would allow processing
	// once earlier requests complete and free up stake.
	isOverServicing := server.relayMeter.IsOverServicing(ctxWithDeadline, meta)
	shouldRateLimit := isOverServicing && !server.relayMeter.AllowOverServicing()
	if shouldRateLimit {
		return relayRequest, ErrRelayerProxyRateLimited
	}

<<<<<<< HEAD
	// Get the Service and serviceUrl corresponding to the originHost.
	supplierConfig, ok := server.serverConfig.SupplierConfigsMap[serviceId]
	if !ok {
		return relayRequest, ErrRelayerProxyServiceEndpointNotHandled.Wrapf(
			"service %q not configured",
			serviceId,
		)
=======
	// Mark that relay rewards have been optimistically accumulated.
	// This flag enables the cleanup function to revert rewards if the relay fails.
	isRelayRewardAccumulated = true

	var serviceConfig *config.RelayMinerSupplierServiceConfig

	// Get the Service and serviceUrl corresponding to the originHost.
	// TODO_IMPROVE(red-0ne): Build a map at server initialization with originHost
	// as the key for O(1) service lookup instead of iterating over suppliers.
	for _, supplierServiceConfig := range server.serverConfig.SupplierConfigsMap {
		if serviceId == supplierServiceConfig.ServiceId {
			serviceConfig = supplierServiceConfig.ServiceConfig
			break
		}
>>>>>>> 6cbea6b6
	}

	// Initialize the service config to the default service config.
	serviceConfig := supplierConfig.DefaultServiceConfig

	if serviceConfig == nil {
		return relayRequest, ErrRelayerProxyServiceEndpointNotHandled.Wrapf(
			"service %q not configured",
			serviceId,
		)
	}

<<<<<<< HEAD
	// If the RPC-Type header is set, use the RPC type-specific service config.
	rpcType := config.RPCType(request.Header.Get("RPC-Type"))
	if rpcType != "" {
		if rpcTypeServiceConfig, ok := supplierConfig.RPCTypeServiceConfigs[rpcType]; ok {
			serviceConfig = rpcTypeServiceConfig
		}
	}

	logger = logger.With(
		"service_id", serviceId,
		"server_addr", server.server.Addr,
		"application_address", meta.SessionHeader.ApplicationAddress,
		"session_start_height", meta.SessionHeader.SessionStartBlockHeight,
		"destination_url", serviceConfig.BackendUrl.String(),
	)
=======
	logger = logger.With("backend_url", serviceConfig.BackendUrl.String())
>>>>>>> 6cbea6b6

	// Increment the relays counter.
	relayer.RelaysTotal.With(
		"service_id", serviceId,
		"supplier_operator_address", meta.SupplierOperatorAddress,
	).Add(1)
	defer func(startTime time.Time, statusCode *int) {
		// Capture the relay request duration metric.
		relayer.CaptureRelayDuration(serviceId, startTime, *statusCode)
	}(requestStartTime, &statusCode)

	relayer.RelayRequestSizeBytes.With("service_id", serviceId).
		Observe(float64(relayRequest.Size()))

	// Verify the relay request signature and session.
	if err = server.relayAuthenticator.VerifyRelayRequest(ctxWithDeadline, relayRequest, serviceId); err != nil {
		return relayRequest, err
	}

	httpRequest, err := relayer.BuildServiceBackendRequest(relayRequest, serviceConfig)
	if err != nil {
		logger.Error().Err(err).Msg("failed to build the service backend request")
		return relayRequest, ErrRelayerProxyInternalError.Wrapf("failed to build the service backend request: %v", err)
	}
	defer CloseBody(logger, httpRequest.Body)

	// Configure HTTP client based on backend URL scheme.
	var client http.Client
	switch serviceConfig.BackendUrl.Scheme {
	case "https":
		transport := &http.Transport{
			TLSClientConfig: &tls.Config{},
		}
		client = http.Client{Transport: transport}
	default:
		// Copy default client to avoid modifying global instance.
		// Prevents race conditions from concurrent timeout modifications.
		client = *http.DefaultClient
	}

	// Set HTTP client timeout to match configured service request timeout.
	// Ensures backend requests don't exceed allocated time budget.
	client.Timeout = requestTimeout

	// Check if context deadline already exceeded before making the backend call.
	// Prevents unnecessary work when request has already timed out.
	//
	// DEV_NOTE: Even after deadline, client cancellation or request timeout,
	//  the request handler's goroutine will continue processing unless explicitly
	//  checking for context cancellation.
	if ctxErr := ctxWithDeadline.Err(); ctxErr != nil {
		logger.With("current_time", time.Now()).Warn().Msg(ctxErr.Error())

		return relayRequest, ErrRelayerProxyTimeout.Wrapf(
			"request to service %s timed out after %s",
			serviceId,
			requestTimeout.String(),
		)
	}

	// Send the relay request to the native service.
	serviceCallStartTime := time.Now()
	httpResponse, err := client.Do(httpRequest)
	if err != nil {
		// Capture the service call request duration metric.
		relayer.CaptureServiceDuration(serviceId, serviceCallStartTime, statusCode)

		// Check if error is a backend timeout.
		// URL errors with timeout flag indicate backend exceeded response time limit.
		if isTimeoutError(err) {
			logger.With("current_time", time.Now()).Warn().Msg(err.Error())
			return relayRequest, ErrRelayerProxyTimeout.Wrapf(
				"request to service %s timed out after %s",
				serviceId,
				requestTimeout.String(),
			)
		}

		// Do not expose connection errors with the backend service to the client.
		return relayRequest, ErrRelayerProxyInternalError.Wrap(err.Error())
	}

	defer CloseBody(logger, httpResponse.Body)
	// Capture the service call request duration metric.
	relayer.CaptureServiceDuration(serviceId, serviceCallStartTime, httpResponse.StatusCode)

	// Pass through all backend responses including errors.
	// Allows clients to see real HTTP status codes from backend service.
	// Log non-2XX status codes for monitoring but don't block response.
	if httpResponse.StatusCode >= http.StatusMultipleChoices {
		logger.Error().
			Int("status_code", httpResponse.StatusCode).
			Msg("backend service returned a non-2XX status code. Passing it through to the client.")
	}

	// Serialize the service response to be sent back to the client.
	// This will include the status code, headers, and body.
	_, responseBz, err := SerializeHTTPResponse(logger, httpResponse, server.serverConfig.MaxBodySize)
	if err != nil {
		return relayRequest, err
	}

	logger.Debug().
		Str("relay_request_session_header", meta.SessionHeader.String()).
		Msg("building relay response protobuf from service response")

	// Build the relay response using the original service's response.
	// Use relayRequest.Meta.SessionHeader on the relayResponse session header since it
	// was verified to be valid and has to be the same as the relayResponse session header.
	relayResponse, err := server.newRelayResponse(responseBz, meta.SessionHeader, meta.SupplierOperatorAddress)
	if err != nil {
		// The client should not have knowledge about the RelayMiner's issues with
		// building the relay response. Reply with an internal error so that the
		// original error is not exposed to the client.
		return relayRequest, ErrRelayerProxyInternalError.Wrap(err.Error())
	}

	relay := &types.Relay{Req: relayRequest, Res: relayResponse}

	// Send the relay response to the client.
	if err = server.sendRelayResponse(relay.Res, writer); err != nil {
		// If the originHost cannot be parsed, reply with an internal error so that
		// the original error is not exposed to the client.
		clientError := ErrRelayerProxyInternalError.Wrap(err.Error())
		logger.Warn().Err(err).Msg("failed sending relay response")
		return relayRequest, clientError
	}

	logger.ProbabilisticDebugInfo(polylog.ProbabilisticDebugInfoProb).Msg("relay request served successfully")

	relayer.RelaysSuccessTotal.With("service_id", serviceId).Add(1)

	relayer.RelayResponseSizeBytes.With("service_id", serviceId).Observe(float64(relay.Res.Size()))

	// Verify relay reward eligibility a SECOND time AFTER completing backend request.
	//
	// Why needed:
	// - Session may end during long-running backend requests
	// - Examples: high load, short sessions, slow services (e.g. LLM)
	//
	// Result:
	// - Relay classified as "over-servicing"
	// - Becomes reward ineligible
	//
	// Mitigations:
	// - Longer sessions (onchain gov param)
	// - Allow over-servicing (relayminer config, still reward ineligible)
	// - Increase claim window open offset blocks (onchain gov param)
	//
	// TODO(@Olshansk): Revisit params to enable the above.
	if err := server.relayAuthenticator.CheckRelayRewardEligibility(ctx, relayRequest); err != nil {
		processingTime := time.Since(requestStartTime).Milliseconds()
		endBlock := server.blockClient.LastBlock(ctx)
		endHeight := endBlock.Height()
		logger.Warn().Msgf(
			"⏱️ Backend took %d ms — relay no longer eligible (session expired: block %d → %d, hash: %X). "+
				"Likely long response time, session too short, or full node sync issues. "+
				"Please verify your full node is in sync and not overwhelmed with websocket connections. Error: %v",
			processingTime, startHeight, endHeight, endBlock.Hash(), err,
		)

		isOverServicing = true
	}

	// Only emit relays and mark as rewardable when not over-servicing:
	// - Over-serviced relays exceed application's allocated stake
	// - Provided as free goodwill by supplier
	// - Not eligible for on-chain compensation
	//
	// Emitting over-serviced relays would:
	// - Break optimistic relay reward accumulation pattern
	// - Mix "goodwill service" with "protocol-compensated service"
	//
	// Protocol details:
	// - Relay rewards optimistically accumulated before forwarding to relay miner
	// - Over-serviced relays must never enter reward pipeline
	if !isOverServicing {
		// Forward reward-eligible relays for SMT updates (excludes over-serviced relays).
		server.servedRewardableRelaysProducer <- relay

		// Mark relay as successful and rewardable, so deferred logic doesn't revert it.
		shouldRewardRelay = true
	}

	// set to 200 because everything is good about the processed relay.
	statusCode = http.StatusOK
	return relayRequest, nil
}

// sendRelayResponse marshals the relay response and sends it to the client.
func (server *relayMinerHTTPServer) sendRelayResponse(
	relayResponse *types.RelayResponse,
	writer http.ResponseWriter,
) error {
	relayResponseBz, err := relayResponse.Marshal()
	if err != nil {
		return err
	}

	relayResponseBzLenStr := fmt.Sprintf("%d", len(relayResponseBz))

	// Send close and content length headers to ensure connection closure
	// after response is sent. Set explicitly for deterministic behavior.
	writer.Header().Set("Connection", "close")
	writer.Header().Set("Content-Length", relayResponseBzLenStr)
	_, err = writer.Write(relayResponseBz)
	return err
}

// isTimeoutError checks if the error is a timeout error.
func isTimeoutError(err error) bool {
	// Check if the error is a context deadline exceeded error.
	// This is used to determine if the request timed out.
	urlErr, ok := err.(*url.Error)
	if ok && urlErr.Timeout() {
		return true
	}
	return false
}<|MERGE_RESOLUTION|>--- conflicted
+++ resolved
@@ -162,7 +162,10 @@
 		return relayRequest, ErrRelayerProxyRateLimited
 	}
 
-<<<<<<< HEAD
+	// Mark that relay rewards have been optimistically accumulated.
+	// This flag enables the cleanup function to revert rewards if the relay fails.
+	isRelayRewardAccumulated = true
+
 	// Get the Service and serviceUrl corresponding to the originHost.
 	supplierConfig, ok := server.serverConfig.SupplierConfigsMap[serviceId]
 	if !ok {
@@ -170,22 +173,6 @@
 			"service %q not configured",
 			serviceId,
 		)
-=======
-	// Mark that relay rewards have been optimistically accumulated.
-	// This flag enables the cleanup function to revert rewards if the relay fails.
-	isRelayRewardAccumulated = true
-
-	var serviceConfig *config.RelayMinerSupplierServiceConfig
-
-	// Get the Service and serviceUrl corresponding to the originHost.
-	// TODO_IMPROVE(red-0ne): Build a map at server initialization with originHost
-	// as the key for O(1) service lookup instead of iterating over suppliers.
-	for _, supplierServiceConfig := range server.serverConfig.SupplierConfigsMap {
-		if serviceId == supplierServiceConfig.ServiceId {
-			serviceConfig = supplierServiceConfig.ServiceConfig
-			break
-		}
->>>>>>> 6cbea6b6
 	}
 
 	// Initialize the service config to the default service config.
@@ -198,7 +185,6 @@
 		)
 	}
 
-<<<<<<< HEAD
 	// If the RPC-Type header is set, use the RPC type-specific service config.
 	rpcType := config.RPCType(request.Header.Get("RPC-Type"))
 	if rpcType != "" {
@@ -214,9 +200,6 @@
 		"session_start_height", meta.SessionHeader.SessionStartBlockHeight,
 		"destination_url", serviceConfig.BackendUrl.String(),
 	)
-=======
-	logger = logger.With("backend_url", serviceConfig.BackendUrl.String())
->>>>>>> 6cbea6b6
 
 	// Increment the relays counter.
 	relayer.RelaysTotal.With(
