--- conflicted
+++ resolved
@@ -337,21 +337,12 @@
 
 	// Send the relay request to the native service.
 	serviceCallStartTime := time.Now()
-<<<<<<< HEAD
 	httpResponse, err := server.httpClient.Do(ctxWithRemainingTimeout, logger, httpRequestWithUpdatedTimeout)
 
-	// Early close backend request body to free up pool resources.
-	CloseBody(logger, httpRequest.Body)
-
-	// Defer closing the backend response body to free up pool resources.
-	defer CloseBody(logger, httpResponse.Body)
-=======
-	httpResponse, err := server.httpClient.Do(ctxWithRemainingTimeout, logger, httpRequest)
 	// Early close backend request body to free up pool resources.
 	CloseBody(logger, httpRequest.Body)
 	instructionTimes.Record(relayer.InstructionHTTPClientDo)
 	backendServiceProcessingEnd := time.Now()
->>>>>>> d97c2466
 
 	// Add response preparation duration to the logger such that any log before errors will have
 	// as much request duration information as possible.
@@ -384,10 +375,8 @@
 	relayer.CaptureServiceDuration(serviceId, serviceCallStartTime, httpResponse.StatusCode)
 	instructionTimes.Record(relayer.InstructionDeferCloseResponseBodyAndCaptureSvcDur)
 
-<<<<<<< HEAD
 	// Determine response type: streaming (SSE/NDJSON) or standard HTTP
 	isStreaming := isStreamingResponse(httpResponse)
-
 	// Handle streaming and non-streaming responses accordingly
 	var relayResponse *types.RelayResponse
 	var responseSize float64
@@ -395,80 +384,16 @@
 		logger.Debug().Msg("🚿 Handling streaming request.")
 
 		// Process streaming response: signs each chunk individually
-		relayResponse, responseSize, err = server.handleHttpStream(ctxWithRemainingTimeout, logger, relayRequest, httpResponse, writer)
+		relayResponse, responseSize, err = server.handleHttpStream(ctxWithRemainingTimeout, logger, instructionTimes, relayRequest, httpResponse, writer)
 		if err != nil {
 			logger.Error().Err(err).Msg("❌ Failed handling the streaming response")
 			return relayRequest, err
 		}
 	} else {
 		logger.Debug().Msg("💧 Handling non-streaming request.")
-=======
-	// Serialize the service response to be sent back to the client.
-	// This will include the status code, headers, and body.
-	wrappedHTTPResponse, responseBz, err := SerializeHTTPResponse(logger, httpResponse, server.serverConfig.MaxBodySize)
-	if err != nil {
-		logger.Error().Err(err).Msg("❌ Failed serializing the service response")
-		return relayRequest, err
-	}
-	// Early close backend response body to free up pool resources.
-	CloseBody(logger, httpResponse.Body)
-	instructionTimes.Record(relayer.InstructionSerializeHTTPResponse)
-
-	// Pass through all backend responses including errors.
-	// Allows clients to see real HTTP status codes from backend service.
-	// Log non-2XX status codes for monitoring but don't block response.
-	if httpResponse.StatusCode >= http.StatusMultipleChoices {
-		logger.Error().
-			Int("status_code", httpResponse.StatusCode).
-			Str("request_url", httpRequest.URL.String()).
-			Str("request_payload_first_bytes", polylog.Preview(string(relayRequest.Payload))).
-			Str("response_payload_first_bytes", polylog.Preview(string(wrappedHTTPResponse.BodyBz))).
-			Msg("backend service returned a non-2XX status code. Passing it through to the client.")
-	}
-	logger.Debug().
-		Str("relay_request_session_header", sessionHeader.String()).
-		Msg("building relay response protobuf from service response")
-
-	// Check context cancellation before building relay response to prevent signature race conditions
-	if ctxErr := ctxWithDeadline.Err(); ctxErr != nil {
-		logger.Warn().Err(ctxErr).Msg("⚠️ Context canceled before building relay response - preventing signature race condition")
-		return relayRequest, ErrRelayerProxyTimeout.Wrapf(
-			"request context canceled during response building: %v",
-			ctxErr,
-		)
-	}
-	instructionTimes.Record(relayer.InstructionCheckDeadlineBeforeResponse)
-
-	// Build the relay response using the original service's response.
-	// Use relayRequest.Meta.SessionHeader on the relayResponse session header since it
-	// was verified to be valid and has to be the same as the relayResponse session header.
-	relayResponse, err := server.newRelayResponse(responseBz, sessionHeader, supplierOperatorAddress)
-	if err != nil {
-		logger.Error().Err(err).Msg("❌ Failed building the relay response")
-		// The client should not have knowledge about the RelayMiner's issues with
-		// building the relay response. Reply with an internal error so that the
-		// original error is not exposed to the client.
-		return relayRequest, ErrRelayerProxyInternalError.Wrap(err.Error())
-	}
-	instructionTimes.Record(relayer.InstructionRelayResponseGenerated)
-
-	// Prepare a structure holding the relay request and response.
-	relay := &types.Relay{Req: relayRequest, Res: relayResponse}
-
-	// Capture the time after response time for the relay.
-	responsePreparationEnd := time.Now()
-	// Add response preparation duration to the logger such that any log before errors will have
-	// as much request duration information as possible.
-	logger = logger.With(
-		"response_preparation_duration",
-		time.Since(backendServiceProcessingEnd).String(),
-	)
-	relayer.CaptureResponsePreparationDuration(serviceId, backendServiceProcessingEnd)
-	instructionTimes.Record(relayer.InstructionLoggerWithResponsePreparation)
->>>>>>> d97c2466
 
 		// Process non-streaming response: signs the entire response at once
-		relayResponse, responseSize, err = server.handleHttp(ctxWithRemainingTimeout, logger, relayRequest, httpResponse, writer)
+		relayResponse, responseSize, err = server.handleHttp(ctxWithRemainingTimeout, logger, instructionTimes, relayRequest, httpResponse, writer)
 		if err != nil {
 			logger.Error().Err(err).Msg("❌ Failed handling the non-streaming response")
 			return relayRequest, err
@@ -476,23 +401,16 @@
 	}
 	instructionTimes.Record(relayer.InstructionResponseSent)
 
-<<<<<<< HEAD
+	// Create the relay response
+	relay := &types.Relay{
+		Req: relayRequest,
+		Res: relayResponse,
+	}
+
 	// Logs relay related metrics
 	logger.ProbabilisticDebugInfo(polylog.ProbabilisticDebugInfoProb).Msg("relay request served successfully")
 	relayer.RelaysSuccessTotal.With("service_id", serviceId).Add(1)
 	relayer.RelayResponseSizeBytes.With("service_id", serviceId).Observe(responseSize)
-
-	// Create the relay response
-	relay := &types.Relay{
-		Req: relayRequest,
-		Res: relayResponse,
-	}
-=======
-	// Log and capture metrics for the relay request.
-	logger.ProbabilisticDebugInfo(polylog.ProbabilisticDebugInfoProb).Msg("relay request served successfully")
-	relayer.RelaysSuccessTotal.With("service_id", serviceId).Add(1)
-	relayer.RelayResponseSizeBytes.With("service_id", serviceId).Observe(float64(relay.Res.Size()))
->>>>>>> d97c2466
 
 	// In case the current request is not validated yet perform a late validation before mining the relay.
 	// DEV_NOTE: If eager validation is enabled, then the session is already known.
