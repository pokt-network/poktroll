package config

import (
	"net/url"

	yaml "gopkg.in/yaml.v2"

	"github.com/pokt-network/poktroll/pkg/sdk"
)

// ParseRelayMinerConfigs parses the relay miner config file into a RelayMinerConfig
func ParseRelayMinerConfigs(configContent []byte) (*RelayMinerConfig, error) {
	var (
		yamlRelayMinerConfig YAMLRelayMinerConfig
		err                  error
	)

	// The config file should not be empty
	if len(configContent) == 0 {
		return nil, ErrRelayMinerConfigEmpty
	}

	// Unmarshal the stake config file into a yamlAppGateConfig
	if err := yaml.Unmarshal(configContent, &yamlRelayMinerConfig); err != nil {
		return nil, ErrRelayMinerConfigUnmarshalYAML.Wrap(err.Error())
	}

	// Top level section
	// SigningKeyName is required
	if yamlRelayMinerConfig.SigningKeyName == "" {
		return nil, ErrRelayMinerConfigInvalidSigningKeyName
	}

	// SmtStorePath is required
	if yamlRelayMinerConfig.SmtStorePath == "" {
		return nil, ErrRelayMinerConfigInvalidSmtStorePath
	}

	// Pocket node urls section
	relayMinerPocketConfig := &RelayMinerPocketConfig{}
	pocket := yamlRelayMinerConfig.Pocket

	if pocket.TxNodeGRPCUrl == "" {
		return nil, ErrRelayMinerConfigInvalidNodeUrl.Wrap("tx node grpc url is required")
	}

	// Check if the pocket node grpc url is a valid URL
	relayMinerPocketConfig.TxNodeGRPCUrl, err = url.Parse(pocket.TxNodeGRPCUrl)
	if err != nil {
		return nil, ErrRelayMinerConfigInvalidNodeUrl.Wrapf(
			"invalid tx node grpc url %s",
			err.Error(),
		)
	}

<<<<<<< HEAD
	// If the query node grpc url is empty, use the tx node grpc url
	if pocket.QueryNodeGRPCUrl == "" {
		relayMinerPocketConfig.QueryNodeGRPCUrl = relayMinerPocketConfig.TxNodeGRPCUrl
	} else {
		// If the query node grpc url is not empty, make sure it is a valid URL
		relayMinerPocketConfig.QueryNodeGRPCUrl, err = url.Parse(pocket.QueryNodeGRPCUrl)
		if err != nil {
			return nil, ErrRelayMinerConfigInvalidNodeUrl.Wrapf(
				"invalid query node grpc url %s",
				err.Error(),
			)
		}
	}
=======
	// Parse the websocket URL of the Pocket Node to connect to for subscribing to on-chain events.
	pocketNodeWebsocketUrl := sdk.HostToWebsocketURL(queryNodeUrl.Host)
>>>>>>> d132e1d6

	if pocket.QueryNodeRPCUrl == "" {
		return nil, ErrRelayMinerConfigInvalidNodeUrl.Wrap("query node rpc url is required")
	}

	// Check if the query node rpc url is a valid URL
	relayMinerPocketConfig.QueryNodeRPCUrl, err = url.Parse(pocket.QueryNodeRPCUrl)
	if err != nil {
		return nil, ErrRelayMinerConfigInvalidNodeUrl.Wrapf(
			"invalid query node rpc url %s",
			err.Error(),
		)
	}

	// Proxies section
	// At least one proxy is required
	if len(yamlRelayMinerConfig.Proxies) == 0 {
		return nil, ErrRelayMinerConfigInvalidProxy.Wrap("no proxies provided")
	}

	proxies := yamlRelayMinerConfig.Proxies
	relayMinerProxiesConfig := make(map[string]*RelayMinerProxyConfig)

	for _, yamlProxyConfig := range proxies {
		// Proxy name is required
		if yamlProxyConfig.Name == "" {
			return nil, ErrRelayMinerConfigInvalidProxy.Wrap("proxy name is required")
		}

		// Proxy name should not be unique
		if _, ok := relayMinerProxiesConfig[yamlProxyConfig.Name]; ok {
			return nil, ErrRelayMinerConfigInvalidProxy.Wrapf(
				"duplicate porxy name %s",
				yamlProxyConfig.Name,
			)
		}

		proxyConfig := &RelayMinerProxyConfig{
			Name:                 yamlProxyConfig.Name,
			XForwardedHostLookup: yamlProxyConfig.XForwardedHostLookup,
			Suppliers:            make(map[string]*RelayMinerSupplierConfig),
		}

		// Populate the proxy fields that are relevant to each supported proxy type
		switch yamlProxyConfig.Type {
		case "http":
			if err := parseHTTPProxyConfig(yamlProxyConfig, proxyConfig); err != nil {
				return nil, err
			}
		default:
			// Fail if the proxy type is not supported
			return nil, ErrRelayMinerConfigInvalidProxy.Wrapf(
				"invalid proxy type %s",
				yamlProxyConfig.Type,
			)
		}
		proxyConfig.Type = yamlProxyConfig.Type

		relayMinerProxiesConfig[proxyConfig.Name] = proxyConfig
	}

	// Suppliers section
	suppliers := yamlRelayMinerConfig.Suppliers
	relayMinerSuppliersConfig := make(map[string]*RelayMinerSupplierConfig)

	for _, yamlSupplierConfig := range suppliers {
		// Supplier name is required
		if yamlSupplierConfig.Name == "" {
			return nil, ErrRelayMinerConfigInvalidSupplier.Wrap("supplier name is required")
		}

		// Supplier name should not be unique
		if _, ok := relayMinerSuppliersConfig[yamlSupplierConfig.Name]; ok {
			return nil, ErrRelayMinerConfigInvalidSupplier.Wrapf(
				"duplicate supplier name %s",
				yamlSupplierConfig.Name,
			)
		}

		supplierConfig := &RelayMinerSupplierConfig{
			Name:          yamlSupplierConfig.Name,
			Hosts:         []string{},
			ServiceConfig: &RelayMinerSupplierServiceConfig{},
		}

		// Supplier hosts sub-section
		existingHosts := make(map[string]bool)
		for _, host := range yamlSupplierConfig.Hosts {
			// Check if the supplier host is empty
			if host == "" {
				return nil, ErrRelayMinerConfigInvalidSupplier.Wrap("empty supplier host")
			}

			// Check if the supplier host is a valid URL
			supplierHost, err := url.Parse(host)
			if err != nil {
				return nil, ErrRelayMinerConfigInvalidSupplier.Wrapf(
					"invalid supplier host %s",
					host,
				)
			}

			// Check if the supplier host is unique
			if _, ok := existingHosts[supplierHost.Host]; ok {
				return nil, ErrRelayMinerConfigInvalidSupplier.Wrapf(
					"duplicate supplier host %s",
					host,
				)
			}
			existingHosts[supplierHost.Host] = true

			// Add the supplier host to the suppliers list
			supplierConfig.Hosts = append(supplierConfig.Hosts, supplierHost.Host)
		}

		// Add a default host which corresponds to the supplier name if it is not
		// already in the list
		if _, ok := existingHosts[supplierConfig.Name]; !ok {
			supplierConfig.Hosts = append(supplierConfig.Hosts, supplierConfig.Name)
		}

		// Supplier service sub-section
		// Populate the supplier service fields that are relevant to each supported
		// supplier type.
		// If other supplier types are added in the future, they should be handled
		// by their own functions.
		switch yamlSupplierConfig.Type {
		case "http":
			if err := parseHTTPSupplierConfig(
				yamlSupplierConfig.ServiceConfig,
				supplierConfig.ServiceConfig,
			); err != nil {
				return nil, err
			}
		default:
			// Fail if the supplier type is not supported
			return nil, ErrRelayMinerConfigInvalidSupplier.Wrapf(
				"invalid supplier type %s",
				yamlSupplierConfig.Type,
			)
		}
		supplierConfig.Type = yamlSupplierConfig.Type

		// Check if the supplier has proxies
		if len(yamlSupplierConfig.ProxyNames) == 0 {
			return nil, ErrRelayMinerConfigInvalidSupplier.Wrapf(
				"supplier %s has no proxies",
				supplierConfig.Name,
			)
		}

		// Add the supplier config to the referenced proxies
		for _, proxyName := range yamlSupplierConfig.ProxyNames {
			// If the proxy name is referencing a non-existent proxy, fail
			if _, ok := relayMinerProxiesConfig[proxyName]; !ok {
				return nil, ErrRelayMinerConfigInvalidSupplier.Wrapf(
					"no matching proxy %s for supplier %s",
					supplierConfig.Name,
					proxyName,
				)
			}

			// If the proxy name is referencing a proxy of a different type, fail
			if supplierConfig.Type != relayMinerProxiesConfig[proxyName].Type {
				return nil, ErrRelayMinerConfigInvalidSupplier.Wrapf(
					"supplier %s and proxy %s have different types",
					supplierConfig.Name,
					proxyName,
				)
			}

			relayMinerProxiesConfig[proxyName].Suppliers[supplierConfig.Name] = supplierConfig
		}
	}

	// Check if a proxy is referencing a host more than once
	for _, proxyConfig := range relayMinerProxiesConfig {
		existingHosts := make(map[string]bool)
		for _, supplierConfig := range proxyConfig.Suppliers {
			for _, host := range supplierConfig.Hosts {
				if _, ok := existingHosts[host]; ok {
					return nil, ErrRelayMinerConfigInvalidProxy.Wrapf(
						"duplicate host %s in proxy %s",
						host,
						proxyConfig.Name,
					)
				}
				existingHosts[host] = true
			}
		}
	}

	// Populate the relay miner config
	relayMinerCMDConfig := &RelayMinerConfig{
		SigningKeyName: yamlRelayMinerConfig.SigningKeyName,
		SmtStorePath:   yamlRelayMinerConfig.SmtStorePath,
		Pocket:         relayMinerPocketConfig,
		Proxies:        relayMinerProxiesConfig,
	}

	return relayMinerCMDConfig, nil
}<|MERGE_RESOLUTION|>--- conflicted
+++ resolved
@@ -4,8 +4,6 @@
 	"net/url"
 
 	yaml "gopkg.in/yaml.v2"
-
-	"github.com/pokt-network/poktroll/pkg/sdk"
 )
 
 // ParseRelayMinerConfigs parses the relay miner config file into a RelayMinerConfig
@@ -53,7 +51,6 @@
 		)
 	}
 
-<<<<<<< HEAD
 	// If the query node grpc url is empty, use the tx node grpc url
 	if pocket.QueryNodeGRPCUrl == "" {
 		relayMinerPocketConfig.QueryNodeGRPCUrl = relayMinerPocketConfig.TxNodeGRPCUrl
@@ -67,10 +64,6 @@
 			)
 		}
 	}
-=======
-	// Parse the websocket URL of the Pocket Node to connect to for subscribing to on-chain events.
-	pocketNodeWebsocketUrl := sdk.HostToWebsocketURL(queryNodeUrl.Host)
->>>>>>> d132e1d6
 
 	if pocket.QueryNodeRPCUrl == "" {
 		return nil, ErrRelayMinerConfigInvalidNodeUrl.Wrap("query node rpc url is required")
