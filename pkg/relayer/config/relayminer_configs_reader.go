--- conflicted
+++ resolved
@@ -6,30 +6,6 @@
 	yaml "gopkg.in/yaml.v2"
 )
 
-<<<<<<< HEAD
-=======
-// YAMLRelayMinerConfig is the structure used to unmarshal the RelayMiner config file
-// TODO_DOCUMENT(@red-0ne): Add proper README documentation for yaml config files.
-type YAMLRelayMinerConfig struct {
-	QueryNodeRPCUrl         string            `yaml:"query_node_rpc_url"`
-	QueryNodeGRPCUrl        string            `yaml:"query_node_grpc_url"`
-	TxNodeGRPCUrl           string            `yaml:"tx_node_grpc_url"`
-	SigningKeyName          string            `yaml:"signing_key_name"`
-	SmtStorePath            string            `yaml:"smt_store_path"`
-	ProxiedServiceEndpoints map[string]string `yaml:"proxied_service_endpoints"`
-}
-
-// RelayMinerConfig is the structure describing the RelayMiner config
-type RelayMinerConfig struct {
-	QueryNodeRPCUrl         *url.URL
-	QueryNodeGRPCUrl        *url.URL
-	TxNodeGRPCUrl           *url.URL
-	SigningKeyName          string
-	SmtStorePath            string
-	ProxiedServiceEndpoints map[string]*url.URL
-}
-
->>>>>>> 496cde94
 // ParseRelayMinerConfigs parses the relay miner config file into a RelayMinerConfig
 func ParseRelayMinerConfigs(configContent []byte) (*RelayMinerConfig, error) {
 	var (
@@ -42,24 +18,19 @@
 		return nil, ErrRelayMinerConfigEmpty
 	}
 
-	if len(configContent) == 0 {
-		return nil, ErrRelayMinerConfigEmpty
-	}
-
 	// Unmarshal the stake config file into a yamlAppGateConfig
 	if err := yaml.Unmarshal(configContent, &yamlRelayMinerConfig); err != nil {
 		return nil, ErrRelayMinerConfigUnmarshalYAML.Wrap(err.Error())
 	}
 
-<<<<<<< HEAD
 	// Top level section
 	// SigningKeyName is required
-	if yamlRelayMinerConfig.SigningKeyName == "" {
+	if len(yamlRelayMinerConfig.SigningKeyName) == 0 {
 		return nil, ErrRelayMinerConfigInvalidSigningKeyName
 	}
 
 	// SmtStorePath is required
-	if yamlRelayMinerConfig.SmtStorePath == "" {
+	if len(yamlRelayMinerConfig.SmtStorePath) == 0 {
 		return nil, ErrRelayMinerConfigInvalidSmtStorePath
 	}
 
@@ -67,7 +38,7 @@
 	relayMinerPocketConfig := &RelayMinerPocketConfig{}
 	pocket := yamlRelayMinerConfig.Pocket
 
-	if pocket.TxNodeGRPCUrl == "" {
+	if len(pocket.TxNodeGRPCUrl) == 0 {
 		return nil, ErrRelayMinerConfigInvalidNodeUrl.Wrap("tx node grpc url is required")
 	}
 
@@ -81,7 +52,7 @@
 	}
 
 	// If the query node grpc url is empty, use the tx node grpc url
-	if pocket.QueryNodeGRPCUrl == "" {
+	if len(pocket.QueryNodeGRPCUrl) == 0 {
 		relayMinerPocketConfig.QueryNodeGRPCUrl = relayMinerPocketConfig.TxNodeGRPCUrl
 	} else {
 		// If the query node grpc url is not empty, make sure it is a valid URL
@@ -94,7 +65,7 @@
 		}
 	}
 
-	if pocket.QueryNodeRPCUrl == "" {
+	if len(pocket.QueryNodeRPCUrl) == 0 {
 		return nil, ErrRelayMinerConfigInvalidNodeUrl.Wrap("query node rpc url is required")
 	}
 
@@ -118,7 +89,7 @@
 
 	for _, yamlProxyConfig := range proxies {
 		// Proxy name is required
-		if yamlProxyConfig.Name == "" {
+		if len(yamlProxyConfig.Name) == 0 {
 			return nil, ErrRelayMinerConfigInvalidProxy.Wrap("proxy name is required")
 		}
 
@@ -160,7 +131,7 @@
 
 	for _, yamlSupplierConfig := range suppliers {
 		// Supplier name is required
-		if yamlSupplierConfig.Name == "" {
+		if len(yamlSupplierConfig.Name) == 0 {
 			return nil, ErrRelayMinerConfigInvalidSupplier.Wrap("supplier name is required")
 		}
 
@@ -182,7 +153,7 @@
 		existingHosts := make(map[string]bool)
 		for _, host := range yamlSupplierConfig.Hosts {
 			// Check if the supplier host is empty
-			if host == "" {
+			if len(host) == 0 {
 				return nil, ErrRelayMinerConfigInvalidSupplier.Wrap("empty supplier host")
 			}
 
@@ -282,81 +253,15 @@
 				}
 				existingHosts[host] = true
 			}
-=======
-	// Check that the tx node GRPC URL is provided
-	if len(yamlRelayMinerConfig.TxNodeGRPCUrl) == 0 {
-		return nil, ErrRelayMinerConfigInvalidTxNodeGRPCUrl.Wrap("tx node grpc url is required")
-	}
-
-	// Parse the tx node GRPC URL
-	txNodeGRPCUrl, err := url.Parse(yamlRelayMinerConfig.TxNodeGRPCUrl)
-	if err != nil {
-		return nil, ErrRelayMinerConfigInvalidTxNodeGRPCUrl.Wrap(err.Error())
-	}
-
-	// Check that the query node GRPC URL is provided and default to the tx node GRPC URL if not
-	if len(yamlRelayMinerConfig.QueryNodeGRPCUrl) == 0 {
-		yamlRelayMinerConfig.QueryNodeGRPCUrl = yamlRelayMinerConfig.TxNodeGRPCUrl
-	}
-
-	// Parse the query node GRPC URL
-	queryNodeGRPCUrl, err := url.Parse(yamlRelayMinerConfig.QueryNodeGRPCUrl)
-	if err != nil {
-		return nil, ErrRelayMinerConfigInvalidQueryNodeGRPCUrl.Wrap(err.Error())
-	}
-
-	// Check that the network node websocket URL is provided
-	if len(yamlRelayMinerConfig.QueryNodeRPCUrl) == 0 {
-		return nil, ErrRelayMinerConfigInvalidQueryNodeRPCUrl.Wrap("query node rpc url is required")
-	}
-
-	// Parse the rpc URL of the Pocket Node to connect to for subscribing to on-chain events.
-	queryNodeRPCUrl, err := url.Parse(yamlRelayMinerConfig.QueryNodeRPCUrl)
-	if err != nil {
-		return nil, ErrRelayMinerConfigInvalidQueryNodeRPCUrl.Wrap(err.Error())
-	}
-
-	if len(yamlRelayMinerConfig.SigningKeyName) == 0 {
-		return nil, ErrRelayMinerConfigInvalidSigningKeyName
-	}
-
-	if len(yamlRelayMinerConfig.SmtStorePath) == 0 {
-		return nil, ErrRelayMinerConfigInvalidSmtStorePath
-	}
-
-	if yamlRelayMinerConfig.ProxiedServiceEndpoints == nil {
-		return nil, ErrRelayMinerConfigInvalidServiceEndpoint.Wrap("proxied service endpoints are required")
-	}
-
-	if len(yamlRelayMinerConfig.ProxiedServiceEndpoints) == 0 {
-		return nil, ErrRelayMinerConfigInvalidServiceEndpoint.Wrap("no proxied service endpoints provided")
-	}
-
-	// Parse the proxied service endpoints
-	proxiedServiceEndpoints := make(map[string]*url.URL, len(yamlRelayMinerConfig.ProxiedServiceEndpoints))
-	for serviceId, endpointUrl := range yamlRelayMinerConfig.ProxiedServiceEndpoints {
-		endpoint, err := url.Parse(endpointUrl)
-		if err != nil {
-			return nil, ErrRelayMinerConfigInvalidServiceEndpoint.Wrap(err.Error())
->>>>>>> 496cde94
 		}
 	}
 
 	// Populate the relay miner config
 	relayMinerCMDConfig := &RelayMinerConfig{
-<<<<<<< HEAD
+		Pocket:         relayMinerPocketConfig,
 		SigningKeyName: yamlRelayMinerConfig.SigningKeyName,
 		SmtStorePath:   yamlRelayMinerConfig.SmtStorePath,
-		Pocket:         relayMinerPocketConfig,
 		Proxies:        relayMinerProxiesConfig,
-=======
-		QueryNodeRPCUrl:         queryNodeRPCUrl,
-		QueryNodeGRPCUrl:        queryNodeGRPCUrl,
-		TxNodeGRPCUrl:           txNodeGRPCUrl,
-		SigningKeyName:          yamlRelayMinerConfig.SigningKeyName,
-		SmtStorePath:            yamlRelayMinerConfig.SmtStorePath,
-		ProxiedServiceEndpoints: proxiedServiceEndpoints,
->>>>>>> 496cde94
 	}
 
 	return relayMinerCMDConfig, nil
