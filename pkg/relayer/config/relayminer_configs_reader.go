--- conflicted
+++ resolved
@@ -81,11 +81,7 @@
 	// When enabled, all incoming relay requests are validated immediately upon receipt.
 	// When disabled, relay requests are validated only if their session is known,
 	// or validation is deferred if their session is unknown.
-<<<<<<< HEAD
-	relayMinerConfig.EnableEagerValidation = yamlRelayMinerConfig.EnableEagerValidation
-=======
 	relayMinerConfig.EnableEagerRelayRequestValidation = yamlRelayMinerConfig.EnableEagerRelayRequestValidation
->>>>>>> c69d488d
 
 	// No additional validation on metrics. The server would fail to start if they are invalid
 	// which is the intended behaviour.
