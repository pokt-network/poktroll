package config

import (
	"net/url"

	sharedtypes "github.com/pokt-network/poktroll/x/shared/types"
)

type RelayMinerServerType int

const (
	RelayMinerServerTypeHTTP RelayMinerServerType = iota
	// TODO_FUTURE: Support other RelayMinerServerType:
	// RelayMinerServerTypeHTTPS
	// RelayMinerServerTypeTCP
	// RelayMinerServerTypeUDP
	// RelayMinerServerTypeQUIC
	// RelayMinerServerTypeWebRTC
	// RelayMinerServerTypeUNIXSocket
	// Etc...
)

// YAMLRelayMinerConfig is the structure used to unmarshal the RelayMiner config file
type YAMLRelayMinerConfig struct {
<<<<<<< HEAD
	DefaultSigningKeyNames       []string                       `yaml:"default_signing_key_names"`
	DefaultRequestTimeoutSeconds uint64                         `yaml:"default_request_timeout_seconds"`
	DefaultMaxBodySize           string                         `yaml:"default_max_body_size"`
	Metrics                      YAMLRelayMinerMetricsConfig    `yaml:"metrics"`
	PocketNode                   YAMLRelayMinerPocketNodeConfig `yaml:"pocket_node"`
	Pprof                        YAMLRelayMinerPprofConfig      `yaml:"pprof"`
	SmtStorePath                 string                         `yaml:"smt_store_path"`
	Suppliers                    []YAMLRelayMinerSupplierConfig `yaml:"suppliers"`
	Ping                         YAMLRelayMinerPingConfig       `yaml:"ping"`
	EnableOverServicing          bool                           `yaml:"enable_over_servicing"`
	EnableEagerValidation        bool                           `yaml:"enable_eager_validation"`
=======
	DefaultSigningKeyNames            []string                       `yaml:"default_signing_key_names"`
	DefaultRequestTimeoutSeconds      uint64                         `yaml:"default_request_timeout_seconds"`
	DefaultMaxBodySize                string                         `yaml:"default_max_body_size"`
	Metrics                           YAMLRelayMinerMetricsConfig    `yaml:"metrics"`
	PocketNode                        YAMLRelayMinerPocketNodeConfig `yaml:"pocket_node"`
	Pprof                             YAMLRelayMinerPprofConfig      `yaml:"pprof"`
	SmtStorePath                      string                         `yaml:"smt_store_path"`
	Suppliers                         []YAMLRelayMinerSupplierConfig `yaml:"suppliers"`
	Ping                              YAMLRelayMinerPingConfig       `yaml:"ping"`
	EnableOverServicing               bool                           `yaml:"enable_over_servicing"`
	EnableEagerRelayRequestValidation bool                           `yaml:"enable_eager_relay_request_validation"`
>>>>>>> c69d488d

	// TODO_IMPROVE: Add a EnableErrorPropagation flag to control whether errors (i.e. non-2XX HTTP status codes)
	// are propagated back to the client or masked as internal errors.
	//
	// The risk of (the current default behaviour) where RelayMiners propagate
	// non-2XX HTTP status codes back to the client is that it PATH (or other clients)
	// will sanction them. This is non-ideal but will indirectly lead to better Supplier
	// behaviour in the long run until the following is implemented and communicated.
	//
	// See this discussion for more details: https://github.com/pokt-network/poktroll/pull/1608/files#r2175684381
	// EnableErrorPropagation bool `yaml:"enable_error_propagation"`
}

// YAMLRelayMinerPingConfig represents the configuration to expose a ping server.
type YAMLRelayMinerPingConfig struct {
	Enabled bool `yaml:"enabled"`
	// Addr is the address to bind to (format: 'hostname:port') where 'hostname' can be a DNS name or an IP
	Addr string `yaml:"addr"`
}

// YAMLRelayMinerPocketNodeConfig is the structure used to unmarshal the pocket
// node URLs section of the RelayMiner config file.
type YAMLRelayMinerPocketNodeConfig struct {
	QueryNodeRPCUrl  string `yaml:"query_node_rpc_url"`
	QueryNodeGRPCUrl string `yaml:"query_node_grpc_url"`
	TxNodeRPCUrl     string `yaml:"tx_node_rpc_url"`
}

// YAMLRelayMinerMetricsConfig is the structure used to unmarshal the metrics
// section of the RelayMiner config file.
type YAMLRelayMinerMetricsConfig struct {
	Enabled bool   `yaml:"enabled"`
	Addr    string `yaml:"addr"`
}

// YAMLRelayMinerSupplierConfig is the structure used to unmarshal the supplier
// section of the RelayMiner config file
type YAMLRelayMinerSupplierConfig struct {
	ListenUrl             string                                         `yaml:"listen_url"`
	ServiceConfig         YAMLRelayMinerSupplierServiceConfig            `yaml:"service_config"`
	RPCTypeServiceConfigs map[string]YAMLRelayMinerSupplierServiceConfig `yaml:"rpc_type_service_configs"`
	ServiceId             string                                         `yaml:"service_id"`
	SigningKeyNames       []string                                       `yaml:"signing_key_names"`
	RequestTimeoutSeconds uint64                                         `yaml:"request_timeout_seconds"`
	MaxBodySize           string                                         `yaml:"max_body_size"`
	XForwardedHostLookup  bool                                           `yaml:"x_forwarded_host_lookup"`
}

// YAMLRelayMinerSupplierServiceConfig is the structure used to unmarshal the supplier
// service sub-section of the RelayMiner config file.
type YAMLRelayMinerSupplierServiceConfig struct {
	Authentication       YAMLRelayMinerSupplierServiceAuthentication `yaml:"authentication,omitempty"`
	BackendUrl           string                                      `yaml:"backend_url"`
	Headers              map[string]string                           `yaml:"headers,omitempty"`
	ForwardPocketHeaders bool                                        `yaml:"forward_pocket_headers"`
}

// YAMLRelayMinerSupplierServiceAuthentication is the structure used to unmarshal
// the supplier service basic auth of the RelayMiner config file when the
// supplier is of type "http"
type YAMLRelayMinerSupplierServiceAuthentication struct {
	Username string `yaml:"username,omitempty"`
	Password string `yaml:"password,omitempty"`
}

// YAMLRelayMinerPprofConfig is the structure used to unmarshal the config
// for `pprof`.
type YAMLRelayMinerPprofConfig struct {
	Enabled bool   `yaml:"enabled,omitempty"`
	Addr    string `yaml:"addr,omitempty"`
}

// RelayMinerConfig is the structure describing the RelayMiner config
type RelayMinerConfig struct {
<<<<<<< HEAD
	DefaultSigningKeyNames       []string
	DefaultRequestTimeoutSeconds uint64
	DefaultMaxBodySize           int64
	Metrics                      *RelayMinerMetricsConfig
	PocketNode                   *RelayMinerPocketNodeConfig
	Pprof                        *RelayMinerPprofConfig
	Servers                      map[string]*RelayMinerServerConfig
	SmtStorePath                 string
	Ping                         *RelayMinerPingConfig
	EnableOverServicing          bool
	EnableEagerValidation        bool
=======
	DefaultSigningKeyNames            []string
	DefaultRequestTimeoutSeconds      uint64
	DefaultMaxBodySize                int64
	Metrics                           *RelayMinerMetricsConfig
	PocketNode                        *RelayMinerPocketNodeConfig
	Pprof                             *RelayMinerPprofConfig
	Servers                           map[string]*RelayMinerServerConfig
	SmtStorePath                      string
	Ping                              *RelayMinerPingConfig
	EnableOverServicing               bool
	EnableEagerRelayRequestValidation bool
>>>>>>> c69d488d
}

// TODO_TECHDEBT(@red-0ne): Remove this structure altogether. See the discussion here for ref:
// https://github.com/pokt-network/poktroll/pull/1037/files#r1928599958
// RelayMinerPingConfig is the structure resulting from parsing the ping
// server configuration.
type RelayMinerPingConfig struct {
	Enabled bool
	// Addr is the address to bind to (format: hostname:port) where 'hostname' can be a DNS name or an IP
	Addr string
}

// RelayMinerPocketNodeConfig is the structure resulting from parsing the pocket
// node URLs section of the RelayMiner config file
type RelayMinerPocketNodeConfig struct {
	QueryNodeRPCUrl  *url.URL
	QueryNodeGRPCUrl *url.URL
	TxNodeRPCUrl     *url.URL
}

// RelayMinerServerConfig is the structure resulting from parsing the supplier's
// server section of the RelayMiner config file.
// Each server section embeds a map of supplier configs that are associated with it.
// TODO_IMPROVE: Other server types may embed other fields in the future; eg. "https" may embed a TLS config.
type RelayMinerServerConfig struct {
	// ServerType is the transport protocol used by the server like (http, https, etc.)
	ServerType RelayMinerServerType

	// ListenAddress is the host on which the relay miner server will listen
	// for incoming relay requests
	ListenAddress string

	// XForwardedHostLookup is a flag that indicates whether the relay miner server
	// should lookup the host from the X-Forwarded-Host header before falling
	// back to the Host header.
	XForwardedHostLookup bool
	// SupplierConfigsMap is a map of serviceIds -> RelayMinerSupplierConfig
	SupplierConfigsMap map[string]*RelayMinerSupplierConfig

	// MaxBodySize sets the largest request or response body size (in bytes) that the RelayMiner will accept for this service.
	MaxBodySize int64
<<<<<<< HEAD
	// EnableEagerValidation enables immediate validation of all incoming relay requests.
	// When enabled, all requests are validated upon receipt. When disabled, validation
	// is only performed for known sessions or deferred for unknown sessions.
	EnableEagerValidation bool
=======

	// EnableEagerRelayRequestValidation enables immediate validation of all incoming relay requests.
	//
	// When enabled (true, eager validation):
	// 1. All requests (known or unknown session) are validated immediately on receipt
	// 2. The session becomes known for subsequent requests.
	//
	// When disabled (false, late validation):
	// 1. Immediate validation is performed only for known sessions
	// 2. For unknown sessions, validation is deferred after serving the backend request but before mining/rewarding.
	//
	// Known session background:
	//   - The session ID is already present in the RelayMiner's in-memory cache
	//   - Example: after the first request for that session was validated
	//   - Related session data is cached until the session end height
	// 	 - Allows subsequent relays in the same session to validate faster without needing to block at onchain queries
	//
	// Unknown session background:
	//   - First encounter of a session ID
	//   - Not yet cached.
	EnableEagerRelayRequestValidation bool
>>>>>>> c69d488d
}

// RelayMinerMetricsConfig is the structure resulting from parsing the metrics
// section of the RelayMiner config file
type RelayMinerMetricsConfig struct {
	Enabled bool
	Addr    string
}

// RelayMinerSupplierConfig is the structure resulting from parsing the supplier
// section of the RelayMiner config file.
type RelayMinerSupplierConfig struct {
	// ServiceId is the serviceId corresponding to the current configuration.
	ServiceId string

	// ServerType is the transport protocol used by the supplier, it must match the
	// type of the relay miner server it is associated with.
	ServerType RelayMinerServerType

	// TODO_TECHDEBT(@commoddity): Rename to DefaultServiceConfig.
	// `ServiceConfig` will be renamed to `DefaultServiceConfig` in the future to make
	// its responsibility more explicit.
	// It is kept named `ServiceConfig` in the current release for backwards compatibility.
	//
	// ServiceConfig is the default config of the service that relays will be proxied to.
	// It is required in all cases to provide a service config for the supplier.
	//
	// It is used if a request has no matching service config in RPCTypeServiceConfigs.
	ServiceConfig *RelayMinerSupplierServiceConfig

	// RPCTypeServiceConfigs is a map of RPC types to service configs.
	// Used to select an alternate service config for a given RPC type.
	//
	// For example, if a service exposes two separate endpoints (e.g. REST and JSON-RPC),
	// it can be configured to handle them separately by providing two RPC-type specific
	// service configs.
	//
	// If the supplier is configured to handle multiple RPC types, the service config
	// will be selected based on the `Rpc-Type` header of the request, which is set
	// by the client.
	//
	// If the RPC type is not present in the map, the default service config is used.
	RPCTypeServiceConfigs map[sharedtypes.RPCType]*RelayMinerSupplierServiceConfig

	// SigningKeyNames: a list of key names that can accept relays for that supplier.
	// If empty, we copy the values from `DefaultSigningKeyNames`.
	SigningKeyNames []string

	// RequestTimeoutSeconds is the timeout in seconds for the relay requests forwarded
	// to the backend service.
	RequestTimeoutSeconds uint64
}

// RelayMinerSupplierServiceConfig is the structure resulting from parsing the supplier
// service sub-section of the RelayMiner config file.
type RelayMinerSupplierServiceConfig struct {
	// BackendUrl is the URL of the service that relays will be proxied to.
	BackendUrl *url.URL
	// Authentication is the basic auth structure used to authenticate to the
	// request being proxied from the current relay miner server.
	// If the service the relay requests are forwarded to requires basic auth
	// then this field must be populated.
	Authentication *RelayMinerSupplierServiceAuthentication
	// Headers is a map of headers to be used for other authentication means.
	// If the service the relay requests are forwarded to requires header based
	// authentication then this field must be populated accordingly.
	// For example: { "Authorization": "Bearer <token>" }
	Headers map[string]string
	// ForwardPocketHeaders toggles if headers prefixed with 'Pocket-' should be forwarded to
	// the backend service servicing the relay requests.
	ForwardPocketHeaders bool
}

// RelayMinerSupplierServiceAuthentication is the structure resulting from parsing
// the supplier service basic auth of the RelayMiner config file when the
// supplier is of type "http".
type RelayMinerSupplierServiceAuthentication struct {
	Username string
	Password string
}

// RelayMinerPprofConfig is the structure resulting from parsing the pprof config
// section of a RelayMiner config.
type RelayMinerPprofConfig struct {
	Enabled bool
	Addr    string
}<|MERGE_RESOLUTION|>--- conflicted
+++ resolved
@@ -22,19 +22,6 @@
 
 // YAMLRelayMinerConfig is the structure used to unmarshal the RelayMiner config file
 type YAMLRelayMinerConfig struct {
-<<<<<<< HEAD
-	DefaultSigningKeyNames       []string                       `yaml:"default_signing_key_names"`
-	DefaultRequestTimeoutSeconds uint64                         `yaml:"default_request_timeout_seconds"`
-	DefaultMaxBodySize           string                         `yaml:"default_max_body_size"`
-	Metrics                      YAMLRelayMinerMetricsConfig    `yaml:"metrics"`
-	PocketNode                   YAMLRelayMinerPocketNodeConfig `yaml:"pocket_node"`
-	Pprof                        YAMLRelayMinerPprofConfig      `yaml:"pprof"`
-	SmtStorePath                 string                         `yaml:"smt_store_path"`
-	Suppliers                    []YAMLRelayMinerSupplierConfig `yaml:"suppliers"`
-	Ping                         YAMLRelayMinerPingConfig       `yaml:"ping"`
-	EnableOverServicing          bool                           `yaml:"enable_over_servicing"`
-	EnableEagerValidation        bool                           `yaml:"enable_eager_validation"`
-=======
 	DefaultSigningKeyNames            []string                       `yaml:"default_signing_key_names"`
 	DefaultRequestTimeoutSeconds      uint64                         `yaml:"default_request_timeout_seconds"`
 	DefaultMaxBodySize                string                         `yaml:"default_max_body_size"`
@@ -46,7 +33,6 @@
 	Ping                              YAMLRelayMinerPingConfig       `yaml:"ping"`
 	EnableOverServicing               bool                           `yaml:"enable_over_servicing"`
 	EnableEagerRelayRequestValidation bool                           `yaml:"enable_eager_relay_request_validation"`
->>>>>>> c69d488d
 
 	// TODO_IMPROVE: Add a EnableErrorPropagation flag to control whether errors (i.e. non-2XX HTTP status codes)
 	// are propagated back to the client or masked as internal errors.
@@ -121,19 +107,6 @@
 
 // RelayMinerConfig is the structure describing the RelayMiner config
 type RelayMinerConfig struct {
-<<<<<<< HEAD
-	DefaultSigningKeyNames       []string
-	DefaultRequestTimeoutSeconds uint64
-	DefaultMaxBodySize           int64
-	Metrics                      *RelayMinerMetricsConfig
-	PocketNode                   *RelayMinerPocketNodeConfig
-	Pprof                        *RelayMinerPprofConfig
-	Servers                      map[string]*RelayMinerServerConfig
-	SmtStorePath                 string
-	Ping                         *RelayMinerPingConfig
-	EnableOverServicing          bool
-	EnableEagerValidation        bool
-=======
 	DefaultSigningKeyNames            []string
 	DefaultRequestTimeoutSeconds      uint64
 	DefaultMaxBodySize                int64
@@ -145,7 +118,6 @@
 	Ping                              *RelayMinerPingConfig
 	EnableOverServicing               bool
 	EnableEagerRelayRequestValidation bool
->>>>>>> c69d488d
 }
 
 // TODO_TECHDEBT(@red-0ne): Remove this structure altogether. See the discussion here for ref:
@@ -159,7 +131,6 @@
 }
 
 // RelayMinerPocketNodeConfig is the structure resulting from parsing the pocket
-// node URLs section of the RelayMiner config file
 type RelayMinerPocketNodeConfig struct {
 	QueryNodeRPCUrl  *url.URL
 	QueryNodeGRPCUrl *url.URL
@@ -187,12 +158,6 @@
 
 	// MaxBodySize sets the largest request or response body size (in bytes) that the RelayMiner will accept for this service.
 	MaxBodySize int64
-<<<<<<< HEAD
-	// EnableEagerValidation enables immediate validation of all incoming relay requests.
-	// When enabled, all requests are validated upon receipt. When disabled, validation
-	// is only performed for known sessions or deferred for unknown sessions.
-	EnableEagerValidation bool
-=======
 
 	// EnableEagerRelayRequestValidation enables immediate validation of all incoming relay requests.
 	//
@@ -214,7 +179,6 @@
 	//   - First encounter of a session ID
 	//   - Not yet cached.
 	EnableEagerRelayRequestValidation bool
->>>>>>> c69d488d
 }
 
 // RelayMinerMetricsConfig is the structure resulting from parsing the metrics
