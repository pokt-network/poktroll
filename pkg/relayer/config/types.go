package config

import "net/url"

type RelayMinerServerType int

const (
	RelayMinerServerTypeHTTP RelayMinerServerType = iota
	// TODO_FUTURE: Support other RelayMinerServerType:
	// RelayMinerServerTypeHTTPS
	// RelayMinerServerTypeTCP
	// RelayMinerServerTypeUDP
	// RelayMinerServerTypeQUIC
	// RelayMinerServerTypeWebRTC
	// RelayMinerServerTypeUNIXSocket
	// Etc...
)

type RPCType string

const (
	RPCTypeJSONRPC RPCType = "json_rpc"
	RPCTypeREST    RPCType = "rest"
)

func (t RPCType) IsValid() bool {
	switch t {
	case RPCTypeJSONRPC, RPCTypeREST:
		return true
	default:
		return false
	}
}

// YAMLRelayMinerConfig is the structure used to unmarshal the RelayMiner config file
type YAMLRelayMinerConfig struct {
	DefaultSigningKeyNames       []string                       `yaml:"default_signing_key_names"`
	DefaultRequestTimeoutSeconds uint64                         `yaml:"default_request_timeout_seconds"`
	DefaultMaxBodySize           string                         `yaml:"default_max_body_size"`
	Metrics                      YAMLRelayMinerMetricsConfig    `yaml:"metrics"`
	PocketNode                   YAMLRelayMinerPocketNodeConfig `yaml:"pocket_node"`
	Pprof                        YAMLRelayMinerPprofConfig      `yaml:"pprof"`
	SmtStorePath                 string                         `yaml:"smt_store_path"`
	Suppliers                    []YAMLRelayMinerSupplierConfig `yaml:"suppliers"`
	Ping                         YAMLRelayMinerPingConfig       `yaml:"ping"`
	EnableOverServicing          bool                           `yaml:"enable_over_servicing"`

	// TODO_IMPROVE: Add a EnableErrorPropagation flag to control whether errors (i.e. non-2XX HTTP status codes)
	// are propagated back to the client or masked as internal errors.
	//
	// The risk of (the current default behaviour) where RelayMiners propagate
	// non-2XX HTTP status codes back to the client is that it PATH (or other clients)
	// will sanction them. This is non-ideal but will indirectly lead to better Supplier
	// behaviour in the long run until the following is implemented and communicated.
	//
	// See this discussion for more details: https://github.com/pokt-network/poktroll/pull/1608/files#r2175684381
	// EnableErrorPropagation bool `yaml:"enable_error_propagation"`
}

// YAMLRelayMinerPingConfig represents the configuration to expose a ping server.
type YAMLRelayMinerPingConfig struct {
	Enabled bool `yaml:"enabled"`
	// Addr is the address to bind to (format: 'hostname:port') where 'hostname' can be a DNS name or an IP
	Addr string `yaml:"addr"`
}

// YAMLRelayMinerPocketNodeConfig is the structure used to unmarshal the pocket
// node URLs section of the RelayMiner config file.
type YAMLRelayMinerPocketNodeConfig struct {
	QueryNodeRPCUrl  string `yaml:"query_node_rpc_url"`
	QueryNodeGRPCUrl string `yaml:"query_node_grpc_url"`
	TxNodeRPCUrl     string `yaml:"tx_node_rpc_url"`
}

// YAMLRelayMinerMetricsConfig is the structure used to unmarshal the metrics
// section of the RelayMiner config file.
type YAMLRelayMinerMetricsConfig struct {
	Enabled bool   `yaml:"enabled"`
	Addr    string `yaml:"addr"`
}

// YAMLRelayMinerSupplierConfig is the structure used to unmarshal the supplier
// section of the RelayMiner config file
type YAMLRelayMinerSupplierConfig struct {
<<<<<<< HEAD
	ListenUrl             string                                          `yaml:"listen_url"`
	DefaultServiceConfig  YAMLRelayMinerSupplierServiceConfig             `yaml:"service_config"`
	RPCTypeServiceConfigs map[RPCType]YAMLRelayMinerSupplierServiceConfig `yaml:"rpc_type_service_configs"`
	ServiceId             string                                          `yaml:"service_id"`
	SigningKeyNames       []string                                        `yaml:"signing_key_names"`
	RequestTimeoutSeconds uint64                                          `yaml:"request_timeout_seconds"`
	XForwardedHostLookup  bool                                            `yaml:"x_forwarded_host_lookup"`
=======
	ListenUrl             string                              `yaml:"listen_url"`
	ServiceConfig         YAMLRelayMinerSupplierServiceConfig `yaml:"service_config"`
	ServiceId             string                              `yaml:"service_id"`
	SigningKeyNames       []string                            `yaml:"signing_key_names"`
	RequestTimeoutSeconds uint64                              `yaml:"request_timeout_seconds"`
	MaxBodySize           string                              `yaml:"max_body_size"`
	XForwardedHostLookup  bool                                `yaml:"x_forwarded_host_lookup"`
>>>>>>> 6cbea6b6
}

// YAMLRelayMinerSupplierServiceConfig is the structure used to unmarshal the supplier
// service sub-section of the RelayMiner config file.
type YAMLRelayMinerSupplierServiceConfig struct {
	Authentication       YAMLRelayMinerSupplierServiceAuthentication `yaml:"authentication,omitempty"`
	BackendUrl           string                                      `yaml:"backend_url"`
	Headers              map[string]string                           `yaml:"headers,omitempty"`
	ForwardPocketHeaders bool                                        `yaml:"forward_pocket_headers"`
}

// YAMLRelayMinerSupplierServiceAuthentication is the structure used to unmarshal
// the supplier service basic auth of the RelayMiner config file when the
// supplier is of type "http"
type YAMLRelayMinerSupplierServiceAuthentication struct {
	Username string `yaml:"username,omitempty"`
	Password string `yaml:"password,omitempty"`
}

// YAMLRelayMinerPprofConfig is the structure used to unmarshal the config
// for `pprof`.
type YAMLRelayMinerPprofConfig struct {
	Enabled bool   `yaml:"enabled,omitempty"`
	Addr    string `yaml:"addr,omitempty"`
}

// RelayMinerConfig is the structure describing the RelayMiner config
type RelayMinerConfig struct {
	DefaultSigningKeyNames       []string
	DefaultRequestTimeoutSeconds uint64
	DefaultMaxBodySize           int64
	Metrics                      *RelayMinerMetricsConfig
	PocketNode                   *RelayMinerPocketNodeConfig
	Pprof                        *RelayMinerPprofConfig
	Servers                      map[string]*RelayMinerServerConfig
	SmtStorePath                 string
	Ping                         *RelayMinerPingConfig
	EnableOverServicing          bool
}

// TODO_TECHDEBT(@red-0ne): Remove this structure altogether. See the discussion here for ref:
// https://github.com/pokt-network/poktroll/pull/1037/files#r1928599958
// RelayMinerPingConfig is the structure resulting from parsing the ping
// server configuration.
type RelayMinerPingConfig struct {
	Enabled bool
	// Addr is the address to bind to (format: hostname:port) where 'hostname' can be a DNS name or an IP
	Addr string
}

// RelayMinerPocketNodeConfig is the structure resulting from parsing the pocket
// node URLs section of the RelayMiner config file
type RelayMinerPocketNodeConfig struct {
	QueryNodeRPCUrl  *url.URL
	QueryNodeGRPCUrl *url.URL
	TxNodeRPCUrl     *url.URL
}

// RelayMinerServerConfig is the structure resulting from parsing the supplier's
// server section of the RelayMiner config file.
// Each server section embeds a map of supplier configs that are associated with it.
// TODO_IMPROVE: Other server types may embed other fields in the future; eg. "https" may embed a TLS config.
type RelayMinerServerConfig struct {
	// ServerType is the transport protocol used by the server like (http, https, etc.)
	ServerType RelayMinerServerType
	// ListenAddress is the host on which the relay miner server will listen
	// for incoming relay requests
	ListenAddress string
	// XForwardedHostLookup is a flag that indicates whether the relay miner server
	// should lookup the host from the X-Forwarded-Host header before falling
	// back to the Host header.
	XForwardedHostLookup bool
	// SupplierConfigsMap is a map of serviceIds -> RelayMinerSupplierConfig
	SupplierConfigsMap map[string]*RelayMinerSupplierConfig
	// MaxBodySize sets the largest request or response body size (in bytes) that the RelayMiner will accept for this service.
	MaxBodySize int64
}

// RelayMinerMetricsConfig is the structure resulting from parsing the metrics
// section of the RelayMiner config file
type RelayMinerMetricsConfig struct {
	Enabled bool
	Addr    string
}

// RelayMinerSupplierConfig is the structure resulting from parsing the supplier
// section of the RelayMiner config file.
type RelayMinerSupplierConfig struct {
	// ServiceId is the serviceId corresponding to the current configuration.
	ServiceId string

	// ServerType is the transport protocol used by the supplier, it must match the
	// type of the relay miner server it is associated with.
	ServerType RelayMinerServerType

	// ServiceConfig is the config of the service that relays will be proxied to.
	// Other supplier types may embed other fields in the future. eg. "https" may
	// embed a TLS config.
	DefaultServiceConfig *RelayMinerSupplierServiceConfig

	// RPCTypeServiceConfigs is a map of RPC types to service configs.
	// Used to select an alternate service config for a given RPC type.
	// If the RPC type is not present in the map, the default service config is used.
	RPCTypeServiceConfigs map[RPCType]*RelayMinerSupplierServiceConfig

	// SigningKeyNames: a list of key names that can accept relays for that supplier.
	// If empty, we copy the values from `DefaultSigningKeyNames`.
	SigningKeyNames []string

	// RequestTimeoutSeconds is the timeout in seconds for the relay requests forwarded
	// to the backend service.
	RequestTimeoutSeconds uint64
}

// RelayMinerSupplierServiceConfig is the structure resulting from parsing the supplier
// service sub-section of the RelayMiner config file.
type RelayMinerSupplierServiceConfig struct {
	// BackendUrl is the default URL of the service that relays will be proxied to.
	BackendUrl *url.URL
	// Authentication is the basic auth structure used to authenticate to the
	// request being proxied from the current relay miner server.
	// If the service the relay requests are forwarded to requires basic auth
	// then this field must be populated.
	Authentication *RelayMinerSupplierServiceAuthentication
	// Headers is a map of headers to be used for other authentication means.
	// If the service the relay requests are forwarded to requires header based
	// authentication then this field must be populated accordingly.
	// For example: { "Authorization": "Bearer <token>" }
	Headers map[string]string
	// ForwardPocketHeaders toggles if headers prefixed with 'Pocket-' should be forwarded to
	// the backend service servicing the relay requests.
	ForwardPocketHeaders bool
}

// RelayMinerSupplierServiceAuthentication is the structure resulting from parsing
// the supplier service basic auth of the RelayMiner config file when the
// supplier is of type "http".
type RelayMinerSupplierServiceAuthentication struct {
	Username string
	Password string
}

// RelayMinerPprofConfig is the structure resulting from parsing the pprof config
// section of a RelayMiner config.
type RelayMinerPprofConfig struct {
	Enabled bool
	Addr    string
}<|MERGE_RESOLUTION|>--- conflicted
+++ resolved
@@ -82,23 +82,14 @@
 // YAMLRelayMinerSupplierConfig is the structure used to unmarshal the supplier
 // section of the RelayMiner config file
 type YAMLRelayMinerSupplierConfig struct {
-<<<<<<< HEAD
 	ListenUrl             string                                          `yaml:"listen_url"`
 	DefaultServiceConfig  YAMLRelayMinerSupplierServiceConfig             `yaml:"service_config"`
 	RPCTypeServiceConfigs map[RPCType]YAMLRelayMinerSupplierServiceConfig `yaml:"rpc_type_service_configs"`
 	ServiceId             string                                          `yaml:"service_id"`
 	SigningKeyNames       []string                                        `yaml:"signing_key_names"`
 	RequestTimeoutSeconds uint64                                          `yaml:"request_timeout_seconds"`
+	MaxBodySize           string                                          `yaml:"max_body_size"`
 	XForwardedHostLookup  bool                                            `yaml:"x_forwarded_host_lookup"`
-=======
-	ListenUrl             string                              `yaml:"listen_url"`
-	ServiceConfig         YAMLRelayMinerSupplierServiceConfig `yaml:"service_config"`
-	ServiceId             string                              `yaml:"service_id"`
-	SigningKeyNames       []string                            `yaml:"signing_key_names"`
-	RequestTimeoutSeconds uint64                              `yaml:"request_timeout_seconds"`
-	MaxBodySize           string                              `yaml:"max_body_size"`
-	XForwardedHostLookup  bool                                `yaml:"x_forwarded_host_lookup"`
->>>>>>> 6cbea6b6
 }
 
 // YAMLRelayMinerSupplierServiceConfig is the structure used to unmarshal the supplier
