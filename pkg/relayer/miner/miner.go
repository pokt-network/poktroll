package miner

import (
	"context"
	"crypto/sha256"
	"hash"

	"github.com/pokt-network/poktroll/pkg/either"
	"github.com/pokt-network/poktroll/pkg/observable"
	"github.com/pokt-network/poktroll/pkg/observable/channel"
	"github.com/pokt-network/poktroll/pkg/observable/filter"
	"github.com/pokt-network/poktroll/pkg/observable/logging"
	"github.com/pokt-network/poktroll/pkg/relayer"
	"github.com/pokt-network/poktroll/pkg/relayer/protocol"
	servicetypes "github.com/pokt-network/poktroll/x/service/types"
)

var (
	_                  relayer.Miner = (*miner)(nil)
	defaultRelayHasher               = sha256.New
	// TODO_BLOCKER: query on-chain governance params once available.
	// Setting this to 0 to effectively disables mining for now.
	// I.e., all relays are added to the tree.
	defaultRelayDifficulty = 0
)

// Miner is responsible for observing servedRelayObs, hashing and checking the
// difficulty of each, finally publishing those with sufficient difficulty to
// minedRelayObs as they are applicable for relay volume.
//
// TODO_BLOCKER: The relay hashing and relay difficulty mechanisms & values must come
type miner struct {
	// relayHasher is a function which returns a hash.Hash interfact type. It is
	// used to hash serialized relays to measure their mining difficulty.
	relayHasher func() hash.Hash
	// relayDifficulty is the minimum difficulty that a relay must have to be
	// volume / reward applicable.
	relayDifficulty int
<<<<<<< HEAD

	// Injected dependencies
	sessionManager relayer.RelayerSessionsManager
	supplierClient client.SupplierClient
	blockClient    client.BlockClient
}

// minedRelay is a wrapper around a relay that has been serialized and hashed.
type minedRelay struct {
	*servicetypes.Relay
	bytes []byte
	hash  []byte
=======
>>>>>>> c1784f5b
}

// NewMiner creates a new miner from the given dependencies and options. It
// returns an error if it has not been sufficiently configured or supplied.
func NewMiner(
	opts ...relayer.MinerOption,
) (*miner, error) {
	mnr := &miner{}

	for _, opt := range opts {
		opt(mnr)
	}

	mnr.setDefaults()

	return mnr, nil
}

<<<<<<< HEAD
// MineRelays kicks off relay mining by mapping the servedRelays ovservable through
// a pipeline which hashes the relay, checks if it's above the mining difficulty,
// adds it to the session tree, and then maps any errors to a  new observable.
// It also starts the claim and proof pipelines which are subsequently driven by
// mapping over RelayerSessionsManager's SessionsToClaim return observable.
// It does not block as map operations run in their own goroutines.
func (mnr *miner) MineRelays(
	ctx context.Context,
	servedRelays observable.Observable[*servicetypes.Relay],
) {
	// sessiontypes.Relay ==> either.Either[minedRelay]
	eitherMinedRelays := mnr.mineRelays(ctx, servedRelays)

	// either.Either[minedRelay] ==> error
	miningErrors := mnr.addRelayToSessionTree(ctx, eitherMinedRelays)
	logging.LogErrors(ctx, miningErrors)

	claimedSessions := mnr.createClaims(ctx)

	mnr.submitProofs(ctx, claimedSessions)
}

// createClaims maps over the RelaySessionsManager's SessionsToClaim return
// observable. For each claim, it calculates and waits for the earliest block
// height at which it is safe to claim and does so. It then maps any errors to
// a new observable which are subsequently logged. It returns an observable of
// the successfully claimed sessions. It does not block as map operations run
// in their own goroutines.
func (mnr *miner) createClaims(ctx context.Context) observable.Observable[relayer.SessionTree] {
	// relayer.SessionTree ==> either.SessionTree
	sessionsWithOpenClaimWindow := mnr.waitForOpenClaimWindow(ctx, mnr.sessionManager.SessionsToClaim())

	failedCreateClaimSessions, failedCreateClaimSessionsPublishCh :=
		channel.NewObservable[relayer.SessionTree]()

	// either.SessionTree ==> either.SessionTree
	eitherClaimedSessions := channel.Map(
		ctx, sessionsWithOpenClaimWindow,
		mnr.newMapClaimSessionFn(failedCreateClaimSessionsPublishCh),
	)

	// TODO_TECHDEBT: pass failed create claim sessions to some retry mechanism.
	_ = failedCreateClaimSessions
	logging.LogErrors(ctx, filter.EitherError(ctx, eitherClaimedSessions))

	// either.SessionTree ==> relayer.SessionTree
	return filter.EitherSuccess(ctx, eitherClaimedSessions)
}

// submitProofs maps over the given claimedSessions observable. For each session,
// it calculates and waits for the earliest block height at which it is safe to
// submit a proof and does so. It then maps any errors to a new observable which
// are subsequently logged. It does not block as map operations run in their own
// goroutines.
func (mnr *miner) submitProofs(
=======
// MinedRelays maps servedRelaysObs through a pipeline which:
// 1. Hashes the relay
// 2. Checks if it's above the mining difficulty
// 3. Adds it to the session tree if so
// It DOES NOT BLOCK as map operations run in their own goroutines.
func (mnr *miner) MinedRelays(
>>>>>>> c1784f5b
	ctx context.Context,
	servedRelaysObs observable.Observable[*servicetypes.Relay],
) observable.Observable[*relayer.MinedRelay] {
	// Map servedRelaysObs to a new observable of an either type, populated with
	// the minedRelay or an error. It is notified after the relay has been mined
	// or an error has been encountered, respectively.
	eitherMinedRelaysObs := channel.Map(ctx, servedRelaysObs, mnr.mapMineRelay)
	logging.LogErrors(ctx, filter.EitherError(ctx, eitherMinedRelaysObs))

	return filter.EitherSuccess(ctx, eitherMinedRelaysObs)
}

// setDefaults ensures that the miner has been configured with a hasherConstructor and uses
// the default hasherConstructor if not.
func (mnr *miner) setDefaults() {
	if mnr.relayHasher == nil {
		mnr.relayHasher = defaultRelayHasher
	}
<<<<<<< HEAD
	return nil
}

// mineRelays maps over the servedRelays observable, applyging the mapMineRelay
// method to each relay. It returns an observable of the mined relays.
func (mnr *miner) mineRelays(
	ctx context.Context,
	servedRelays observable.Observable[*servicetypes.Relay],
) observable.Observable[either.Either[minedRelay]] {
	// servicetypes.Relay ==> either.Either[minedRelay]
	return channel.Map(ctx, servedRelays, mnr.mapMineRelay)
}

// mapMineRelay is intended to be used as a MapFn. It hashes the relay and compares
// its difficulty to the minimum threshold. If the relay difficulty is sufficient,
// it returns an either populated with the minedRelay value. Otherwise, it skips
// the relay. If it encounters an error, it returns an either populated with the
// error.
func (mnr *miner) mapMineRelay(
	_ context.Context,
	relay *servicetypes.Relay,
) (_ either.Either[minedRelay], skip bool) {
=======
}

// mapMineRelay is intended to be used as a MapFn.
// 1. It hashes the relay and compares its difficult to the minimum threshold.
// 2. If the relay difficulty is sufficient -> return an Either[MineRelay Value]
// 3. If an error is encountered -> return an Either[error]
// 4. Otherwise, skip the relay.
func (mnr *miner) mapMineRelay(
	_ context.Context,
	relay *servicetypes.Relay,
) (_ either.Either[*relayer.MinedRelay], skip bool) {
>>>>>>> c1784f5b
	relayBz, err := relay.Marshal()
	if err != nil {
		return either.Error[*relayer.MinedRelay](err), false
	}

	// TODO_BLOCKER: Centralize the logic of hashing a relay. It should live
	// alongside signing & verification.
	//
	// TODO_IMPROVE: We need to hash the key; it would be nice if smst.Update() could do it
	// since smst has a reference to the hasherConstructor
	relayHash := mnr.hash(relayBz)

	// The relay IS NOT volume / reward applicable
	if !protocol.BytesDifficultyGreaterThan(relayHash, defaultRelayDifficulty) {
		return either.Success[*relayer.MinedRelay](nil), true
	}

	// The relay IS volume / reward applicable
	return either.Success(&relayer.MinedRelay{
		Relay: *relay,
		Bytes: relayBz,
		Hash:  relayHash,
	}), false
}

<<<<<<< HEAD
// addRelayToSessionTree maps over the eitherMinedRelays observable, applying the
// mapAddRelayToSessionTree method to each relay. It returns an observable of the
// errors encountered.
func (mnr *miner) addRelayToSessionTree(
	ctx context.Context,
	eitherMinedRelays observable.Observable[either.Either[minedRelay]],
) observable.Observable[error] {
	// either.Either[minedRelay] ==> error
	return channel.Map(ctx, eitherMinedRelays, mnr.mapAddRelayToSessionTree)
}

// mapAddRelayToSessionTree is intended to be used as a MapFn. It adds the relay
// to the session tree. If it encounters an error, it returns the error. Otherwise,
// it skips output (only outputs errors).
func (mnr *miner) mapAddRelayToSessionTree(
	_ context.Context,
	eitherRelay either.Either[minedRelay],
) (_ error, skip bool) {
	// Propagate any upstream errors.
	relay, err := eitherRelay.ValueOrError()
	if err != nil {
		return err, false
	}

	// ensure the session tree exists for this relay
	sessionHeader := relay.GetReq().GetMeta().GetSessionHeader()
	smst, err := mnr.sessionManager.EnsureSessionTree(sessionHeader)
	if err != nil {
		log.Printf("failed to ensure session tree: %s\n", err)
		return err, false
	}

	if err := smst.Update(relay.hash, relay.bytes, 1); err != nil {
		log.Printf("failed to update smt: %s\n", err)
		return err, false
	}

	// Skip because this map function only outputs errors.
	return nil, true
}

// waitForOpenClaimWindow maps over the SessionsToClaim observable, applying the
// mapWaitForOpenClaimWindow method to each session. It returns an observable of
// the sessions that are ready to be claimed which is notified when the respective
// session is ready to be claimed.
func (mnr *miner) waitForOpenClaimWindow(
	ctx context.Context,
	sessionsToClaim observable.Observable[relayer.SessionTree],
) observable.Observable[relayer.SessionTree] {
	// relayer.SessionTree ==> relayer.SessionTree
	return channel.Map(ctx, sessionsToClaim, mnr.mapWaitForOpenClaimWindow)
}

// mapWaitForOpenClaimWindow is intended to be used as a MapFn. It calculates and
// waits for the earliest block height at which it is safe to claim and returns
// the session when it should be claimed.
func (mnr *miner) mapWaitForOpenClaimWindow(
	ctx context.Context,
	session relayer.SessionTree,
) (_ relayer.SessionTree, skip bool) {
	mnr.waitForEarliestCreateClaimDistributionHeight(
		ctx, session.GetSessionHeader().GetSessionEndBlockHeight(),
	)
	return session, false
}

// waitForEarliestCreateClaimDistributionHeight returns the earliest block height
// at which a claim can be submitted. It is calculated from the session end block
// height, on-chain governance parameters, and randomized input.
func (mnr *miner) waitForEarliestCreateClaimDistributionHeight(
	ctx context.Context,
	sessionEndHeight int64,
) {
	// TODO_TECHDEBT: refactor this logic to a shared package.

	earliestCreateClaimBlockHeight := sessionEndHeight
	// TODO_TECHDEBT: query the on-chain governance parameter once available.
	// + claimproofparams.GovEarliestClaimSubmissionBlocksOffset

	// we wait for earliestCreateClaimBlockHeight to be received before proceeding since we need its hash
	// to know where this servicer's claim submission window starts.
	log.Printf("waiting for global earliest claim submission earliestCreateClaimBlock height: %d", earliestCreateClaimBlockHeight)
	earliestCreateClaimBlock := mnr.waitForBlock(ctx, earliestCreateClaimBlockHeight)

	log.Printf("received earliest claim submission earliestCreateClaimBlock height: %d, use its hash to have a random submission for the servicer", earliestCreateClaimBlock.Height())

	earliestClaimSubmissionDistributionHeight := protocol.GetCreateClaimDistributionHeight(earliestCreateClaimBlock)

	log.Printf("earliest claim submission earliestCreateClaimBlock height for this supplier: %d", earliestClaimSubmissionDistributionHeight)
	_ = mnr.waitForBlock(ctx, earliestClaimSubmissionDistributionHeight)

	// TODO_THIS_COMMIT: this didn't seem to be used, confirm and remove.
	// TODO_TECHDEBT: query the on-chain governance parameter once available.
	// latestServicerClaimSubmissionBlockHeight := earliestClaimSubmissionDistributionHeight +
	//   claimproofparams.GovClaimSubmissionBlocksWindow + 1
}

// waitForBlock blocks until the block at the given height (or greater) is
// observed as having been committed.
func (mnr *miner) waitForBlock(ctx context.Context, height int64) client.Block {
	subscription := mnr.blockClient.CommittedBlocksSequence(ctx).Subscribe(ctx)
	defer subscription.Unsubscribe()

	for block := range subscription.Ch() {
		if block.Height() >= height {
			return block
		}
	}

	return nil
}

// newMapClaimSessionFn returns a new MapFn that creates a claim for the given
// session. Any session which encounters errors while creating a claim is sent
// on the failedCreateClaimSessions channel.
func (mnr *miner) newMapClaimSessionFn(
	failedCreateClaimSessions chan<- relayer.SessionTree,
) channel.MapFn[relayer.SessionTree, either.SessionTree] {
	return func(
		ctx context.Context,
		session relayer.SessionTree,
	) (_ either.SessionTree, skip bool) {
		// this session should no longer be updated
		claimRoot, err := session.Flush()
		if err != nil {
			// TODO_THIS_COMMIT: cleanup error handling/logging
			log.Printf("failed to close tree: %s", err)
			return either.Error[relayer.SessionTree](err), false
		}

		sessionHeader := session.GetSessionHeader()
		if err := mnr.supplierClient.CreateClaim(ctx, *sessionHeader, claimRoot); err != nil {
			failedCreateClaimSessions <- session
			return either.Error[relayer.SessionTree](err), false
		}

		return either.Success(session), false
	}
}

// mapWaitForOpenProofWindow maps over the claimedSessions observable, applying
// the mapWaitForOpenProofWindow method to each session. It returns an observable
// of the sessions that are ready to be proven which is notified when the respective
// session is ready to be proven.
func (mnr *miner) mapWaitForOpenProofWindow(
	ctx context.Context,
	session relayer.SessionTree,
) (_ relayer.SessionTree, skip bool) {
	mnr.waitForEarliestSubmitProofDistributionHeight(
		ctx, session.GetSessionHeader().GetSessionEndBlockHeight(),
	)
	return session, false
}

// waitForEarliestSubmitProofDistributionHeight returns the earliest block height
// at which a proof can be submitted. It is calculated from the session claim
// creation block height, on-chain governance parameters, and randomized input.
func (mnr *miner) waitForEarliestSubmitProofDistributionHeight(
	ctx context.Context,
	createClaimHeight int64,
) {
	earliestSubmitProofBlockHeight := createClaimHeight
	// TODO_TECHDEBT: query the on-chain governance parameter once available.
	// + claimproofparams.GovEarliestProofSubmissionBlocksOffset

	// we wait for earliestSubmitProofBlockHeight to be received before proceeding since we need its hash
	log.Printf("waiting for global earliest proof submission earliestSubmitProofBlock height: %d", earliestSubmitProofBlockHeight)
	earliestSubmitProofBlock := mnr.waitForBlock(ctx, earliestSubmitProofBlockHeight)

	earliestSubmitProofDistributionHeight := protocol.GetSubmitProofDistributionHeight(earliestSubmitProofBlock)
	_ = mnr.waitForBlock(ctx, earliestSubmitProofDistributionHeight)

	// TODO_THIS_COMMIT: this didn't seem to be used, confirm and remove.
	// TODO_TECHDEBT: query the on-chain governance parameter once available.
	// latestServicerClaimSubmissionBlockHeight := earliestSubmitProofBlockHeight +
	//   claimproofparams.GovProofSubmissionBlocksWindow + 1
}

// newMapProveSessionFn returns a new MapFn that submits a proof for the given
// session. Any session which encouters errors while submitting a proof is sent
// on the failedSubmitProofSessions channel.
func (mnr *miner) newMapProveSessionFn(
	failedSubmitProofSessions chan<- relayer.SessionTree,
) channel.MapFn[relayer.SessionTree, either.SessionTree] {
	return func(
		ctx context.Context,
		session relayer.SessionTree,
	) (_ either.SessionTree, skip bool) {
		latestBlock := mnr.blockClient.LatestBlock(ctx)
		proof, err := session.ProveClosest(latestBlock.Hash())
		if err != nil {
			return either.Error[relayer.SessionTree](err), false
		}

		log.Printf("currentBlock: %d, submitting proof", latestBlock.Height()+1)
		// SubmitProof ensures on-chain proof inclusion so we can safely prune the tree.
		if err := mnr.supplierClient.SubmitProof(
			ctx,
			*session.GetSessionHeader(),
			proof,
		); err != nil {
			failedSubmitProofSessions <- session
			return either.Error[relayer.SessionTree](err), false
		}

		return either.Success(session), false
	}
=======
// hash constructs a new hasher and hashes the given input bytes.
func (mnr *miner) hash(inputBz []byte) []byte {
	hasher := mnr.relayHasher()
	hasher.Write(inputBz)
	return hasher.Sum(nil)
>>>>>>> c1784f5b
}<|MERGE_RESOLUTION|>--- conflicted
+++ resolved
@@ -36,21 +36,6 @@
 	// relayDifficulty is the minimum difficulty that a relay must have to be
 	// volume / reward applicable.
 	relayDifficulty int
-<<<<<<< HEAD
-
-	// Injected dependencies
-	sessionManager relayer.RelayerSessionsManager
-	supplierClient client.SupplierClient
-	blockClient    client.BlockClient
-}
-
-// minedRelay is a wrapper around a relay that has been serialized and hashed.
-type minedRelay struct {
-	*servicetypes.Relay
-	bytes []byte
-	hash  []byte
-=======
->>>>>>> c1784f5b
 }
 
 // NewMiner creates a new miner from the given dependencies and options. It
@@ -69,70 +54,12 @@
 	return mnr, nil
 }
 
-<<<<<<< HEAD
-// MineRelays kicks off relay mining by mapping the servedRelays ovservable through
-// a pipeline which hashes the relay, checks if it's above the mining difficulty,
-// adds it to the session tree, and then maps any errors to a  new observable.
-// It also starts the claim and proof pipelines which are subsequently driven by
-// mapping over RelayerSessionsManager's SessionsToClaim return observable.
-// It does not block as map operations run in their own goroutines.
-func (mnr *miner) MineRelays(
-	ctx context.Context,
-	servedRelays observable.Observable[*servicetypes.Relay],
-) {
-	// sessiontypes.Relay ==> either.Either[minedRelay]
-	eitherMinedRelays := mnr.mineRelays(ctx, servedRelays)
-
-	// either.Either[minedRelay] ==> error
-	miningErrors := mnr.addRelayToSessionTree(ctx, eitherMinedRelays)
-	logging.LogErrors(ctx, miningErrors)
-
-	claimedSessions := mnr.createClaims(ctx)
-
-	mnr.submitProofs(ctx, claimedSessions)
-}
-
-// createClaims maps over the RelaySessionsManager's SessionsToClaim return
-// observable. For each claim, it calculates and waits for the earliest block
-// height at which it is safe to claim and does so. It then maps any errors to
-// a new observable which are subsequently logged. It returns an observable of
-// the successfully claimed sessions. It does not block as map operations run
-// in their own goroutines.
-func (mnr *miner) createClaims(ctx context.Context) observable.Observable[relayer.SessionTree] {
-	// relayer.SessionTree ==> either.SessionTree
-	sessionsWithOpenClaimWindow := mnr.waitForOpenClaimWindow(ctx, mnr.sessionManager.SessionsToClaim())
-
-	failedCreateClaimSessions, failedCreateClaimSessionsPublishCh :=
-		channel.NewObservable[relayer.SessionTree]()
-
-	// either.SessionTree ==> either.SessionTree
-	eitherClaimedSessions := channel.Map(
-		ctx, sessionsWithOpenClaimWindow,
-		mnr.newMapClaimSessionFn(failedCreateClaimSessionsPublishCh),
-	)
-
-	// TODO_TECHDEBT: pass failed create claim sessions to some retry mechanism.
-	_ = failedCreateClaimSessions
-	logging.LogErrors(ctx, filter.EitherError(ctx, eitherClaimedSessions))
-
-	// either.SessionTree ==> relayer.SessionTree
-	return filter.EitherSuccess(ctx, eitherClaimedSessions)
-}
-
-// submitProofs maps over the given claimedSessions observable. For each session,
-// it calculates and waits for the earliest block height at which it is safe to
-// submit a proof and does so. It then maps any errors to a new observable which
-// are subsequently logged. It does not block as map operations run in their own
-// goroutines.
-func (mnr *miner) submitProofs(
-=======
 // MinedRelays maps servedRelaysObs through a pipeline which:
 // 1. Hashes the relay
 // 2. Checks if it's above the mining difficulty
 // 3. Adds it to the session tree if so
 // It DOES NOT BLOCK as map operations run in their own goroutines.
 func (mnr *miner) MinedRelays(
->>>>>>> c1784f5b
 	ctx context.Context,
 	servedRelaysObs observable.Observable[*servicetypes.Relay],
 ) observable.Observable[*relayer.MinedRelay] {
@@ -151,30 +78,6 @@
 	if mnr.relayHasher == nil {
 		mnr.relayHasher = defaultRelayHasher
 	}
-<<<<<<< HEAD
-	return nil
-}
-
-// mineRelays maps over the servedRelays observable, applyging the mapMineRelay
-// method to each relay. It returns an observable of the mined relays.
-func (mnr *miner) mineRelays(
-	ctx context.Context,
-	servedRelays observable.Observable[*servicetypes.Relay],
-) observable.Observable[either.Either[minedRelay]] {
-	// servicetypes.Relay ==> either.Either[minedRelay]
-	return channel.Map(ctx, servedRelays, mnr.mapMineRelay)
-}
-
-// mapMineRelay is intended to be used as a MapFn. It hashes the relay and compares
-// its difficulty to the minimum threshold. If the relay difficulty is sufficient,
-// it returns an either populated with the minedRelay value. Otherwise, it skips
-// the relay. If it encounters an error, it returns an either populated with the
-// error.
-func (mnr *miner) mapMineRelay(
-	_ context.Context,
-	relay *servicetypes.Relay,
-) (_ either.Either[minedRelay], skip bool) {
-=======
 }
 
 // mapMineRelay is intended to be used as a MapFn.
@@ -186,7 +89,6 @@
 	_ context.Context,
 	relay *servicetypes.Relay,
 ) (_ either.Either[*relayer.MinedRelay], skip bool) {
->>>>>>> c1784f5b
 	relayBz, err := relay.Marshal()
 	if err != nil {
 		return either.Error[*relayer.MinedRelay](err), false
@@ -212,219 +114,9 @@
 	}), false
 }
 
-<<<<<<< HEAD
-// addRelayToSessionTree maps over the eitherMinedRelays observable, applying the
-// mapAddRelayToSessionTree method to each relay. It returns an observable of the
-// errors encountered.
-func (mnr *miner) addRelayToSessionTree(
-	ctx context.Context,
-	eitherMinedRelays observable.Observable[either.Either[minedRelay]],
-) observable.Observable[error] {
-	// either.Either[minedRelay] ==> error
-	return channel.Map(ctx, eitherMinedRelays, mnr.mapAddRelayToSessionTree)
-}
-
-// mapAddRelayToSessionTree is intended to be used as a MapFn. It adds the relay
-// to the session tree. If it encounters an error, it returns the error. Otherwise,
-// it skips output (only outputs errors).
-func (mnr *miner) mapAddRelayToSessionTree(
-	_ context.Context,
-	eitherRelay either.Either[minedRelay],
-) (_ error, skip bool) {
-	// Propagate any upstream errors.
-	relay, err := eitherRelay.ValueOrError()
-	if err != nil {
-		return err, false
-	}
-
-	// ensure the session tree exists for this relay
-	sessionHeader := relay.GetReq().GetMeta().GetSessionHeader()
-	smst, err := mnr.sessionManager.EnsureSessionTree(sessionHeader)
-	if err != nil {
-		log.Printf("failed to ensure session tree: %s\n", err)
-		return err, false
-	}
-
-	if err := smst.Update(relay.hash, relay.bytes, 1); err != nil {
-		log.Printf("failed to update smt: %s\n", err)
-		return err, false
-	}
-
-	// Skip because this map function only outputs errors.
-	return nil, true
-}
-
-// waitForOpenClaimWindow maps over the SessionsToClaim observable, applying the
-// mapWaitForOpenClaimWindow method to each session. It returns an observable of
-// the sessions that are ready to be claimed which is notified when the respective
-// session is ready to be claimed.
-func (mnr *miner) waitForOpenClaimWindow(
-	ctx context.Context,
-	sessionsToClaim observable.Observable[relayer.SessionTree],
-) observable.Observable[relayer.SessionTree] {
-	// relayer.SessionTree ==> relayer.SessionTree
-	return channel.Map(ctx, sessionsToClaim, mnr.mapWaitForOpenClaimWindow)
-}
-
-// mapWaitForOpenClaimWindow is intended to be used as a MapFn. It calculates and
-// waits for the earliest block height at which it is safe to claim and returns
-// the session when it should be claimed.
-func (mnr *miner) mapWaitForOpenClaimWindow(
-	ctx context.Context,
-	session relayer.SessionTree,
-) (_ relayer.SessionTree, skip bool) {
-	mnr.waitForEarliestCreateClaimDistributionHeight(
-		ctx, session.GetSessionHeader().GetSessionEndBlockHeight(),
-	)
-	return session, false
-}
-
-// waitForEarliestCreateClaimDistributionHeight returns the earliest block height
-// at which a claim can be submitted. It is calculated from the session end block
-// height, on-chain governance parameters, and randomized input.
-func (mnr *miner) waitForEarliestCreateClaimDistributionHeight(
-	ctx context.Context,
-	sessionEndHeight int64,
-) {
-	// TODO_TECHDEBT: refactor this logic to a shared package.
-
-	earliestCreateClaimBlockHeight := sessionEndHeight
-	// TODO_TECHDEBT: query the on-chain governance parameter once available.
-	// + claimproofparams.GovEarliestClaimSubmissionBlocksOffset
-
-	// we wait for earliestCreateClaimBlockHeight to be received before proceeding since we need its hash
-	// to know where this servicer's claim submission window starts.
-	log.Printf("waiting for global earliest claim submission earliestCreateClaimBlock height: %d", earliestCreateClaimBlockHeight)
-	earliestCreateClaimBlock := mnr.waitForBlock(ctx, earliestCreateClaimBlockHeight)
-
-	log.Printf("received earliest claim submission earliestCreateClaimBlock height: %d, use its hash to have a random submission for the servicer", earliestCreateClaimBlock.Height())
-
-	earliestClaimSubmissionDistributionHeight := protocol.GetCreateClaimDistributionHeight(earliestCreateClaimBlock)
-
-	log.Printf("earliest claim submission earliestCreateClaimBlock height for this supplier: %d", earliestClaimSubmissionDistributionHeight)
-	_ = mnr.waitForBlock(ctx, earliestClaimSubmissionDistributionHeight)
-
-	// TODO_THIS_COMMIT: this didn't seem to be used, confirm and remove.
-	// TODO_TECHDEBT: query the on-chain governance parameter once available.
-	// latestServicerClaimSubmissionBlockHeight := earliestClaimSubmissionDistributionHeight +
-	//   claimproofparams.GovClaimSubmissionBlocksWindow + 1
-}
-
-// waitForBlock blocks until the block at the given height (or greater) is
-// observed as having been committed.
-func (mnr *miner) waitForBlock(ctx context.Context, height int64) client.Block {
-	subscription := mnr.blockClient.CommittedBlocksSequence(ctx).Subscribe(ctx)
-	defer subscription.Unsubscribe()
-
-	for block := range subscription.Ch() {
-		if block.Height() >= height {
-			return block
-		}
-	}
-
-	return nil
-}
-
-// newMapClaimSessionFn returns a new MapFn that creates a claim for the given
-// session. Any session which encounters errors while creating a claim is sent
-// on the failedCreateClaimSessions channel.
-func (mnr *miner) newMapClaimSessionFn(
-	failedCreateClaimSessions chan<- relayer.SessionTree,
-) channel.MapFn[relayer.SessionTree, either.SessionTree] {
-	return func(
-		ctx context.Context,
-		session relayer.SessionTree,
-	) (_ either.SessionTree, skip bool) {
-		// this session should no longer be updated
-		claimRoot, err := session.Flush()
-		if err != nil {
-			// TODO_THIS_COMMIT: cleanup error handling/logging
-			log.Printf("failed to close tree: %s", err)
-			return either.Error[relayer.SessionTree](err), false
-		}
-
-		sessionHeader := session.GetSessionHeader()
-		if err := mnr.supplierClient.CreateClaim(ctx, *sessionHeader, claimRoot); err != nil {
-			failedCreateClaimSessions <- session
-			return either.Error[relayer.SessionTree](err), false
-		}
-
-		return either.Success(session), false
-	}
-}
-
-// mapWaitForOpenProofWindow maps over the claimedSessions observable, applying
-// the mapWaitForOpenProofWindow method to each session. It returns an observable
-// of the sessions that are ready to be proven which is notified when the respective
-// session is ready to be proven.
-func (mnr *miner) mapWaitForOpenProofWindow(
-	ctx context.Context,
-	session relayer.SessionTree,
-) (_ relayer.SessionTree, skip bool) {
-	mnr.waitForEarliestSubmitProofDistributionHeight(
-		ctx, session.GetSessionHeader().GetSessionEndBlockHeight(),
-	)
-	return session, false
-}
-
-// waitForEarliestSubmitProofDistributionHeight returns the earliest block height
-// at which a proof can be submitted. It is calculated from the session claim
-// creation block height, on-chain governance parameters, and randomized input.
-func (mnr *miner) waitForEarliestSubmitProofDistributionHeight(
-	ctx context.Context,
-	createClaimHeight int64,
-) {
-	earliestSubmitProofBlockHeight := createClaimHeight
-	// TODO_TECHDEBT: query the on-chain governance parameter once available.
-	// + claimproofparams.GovEarliestProofSubmissionBlocksOffset
-
-	// we wait for earliestSubmitProofBlockHeight to be received before proceeding since we need its hash
-	log.Printf("waiting for global earliest proof submission earliestSubmitProofBlock height: %d", earliestSubmitProofBlockHeight)
-	earliestSubmitProofBlock := mnr.waitForBlock(ctx, earliestSubmitProofBlockHeight)
-
-	earliestSubmitProofDistributionHeight := protocol.GetSubmitProofDistributionHeight(earliestSubmitProofBlock)
-	_ = mnr.waitForBlock(ctx, earliestSubmitProofDistributionHeight)
-
-	// TODO_THIS_COMMIT: this didn't seem to be used, confirm and remove.
-	// TODO_TECHDEBT: query the on-chain governance parameter once available.
-	// latestServicerClaimSubmissionBlockHeight := earliestSubmitProofBlockHeight +
-	//   claimproofparams.GovProofSubmissionBlocksWindow + 1
-}
-
-// newMapProveSessionFn returns a new MapFn that submits a proof for the given
-// session. Any session which encouters errors while submitting a proof is sent
-// on the failedSubmitProofSessions channel.
-func (mnr *miner) newMapProveSessionFn(
-	failedSubmitProofSessions chan<- relayer.SessionTree,
-) channel.MapFn[relayer.SessionTree, either.SessionTree] {
-	return func(
-		ctx context.Context,
-		session relayer.SessionTree,
-	) (_ either.SessionTree, skip bool) {
-		latestBlock := mnr.blockClient.LatestBlock(ctx)
-		proof, err := session.ProveClosest(latestBlock.Hash())
-		if err != nil {
-			return either.Error[relayer.SessionTree](err), false
-		}
-
-		log.Printf("currentBlock: %d, submitting proof", latestBlock.Height()+1)
-		// SubmitProof ensures on-chain proof inclusion so we can safely prune the tree.
-		if err := mnr.supplierClient.SubmitProof(
-			ctx,
-			*session.GetSessionHeader(),
-			proof,
-		); err != nil {
-			failedSubmitProofSessions <- session
-			return either.Error[relayer.SessionTree](err), false
-		}
-
-		return either.Success(session), false
-	}
-=======
 // hash constructs a new hasher and hashes the given input bytes.
 func (mnr *miner) hash(inputBz []byte) []byte {
 	hasher := mnr.relayHasher()
 	hasher.Write(inputBz)
 	return hasher.Sum(nil)
->>>>>>> c1784f5b
 }