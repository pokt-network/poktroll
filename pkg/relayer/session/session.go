--- conflicted
+++ resolved
@@ -414,16 +414,13 @@
 		return err, false
 	}
 
-<<<<<<< HEAD
-	// TODO_BETA(#705): Make sure to update the weight of each relay to the value
-	//                  associated with `relayDifficultyTargetHash` in the `miner/miner.go`.
-=======
 	logger := rs.logger.
 		With("session_id", smst.GetSessionHeader().GetSessionId()).
 		With("application", smst.GetSessionHeader().GetApplicationAddress()).
 		With("supplier_address", smst.GetSupplierAddress().String())
 
->>>>>>> 4cc2c3c0
+	// TODO_BETA(#705): Make sure to update the weight of each relay to the value
+	//                  associated with `relayDifficultyTargetHash` in the `miner/miner.go`.
 	if err := smst.Update(relay.Hash, relay.Bytes, 1); err != nil {
 		// TODO_IMPROVE: log additional info?
 		logger.Error().Err(err).Msg("failed to update smt")
