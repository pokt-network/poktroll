package session

import (
	"context"
	"sync"

	"cosmossdk.io/depinject"

	"github.com/pokt-network/poktroll/pkg/client"
	"github.com/pokt-network/poktroll/pkg/observable"
	"github.com/pokt-network/poktroll/pkg/observable/channel"
	"github.com/pokt-network/poktroll/pkg/observable/logging"
	"github.com/pokt-network/poktroll/pkg/polylog"
	"github.com/pokt-network/poktroll/pkg/relayer"
	sessiontypes "github.com/pokt-network/poktroll/x/session/types"
	"github.com/pokt-network/poktroll/x/shared"
)

var _ relayer.RelayerSessionsManager = (*relayerSessionsManager)(nil)

type sessionsTreesMap = map[int64]map[string]relayer.SessionTree

// relayerSessionsManager is an implementation of the RelayerSessions interface.
// TODO_TEST: Add tests to the relayerSessionsManager.
type relayerSessionsManager struct {
	logger polylog.Logger

	relayObs relayer.MinedRelaysObservable

	// sessionsToClaimObs notifies about sessions that are ready to be claimed.
	sessionsToClaimObs observable.Observable[[]relayer.SessionTree]

	// sessionTrees is a map of block heights pointing to a map of SessionTrees
	// indexed by their sessionId.
	// The block height index is used to know when the sessions contained in the entry should be closed,
	// this helps to avoid iterating over all sessionsTrees to check if they are ready to be closed.
	sessionsTrees   sessionsTreesMap
	sessionsTreesMu *sync.Mutex

	// blockClient is used to get the notifications of committed blocks.
	blockClient client.BlockClient

	// supplierClient is used to create claims and submit proofs for sessions.
	supplierClient client.SupplierClient

	// pendingTxMu is used to prevent concurrent txs with the same sequence number.
	pendingTxMu sync.Mutex

	// storesDirectory points to a path on disk where KVStore data files are created.
	storesDirectory string

	// sharedQueryClient is used to query shared module parameters.
	sharedQueryClient client.SharedQueryClient
}

// NewRelayerSessions creates a new relayerSessions.
//
// Required dependencies:
//   - client.BlockClient
//   - client.SupplierClient
//
// Available options:
//   - WithStoresDirectory
func NewRelayerSessions(
	ctx context.Context,
	deps depinject.Config,
	opts ...relayer.RelayerSessionsManagerOption,
) (_ relayer.RelayerSessionsManager, err error) {
	rs := &relayerSessionsManager{
		logger:          polylog.Ctx(ctx),
		sessionsTrees:   make(sessionsTreesMap),
		sessionsTreesMu: &sync.Mutex{},
	}

	if err := depinject.Inject(
		deps,
		&rs.blockClient,
		&rs.supplierClient,
		&rs.sharedQueryClient,
	); err != nil {
		return nil, err
	}

	for _, opt := range opts {
		opt(rs)
	}

	if err := rs.validateConfig(); err != nil {
		return nil, err
	}

	sessionsToClaimObs, sessionsToClaimPublishCh := channel.NewObservable[[]relayer.SessionTree]()
	rs.sessionsToClaimObs = sessionsToClaimObs
	channel.ForEach(
		ctx,
		rs.blockClient.CommittedBlocksSequence(ctx),
		rs.forEachBlockClaimSessionsFn(sessionsToClaimPublishCh),
	)

	return rs, nil
}

// Start maps over the session trees at the end of each, respective, session.
// The session trees are piped through a series of map operations which progress
// them through the claim/proof lifecycle, broadcasting transactions to  the
// network as necessary.
// It IS NOT BLOCKING as map operations run in their own goroutines.
func (rs *relayerSessionsManager) Start(ctx context.Context) {
	// NB: must cast back to generic observable type to use with Map.
	// relayer.MinedRelaysObservable cannot be an alias due to gomock's lack of
	// support for generic types.
	relayObs := observable.Observable[*relayer.MinedRelay](rs.relayObs)

	// Map eitherMinedRelays to a new observable of an error type which is
	// notified if an error was encountered while attempting to add the relay to
	// the session tree.
	miningErrorsObs := channel.Map(ctx, relayObs, rs.mapAddMinedRelayToSessionTree)
	logging.LogErrors(ctx, miningErrorsObs)

	// Start claim/proof pipeline.
	claimedSessionsObs := rs.createClaims(ctx)
	rs.submitProofs(ctx, claimedSessionsObs)
}

// Stop unsubscribes all observables from the InsertRelays observable which
// will close downstream observables as they drain.
//
// TODO_TECHDEBT: Either add a mechanism to wait for draining to complete
// and/or ensure that the state at each pipeline stage is persisted to disk
// and exit as early as possible.
func (rs *relayerSessionsManager) Stop() {
	rs.relayObs.UnsubscribeAll()
}

// SessionsToClaim returns an observable that notifies when sessions are ready to be claimed.
func (rs *relayerSessionsManager) InsertRelays(relays relayer.MinedRelaysObservable) {
	rs.relayObs = relays
}

// ensureSessionTree returns the SessionTree for a given session.
// If no tree for the session exists, a new SessionTree is created before returning.
func (rs *relayerSessionsManager) ensureSessionTree(sessionHeader *sessiontypes.SessionHeader) (relayer.SessionTree, error) {
	sessionsTrees, ok := rs.sessionsTrees[sessionHeader.SessionEndBlockHeight]

	// If there is no map for sessions at the sessionEndHeight, create one.
	if !ok {
		sessionsTrees = make(map[string]relayer.SessionTree)
		rs.sessionsTrees[sessionHeader.SessionEndBlockHeight] = sessionsTrees
	}

	// Get the sessionTree for the given session.
	sessionTree, ok := sessionsTrees[sessionHeader.SessionId]

	// If the sessionTree does not exist, create it.
	var err error
	if !ok {
		sessionTree, err = NewSessionTree(sessionHeader, rs.storesDirectory, rs.removeFromRelayerSessions)
		if err != nil {
			return nil, err
		}

		sessionsTrees[sessionHeader.SessionId] = sessionTree
	}

	return sessionTree, nil
}

// forEachBlockClaimSessionsFn returns a new ForEachFn that sends a lists of sessions which
// are eligible to be claimed at each block height on sessionsToClaimsPublishCh, effectively
// mapping committed blocks to a list of sessions which can be claimed as of that block.
//
// forEachBlockClaimSessionsFn returns a new ForEachFn that is called once for each block height.
// Given the current sessions in the rs.sessionsTrees map at the time of each call, it:
// - fetches the current shared module params
// - builds a list of "on-time" & "late" sessions that are eligible to be claimed as of a given block height
// - sends "late" & "on-time" sessions on sessionsToClaimsPublishCh as distinct notifications
//
// If "late" sessions are found, they are emitted as quickly as possible and are expected
// to bypass downstream delay operations. "late" sessions are emitted, as they're discovered
// (by iterating over map keys).
//
// Under nominal conditions, only one set of "on-time" sessions (w/ the same session start/end heights)
// should be present in the rs.sessionsTrees map. "Late" sessions
// are expected to present in the presence of network interruptions, restarts, or other
// disruptions to the relayminer process.
// TODO_IMPROVE: Add the ability for the process to resume where it left off in
// case the process is restarted or the connection is dropped and reconnected.
<<<<<<< HEAD
func (rs *relayerSessionsManager) forEachBlockClaimSessionsFn(
	sessionsToClaimsPublishCh chan<- []relayer.SessionTree,
) channel.ForEachFn[client.Block] {
	return func(ctx context.Context, block client.Block) {
		rs.sessionsTreesMu.Lock()
		defer rs.sessionsTreesMu.Unlock()

		// onTimeSessions are the sessions that are still within their grace period.
		// They are on time and will wait for their create claim window to open.
		// They will be emitted last, after all the late sessions have been emitted.
		var onTimeSessions []relayer.SessionTree

		// TODO_IMPROVE(#543): Params are currently queried each block.
		sharedParams, err := rs.sharedQueryClient.GetParams(ctx)
		if err != nil {
			rs.logger.Error().Err(err).Msg("unable to query shared module params")
			return
		}
=======
func (rs *relayerSessionsManager) mapBlockToSessionsToClaim(
	ctx context.Context,
	block client.Block,
) (sessionTrees []relayer.SessionTree, skip bool) {
	rs.sessionsTreesMu.Lock()
	defer rs.sessionsTreesMu.Unlock()

	// onTimeSessions are the sessions that are still within their grace period.
	// They are on time and will wait for their create claim window to open.
	// They will be emitted last, after all the late sessions have been emitted.
	var onTimeSessions []relayer.SessionTree

	// TODO_TECHDEBT(#543): We don't really want to have to query the params for every method call.
	// Once `ModuleParamsClient` is implemented, use its replay observable's `#Last()` method
	// to get the most recently (asynchronously) observed (and cached) value.
	sharedParams, err := rs.sharedQueryClient.GetParams(ctx)
	if err != nil {
		rs.logger.Error().Err(err).Msg("unable to query shared module params")
		return nil, true
	}
>>>>>>> 6352a5f7

		numBlocksPerSession := sharedParams.NumBlocksPerSession

		// Check if there are sessions that need to enter the claim/proof phase as their
		// end block height was the one before the last committed block or earlier.
		// Iterate over the sessionsTrees map to get the ones that end at a block height
		// lower than the current block height.
		for sessionEndHeight, sessionsTreesEndingAtBlockHeight := range rs.sessionsTrees {
			// Late sessions are the ones that have their session grace period elapsed
			// and should already have been claimed.
			// Group them by their end block height and emit each group separately
			// before emitting the on-time sessions.
			var lateSessions []relayer.SessionTree

			sessionGracePeriodEndHeight := shared.GetSessionGracePeriodEndHeight(sessionEndHeight)

			// Checking for sessions to claim with <= operator,
			// which means that it would include sessions that were supposed to be
			// claimed in previous block heights too.
			// These late sessions might have their create claim window closed and are
			// no longer eligible to be claimed, but that's not always the case.
			// Once claim window closing is implemented, they will be filtered out
			// downstream at the waitForEarliestCreateClaimsHeight step.
			// TODO_BLOCKER: Introduce governance claim and proof window durations,
			// implement off-chain window closing and on-chain window checks.
			if sessionGracePeriodEndHeight <= block.Height() {
				// Iterate over the sessionsTrees that have grace period ending at this
				// block height and add them to the list of sessionTrees to be published.
				for _, sessionTree := range sessionsTreesEndingAtBlockHeight {
					// Mark the session as claimed and add it to the list of sessionTrees to be published.
					// If the session has already been claimed, it will be skipped.
					// Appending the sessionTree to the list of sessionTrees is protected
					// against concurrent access by the sessionsTreesMu such that the first
					// call that marks the session as claimed will be the only one to add the
					// sessionTree to the list.
					if err := sessionTree.StartClaiming(); err != nil {
						continue
					}

					// Separate the sessions that are on-time from the ones that are late.
					// If the session is past its grace period, it is considered late,
					// otherwise it is on time and will be emitted last.
					if sessionGracePeriodEndHeight+int64(numBlocksPerSession) < block.Height() {
						lateSessions = append(lateSessions, sessionTree)
					} else {
						onTimeSessions = append(onTimeSessions, sessionTree)
					}
				}

				// If there are any late sessions to be claimed, emit them first.
				// The wait for claim submission window pipeline step will return immediately
				// without blocking them.
				if len(lateSessions) > 0 {
					sessionsToClaimsPublishCh <- lateSessions
				}
			}
		}

		// Emit the on-time sessions last, after all the late sessions have been emitted.
		if len(onTimeSessions) > 0 {
			sessionsToClaimsPublishCh <- onTimeSessions
		}
	}
}

// removeFromRelayerSessions removes the SessionTree from the relayerSessions.
func (rs *relayerSessionsManager) removeFromRelayerSessions(sessionHeader *sessiontypes.SessionHeader) {
	rs.sessionsTreesMu.Lock()
	defer rs.sessionsTreesMu.Unlock()

	sessionsTreesEndingAtBlockHeight, ok := rs.sessionsTrees[sessionHeader.SessionEndBlockHeight]
	if !ok {
		rs.logger.Debug().
			Int64("session_end_block_height", sessionHeader.SessionEndBlockHeight).
			Msg("no session tree found for ending sessions")
		return
	}

	delete(sessionsTreesEndingAtBlockHeight, sessionHeader.SessionId)

	// Check if the sessionsTrees map is empty and delete it if so.
	// This is an optimization done to save memory by avoiding an endlessly growing sessionsTrees map.
	if len(sessionsTreesEndingAtBlockHeight) == 0 {
		delete(rs.sessionsTrees, sessionHeader.SessionEndBlockHeight)
	}
}

// validateConfig validates the relayerSessionsManager's configuration.
// TODO_TEST: Add unit tests to validate these configurations.
func (rs *relayerSessionsManager) validateConfig() error {
	if rs.storesDirectory == "" {
		return ErrSessionTreeUndefinedStoresDirectory
	}

	return nil
}

// waitForBlock blocks until the block at the given height (or greater) is
// observed as having been committed.
func (rs *relayerSessionsManager) waitForBlock(ctx context.Context, height int64) client.Block {
	// Create a cancellable child context for managing the CommittedBlocksSequence lifecycle.
	// Since the subscription is no longer needed after the block it is looking for
	// is reached, cancelling the child context at the end of the function will stop
	// the subscriptions and close the publish channel associated with the
	// CommittedBlocksSequence observable which is not exposing it.
	ctx, cancel := context.WithCancel(ctx)
	defer cancel()

	subscription := rs.blockClient.CommittedBlocksSequence(ctx).Subscribe(ctx)

	for block := range subscription.Ch() {
		if block.Height() >= height {
			return block
		}
	}

	return nil
}

// mapAddMinedRelayToSessionTree is intended to be used as a MapFn. It adds the relay
// to the session tree. If it encounters an error, it returns the error. Otherwise,
// it skips output (only outputs errors).
func (rs *relayerSessionsManager) mapAddMinedRelayToSessionTree(
	_ context.Context,
	relay *relayer.MinedRelay,
) (_ error, skip bool) {
	rs.sessionsTreesMu.Lock()
	defer rs.sessionsTreesMu.Unlock()
	// ensure the session tree exists for this relay
	// TODO_CONSIDERATION: if we get the session header from the response, there
	// is no possibility that we forgot to hydrate it (i.e. blindly trust the client).
	sessionHeader := relay.GetReq().GetMeta().SessionHeader
	smst, err := rs.ensureSessionTree(sessionHeader)
	if err != nil {
		// TODO_IMPROVE: log additional info?
		rs.logger.Error().Err(err).Msg("failed to ensure session tree")
		return err, false
	}

	if err := smst.Update(relay.Hash, relay.Bytes, 1); err != nil {
		// TODO_IMPROVE: log additional info?
		rs.logger.Error().Err(err).Msg("failed to update smt")
		return err, false
	}

	// Skip because this map function only outputs errors.
	return nil, true
}<|MERGE_RESOLUTION|>--- conflicted
+++ resolved
@@ -185,7 +185,6 @@
 // disruptions to the relayminer process.
 // TODO_IMPROVE: Add the ability for the process to resume where it left off in
 // case the process is restarted or the connection is dropped and reconnected.
-<<<<<<< HEAD
 func (rs *relayerSessionsManager) forEachBlockClaimSessionsFn(
 	sessionsToClaimsPublishCh chan<- []relayer.SessionTree,
 ) channel.ForEachFn[client.Block] {
@@ -198,34 +197,14 @@
 		// They will be emitted last, after all the late sessions have been emitted.
 		var onTimeSessions []relayer.SessionTree
 
-		// TODO_IMPROVE(#543): Params are currently queried each block.
+		// TODO_TECHDEBT(#543): We don't really want to have to query the params for every method call.
+	// Once `ModuleParamsClient` is implemented, use its replay observable's `#Last()` method
+	// to get the most recently (asynchronously) observed (and cached) value.
 		sharedParams, err := rs.sharedQueryClient.GetParams(ctx)
 		if err != nil {
 			rs.logger.Error().Err(err).Msg("unable to query shared module params")
 			return
 		}
-=======
-func (rs *relayerSessionsManager) mapBlockToSessionsToClaim(
-	ctx context.Context,
-	block client.Block,
-) (sessionTrees []relayer.SessionTree, skip bool) {
-	rs.sessionsTreesMu.Lock()
-	defer rs.sessionsTreesMu.Unlock()
-
-	// onTimeSessions are the sessions that are still within their grace period.
-	// They are on time and will wait for their create claim window to open.
-	// They will be emitted last, after all the late sessions have been emitted.
-	var onTimeSessions []relayer.SessionTree
-
-	// TODO_TECHDEBT(#543): We don't really want to have to query the params for every method call.
-	// Once `ModuleParamsClient` is implemented, use its replay observable's `#Last()` method
-	// to get the most recently (asynchronously) observed (and cached) value.
-	sharedParams, err := rs.sharedQueryClient.GetParams(ctx)
-	if err != nil {
-		rs.logger.Error().Err(err).Msg("unable to query shared module params")
-		return nil, true
-	}
->>>>>>> 6352a5f7
 
 		numBlocksPerSession := sharedParams.NumBlocksPerSession
 
