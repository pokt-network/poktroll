--- conflicted
+++ resolved
@@ -165,10 +165,6 @@
 		rs.logger.Info().Msg("Skipping session metadata store initialization as in-memory SMT is being used.")
 	}
 	// Initialize the session metadata store.
-<<<<<<< HEAD
-	sessionSMTDir := path.Join(rs.storesDirectoryPath, "sessions_metadata")
-=======
->>>>>>> e4959bd6
 	if rs.sessionSMTStore, err = pebble.NewKVStore(sessionSMTDir); err != nil {
 		return nil, err
 	}
@@ -204,11 +200,7 @@
 	//   - Preserving the relayer's state across restarts
 	//   - Ensuring no active sessions are lost when the process is interrupted
 	//   - Maintaining accumulated work when interruptions occur
-<<<<<<< HEAD
-	if rs.storesDirectoryPath != InMemoryStoreFilename {
-=======
 	if rs.persistedSMT() {
->>>>>>> e4959bd6
 		if err := rs.loadSessionTreeMap(ctx, block.Height()); err != nil {
 			return err
 		}
@@ -269,11 +261,7 @@
 	rs.relayObs.UnsubscribeAll()
 
 	// Skip persistence when using in-memory SMT (MemoryStore) as data is not saved to disk.
-<<<<<<< HEAD
-	if rs.storesDirectoryPath == InMemoryStoreFilename {
-=======
 	if !rs.persistedSMT() {
->>>>>>> e4959bd6
 		// TODO(#1734): Design a solution for restoration even when using in-memory SMT.
 		rs.logger.Info().Msg("Skipping persistence of session data as in-memory SMT is being used.")
 		return
@@ -531,10 +519,6 @@
 // validateConfig validates the relayerSessionsManager's configuration.
 // TODO_TEST: Add unit tests to validate these configurations.
 func (rs *relayerSessionsManager) validateConfig() error {
-<<<<<<< HEAD
-	if rs.storesDirectoryPath == "" {
-		return ErrSessionTreeUndefinedStoresDirectoryPath
-=======
 	// No error if RM is configured to use in-memory SMT.
 	if rs.storesDirectoryPath == InMemoryStoreFilename {
 		return nil
@@ -554,7 +538,6 @@
 		} else if !info.IsDir() {
 			return ErrSessionTreeInvalidStoresDirectoryPath.Wrapf("stores directory path is not a directory: %s", rs.storesDirectoryPath)
 		}
->>>>>>> e4959bd6
 	}
 
 	return nil
