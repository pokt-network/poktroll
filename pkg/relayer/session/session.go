package session

import (
	"context"
	"sync"

	"cosmossdk.io/depinject"
	cosmosclient "github.com/cosmos/cosmos-sdk/client"

	"github.com/pokt-network/poktroll/pkg/client"
	"github.com/pokt-network/poktroll/pkg/observable"
	"github.com/pokt-network/poktroll/pkg/observable/channel"
	"github.com/pokt-network/poktroll/pkg/observable/logging"
	"github.com/pokt-network/poktroll/pkg/polylog"
	"github.com/pokt-network/poktroll/pkg/relayer"
	sessionkeeper "github.com/pokt-network/poktroll/x/session/keeper"
	sessiontypes "github.com/pokt-network/poktroll/x/session/types"
)

var _ relayer.RelayerSessionsManager = (*relayerSessionsManager)(nil)

type sessionsTreesMap = map[int64]map[string]relayer.SessionTree

// relayerSessionsManager is an implementation of the RelayerSessions interface.
// TODO_TEST: Add tests to the relayerSessionsManager.
type relayerSessionsManager struct {
	logger polylog.Logger

	relayObs relayer.MinedRelaysObservable

	// sessionsToClaimObs notifies about sessions that are ready to be claimed.
	sessionsToClaimObs observable.Observable[relayer.SessionTree]

	// sessionTrees is a map of block heights pointing to a map of SessionTrees
	// indexed by their sessionId.
	// The block height index is used to know when the sessions contained in the entry should be closed,
	// this helps to avoid iterating over all sessionsTrees to check if they are ready to be closed.
	sessionsTrees   sessionsTreesMap
	sessionsTreesMu *sync.Mutex

	// blockClient is used to get the notifications of committed blocks.
	blockClient client.BlockClient

	// supplierClient is used to create claims and submit proofs for sessions.
	supplierClient client.SupplierClient

<<<<<<< HEAD
	// pendingTxMu is used to prevent concurrent txs with the same sequence number.
	pendingTxMu sync.Mutex
	// blockQueryClient is used to query for blocks.
=======
	// blockQueryClient is the CometBFT RPC client used to query blocks
>>>>>>> f4881659
	blockQueryClient cosmosclient.CometRPC

	// storesDirectory points to a path on disk where KVStore data files are created.
	storesDirectory string
}

// NewRelayerSessions creates a new relayerSessions.
//
// Required dependencies:
//   - client.BlockClient
//   - client.SupplierClient
//
// Available options:
//   - WithStoresDirectory
func NewRelayerSessions(
	ctx context.Context,
	deps depinject.Config,
	opts ...relayer.RelayerSessionsManagerOption,
) (_ relayer.RelayerSessionsManager, err error) {
	rs := &relayerSessionsManager{
		logger:          polylog.Ctx(ctx),
		sessionsTrees:   make(sessionsTreesMap),
		sessionsTreesMu: &sync.Mutex{},
	}

	if err := depinject.Inject(
		deps,
		&rs.blockClient,
		&rs.blockQueryClient,
		&rs.supplierClient,
	); err != nil {
		return nil, err
	}

	for _, opt := range opts {
		opt(rs)
	}

	if err := rs.validateConfig(); err != nil {
		return nil, err
	}

	rs.sessionsToClaimObs = channel.MapExpand[client.Block, relayer.SessionTree](
		ctx,
		rs.blockClient.CommittedBlocksSequence(ctx),
		rs.mapBlockToSessionsToClaim,
	)

	return rs, nil
}

// Start maps over the session trees at the end of each, respective, session.
// The session trees are piped through a series of map operations which progress
// them through the claim/proof lifecycle, broadcasting transactions to  the
// network as necessary.
// It IS NOT BLOCKING as map operations run in their own goroutines.
func (rs *relayerSessionsManager) Start(ctx context.Context) {
	// NB: must cast back to generic observable type to use with Map.
	// relayer.MinedRelaysObservable cannot be an alias due to gomock's lack of
	// support for generic types.
	relayObs := observable.Observable[*relayer.MinedRelay](rs.relayObs)

	// Map eitherMinedRelays to a new observable of an error type which is
	// notified if an error was encountered while attempting to add the relay to
	// the session tree.
	miningErrorsObs := channel.Map(ctx, relayObs, rs.mapAddMinedRelayToSessionTree)
	logging.LogErrors(ctx, miningErrorsObs)

	// Start claim/proof pipeline.
	claimedSessionsObs := rs.createClaims(ctx)
	rs.submitProofs(ctx, claimedSessionsObs)
}

// Stop unsubscribes all observables from the InsertRelays observable which
// will close downstream observables as they drain.
//
// TODO_TECHDEBT: Either add a mechanism to wait for draining to complete
// and/or ensure that the state at each pipeline stage is persisted to disk
// and exit as early as possible.
func (rs *relayerSessionsManager) Stop() {
	rs.relayObs.UnsubscribeAll()
}

// SessionsToClaim returns an observable that notifies when sessions are ready to be claimed.
func (rs *relayerSessionsManager) InsertRelays(relays relayer.MinedRelaysObservable) {
	rs.relayObs = relays
}

// ensureSessionTree returns the SessionTree for a given session.
// If no tree for the session exists, a new SessionTree is created before returning.
func (rs *relayerSessionsManager) ensureSessionTree(sessionHeader *sessiontypes.SessionHeader) (relayer.SessionTree, error) {
	sessionsTrees, ok := rs.sessionsTrees[sessionHeader.SessionEndBlockHeight]

	// If there is no map for sessions at the sessionEndHeight, create one.
	if !ok {
		sessionsTrees = make(map[string]relayer.SessionTree)
		rs.sessionsTrees[sessionHeader.SessionEndBlockHeight] = sessionsTrees
	}

	// Get the sessionTree for the given session.
	sessionTree, ok := sessionsTrees[sessionHeader.SessionId]

	// If the sessionTree does not exist, create it.
	var err error
	if !ok {
		sessionTree, err = NewSessionTree(sessionHeader, rs.storesDirectory, rs.removeFromRelayerSessions)
		if err != nil {
			return nil, err
		}

		sessionsTrees[sessionHeader.SessionId] = sessionTree
	}

	return sessionTree, nil
}

// mapBlockToSessionsToClaim maps a block to a list of sessions which can be
// claimed as of that block.
func (rs *relayerSessionsManager) mapBlockToSessionsToClaim(
	_ context.Context,
	block client.Block,
) (sessionTrees []relayer.SessionTree, skip bool) {
	rs.sessionsTreesMu.Lock()
	defer rs.sessionsTreesMu.Unlock()

	// Check if there are sessions that need to enter the claim/proof phase
	// as their end block height was the one before the last committed block or
	// earlier.
	// Iterate over the sessionsTrees map to get the ones that end at a block height
	// lower than the current block height.
	for endBlockHeight, sessionsTreesEndingAtBlockHeight := range rs.sessionsTrees {
		if IsWithinGracePeriod(endBlockHeight, block.Height()) {
			// Iterate over the sessionsTrees that have grace period ending at this
			// block height and add them to the list of sessionTrees to be published.
			for _, sessionTree := range sessionsTreesEndingAtBlockHeight {
				// Mark the session as claimed and add it to the list of sessionTrees to be published.
				// If the session has already been claimed, it will be skipped.
				// Appending the sessionTree to the list of sessionTrees is protected
				// against concurrent access by the sessionsTreesMu such that the first
				// call that marks the session as claimed will be the only one to add the
				// sessionTree to the list.
				if err := sessionTree.StartClaiming(); err == nil {
					sessionTrees = append(sessionTrees, sessionTree)
				}
			}
		}
	}
	return sessionTrees, false
}

// removeFromRelayerSessions removes the SessionTree from the relayerSessions.
func (rs *relayerSessionsManager) removeFromRelayerSessions(sessionHeader *sessiontypes.SessionHeader) {
	rs.sessionsTreesMu.Lock()
	defer rs.sessionsTreesMu.Unlock()

	sessionsTreesEndingAtBlockHeight, ok := rs.sessionsTrees[sessionHeader.SessionEndBlockHeight]
	if !ok {
		rs.logger.Debug().
			Int64("session_end_block_height", sessionHeader.SessionEndBlockHeight).
			Msg("no session tree found for ending sessions")
		return
	}

	delete(sessionsTreesEndingAtBlockHeight, sessionHeader.SessionId)

	// Check if the sessionsTrees map is empty and delete it if so.
	// This is an optimization done to save memory by avoiding an endlessly growing sessionsTrees map.
	if len(sessionsTreesEndingAtBlockHeight) == 0 {
		delete(rs.sessionsTrees, sessionHeader.SessionEndBlockHeight)
	}
}

// validateConfig validates the relayerSessionsManager's configuration.
// TODO_TEST: Add unit tests to validate these configurations.
func (rs *relayerSessionsManager) validateConfig() error {
	if rs.storesDirectory == "" {
		return ErrSessionTreeUndefinedStoresDirectory
	}

	return nil
}

// waitForBlock blocks until the block at the given height (or greater) is
// observed as having been committed.
func (rs *relayerSessionsManager) waitForBlock(ctx context.Context, height int64) client.Block {
	// Create a cancellable child context for managing the CommittedBlocksSequence lifecycle.
	// Since the subscription is no longer needed after the block it is looking for
	// is reached, cancelling the child context at the end of the function will stop
	// the subscriptions and close the publish channel associated with the
	// CommittedBlocksSequence observable which is not exposing it.
	ctx, cancel := context.WithCancel(ctx)
	defer cancel()

	subscription := rs.blockClient.CommittedBlocksSequence(ctx).Subscribe(ctx)

	for block := range subscription.Ch() {
		if block.Height() >= height {
			return block
		}
	}

	return nil
}

// mapAddMinedRelayToSessionTree is intended to be used as a MapFn. It adds the relay
// to the session tree. If it encounters an error, it returns the error. Otherwise,
// it skips output (only outputs errors).
func (rs *relayerSessionsManager) mapAddMinedRelayToSessionTree(
	_ context.Context,
	relay *relayer.MinedRelay,
) (_ error, skip bool) {
	rs.sessionsTreesMu.Lock()
	defer rs.sessionsTreesMu.Unlock()
	// ensure the session tree exists for this relay
	// TODO_CONSIDERATION: if we get the session header from the response, there
	// is no possibility that we forgot to hydrate it (i.e. blindly trust the client).
	sessionHeader := relay.GetReq().GetMeta().SessionHeader
	smst, err := rs.ensureSessionTree(sessionHeader)
	if err != nil {
		// TODO_IMPROVE: log additional info?
		rs.logger.Error().Err(err).Msg("failed to ensure session tree")
		return err, false
	}

	if err := smst.Update(relay.Hash, relay.Bytes, 1); err != nil {
		// TODO_IMPROVE: log additional info?
		rs.logger.Error().Err(err).Msg("failed to update smt")
		return err, false
	}

	// Skip because this map function only outputs errors.
	return nil, true
}

// IsWithinGracePeriod checks if the grace period for the session has ended
// and signals whether it is time to create a claim for it.
func IsWithinGracePeriod(sessionEndBlockHeight, currentBlockHeight int64) bool {
	return currentBlockHeight <= sessionEndBlockHeight+sessionkeeper.GetSessionGracePeriodBlockCount()
}<|MERGE_RESOLUTION|>--- conflicted
+++ resolved
@@ -44,13 +44,9 @@
 	// supplierClient is used to create claims and submit proofs for sessions.
 	supplierClient client.SupplierClient
 
-<<<<<<< HEAD
 	// pendingTxMu is used to prevent concurrent txs with the same sequence number.
 	pendingTxMu sync.Mutex
-	// blockQueryClient is used to query for blocks.
-=======
 	// blockQueryClient is the CometBFT RPC client used to query blocks
->>>>>>> f4881659
 	blockQueryClient cosmosclient.CometRPC
 
 	// storesDirectory points to a path on disk where KVStore data files are created.
