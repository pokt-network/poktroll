--- conflicted
+++ resolved
@@ -161,18 +161,11 @@
 	// Iterate over the sessionsTrees map to get the ones that end at a block height
 	// lower than the current block height.
 	for endBlockHeight, sessionsTreesEndingAtBlockHeight := range rs.sessionsTrees {
-<<<<<<< HEAD
-		// TODO: We need this to be == instead of <= because we don't want to keep sending
-		// the same session while waiting the next step. This does not address the case
-		// where the block client misses the target block which should be handled by the
-		// retry mechanism.
-=======
 		// TODO_BLOCKER(@red-0ne): We need this to be == instead of <= because we don't want to keep sending
 		// the same session while waiting the next step. This does not address the case
 		// where the block client misses the target block which should be handled by the
 		// retry mechanism. See the discussion in the following GitHub thread for next
 		// steps: https://github.com/pokt-network/poktroll/pull/177/files?show-viewed-files=true&file-filters%5B%5D=#r1391957041
->>>>>>> dd343411
 		if endBlockHeight == block.Height() {
 			// Iterate over the sessionsTrees that end at this block height (or
 			// less) and add them to the list of sessionTrees to be published.
