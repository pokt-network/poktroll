--- conflicted
+++ resolved
@@ -22,15 +22,10 @@
 // TODO_BETA(@red-0ne): Per the Relay Mining paper, we need to optimistically store
 // the number of requests that an application can pay for. This needs to be tracked
 // based on the app's stake in the beginning of a session and the number of nodes
-<<<<<<< HEAD
-// per session. An operator should be able to specify "overservicing_okay" whereby
-// it keeps replying to requests even though it may not get paid for them.
-=======
 // per session. An operator should be able to specify "overservicing_compute_units_limit"
 // whereby an upper bound on how much it can overservice an application is set. The
 // default value for this should be -1, implying "unlimited".
 // Ref discussion: https://github.com/pokt-network/poktroll/pull/755#discussion_r1737287860
->>>>>>> 09fc4ce0
 type sessionTree struct {
 	// sessionMu is a mutex used to protect sessionTree operations from concurrent access.
 	sessionMu *sync.Mutex
@@ -76,10 +71,6 @@
 // NewSessionTree creates a new sessionTree from a Session and a storePrefix. It also takes a function
 // removeFromRelayerSessions that removes the sessionTree from the RelayerSessionsManager.
 // It returns an error if the KVStore fails to be created.
-<<<<<<< HEAD
-// TODO_BETA(@red-0ne): When starting a new session, check how many relays the app can handle.
-// See the TODO next to the `sessionTree` struct definition for more details.
-=======
 //
 // TODO_BETA(@red-0ne): When starting a new session, check what the MaxClaimableAmount
 // (in uPOKT) by the Supplier as a function of
@@ -89,7 +80,6 @@
 // TODO_ERROR_NOTE: If overservicing is set to false, create a new error that the relay is rejected
 // specifically because the supplier has reached the max claimable amount, so the caller should relay
 // the request to another supplier.
->>>>>>> 09fc4ce0
 func NewSessionTree(
 	sessionHeader *sessiontypes.SessionHeader,
 	supplierOperatorAddress *cosmostypes.AccAddress,
