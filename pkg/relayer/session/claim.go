package session

import (
	"context"
	"fmt"

	"github.com/pokt-network/poktroll/pkg/either"
	"github.com/pokt-network/poktroll/pkg/observable"
	"github.com/pokt-network/poktroll/pkg/observable/channel"
	"github.com/pokt-network/poktroll/pkg/observable/filter"
	"github.com/pokt-network/poktroll/pkg/observable/logging"
	"github.com/pokt-network/poktroll/pkg/polylog"
	"github.com/pokt-network/poktroll/pkg/relayer"
	"github.com/pokt-network/poktroll/pkg/relayer/protocol"
	sessionkeeper "github.com/pokt-network/poktroll/x/session/keeper"
)

// createClaims maps over the sessionsToClaimObs observable. For each claim batch, it:
// 1. Calculates the earliest block height at which it is safe to CreateClaims
// 2. Waits for said block and creates the claims on-chain
// 3. Maps errors to a new observable and logs them
// 4. Returns an observable of the successfully claimed sessions
// It DOES NOT BLOCK as map operations run in their own goroutines.
func (rs *relayerSessionsManager) createClaims(
	ctx context.Context,
) observable.Observable[[]relayer.SessionTree] {
	failedCreateClaimSessionsObs, failedCreateClaimSessionsPublishCh :=
		channel.NewObservable[[]relayer.SessionTree]()

	// Map sessionsToClaimObs to a new observable of the same type which is notified
	// when the session is eligible to be claimed.
	sessionsWithOpenClaimWindowObs := channel.Map(
		ctx, rs.sessionsToClaimObs,
		rs.mapWaitForEarliestCreateClaimsHeight(failedCreateClaimSessionsPublishCh),
	)

	// Map sessionsWithOpenClaimWindowObs to a new observable of an either type,
	// populated with the session or an error, which is notified after the session
	// claims have been created or an error has been encountered, respectively.
	eitherClaimedSessionsObs := channel.Map(
		ctx, sessionsWithOpenClaimWindowObs,
		rs.newMapClaimSessionsFn(failedCreateClaimSessionsPublishCh),
	)

	// TODO_TECHDEBT: pass failed create claim sessions to some retry mechanism.
	_ = failedCreateClaimSessionsObs
	logging.LogErrors(ctx, filter.EitherError(ctx, eitherClaimedSessionsObs))

	// Map eitherClaimedSessions to a new observable of []relayer.SessionTree
	// which is notified when the corresponding claims creation succeeded.
	return filter.EitherSuccess(ctx, eitherClaimedSessionsObs)
}

// mapWaitForEarliestCreateClaimsHeight is intended to be used as a MapFn.
// It calculates and waits for the earliest block height, allowed by the protocol,
// at which claims can be created for the given session number, then emits the
// session **at that moment**.
func (rs *relayerSessionsManager) mapWaitForEarliestCreateClaimsHeight(
	failedCreateClaimsSessionsPublishCh chan<- []relayer.SessionTree,
) channel.MapFn[[]relayer.SessionTree, []relayer.SessionTree] {
	return func(
		ctx context.Context,
		sessionTrees []relayer.SessionTree,
	) (_ []relayer.SessionTree, skip bool) {
		return rs.waitForEarliestCreateClaimsHeight(
			ctx, sessionTrees, failedCreateClaimsSessionsPublishCh,
		), false
	}
}

// waitForEarliestCreateClaimsHeight calculates and waits for (blocking until) the
// earliest block height, allowed by the protocol, at which claims can be created
// for a session with the given sessionEndHeight. It is calculated relative to
// sessionEndHeight using on-chain governance parameters and randomized input.
// It IS A BLOCKING function.
func (rs *relayerSessionsManager) waitForEarliestCreateClaimsHeight(
	ctx context.Context,
	sessionTrees []relayer.SessionTree,
	failSubmitProofsSessionsCh chan<- []relayer.SessionTree,
) []relayer.SessionTree {
	sessionEndHeight := sessionTrees[0].GetSessionHeader().GetSessionEndBlockHeight()

	// TODO_TECHDEBT(@red-0ne): Centralize the business logic that involves taking
	// into account the heights, windows and grace periods into helper functions.
	// An additional block is added to permit to relays arriving at the last block
	// of the session to be included in the claim before the smt is closed.
	createClaimsWindowStartHeight := sessionEndHeight + sessionkeeper.GetSessionGracePeriodBlockCount() + 1

	// TODO_BLOCKER: query the on-chain governance parameter once available.
	// + claimproofparams.GovCreateClaimWindowStartHeightOffset

	// we wait for createClaimsWindowStartHeight to be received before proceeding since we need its hash
	// to know where this servicer's claim submission window starts.
	rs.logger.Info().
		Int64("create_claim_window_start_height", createClaimsWindowStartHeight).
		Msg("waiting & blocking for global earliest claim submission height")

	// TODO_BLOCKER(@bryanchriswhite): The block that'll be used as a source of entropy for
	// which branch(es) to prove should be deterministic and use on-chain governance params.
	createClaimsWindowStartBlock := rs.waitForBlock(ctx, createClaimsWindowStartHeight)

	claimsFlushedCh := make(chan []relayer.SessionTree)
	defer close(claimsFlushedCh)
	go func() {
		failedClaims := []relayer.SessionTree{}
		flushedClaims := []relayer.SessionTree{}
		for _, sessionTree := range sessionTrees {
			// This session should no longer be updated
			if _, err := sessionTree.Flush(); err != nil {
				failedClaims = append(failedClaims, sessionTree)
				continue
			}

			flushedClaims = append(flushedClaims, sessionTree)
		}

		failSubmitProofsSessionsCh <- failedClaims
		claimsFlushedCh <- flushedClaims
	}()

	rs.logger.Info().
		Int64("create_claim_window_start_height", createClaimsWindowStartBlock.Height()).
		Str("hash", fmt.Sprintf("%x", createClaimsWindowStartBlock.Hash())).
		Msg("received global earliest claim submission height")

	earliestCreateClaimHeight := protocol.GetEarliestCreateClaimHeight(
		ctx,
		createClaimsWindowStartBlock,
	)

	rs.logger.Info().
		Int64("earliest_create_claim_height", earliestCreateClaimHeight).
		Str("hash", fmt.Sprintf("%x", createClaimsWindowStartBlock.Hash())).
		Msg("waiting & blocking for earliest claim creation height for this supplier")

	_ = rs.waitForBlock(ctx, earliestCreateClaimHeight)

	return <-claimsFlushedCh
}

// newMapClaimSessionsFn returns a new MapFn that creates claims for the given
// session number. Any session which encounters an error while creating a claim
// is sent on the failedCreateClaimSessions channel.
func (rs *relayerSessionsManager) newMapClaimSessionsFn(
	failedCreateClaimsSessionsPublishCh chan<- []relayer.SessionTree,
) channel.MapFn[[]relayer.SessionTree, either.SessionTrees] {
	return func(
		ctx context.Context,
		sessionTrees []relayer.SessionTree,
	) (_ either.SessionTrees, skip bool) {
		rs.pendingTxMu.Lock()
		defer rs.pendingTxMu.Unlock()

<<<<<<< HEAD
		if len(sessionTrees) == 0 {
			return either.Success(sessionTrees), false
		}

		sessionClaims := []*relayer.SessionClaim{}
		for _, session := range sessionTrees {
			sessionClaims = append(sessionClaims, &relayer.SessionClaim{
				RootHash:      session.GetClaimRoot(),
				SessionHeader: session.GetSessionHeader(),
			})
		}

		// Since all sessionTrees in the batch have the same start height and the
		// slice is guaranteed to be non-empty, the first sessionTree's start height
		// is used to log the claims submission.
		sessionStartHeight := sessionTrees[0].GetSessionHeader().GetSessionStartBlockHeight()
		polylog.Ctx(ctx).Info().
			Int64("session_start_block", sessionStartHeight).
			Msg("submitting claims")

		if err := rs.supplierClient.CreateClaims(ctx, sessionClaims); err != nil {
			failedCreateClaimsSessionsPublishCh <- sessionTrees
			return either.Error[[]relayer.SessionTree](err), false
=======
		// this session should no longer be updated
		claimRoot, err := session.Flush()
		if err != nil {
			return either.Error[relayer.SessionTree](err), false
		}

		sessionHeader := session.GetSessionHeader()
		if err := rs.supplierClient.CreateClaim(ctx, *sessionHeader, claimRoot); err != nil {
			failedCreateClaimSessionsPublishCh <- session
			return either.Error[relayer.SessionTree](err), false
>>>>>>> 83554f97
		}

		return either.Success(sessionTrees), false
	}
}<|MERGE_RESOLUTION|>--- conflicted
+++ resolved
@@ -9,7 +9,6 @@
 	"github.com/pokt-network/poktroll/pkg/observable/channel"
 	"github.com/pokt-network/poktroll/pkg/observable/filter"
 	"github.com/pokt-network/poktroll/pkg/observable/logging"
-	"github.com/pokt-network/poktroll/pkg/polylog"
 	"github.com/pokt-network/poktroll/pkg/relayer"
 	"github.com/pokt-network/poktroll/pkg/relayer/protocol"
 	sessionkeeper "github.com/pokt-network/poktroll/x/session/keeper"
@@ -151,7 +150,6 @@
 		rs.pendingTxMu.Lock()
 		defer rs.pendingTxMu.Unlock()
 
-<<<<<<< HEAD
 		if len(sessionTrees) == 0 {
 			return either.Success(sessionTrees), false
 		}
@@ -164,29 +162,9 @@
 			})
 		}
 
-		// Since all sessionTrees in the batch have the same start height and the
-		// slice is guaranteed to be non-empty, the first sessionTree's start height
-		// is used to log the claims submission.
-		sessionStartHeight := sessionTrees[0].GetSessionHeader().GetSessionStartBlockHeight()
-		polylog.Ctx(ctx).Info().
-			Int64("session_start_block", sessionStartHeight).
-			Msg("submitting claims")
-
 		if err := rs.supplierClient.CreateClaims(ctx, sessionClaims); err != nil {
 			failedCreateClaimsSessionsPublishCh <- sessionTrees
 			return either.Error[[]relayer.SessionTree](err), false
-=======
-		// this session should no longer be updated
-		claimRoot, err := session.Flush()
-		if err != nil {
-			return either.Error[relayer.SessionTree](err), false
-		}
-
-		sessionHeader := session.GetSessionHeader()
-		if err := rs.supplierClient.CreateClaim(ctx, *sessionHeader, claimRoot); err != nil {
-			failedCreateClaimSessionsPublishCh <- session
-			return either.Error[relayer.SessionTree](err), false
->>>>>>> 83554f97
 		}
 
 		return either.Success(sessionTrees), false
