--- conflicted
+++ resolved
@@ -47,22 +47,16 @@
 	// Testing environments may want faster flushes (e.g., 1s) for rapid iteration.
 	// Production may want longer intervals (e.g., 30s) to reduce I/O overhead.
 	minedRelaysLogFlushInterval = 10 * time.Second
-)
-
-<<<<<<< HEAD
+
 	// minedRelaysWriteQueueSize is the buffer size for the channel queue used by
 	// the dedicated writer goroutine. A larger buffer provides more tolerance for
 	// burst traffic but uses more memory. If the queue fills up, AppendMinedRelay
 	// will detect backpressure.
-	// TODO_TECHDEBT: Make this value configurable.
 	minedRelaysWriteQueueSize = 100
-
-	// Encoding constants for the on-disk WAL format
-
-=======
+)
+
 // Internal constants for encoding the on-disk WAL format
 const (
->>>>>>> e33f281d
 	// minedRelaysLogRelayPayloadLengthPrefixSizeBytes indicates the size of the
 	// little-endian uint32 prefix that encodes the mined relay payload length.
 	// This allows us to read frames efficiently during replay.
@@ -191,17 +185,11 @@
 
 	wal.bufferMu.Lock()
 	wal.bufferedLogBytes = append(wal.bufferedLogBytes, serializedEntry...)
-<<<<<<< HEAD
-	shouldFlush := len(wal.bufferedLogBytes) > maxBufferedMinedRelaysBytesBeforeFlush
+	bufferSize := len(wal.bufferedLogBytes)
+	shouldFlush := bufferSize > maxBufferedMinedRelaysBytesBeforeFlush
 	wal.bufferMu.Unlock()
 
 	if shouldFlush {
-=======
-	bufferSize := len(wal.bufferedLogBytes)
-	wal.bufferMu.Unlock()
-
-	if bufferSize > maxBufferedMinedRelaysBytesBeforeFlush {
->>>>>>> e33f281d
 		wal.flushTicker.Reset(minedRelaysLogFlushInterval)
 		if err := wal.flushBufferToDisk(); err != nil {
 			wal.logger.Error().Err(err).Msg("❌️ Failed to flush mined relays WAL buffer to disk after exceeding size threshold")
@@ -258,17 +246,9 @@
 	return os.Remove(wal.logFile.Name())
 }
 
-<<<<<<< HEAD
-// flushBufferToDisk queues the buffered frames for async write to disk.
-// This method is now non-blocking: it moves the buffer to the write queue and returns immediately.
+// flushBufferToDisk queues the buffered mined relays for async write to disk.
+// This method is non-blocking, it moves the buffer to the write queue and returns immediately.
 // The actual disk write is handled by the dedicated writer goroutine, which guarantees write order.
-=======
-// flushBufferToDisk writes the buffered frames to the WAL file and syncs the data to disk.
-//
-// Critical for durability: This function calls Sync() after Write() to ensure data hits
-// physical disk, not just the OS page cache. Without Sync(), a crash immediately after
-// Write() could lose recent entries, defeating the WAL's crash recovery guarantee.
->>>>>>> e33f281d
 func (wal *minedRelaysWriteAheadLog) flushBufferToDisk() error {
 	wal.bufferMu.Lock()
 
@@ -299,20 +279,6 @@
 			Msg("❌️ WAL write queue is full - backpressure detected. ❗Disk may be slow or full.")
 		return ErrSessionTreeWALWriteQueueFull
 	}
-<<<<<<< HEAD
-=======
-
-	// Sync to disk to ensure durability (fsync). This is critical for crash recovery.
-	// Without it, writes may sit in OS page cache and never hit disk on abrupt shutdown.
-	if err := wal.logFile.Sync(); err != nil {
-		wal.logger.Error().Err(err).Msg("❌️ Failed to sync mined relays WAL to disk. ❗Relay evidence may be lost on crash.")
-		return err
-	}
-
-	wal.logger.Info().Int("size_bytes", len(buffered)).Msg("✅️ Successfully flushed mined relays WAL buffer to disk.")
-
-	return nil
->>>>>>> e33f281d
 }
 
 // runPeriodicFlushLoop wakes up on every ticker tick to flush any pending buffered entries.
@@ -351,11 +317,22 @@
 
 // writeToDisk performs the actual disk write operation.
 // This method is called exclusively by the writer goroutine to ensure sequential writes.
+//
+// Critical for durability: This function calls Sync() after Write() to ensure data hits
+// physical disk, not just the OS page cache. Without Sync(), a crash immediately after
+// Write() could lose recent entries, defeating the WAL's crash recovery guarantee.
 func (wal *minedRelaysWriteAheadLog) writeToDisk(buffer []byte) {
 	if _, err := wal.logFile.Write(buffer); err != nil {
 		wal.logger.Error().Err(err).Msg("❌️ Failed to write mined relays WAL entries to file. ❗Check disk space and permissions. ❗Mined relays may be lost on restart.")
 		return
 	}
+
+	// Sync to disk to ensure durability (fsync). This is critical for crash recovery.
+	// Without it, writes may sit in OS page cache and never hit disk on abrupt shutdown.
+	if err := wal.logFile.Sync(); err != nil {
+		wal.logger.Error().Err(err).Msg("❌️ Failed to sync mined relays WAL to disk. ❗Relay evidence may be lost on crash.")
+	}
+
 	wal.logger.Info().Int("size_bytes", len(buffer)).Msg("✅️ Successfully flushed mined relays WAL buffer to disk.")
 }
 
