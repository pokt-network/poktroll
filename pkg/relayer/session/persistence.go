--- conflicted
+++ resolved
@@ -155,11 +155,7 @@
 
 		// Scenarios 2: The claim window is still open.
 		// The session has still a chance to reach settlement by creating the claim and submitting the proof.
-<<<<<<< HEAD
-		sessionTree, treeErr := importSessionTree(sessionSMT, claim, rs.storesDirectoryPath, sessionLogger)
-=======
 		sessionTree, treeErr := importSessionTree(sessionLogger, sessionSMT, claim, rs.storesDirectoryPath)
->>>>>>> e4959bd6
 		if treeErr != nil {
 			sessionLogger.Error().Err(treeErr).Msg("failed to import session tree")
 			continue
