--- conflicted
+++ resolved
@@ -102,7 +102,6 @@
 		// TODO_BLOCKER: The block that'll be used as a source of entropy for which
 		// branch(es) to prove should be deterministic and use on-chain governance params
 		// rather than latest.
-<<<<<<< HEAD
 		pathBlockHeight := session.GetSessionHeader().GetSessionEndBlockHeight() +
 			sessionkeeper.GetSessionGracePeriodBlockCount()
 		pathBlock, err := rs.blockQueryClient.Block(ctx, &pathBlockHeight)
@@ -114,17 +113,10 @@
 		// from `BlockHash` to `Foo(BlockHash, SessionId)`
 		blockHash := pathBlock.BlockID.Hash
 
-		path := proofkeeper.GetPathForProof(blockHash, session.GetSessionHeader().GetSessionId())
-=======
-		latestBlock := rs.blockClient.LastBlock(ctx)
-		// TODO_BLOCKER(@red-0ne, @Olshansk): Update the path given to `ProveClosest`
-		// from `BlockHash` to `Foo(BlockHash, SessionId)`
-
 		// TODO: Investigate "proof for the path provided does not match one expected by the on-chain protocol"
 		// error that may occur due to latestBlock height differing.
-		fmt.Println("E2E_DEBUG: height for block hash when generating the path", latestBlock.Height(), session.GetSessionHeader().GetSessionId())
-		path := proofkeeper.GetPathForProof(latestBlock.Hash(), session.GetSessionHeader().GetSessionId())
->>>>>>> 7284a8d5
+		fmt.Println("E2E_DEBUG: height for block hash when generating the path", pathBlockHeight, session.GetSessionHeader().GetSessionId())
+		path := proofkeeper.GetPathForProof(blockHash, session.GetSessionHeader().GetSessionId())
 		proof, err := session.ProveClosest(path)
 		if err != nil {
 			return either.Error[relayer.SessionTree](err), false
