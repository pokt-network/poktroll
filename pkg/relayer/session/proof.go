package session

import (
	"context"

	"github.com/pokt-network/poktroll/pkg/either"
	"github.com/pokt-network/poktroll/pkg/observable"
	"github.com/pokt-network/poktroll/pkg/observable/channel"
	"github.com/pokt-network/poktroll/pkg/observable/filter"
	"github.com/pokt-network/poktroll/pkg/observable/logging"
	"github.com/pokt-network/poktroll/pkg/relayer"
	"github.com/pokt-network/poktroll/pkg/relayer/protocol"
	proofkeeper "github.com/pokt-network/poktroll/x/proof/keeper"
	sessionkeeper "github.com/pokt-network/poktroll/x/session/keeper"
)

// submitProofs maps over the given claimedSessions observable.
// For each session batch, it:
// 1. Calculates the earliest block height at which to submit proofs
// 2. Waits for said height and submits the proofs on-chain
// 3. Maps errors to a new observable and logs them
// It DOES NOT BLOCKas map operations run in their own goroutines.
func (rs *relayerSessionsManager) submitProofs(
	ctx context.Context,
	claimedSessionsObs observable.Observable[[]relayer.SessionTree],
) {
<<<<<<< HEAD
	failedSubmitProofsSessionsObs, failedSubmitProofsSessionsPublishCh :=
		channel.NewObservable[[]relayer.SessionTree]()
=======
	failedSubmitProofSessionsObs, failedSubmitProofSessionsPublishCh :=
		channel.NewObservable[relayer.SessionTree]()
>>>>>>> 5dcf69fe

	// Map claimedSessionsObs to a new observable of the same type which is notified
	// when the sessions in the batch are eligible to be proven.
	sessionsWithOpenProofWindowObs := channel.Map(
		ctx, claimedSessionsObs,
<<<<<<< HEAD
		rs.mapWaitForEarliestSubmitProofsHeight(failedSubmitProofsSessionsPublishCh),
=======
		rs.mapWaitForEarliestSubmitProofHeight(failedSubmitProofSessionsPublishCh),
>>>>>>> 5dcf69fe
	)

	// Map sessionsWithOpenProofWindow to a new observable of an either type,
	// populated with the session or an error, which is notified after the session
	// proof has been submitted or an error has been encountered, respectively.
	eitherProvenSessionsObs := channel.Map(
		ctx, sessionsWithOpenProofWindowObs,
		rs.newMapProveSessionsFn(failedSubmitProofsSessionsPublishCh),
	)

	// TODO_TECHDEBT: pass failed submit proof sessions to some retry mechanism.
	_ = failedSubmitProofsSessionsObs
	logging.LogErrors(ctx, filter.EitherError(ctx, eitherProvenSessionsObs))
}

// mapWaitForEarliestSubmitProofsHeight is intended to be used as a MapFn. It
// calculates and waits for the earliest block height, allowed by the protocol,
// at which proofs can be submitted for the given session number, then emits the session
// **at that moment**.
<<<<<<< HEAD
func (rs *relayerSessionsManager) mapWaitForEarliestSubmitProofsHeight(
	failSubmitProofsSessionsCh chan<- []relayer.SessionTree,
) channel.MapFn[[]relayer.SessionTree, []relayer.SessionTree] {
	return func(
		ctx context.Context,
		sessionTrees []relayer.SessionTree,
	) (_ []relayer.SessionTree, skip bool) {
		return rs.waitForEarliestSubmitProofsHeightAndGenerateProof(
			ctx, sessionTrees, failSubmitProofsSessionsCh,
		), false
	}
}

// waitForEarliestSubmitProofsHeightAndGenerateProof calculates and waits for
// (blocking until) the earliest block height, allowed by the protocol, at which
// proofs can be submitted for a session number which were claimed at createClaimHeight.
// It is calculated relative to createClaimHeight using on-chain governance parameters
// and randomized input.
func (rs *relayerSessionsManager) waitForEarliestSubmitProofsHeightAndGenerateProof(
	ctx context.Context,
	sessionTrees []relayer.SessionTree,
	failSubmitProofsSessionsCh chan<- []relayer.SessionTree,
) []relayer.SessionTree {
	// Given the sessionTrees are grouped by their sessionEndHeight, we can use the
	// first one from the group to calculate the earliest height for proof submission.
	createClaimHeight := sessionTrees[0].GetSessionHeader().GetSessionEndBlockHeight()
=======
func (rs *relayerSessionsManager) mapWaitForEarliestSubmitProofHeight(
	failedSubmitProofSessionsCh chan<- relayer.SessionTree,
) channel.MapFn[relayer.SessionTree, relayer.SessionTree] {
	return func(
		ctx context.Context,
		session relayer.SessionTree,
	) (_ relayer.SessionTree, skip bool) {
		if err := rs.waitForEarliestSubmitProofHeightAndGenerateProof(ctx, session); err != nil {
			failedSubmitProofSessionsCh <- session
			return nil, true
		}

		return session, false
	}
}

// waitForEarliestSubmitProofHeightAndGenerateProof calculates and waits for
// (blocking until) the earliest block height, allowed by the protocol, at which
// a proof can be submitted for a session which was claimed at createClaimHeight.
// It also generates the proof for the session once the height is reached and
// its hash is available for proof path generation.
// It is calculated relative to createClaimHeight using on-chain governance
// parameters and randomized input.
// It IS A BLOCKING function.
func (rs *relayerSessionsManager) waitForEarliestSubmitProofHeightAndGenerateProof(
	ctx context.Context,
	session relayer.SessionTree,
) error {
>>>>>>> 5dcf69fe
	// TODO_TECHDEBT(@red-0ne): Centralize the business logic that involves taking
	// into account the heights, windows and grace periods into helper functions.
	submitProofWindowStartHeight := session.GetSessionHeader().GetSessionEndBlockHeight() +
		sessionkeeper.GetSessionGracePeriodBlockCount()
	// TODO_BLOCKER: query the on-chain governance parameter once available.
	// + claimproofparams.GovSubmitProofWindowStartHeightOffset

	// we wait for submitProofsWindowStartHeight to be received before proceeding since we need its hash
	rs.logger.Info().
		Int64("submitProofsWindowStartHeight", submitProofWindowStartHeight).
		Msg("waiting & blocking for global earliest proof submission height")

	// TODO_BLOCKER(@bryanchriswhite): The block that'll be used as a source of entropy for
	// which branch(es) to prove should be deterministic and use on-chain governance params.
	// submitProofWindowStartBlock is the block that will have its hash used as the
	// source of entropy for all the session trees in that batch, waiting for it to
	// be received before proceeding.
	submitProofWindowStartBlock := rs.waitForBlock(ctx, submitProofWindowStartHeight)

<<<<<<< HEAD
	// Generate proofs for all sessionTrees concurrently while waiting for the
	// earliest submitProofsHeight (pseudorandom submission distribution) to be reached.
	// Use a channel to block until all proofs for the sessionTrees have been generated.
	proofsGeneratedCh := make(chan []relayer.SessionTree)
	defer close(proofsGeneratedCh)
	go func() {
		// Separate the sessionTrees into those that failed to generate a proof
		// and those that succeeded, then send them on their respective channels.
		failedProofs := []relayer.SessionTree{}
		successProofs := []relayer.SessionTree{}
		for _, sessionTree := range sessionTrees {
			// Generate the proof path for the sessionTree using the previously committed
			// submitProofWindowStartBlock hash.
			path := proofkeeper.GetPathForProof(
				submitProofWindowStartBlock.Hash(),
				sessionTree.GetSessionHeader().GetSessionId(),
			)

			// If the proof cannot be generated, add the sessionTree to the failedProofs.
			if _, err := sessionTree.ProveClosest(path); err != nil {
				failedProofs = append(failedProofs, sessionTree)
				continue
			}

			// If the proof was generated successfully, add the sessionTree to the
			// successProofs slice that will be sent to the proof submission step.
			successProofs = append(successProofs, sessionTree)
		}

		failSubmitProofsSessionsCh <- failedProofs
		proofsGeneratedCh <- successProofs
	}()

	// Wait for the earliest submitProofsHeight to be reached before proceeding.
	earliestSubmitProofsHeight := protocol.GetEarliestSubmitProofHeight(ctx, submitProofWindowStartBlock)
	_ = rs.waitForBlock(ctx, earliestSubmitProofsHeight)

	// Once the earliest submitProofsHeight has been reached, and all proofs have
	// been generated, return the sessionTrees that have been successfully proven
	// to be submitted on-chain.
	return <-proofsGeneratedCh
=======
	// Use the submitProofWindowStartBlock hash to generate the proof.
	path := proofkeeper.GetPathForProof(
		submitProofWindowStartBlock.Hash(),
		session.GetSessionHeader().GetSessionId(),
	)
	if _, err := session.ProveClosest(path); err != nil {
		return err
	}

	earliestSubmitProofHeight := protocol.GetEarliestSubmitProofHeight(ctx, submitProofWindowStartBlock)
	_ = rs.waitForBlock(ctx, earliestSubmitProofHeight)

	return nil
>>>>>>> 5dcf69fe
}

// newMapProveSessionsFn returns a new MapFn that submits proofs on the given
// session number. Any session which encounters errors while submitting a proof
// is sent on the failedSubmitProofSessions channel.
func (rs *relayerSessionsManager) newMapProveSessionsFn(
	failedSubmitProofSessionsCh chan<- []relayer.SessionTree,
) channel.MapFn[[]relayer.SessionTree, either.SessionTrees] {
	return func(
		ctx context.Context,
<<<<<<< HEAD
		sessionTrees []relayer.SessionTree,
	) (_ either.SessionTrees, skip bool) {
		rs.pendingTxMu.Lock()
		defer rs.pendingTxMu.Unlock()

		if len(sessionTrees) == 0 {
			return either.Success(sessionTrees), false
		}

		sessionProofs := []*relayer.SessionProof{}
		for _, sessionTree := range sessionTrees {
			sessionProofs = append(sessionProofs, &relayer.SessionProof{
				ProofBz:       sessionTree.GetProofBz(),
				SessionHeader: sessionTree.GetSessionHeader(),
			})
		}

		// SubmitProof ensures on-chain proof inclusion so we can safely prune the tree.
		if err := rs.supplierClient.SubmitProofs(ctx, sessionProofs); err != nil {
			failedSubmitProofSessionsCh <- sessionTrees
			return either.Error[[]relayer.SessionTree](err), false
		}

		for _, sessionTree := range sessionTrees {
			// Prune the session tree since the proofs have already been submitted.
			if err := sessionTree.Delete(); err != nil {
				return either.Error[[]relayer.SessionTree](err), false
			}
=======
		session relayer.SessionTree,
	) (_ either.SessionTree, skip bool) {
		currentHeight := rs.blockClient.LastBlock(ctx).Height()
		rs.logger.Info().
			Int64("currentBlockHeight", currentHeight).
			Msg("submitting proof")

		// SubmitProof ensures on-chain proof inclusion so we can safely prune the tree.
		if err := rs.supplierClient.SubmitProof(
			ctx,
			*session.GetSessionHeader(),
			session.GetProof(),
		); err != nil {
			failedSubmitProofSessionsCh <- session
			return either.Error[relayer.SessionTree](err), false
>>>>>>> 5dcf69fe
		}

		return either.Success(sessionTrees), false
	}
}<|MERGE_RESOLUTION|>--- conflicted
+++ resolved
@@ -24,23 +24,14 @@
 	ctx context.Context,
 	claimedSessionsObs observable.Observable[[]relayer.SessionTree],
 ) {
-<<<<<<< HEAD
 	failedSubmitProofsSessionsObs, failedSubmitProofsSessionsPublishCh :=
 		channel.NewObservable[[]relayer.SessionTree]()
-=======
-	failedSubmitProofSessionsObs, failedSubmitProofSessionsPublishCh :=
-		channel.NewObservable[relayer.SessionTree]()
->>>>>>> 5dcf69fe
 
 	// Map claimedSessionsObs to a new observable of the same type which is notified
 	// when the sessions in the batch are eligible to be proven.
 	sessionsWithOpenProofWindowObs := channel.Map(
 		ctx, claimedSessionsObs,
-<<<<<<< HEAD
 		rs.mapWaitForEarliestSubmitProofsHeight(failedSubmitProofsSessionsPublishCh),
-=======
-		rs.mapWaitForEarliestSubmitProofHeight(failedSubmitProofSessionsPublishCh),
->>>>>>> 5dcf69fe
 	)
 
 	// Map sessionsWithOpenProofWindow to a new observable of an either type,
@@ -60,7 +51,6 @@
 // calculates and waits for the earliest block height, allowed by the protocol,
 // at which proofs can be submitted for the given session number, then emits the session
 // **at that moment**.
-<<<<<<< HEAD
 func (rs *relayerSessionsManager) mapWaitForEarliestSubmitProofsHeight(
 	failSubmitProofsSessionsCh chan<- []relayer.SessionTree,
 ) channel.MapFn[[]relayer.SessionTree, []relayer.SessionTree] {
@@ -87,46 +77,15 @@
 	// Given the sessionTrees are grouped by their sessionEndHeight, we can use the
 	// first one from the group to calculate the earliest height for proof submission.
 	createClaimHeight := sessionTrees[0].GetSessionHeader().GetSessionEndBlockHeight()
-=======
-func (rs *relayerSessionsManager) mapWaitForEarliestSubmitProofHeight(
-	failedSubmitProofSessionsCh chan<- relayer.SessionTree,
-) channel.MapFn[relayer.SessionTree, relayer.SessionTree] {
-	return func(
-		ctx context.Context,
-		session relayer.SessionTree,
-	) (_ relayer.SessionTree, skip bool) {
-		if err := rs.waitForEarliestSubmitProofHeightAndGenerateProof(ctx, session); err != nil {
-			failedSubmitProofSessionsCh <- session
-			return nil, true
-		}
-
-		return session, false
-	}
-}
-
-// waitForEarliestSubmitProofHeightAndGenerateProof calculates and waits for
-// (blocking until) the earliest block height, allowed by the protocol, at which
-// a proof can be submitted for a session which was claimed at createClaimHeight.
-// It also generates the proof for the session once the height is reached and
-// its hash is available for proof path generation.
-// It is calculated relative to createClaimHeight using on-chain governance
-// parameters and randomized input.
-// It IS A BLOCKING function.
-func (rs *relayerSessionsManager) waitForEarliestSubmitProofHeightAndGenerateProof(
-	ctx context.Context,
-	session relayer.SessionTree,
-) error {
->>>>>>> 5dcf69fe
 	// TODO_TECHDEBT(@red-0ne): Centralize the business logic that involves taking
 	// into account the heights, windows and grace periods into helper functions.
-	submitProofWindowStartHeight := session.GetSessionHeader().GetSessionEndBlockHeight() +
-		sessionkeeper.GetSessionGracePeriodBlockCount()
+	submitProofsWindowStartHeight := createClaimHeight + sessionkeeper.GetSessionGracePeriodBlockCount()
 	// TODO_BLOCKER: query the on-chain governance parameter once available.
 	// + claimproofparams.GovSubmitProofWindowStartHeightOffset
 
 	// we wait for submitProofsWindowStartHeight to be received before proceeding since we need its hash
 	rs.logger.Info().
-		Int64("submitProofsWindowStartHeight", submitProofWindowStartHeight).
+		Int64("submitProofsWindowStartHeight", submitProofsWindowStartHeight).
 		Msg("waiting & blocking for global earliest proof submission height")
 
 	// TODO_BLOCKER(@bryanchriswhite): The block that'll be used as a source of entropy for
@@ -134,9 +93,8 @@
 	// submitProofWindowStartBlock is the block that will have its hash used as the
 	// source of entropy for all the session trees in that batch, waiting for it to
 	// be received before proceeding.
-	submitProofWindowStartBlock := rs.waitForBlock(ctx, submitProofWindowStartHeight)
+	submitProofWindowStartBlock := rs.waitForBlock(ctx, submitProofsWindowStartHeight)
 
-<<<<<<< HEAD
 	// Generate proofs for all sessionTrees concurrently while waiting for the
 	// earliest submitProofsHeight (pseudorandom submission distribution) to be reached.
 	// Use a channel to block until all proofs for the sessionTrees have been generated.
@@ -178,21 +136,6 @@
 	// been generated, return the sessionTrees that have been successfully proven
 	// to be submitted on-chain.
 	return <-proofsGeneratedCh
-=======
-	// Use the submitProofWindowStartBlock hash to generate the proof.
-	path := proofkeeper.GetPathForProof(
-		submitProofWindowStartBlock.Hash(),
-		session.GetSessionHeader().GetSessionId(),
-	)
-	if _, err := session.ProveClosest(path); err != nil {
-		return err
-	}
-
-	earliestSubmitProofHeight := protocol.GetEarliestSubmitProofHeight(ctx, submitProofWindowStartBlock)
-	_ = rs.waitForBlock(ctx, earliestSubmitProofHeight)
-
-	return nil
->>>>>>> 5dcf69fe
 }
 
 // newMapProveSessionsFn returns a new MapFn that submits proofs on the given
@@ -203,7 +146,6 @@
 ) channel.MapFn[[]relayer.SessionTree, either.SessionTrees] {
 	return func(
 		ctx context.Context,
-<<<<<<< HEAD
 		sessionTrees []relayer.SessionTree,
 	) (_ either.SessionTrees, skip bool) {
 		rs.pendingTxMu.Lock()
@@ -232,23 +174,6 @@
 			if err := sessionTree.Delete(); err != nil {
 				return either.Error[[]relayer.SessionTree](err), false
 			}
-=======
-		session relayer.SessionTree,
-	) (_ either.SessionTree, skip bool) {
-		currentHeight := rs.blockClient.LastBlock(ctx).Height()
-		rs.logger.Info().
-			Int64("currentBlockHeight", currentHeight).
-			Msg("submitting proof")
-
-		// SubmitProof ensures on-chain proof inclusion so we can safely prune the tree.
-		if err := rs.supplierClient.SubmitProof(
-			ctx,
-			*session.GetSessionHeader(),
-			session.GetProof(),
-		); err != nil {
-			failedSubmitProofSessionsCh <- session
-			return either.Error[relayer.SessionTree](err), false
->>>>>>> 5dcf69fe
 		}
 
 		return either.Success(sessionTrees), false
