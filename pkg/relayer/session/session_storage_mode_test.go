--- conflicted
+++ resolved
@@ -227,21 +227,10 @@
 	// Wait for manager to fully initialize before sending blocks
 	waitSimulateIO()
 
-<<<<<<< HEAD
-=======
 	// Advance to the block where the claim window opens
 	// The manager is now running and will process these blocks as they're published
 	s.advanceToBlock(claimWindowOpenHeight)
 
-	// For in-memory modes, we should only proceed if the session was restored
-	// TODO_TECHDEBT(#1734): Remove this once we are better at managing in-memory sessions restarts
-	if s.isInMemorySMT() {
-		// In-memory modes don't persist across restarts, so session should be gone
-		require.False(s.T(), s.hasActiveSessionTree(), "In-memory storage should not persist sessions across restarts for mode: %s", s.getStorageModeName())
-		return
-	}
-
->>>>>>> 68e92081
 	// For disk storage, verify the session tree is still correctly loaded
 	sessionTree = s.getActiveSessionTree()
 	require.Equal(s.T(), s.activeSessionHeader, sessionTree.GetSessionHeader())
@@ -257,7 +246,7 @@
 		timeout,
 		checkInterval,
 	)
-	require.True(s.T(), claimRootReady, "Claim root should be created within timeout for storage mode: %s", s.getStorageModeName())
+	require.True(s.T(), claimRootReady, "Claim root should be created within timeout")
 
 	// Verify a claim root has been created after restart
 	claimRoot := sessionTree.GetClaimRoot()
