--- conflicted
+++ resolved
@@ -7,11 +7,6 @@
 	"time"
 
 	"cosmossdk.io/depinject"
-<<<<<<< HEAD
-	coretypes "github.com/cometbft/cometbft/rpc/core/types"
-	cmttypes "github.com/cometbft/cometbft/types"
-=======
->>>>>>> f4881659
 	"github.com/golang/mock/gomock"
 	"github.com/pokt-network/smt"
 	"github.com/stretchr/testify/require"
@@ -51,22 +46,8 @@
 	blockQueryClientMock := mockclient.NewMockCometRPC(ctrl)
 	blockQueryClientMock.EXPECT().
 		Block(gomock.Any(), gomock.AssignableToTypeOf((*int64)(nil))).
-<<<<<<< HEAD
-		Return(&coretypes.ResultBlock{
-			BlockID: cmttypes.BlockID{
-				Hash: []byte("expected block hash"),
-			},
-			Block: &cmttypes.Block{
-				Header: cmttypes.Header{
-					Height: 1,
-				},
-			},
-		}, nil).
-		Times(2)
-=======
 		Return(nil, nil).
 		AnyTimes()
->>>>>>> f4881659
 
 	deps := depinject.Supply(blockClient, blockQueryClientMock, supplierClient)
 	storesDirectoryOpt := testrelayer.WithTempStoresDirectory(t)
