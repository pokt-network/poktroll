package cmd

import (
	"context"
	"fmt"
	"net/url"

	"cosmossdk.io/depinject"
	cosmosflags "github.com/cosmos/cosmos-sdk/client/flags"
	cosmostypes "github.com/cosmos/cosmos-sdk/types"
	"github.com/spf13/cobra"

	"github.com/pokt-network/poktroll/cmd/flags"
	"github.com/pokt-network/poktroll/pkg/client/query"
	"github.com/pokt-network/poktroll/pkg/client/query/cache"
	"github.com/pokt-network/poktroll/pkg/deps/config"
	relayerconfig "github.com/pokt-network/poktroll/pkg/relayer/config"
	apptypes "github.com/pokt-network/poktroll/x/application/types"
	prooftypes "github.com/pokt-network/poktroll/x/proof/types"
	servicetypes "github.com/pokt-network/poktroll/x/service/types"
	sessiontypes "github.com/pokt-network/poktroll/x/session/types"
	sharedtypes "github.com/pokt-network/poktroll/x/shared/types"
	suppliertypes "github.com/pokt-network/poktroll/x/supplier/types"
)

const defaultSessionCountForCacheClearing = 1

// setupRelayerDependencies builds and returns the dependency tree for the relay miner.
//
// - Builds from leaves up, incrementally supplying each component to depinject.Config
// - Sets up dependencies for various things that included but not limited to query clients, tx handlers, etc..
//
// Returns:
//   - deps: The dependency injection config
//   - err: Error if setup fails
func setupRelayerDependencies(
	ctx context.Context,
	cmd *cobra.Command,
	relayMinerConfig *relayerconfig.RelayMinerConfig,
) (deps depinject.Config, err error) {
	queryNodeRPCUrl := relayMinerConfig.PocketNode.QueryNodeRPCUrl
	queryNodeGRPCUrl := relayMinerConfig.PocketNode.QueryNodeGRPCUrl
	txNodeRPCUrl := relayMinerConfig.PocketNode.TxNodeRPCUrl

	nodeRPCURL, err := cmd.Flags().GetString(cosmosflags.FlagNode)
	if err != nil {
		return nil, err
	}

	nodeGRPCURL, err := cmd.Flags().GetString(cosmosflags.FlagGRPC)
	if err != nil {
		return nil, err
	}

	// Override config file's `QueryNodeGRPCUrl` with `--grpc-addr` flag if specified.
<<<<<<< HEAD
	if nodeGRPCURL != flags.OmittedDefaultFlagValue {
		if err = cmd.Flags().Set(cosmosflags.FlagGRPC, nodeGRPCURL); err != nil {
			return nil, err
		}

		parsedFlagNodeGRPCUrl, parseErr := url.Parse(nodeGRPCURL)
		if parseErr != nil {
			return nil, fmt.Errorf("failed to parse grpc query URL: %w", parseErr)
=======
	if flagNodeGRPCURL != flags.OmittedDefaultFlagValue {
		parsedFlagNodeGRPCUrl, err := url.Parse(flagNodeGRPCURL)
		if err != nil {
			return nil, fmt.Errorf("failed to parse grpc query URL: %w", err)
>>>>>>> 64156821
		}
		queryNodeGRPCUrl = parsedFlagNodeGRPCUrl
	} else {
		// TODO_TECHDEBT(#1444): Delete this once #1444 is fixed and merged.
		_ = cmd.Flags().Set(cosmosflags.FlagGRPC, queryNodeGRPCUrl.String())
	}

	// Override config file's `QueryNodeUrl` and `txNodeRPCUrl` with `--node` flag if specified.
<<<<<<< HEAD
	if nodeRPCURL != flags.DefaultNodeRPCURL {
		if err = cmd.Flags().Set(cosmosflags.FlagNode, nodeRPCURL); err != nil {
			return nil, err
		}

		parsedFlagNodeRPCUrl, err := url.Parse(nodeRPCURL)
=======
	if flagNodeRPCURL != flags.OmittedDefaultFlagValue {
		parsedFlagNodeRPCUrl, err := url.Parse(flagNodeRPCURL)
>>>>>>> 64156821
		if err != nil {
			return nil, fmt.Errorf("failed to parse rpc query URL: %w", err)
		}
		queryNodeRPCUrl = parsedFlagNodeRPCUrl
		txNodeRPCUrl = parsedFlagNodeRPCUrl
	} else {
		// TODO_TECHDEBT(#1444): Delete this once #1444 is fixed and merged.
		_ = cmd.Flags().Set(cosmosflags.FlagNode, queryNodeRPCUrl.String())
	}

	signingKeyNames := uniqueSigningKeyNames(relayMinerConfig)
	servicesConfigMap := relayMinerConfig.Servers
	smtStorePath := relayMinerConfig.SmtStorePath

	supplierFuncs := []config.SupplierFn{
		config.NewSupplyLoggerFromCtx(ctx),
		config.NewSupplyCometClientFn(queryNodeRPCUrl),                    // leaf
		config.NewSupplyBlockClientFn(queryNodeRPCUrl),                    // leaf
		config.NewSupplyQueryClientContextFn(queryNodeGRPCUrl),            // leaf
		config.NewSupplyTxClientContextFn(queryNodeGRPCUrl, txNodeRPCUrl), // leaf

		// Setup params caches (clear on new sessions).
		// TODO_TECHDEBT(@red-0ne): Params cache should only be cleared when params change.
		// This is a temporary solution until we implement event-based cache clearing.
		// Tokenomics/gateway params not used in RelayMiner, so no cache needed.
		config.NewSupplyParamsCacheFn[sharedtypes.Params](cache.WithSessionCountCacheClearFn(defaultSessionCountForCacheClearing)),   // leaf
		config.NewSupplyParamsCacheFn[apptypes.Params](cache.WithSessionCountCacheClearFn(defaultSessionCountForCacheClearing)),      // leaf
		config.NewSupplyParamsCacheFn[sessiontypes.Params](cache.WithSessionCountCacheClearFn(defaultSessionCountForCacheClearing)),  // leaf
		config.NewSupplyParamsCacheFn[prooftypes.Params](cache.WithSessionCountCacheClearFn(defaultSessionCountForCacheClearing)),    // leaf
		config.NewSupplyParamsCacheFn[servicetypes.Params](cache.WithSessionCountCacheClearFn(defaultSessionCountForCacheClearing)),  // leaf
		config.NewSupplyParamsCacheFn[suppliertypes.Params](cache.WithSessionCountCacheClearFn(defaultSessionCountForCacheClearing)), // leaf

		// Setup key-value caches for pocket types (clear on new sessions).
		config.NewSupplyKeyValueCacheFn[sharedtypes.Service](cache.WithSessionCountCacheClearFn(defaultSessionCountForCacheClearing)),                // leaf
		config.NewSupplyKeyValueCacheFn[servicetypes.RelayMiningDifficulty](cache.WithSessionCountCacheClearFn(defaultSessionCountForCacheClearing)), // leaf
		config.NewSupplyKeyValueCacheFn[sharedtypes.Supplier](cache.WithSessionCountCacheClearFn(defaultSessionCountForCacheClearing)),               // leaf
		config.NewSupplyKeyValueCacheFn[query.BlockHash](cache.WithSessionCountCacheClearFn(defaultSessionCountForCacheClearing)),                    // leaf
		config.NewSupplyKeyValueCacheFn[prooftypes.Claim](cache.WithSessionCountCacheClearFn(defaultSessionCountForCacheClearing)),                   // leaf
		// Session querier returns *sessiontypes.Session, so cache must return pointers.
		config.NewSupplyKeyValueCacheFn[*sessiontypes.Session](cache.WithSessionCountCacheClearFn(defaultSessionCountForCacheClearing)), // leaf
		// Clear on new blocks to refresh application state after each block.
		// It is needed to ensure that Applications can upstake to continue being served.
		config.NewSupplyKeyValueCacheFn[apptypes.Application](cache.WithSessionCountCacheClearFn(defaultSessionCountForCacheClearing)), // leaf

		// Setup key-value for cosmos types
		// AccountI cache is used for caching accounts (clear on new sessions).
		config.NewSupplyKeyValueCacheFn[cosmostypes.AccountI](cache.WithSessionCountCacheClearFn(defaultSessionCountForCacheClearing)), // leaf
		// Balance cache is used for caching supplier operator account balances (clear on new sessions).
		config.NewSupplyKeyValueCacheFn[query.Balance](cache.WithSessionCountCacheClearFn(defaultSessionCountForCacheClearing)), // leaf

		config.NewSupplySharedQueryClientFn(),
		config.NewSupplyServiceQueryClientFn(),
		config.NewSupplyApplicationQuerierFn(),
		config.NewSupplySessionQuerierFn(),
		config.SupplyRelayMeterFn(relayMinerConfig.EnableOverServicing),
		config.SupplyMiner,
		config.NewSupplyAccountQuerierFn(),
		config.NewSupplyBankQuerierFn(),
		config.NewSupplySupplierQuerierFn(),
		config.NewSupplyProofQueryClientFn(),
		config.NewSupplyRingClientFn(),
		config.SupplyTxFactory,
		config.SupplyTxContext,
		// RelayMiner always uses tx simulation for gas estimation (variable by tx).
		// Always use "auto" gas setting for RelayMiner.
		config.NewSupplySupplierClientsFn(signingKeyNames, cosmosflags.GasFlagAuto),
		config.NewSupplyRelayAuthenticatorFn(signingKeyNames),
		config.NewSupplyRelayerProxyFn(servicesConfigMap, relayMinerConfig.Ping.Enabled),
		config.NewSupplyRelayerSessionsManagerFn(smtStorePath),
	}

	return config.SupplyConfig(ctx, cmd, supplierFuncs)
}<|MERGE_RESOLUTION|>--- conflicted
+++ resolved
@@ -53,7 +53,6 @@
 	}
 
 	// Override config file's `QueryNodeGRPCUrl` with `--grpc-addr` flag if specified.
-<<<<<<< HEAD
 	if nodeGRPCURL != flags.OmittedDefaultFlagValue {
 		if err = cmd.Flags().Set(cosmosflags.FlagGRPC, nodeGRPCURL); err != nil {
 			return nil, err
@@ -62,12 +61,6 @@
 		parsedFlagNodeGRPCUrl, parseErr := url.Parse(nodeGRPCURL)
 		if parseErr != nil {
 			return nil, fmt.Errorf("failed to parse grpc query URL: %w", parseErr)
-=======
-	if flagNodeGRPCURL != flags.OmittedDefaultFlagValue {
-		parsedFlagNodeGRPCUrl, err := url.Parse(flagNodeGRPCURL)
-		if err != nil {
-			return nil, fmt.Errorf("failed to parse grpc query URL: %w", err)
->>>>>>> 64156821
 		}
 		queryNodeGRPCUrl = parsedFlagNodeGRPCUrl
 	} else {
@@ -76,17 +69,12 @@
 	}
 
 	// Override config file's `QueryNodeUrl` and `txNodeRPCUrl` with `--node` flag if specified.
-<<<<<<< HEAD
 	if nodeRPCURL != flags.DefaultNodeRPCURL {
 		if err = cmd.Flags().Set(cosmosflags.FlagNode, nodeRPCURL); err != nil {
 			return nil, err
 		}
 
 		parsedFlagNodeRPCUrl, err := url.Parse(nodeRPCURL)
-=======
-	if flagNodeRPCURL != flags.OmittedDefaultFlagValue {
-		parsedFlagNodeRPCUrl, err := url.Parse(flagNodeRPCURL)
->>>>>>> 64156821
 		if err != nil {
 			return nil, fmt.Errorf("failed to parse rpc query URL: %w", err)
 		}
