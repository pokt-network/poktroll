--- conflicted
+++ resolved
@@ -2,9 +2,7 @@
 
 import (
 	"context"
-	"errors"
 	"log"
-	"net/http"
 	"net/url"
 	"os"
 
@@ -53,19 +51,12 @@
 for such operations.`,
 		RunE: runRelayer,
 	}
-	// Custom flags
-	cmd.Flags().StringVar(&flagRelayMinerConfig, "config", "", "path to the relay miner config file")
-
-<<<<<<< HEAD
-	// Cosmos flags
-=======
+
 	// Custom flags
 	cmd.Flags().StringVar(&flagRelayMinerConfig, "config", "", "The path to the relayminer config file")
 
->>>>>>> 5f467830
 	cmd.Flags().String(cosmosflags.FlagKeyringBackend, "", "Select keyring's backend (os|file|kwallet|pass|test)")
-	cmd.Flags().
-		String(cosmosflags.FlagNode, omittedDefaultFlagValue, "registering the default cosmos node flag; needed to initialize the cosmostx and query contexts correctly and uses flagQueryNodeUrl underneath")
+	cmd.Flags().String(cosmosflags.FlagNode, omittedDefaultFlagValue, "registering the default cosmos node flag; needed to initialize the cosmostx and query contexts correctly and uses flagQueryNodeUrl underneath")
 
 	return cmd
 }
@@ -103,12 +94,11 @@
 
 	// Start the relay miner
 	log.Println("INFO: Starting relay miner...")
-	if err := relayMiner.Start(ctx); err != nil && !errors.Is(err, http.ErrServerClosed) {
-		return err
-	} else if errors.Is(err, http.ErrServerClosed) {
-		log.Println("INFO: Relay miner stopped; exiting")
-	}
-
+	if err := relayMiner.Start(ctx); err != nil {
+		return err
+	}
+
+	log.Println("INFO: Relay miner stopped; exiting")
 	return nil
 }
 
