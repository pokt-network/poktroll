--- conflicted
+++ resolved
@@ -37,15 +37,10 @@
 	// flagRelayMinerConfig is the variable containing the relay miner config filepath
 	// sourced from the `--config` flag.
 	flagRelayMinerConfig string
-<<<<<<< HEAD
-	flagNodeRPCUrl       string
-	flagNodeGRPCUrl      string
-=======
 	// flagNodeRPCUrl is the variable containing the Cosmos node RPC URL flag value.
 	flagNodeRPCUrl string
 	// flagNodeGRPCUrl is the variable containing the Cosmos node GRPC URL flag value.
 	flagNodeGRPCUrl string
->>>>>>> 496cde94
 )
 
 // RelayerCmd returns the Cobra command for running the relay miner.
@@ -145,15 +140,9 @@
 	cmd *cobra.Command,
 	relayMinerConfig *relayerconfig.RelayMinerConfig,
 ) (deps depinject.Config, err error) {
-<<<<<<< HEAD
 	parsedFlagNodeRPCUrl := relayMinerConfig.Pocket.QueryNodeRPCUrl
 	queryNodeGRPCUrl := relayMinerConfig.Pocket.QueryNodeGRPCUrl
 	txNodeGRPCUrl := relayMinerConfig.Pocket.TxNodeGRPCUrl
-=======
-	parsedFlagNodeRPCUrl := relayMinerConfig.QueryNodeRPCUrl
-	queryNodeGRPCUrl := relayMinerConfig.QueryNodeGRPCUrl
-	txNodeGRPCUrl := relayMinerConfig.TxNodeGRPCUrl
->>>>>>> 496cde94
 
 	// Override the config file's `QueryNodeGRPCUrl` and `NetworkNodeGRPCUrl` fields
 	// with the `--grpc-addr` flag if it was specified.
