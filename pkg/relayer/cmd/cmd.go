package cmd

import (
	"context"
	"errors"
	"fmt"
	"net/http"
	"net/url"
	"os"

	"cosmossdk.io/depinject"
	cosmosclient "github.com/cosmos/cosmos-sdk/client"
	cosmosflags "github.com/cosmos/cosmos-sdk/client/flags"
	cosmostx "github.com/cosmos/cosmos-sdk/client/tx"
	"github.com/rs/zerolog"
	"github.com/spf13/cobra"

	"github.com/pokt-network/poktroll/cmd/signals"
	"github.com/pokt-network/poktroll/pkg/client/supplier"
	"github.com/pokt-network/poktroll/pkg/client/tx"
	txtypes "github.com/pokt-network/poktroll/pkg/client/tx/types"
	"github.com/pokt-network/poktroll/pkg/deps/config"
	"github.com/pokt-network/poktroll/pkg/polylog"
	"github.com/pokt-network/poktroll/pkg/polylog/polyzero"
	"github.com/pokt-network/poktroll/pkg/relayer"
	relayerconfig "github.com/pokt-network/poktroll/pkg/relayer/config"
	"github.com/pokt-network/poktroll/pkg/relayer/miner"
	"github.com/pokt-network/poktroll/pkg/relayer/proxy"
	"github.com/pokt-network/poktroll/pkg/relayer/session"
)

// We're `explicitly omitting default` so the relayer crashes if these aren't specified.
const omittedDefaultFlagValue = "explicitly omitting default"

// TODO_CONSIDERATION: Consider moving all flags defined in `/pkg` to a `flags.go` file.
var (
	// flagRelayMinerConfig is the variable containing the relay miner config filepath
	// sourced from the `--config` flag.
	flagRelayMinerConfig string
	// flagNodeRPCURL is the variable containing the Cosmos node RPC URL flag value.
	flagNodeRPCURL string
	// flagNodeGRPCURL is the variable containing the Cosmos node GRPC URL flag value.
	flagNodeGRPCURL string
)

// RelayerCmd returns the Cobra command for running the relay miner.
func RelayerCmd() *cobra.Command {
	cmd := &cobra.Command{
		Use:   "relayminer",
		Short: "Run a relay miner",
		Long: `Run a relay miner. The relay miner process configures and starts
relay servers for each service the supplier actor identified by --signing-key is
staked for (configured on-chain).

Relay requests received by the relay servers are validated and proxied to their
respective service endpoints, maintained by the relayer off-chain. The responses
are then signed and sent back to the requesting application.

For each successfully served relay, the miner will hash and compare its difficulty
against an on-chain threshold. If the difficulty is sufficient, it is applicable
to relay volume and therefore rewards. Such relays are inserted into and persisted
via an SMT KV store. The miner will monitor the current block height and periodically
submit claim and proof messages according to the protocol as sessions become eligible
for such operations.`,
		RunE: runRelayer,
	}
	// Custom flags
	cmd.Flags().StringVar(&flagRelayMinerConfig, "config", "", "The path to the relayminer config file")

	// Cosmos flags
	// TODO_TECHDEBT(#256): Remove unneeded cosmos flags.
	cmd.Flags().String(cosmosflags.FlagKeyringBackend, "", "Select keyring's backend (os|file|kwallet|pass|test)")
	cmd.Flags().StringVar(&flagNodeRPCURL, cosmosflags.FlagNode, omittedDefaultFlagValue, "Register the default Cosmos node flag, which is needed to initialize the Cosmos query and tx contexts correctly. It can be used to override the `QueryNodeRPCURL` and `TxNodeRPCURL` fields in the config file if specified.")
	cmd.Flags().StringVar(&flagNodeGRPCURL, cosmosflags.FlagGRPC, omittedDefaultFlagValue, "Register the default Cosmos node grpc flag, which is needed to initialize the Cosmos query context with grpc correctly. It can be used to override the `QueryNodeGRPCURL` field in the config file if specified.")
	cmd.Flags().Bool(cosmosflags.FlagGRPCInsecure, true, "Used to initialize the Cosmos query context with grpc security options. It can be used to override the `QueryNodeGRPCInsecure` field in the config file if specified.")

	return cmd
}

func runRelayer(cmd *cobra.Command, _ []string) error {
	ctx, cancelCtx := context.WithCancel(cmd.Context())
	// Ensure context cancellation.
	defer cancelCtx()

	// Handle interrupt and kill signals asynchronously.
	signals.GoOnExitSignal(cancelCtx)

	configContent, err := os.ReadFile(flagRelayMinerConfig)
	if err != nil {
		return err
	}

	// TODO_TECHDEBT: add logger level and output options to the config.
	relayMinerConfig, err := relayerconfig.ParseRelayMinerConfigs(configContent)
	if err != nil {
		return err
	}

	// TODO_TECHDEBT: populate logger from the config (ideally, from viper).
	loggerOpts := []polylog.LoggerOption{
		polyzero.WithLevel(zerolog.DebugLevel),
		polyzero.WithOutput(os.Stderr),
	}

	// Construct a logger and associate it with the command context.
	logger := polyzero.NewLogger(loggerOpts...)
	ctx = logger.WithContext(ctx)
	cmd.SetContext(ctx)

	// Sets up the following dependencies:
	// Miner, EventsQueryClient, BlockClient, cosmosclient.Context, TxFactory,
	// TxContext, TxClient, SupplierClient, RelayerProxy, RelayerSessionsManager.
	deps, err := setupRelayerDependencies(ctx, cmd, relayMinerConfig)
	if err != nil {
		return err
	}

	relayMiner, err := relayer.NewRelayMiner(ctx, deps)
	if err != nil {
		return err
	}

	// Start the relay miner
	logger.Info().Msg("Starting relay miner...")
	if err := relayMiner.Start(ctx); err != nil && !errors.Is(err, http.ErrServerClosed) {
		return fmt.Errorf("failed to start relay miner: %w", err)
	} else if errors.Is(err, http.ErrServerClosed) {
		logger.Info().Msg("Relay miner stopped; exiting")
	}
	return nil
}

// setupRelayerDependencies sets up all the dependencies the relay miner needs
// to run by building the dependency tree from the leaves up, incrementally
// supplying each component to an accumulating depinject.Config:
// Miner, EventsQueryClient, BlockClient, cosmosclient.Context, TxFactory, TxContext,
// TxClient, SupplierClient, RelayerProxy, RelayerSessionsManager.
func setupRelayerDependencies(
	ctx context.Context,
	cmd *cobra.Command,
	relayMinerConfig *relayerconfig.RelayMinerConfig,
) (deps depinject.Config, err error) {
	queryNodeRPCUrl := relayMinerConfig.PocketNode.QueryNodeRPCUrl
	queryNodeGRPCUrl := relayMinerConfig.PocketNode.QueryNodeGRPCUrl
	txNodeRPCUrl := relayMinerConfig.PocketNode.TxNodeRPCUrl

	// Override the config file's `QueryNodeGRPCUrl` fields
	// with the `--grpc-addr` flag if it was specified.
	// TODO(#223) Remove this check once viper is used as SoT for overridable config values.
	if flagNodeGRPCURL != omittedDefaultFlagValue {
		parsedFlagNodeGRPCUrl, err := url.Parse(flagNodeGRPCURL)
		if err != nil {
			return nil, fmt.Errorf("failed to parse grpc query URL: %w", err)
		}
		queryNodeGRPCUrl = parsedFlagNodeGRPCUrl
	}

	// Override the config file's `QueryNodeUrl` and `txNodeRPCUrl` fields
	// with the `--node` flag if it was specified.
	// TODO(#223) Remove this check once viper is used as SoT for overridable config values.
	if flagNodeRPCURL != omittedDefaultFlagValue {
		parsedFlagNodeRPCUrl, err := url.Parse(flagNodeRPCURL)
		if err != nil {
			return nil, fmt.Errorf("failed to parse rpc query URL: %w", err)
		}
		queryNodeRPCUrl = parsedFlagNodeRPCUrl
		txNodeRPCUrl = parsedFlagNodeRPCUrl
	}

	signingKeyName := relayMinerConfig.SigningKeyName
	proxiedServiceEndpoints := relayMinerConfig.Proxies
	smtStorePath := relayMinerConfig.SmtStorePath

	supplierFuncs := []config.SupplierFn{
		config.NewSupplyLoggerFromCtx(ctx),
		config.NewSupplyEventsQueryClientFn(queryNodeRPCUrl),   // leaf
		config.NewSupplyBlockClientFn(),                        // leaf
		config.NewSupplyQueryClientContextFn(queryNodeGRPCUrl), // leaf
		supplyMiner, // leaf
<<<<<<< HEAD
		config.NewSupplyTxClientContextFn(networkNodeURL.String()), // leaf
		config.NewSupplyDelegationClientFn(),                       // leaf
=======
		config.NewSupplyTxClientContextFn(queryNodeGRPCUrl, txNodeRPCUrl), // leaf
>>>>>>> f2933ffe
		config.NewSupplyAccountQuerierFn(),
		config.NewSupplyApplicationQuerierFn(),
		config.NewSupplySupplierQuerierFn(),
		config.NewSupplySessionQuerierFn(),
		config.NewSupplyRingCacheFn(),
		supplyTxFactory,
		supplyTxContext,
		newSupplyTxClientFn(signingKeyName),
		newSupplySupplierClientFn(signingKeyName),
		newSupplyRelayerProxyFn(signingKeyName, proxiedServiceEndpoints),
		newSupplyRelayerSessionsManagerFn(smtStorePath),
	}

	return config.SupplyConfig(ctx, cmd, supplierFuncs)
}

// supplyMiner constructs a Miner instance and returns a new depinject.Config
// which is supplied with the given deps and the new Miner.
func supplyMiner(
	_ context.Context,
	deps depinject.Config,
	_ *cobra.Command,
) (depinject.Config, error) {
	mnr, err := miner.NewMiner()
	if err != nil {
		return nil, err
	}

	return depinject.Configs(deps, depinject.Supply(mnr)), nil
}

// supplyTxFactory constructs a cosmostx.Factory instance and returns a new
// depinject.Config which is supplied with the given deps and the new
// cosmostx.Factory.
func supplyTxFactory(
	_ context.Context,
	deps depinject.Config,
	cmd *cobra.Command,
) (depinject.Config, error) {
	var txClientCtx txtypes.Context
	if err := depinject.Inject(deps, &txClientCtx); err != nil {
		return nil, err
	}

	clientCtx := cosmosclient.Context(txClientCtx)
	clientFactory, err := cosmostx.NewFactoryCLI(clientCtx, cmd.Flags())
	if err != nil {
		return nil, err
	}

	return depinject.Configs(deps, depinject.Supply(clientFactory)), nil
}

func supplyTxContext(
	_ context.Context,
	deps depinject.Config,
	_ *cobra.Command,
) (depinject.Config, error) {
	txContext, err := tx.NewTxContext(deps)
	if err != nil {
		return nil, err
	}

	return depinject.Configs(deps, depinject.Supply(txContext)), nil
}

// newSupplyTxClientFn returns a function which constructs a TxClient
// instance and returns a new depinject.Config which is supplied with
// the given deps and the new TxClient.
func newSupplyTxClientFn(signingKeyName string) config.SupplierFn {
	return func(
		ctx context.Context,
		deps depinject.Config,
		_ *cobra.Command,
	) (depinject.Config, error) {
		txClient, err := tx.NewTxClient(
			ctx,
			deps,
			tx.WithSigningKeyName(signingKeyName),
			// TODO_TECHDEBT: populate this from some config.
			tx.WithCommitTimeoutBlocks(tx.DefaultCommitTimeoutHeightOffset),
		)
		if err != nil {
			return nil, err
		}

		return depinject.Configs(deps, depinject.Supply(txClient)), nil
	}
}

// newSupplySupplierClientFn returns a function which constructs a
// SupplierClient instance and returns a new depinject.Config which is
// supplied with the given deps and the new SupplierClient.
func newSupplySupplierClientFn(signingKeyName string) config.SupplierFn {
	return func(
		_ context.Context,
		deps depinject.Config,
		_ *cobra.Command,
	) (depinject.Config, error) {
		supplierClient, err := supplier.NewSupplierClient(
			deps,
			supplier.WithSigningKeyName(signingKeyName),
		)
		if err != nil {
			return nil, err
		}

		return depinject.Configs(deps, depinject.Supply(supplierClient)), nil
	}
}

// newSupplyRelayerProxyFn returns a function which constructs a
// RelayerProxy instance and returns a new depinject.Config which
// is supplied with the given deps and the new RelayerProxy.
func newSupplyRelayerProxyFn(
	signingKeyName string,
	proxiedServiceEndpoints map[string]*relayerconfig.RelayMinerProxyConfig,
) config.SupplierFn {
	return func(
		_ context.Context,
		deps depinject.Config,
		_ *cobra.Command,
	) (depinject.Config, error) {
		relayerProxy, err := proxy.NewRelayerProxy(
			deps,
			proxy.WithSigningKeyName(signingKeyName),
			proxy.WithProxiedServicesEndpoints(proxiedServiceEndpoints),
		)
		if err != nil {
			return nil, err
		}

		return depinject.Configs(deps, depinject.Supply(relayerProxy)), nil
	}
}

// newSupplyRelayerSessionsManagerFn returns a function which constructs a
// RelayerSessionsManager instance and returns a new depinject.Config which
// is supplied with the given deps and the new RelayerSessionsManager.
func newSupplyRelayerSessionsManagerFn(smtStorePath string) config.SupplierFn {
	return func(
		ctx context.Context,
		deps depinject.Config,
		_ *cobra.Command,
	) (depinject.Config, error) {
		relayerSessionsManager, err := session.NewRelayerSessions(
			ctx, deps,
			session.WithStoresDirectory(smtStorePath),
		)
		if err != nil {
			return nil, err
		}

		return depinject.Configs(deps, depinject.Supply(relayerSessionsManager)), nil
	}
}<|MERGE_RESOLUTION|>--- conflicted
+++ resolved
@@ -70,9 +70,12 @@
 	// Cosmos flags
 	// TODO_TECHDEBT(#256): Remove unneeded cosmos flags.
 	cmd.Flags().String(cosmosflags.FlagKeyringBackend, "", "Select keyring's backend (os|file|kwallet|pass|test)")
-	cmd.Flags().StringVar(&flagNodeRPCURL, cosmosflags.FlagNode, omittedDefaultFlagValue, "Register the default Cosmos node flag, which is needed to initialize the Cosmos query and tx contexts correctly. It can be used to override the `QueryNodeRPCURL` and `TxNodeRPCURL` fields in the config file if specified.")
-	cmd.Flags().StringVar(&flagNodeGRPCURL, cosmosflags.FlagGRPC, omittedDefaultFlagValue, "Register the default Cosmos node grpc flag, which is needed to initialize the Cosmos query context with grpc correctly. It can be used to override the `QueryNodeGRPCURL` field in the config file if specified.")
-	cmd.Flags().Bool(cosmosflags.FlagGRPCInsecure, true, "Used to initialize the Cosmos query context with grpc security options. It can be used to override the `QueryNodeGRPCInsecure` field in the config file if specified.")
+	cmd.Flags().
+		StringVar(&flagNodeRPCURL, cosmosflags.FlagNode, omittedDefaultFlagValue, "Register the default Cosmos node flag, which is needed to initialize the Cosmos query and tx contexts correctly. It can be used to override the `QueryNodeRPCURL` and `TxNodeRPCURL` fields in the config file if specified.")
+	cmd.Flags().
+		StringVar(&flagNodeGRPCURL, cosmosflags.FlagGRPC, omittedDefaultFlagValue, "Register the default Cosmos node grpc flag, which is needed to initialize the Cosmos query context with grpc correctly. It can be used to override the `QueryNodeGRPCURL` field in the config file if specified.")
+	cmd.Flags().
+		Bool(cosmosflags.FlagGRPCInsecure, true, "Used to initialize the Cosmos query context with grpc security options. It can be used to override the `QueryNodeGRPCInsecure` field in the config file if specified.")
 
 	return cmd
 }
@@ -177,12 +180,8 @@
 		config.NewSupplyBlockClientFn(),                        // leaf
 		config.NewSupplyQueryClientContextFn(queryNodeGRPCUrl), // leaf
 		supplyMiner, // leaf
-<<<<<<< HEAD
-		config.NewSupplyTxClientContextFn(networkNodeURL.String()), // leaf
-		config.NewSupplyDelegationClientFn(),                       // leaf
-=======
 		config.NewSupplyTxClientContextFn(queryNodeGRPCUrl, txNodeRPCUrl), // leaf
->>>>>>> f2933ffe
+		config.NewSupplyDelegationClientFn(),                              // leaf
 		config.NewSupplyAccountQuerierFn(),
 		config.NewSupplyApplicationQuerierFn(),
 		config.NewSupplySupplierQuerierFn(),
