package cmd

import (
	"context"
	"errors"
	"fmt"
	"net/http"
	"net/url"
	"os"

	"cosmossdk.io/depinject"
	cosmosclient "github.com/cosmos/cosmos-sdk/client"
	cosmosflags "github.com/cosmos/cosmos-sdk/client/flags"
	cosmostx "github.com/cosmos/cosmos-sdk/client/tx"
	"github.com/spf13/cobra"

	"github.com/pokt-network/poktroll/cmd/signals"
	"github.com/pokt-network/poktroll/pkg/client/tx"
	txtypes "github.com/pokt-network/poktroll/pkg/client/tx/types"
	"github.com/pokt-network/poktroll/pkg/deps/config"
	"github.com/pokt-network/poktroll/pkg/polylog"
	"github.com/pokt-network/poktroll/pkg/polylog/polyzero"
	"github.com/pokt-network/poktroll/pkg/relayer"
	relayerconfig "github.com/pokt-network/poktroll/pkg/relayer/config"
	"github.com/pokt-network/poktroll/pkg/relayer/miner"
	"github.com/pokt-network/poktroll/pkg/relayer/proxy"
	"github.com/pokt-network/poktroll/pkg/relayer/session"
)

// We're `explicitly omitting default` so the relayer crashes if these aren't specified.
const omittedDefaultFlagValue = "explicitly omitting default"

// TODO_CONSIDERATION: Consider moving all flags defined in `/pkg` to a `flags.go` file.
var (
	// flagRelayMinerConfig is the variable containing the relay miner config filepath
	// sourced from the `--config` flag.
	flagRelayMinerConfig string
	// flagNodeRPCURL is the variable containing the Cosmos node RPC URL flag value.
	flagNodeRPCURL string
	// flagNodeGRPCURL is the variable containing the Cosmos node GRPC URL flag value.
	flagNodeGRPCURL string
	// flagLogLevel is the variable to set a log level (used by cosmos and polylog).
	flagLogLevel string
)

// RelayerCmd returns the Cobra command for running the relay miner.
func RelayerCmd() *cobra.Command {
	cmd := &cobra.Command{
		Use:   "relayminer",
		Short: "Start a RelayMiner",
		Long: `Run a RelayMiner. A RelayMiner is the off-chain complementary
middleware that handles incoming requests for all the services a Supplier staked
for on-chain.

Relay requests received by the relay servers are validated and proxied to their
respective service endpoints, maintained by the relayer off-chain. The responses
are then signed and sent back to the requesting application.

For each successfully served relay, the miner will hash and compare its difficulty
against an on-chain threshold. If the difficulty is sufficient, it is applicable
to relay volume and therefore rewards. Such relays are inserted into and persisted
via an SMT KV store. The miner will monitor the current block height and periodically
submit claim and proof messages according to the protocol as sessions become eligible
for such operations.`,
		RunE: runRelayer,
	}
	// Custom flags
	cmd.Flags().StringVar(&flagRelayMinerConfig, "config", "", "The path to the relayminer config file")

	// Cosmos flags
	// TODO_TECHDEBT(#256): Remove unneeded cosmos flags.
	cmd.Flags().String(cosmosflags.FlagKeyringBackend, "", "Select keyring's backend (os|file|kwallet|pass|test)")
	cmd.Flags().StringVar(&flagNodeRPCURL, cosmosflags.FlagNode, omittedDefaultFlagValue, "Register the default Cosmos node flag, which is needed to initialize the Cosmos query and tx contexts correctly. It can be used to override the `QueryNodeRPCURL` and `TxNodeRPCURL` fields in the config file if specified.")
	cmd.Flags().StringVar(&flagNodeGRPCURL, cosmosflags.FlagGRPC, omittedDefaultFlagValue, "Register the default Cosmos node grpc flag, which is needed to initialize the Cosmos query context with grpc correctly. It can be used to override the `QueryNodeGRPCURL` field in the config file if specified.")
	cmd.Flags().Bool(cosmosflags.FlagGRPCInsecure, true, "Used to initialize the Cosmos query context with grpc security options. It can be used to override the `QueryNodeGRPCInsecure` field in the config file if specified.")
	cmd.Flags().String(cosmosflags.FlagChainID, "poktroll", "The network chain ID")
	cmd.Flags().StringVar(&flagLogLevel, cosmosflags.FlagLogLevel, "debug", "The logging level (debug|info|warn|error)")

	return cmd
}

func runRelayer(cmd *cobra.Command, _ []string) error {
	ctx, cancelCtx := context.WithCancel(cmd.Context())
	// Ensure context cancellation.
	defer cancelCtx()

	// Handle interrupt and kill signals asynchronously.
	signals.GoOnExitSignal(cancelCtx)

	configContent, err := os.ReadFile(flagRelayMinerConfig)
	if err != nil {
		return err
	}

	// TODO_TECHDEBT: add logger level and output options to the config.
	relayMinerConfig, err := relayerconfig.ParseRelayMinerConfigs(configContent)
	if err != nil {
		return err
	}

	// TODO_TECHDEBT: populate logger from the config (ideally, from viper).
	loggerOpts := []polylog.LoggerOption{
		polyzero.WithLevel(polyzero.ParseLevel(flagLogLevel)),
		polyzero.WithOutput(os.Stderr),
	}

	// Construct a logger and associate it with the command context.
	logger := polyzero.NewLogger(loggerOpts...)
	ctx = logger.WithContext(ctx)
	cmd.SetContext(ctx)

	// Sets up the following dependencies:
	// Miner, EventsQueryClient, BlockClient, cosmosclient.Context, TxFactory,
	// TxContext, TxClient, SupplierClient, RelayerProxy, RelayerSessionsManager.
	deps, err := setupRelayerDependencies(ctx, cmd, relayMinerConfig)
	if err != nil {
		return err
	}

	relayMiner, err := relayer.NewRelayMiner(ctx, deps)
	if err != nil {
		return err
	}

	// Serve metrics.
	if relayMinerConfig.Metrics.Enabled {
		err = relayMiner.ServeMetrics(relayMinerConfig.Metrics.Addr)
		if err != nil {
			return fmt.Errorf("failed to start metrics endpoint: %w", err)
		}
	}

	if relayMinerConfig.Pprof.Enabled {
		err = relayMiner.ServePprof(ctx, relayMinerConfig.Pprof.Addr)
		if err != nil {
			return fmt.Errorf("failed to start pprof endpoint: %w", err)
		}
	}

	// Start the relay miner
	logger.Info().Msg("Starting relay miner...")
	if err := relayMiner.Start(ctx); err != nil && !errors.Is(err, http.ErrServerClosed) {
		return fmt.Errorf("failed to start relay miner: %w", err)
	} else if errors.Is(err, http.ErrServerClosed) {
		logger.Info().Msg("Relay miner stopped; exiting")
	}
	return nil
}

// setupRelayerDependencies sets up all the dependencies the relay miner needs
// to run by building the dependency tree from the leaves up, incrementally
// supplying each component to an accumulating depinject.Config:
// Miner, EventsQueryClient, BlockClient, cosmosclient.Context, TxFactory, TxContext,
// TxClient, SupplierClient, RelayerProxy, RelayerSessionsManager.
func setupRelayerDependencies(
	ctx context.Context,
	cmd *cobra.Command,
	relayMinerConfig *relayerconfig.RelayMinerConfig,
) (deps depinject.Config, err error) {
	queryNodeRPCUrl := relayMinerConfig.PocketNode.QueryNodeRPCUrl
	queryNodeGRPCUrl := relayMinerConfig.PocketNode.QueryNodeGRPCUrl
	txNodeRPCUrl := relayMinerConfig.PocketNode.TxNodeRPCUrl

	// Override the config file's `QueryNodeGRPCUrl` fields
	// with the `--grpc-addr` flag if it was specified.
	// TODO(#223) Remove this check once viper is used as SoT for overridable config values.
	if flagNodeGRPCURL != omittedDefaultFlagValue {
		parsedFlagNodeGRPCUrl, err := url.Parse(flagNodeGRPCURL)
		if err != nil {
			return nil, fmt.Errorf("failed to parse grpc query URL: %w", err)
		}
		queryNodeGRPCUrl = parsedFlagNodeGRPCUrl
	}

	// Override the config file's `QueryNodeUrl` and `txNodeRPCUrl` fields
	// with the `--node` flag if it was specified.
	// TODO(#223) Remove this check once viper is used as SoT for overridable config values.
	if flagNodeRPCURL != omittedDefaultFlagValue {
		parsedFlagNodeRPCUrl, err := url.Parse(flagNodeRPCURL)
		if err != nil {
			return nil, fmt.Errorf("failed to parse rpc query URL: %w", err)
		}
		queryNodeRPCUrl = parsedFlagNodeRPCUrl
		txNodeRPCUrl = parsedFlagNodeRPCUrl
	}

	signingKeyNames := uniqueSigningKeyNames(relayMinerConfig)
	servicesConfigMap := relayMinerConfig.Servers
	smtStorePath := relayMinerConfig.SmtStorePath

	supplierFuncs := []config.SupplierFn{
		config.NewSupplyLoggerFromCtx(ctx),
		config.NewSupplyEventsQueryClientFn(queryNodeRPCUrl),              // leaf
		config.NewSupplyBlockQueryClientFn(queryNodeRPCUrl),               // leaf
		config.NewSupplyBlockClientFn(queryNodeRPCUrl),                    // leaf
		config.NewSupplyQueryClientContextFn(queryNodeGRPCUrl),            // leaf
		config.NewSupplyTxClientContextFn(queryNodeGRPCUrl, txNodeRPCUrl), // leaf
		config.NewSupplyDelegationClientFn(),                              // leaf
		config.NewSupplySharedQueryClientFn(),                             // leaf
		config.NewSupplyServiceQueryClientFn(),
		config.NewSupplyApplicationQuerierFn(),
<<<<<<< HEAD
=======
		config.NewSupplySessionQuerierFn(),
>>>>>>> fac4d6ff
		supplyRelayMeter,
		supplyMiner,
		config.NewSupplyAccountQuerierFn(),
		config.NewSupplyBankQuerierFn(),
		config.NewSupplySupplierQuerierFn(),
		config.NewSupplyProofQueryClientFn(),
		config.NewSupplyRingCacheFn(),
		supplyTxFactory,
		supplyTxContext,
		config.NewSupplySupplierClientsFn(signingKeyNames),
		newSupplyRelayerProxyFn(signingKeyNames, servicesConfigMap),
		newSupplyRelayerSessionsManagerFn(smtStorePath),
	}

	return config.SupplyConfig(ctx, cmd, supplierFuncs)
}

// supplyMiner constructs a Miner instance and returns a new depinject.Config
// which is supplied with the given deps and the new Miner.
func supplyMiner(
	_ context.Context,
	deps depinject.Config,
	_ *cobra.Command,
) (depinject.Config, error) {
	mnr, err := miner.NewMiner(deps)
	if err != nil {
		return nil, err
	}

	return depinject.Configs(deps, depinject.Supply(mnr)), nil
}

// supplyRelayMeter constructs a RelayMeter instance and returns a new
// depinject.Config which is supplied with the given deps and the new RelayMeter.
func supplyRelayMeter(
	_ context.Context,
	deps depinject.Config,
	_ *cobra.Command,
) (depinject.Config, error) {
	rm, err := proxy.NewRelayMeter(deps)
	if err != nil {
		return nil, err
	}

	return depinject.Configs(deps, depinject.Supply(rm)), nil
}

// supplyTxFactory constructs a cosmostx.Factory instance and returns a new
// depinject.Config which is supplied with the given deps and the new
// cosmostx.Factory.
func supplyTxFactory(
	_ context.Context,
	deps depinject.Config,
	cmd *cobra.Command,
) (depinject.Config, error) {
	var txClientCtx txtypes.Context
	if err := depinject.Inject(deps, &txClientCtx); err != nil {
		return nil, err
	}

	clientCtx := cosmosclient.Context(txClientCtx)
	clientFactory, err := cosmostx.NewFactoryCLI(clientCtx, cmd.Flags())
	if err != nil {
		return nil, err
	}

	return depinject.Configs(deps, depinject.Supply(clientFactory)), nil
}

func supplyTxContext(
	_ context.Context,
	deps depinject.Config,
	_ *cobra.Command,
) (depinject.Config, error) {
	txContext, err := tx.NewTxContext(deps)
	if err != nil {
		return nil, err
	}

	return depinject.Configs(deps, depinject.Supply(txContext)), nil
}

// newSupplyRelayerProxyFn returns a function which constructs a
// RelayerProxy instance and returns a new depinject.Config which
// is supplied with the given deps and the new RelayerProxy.
func newSupplyRelayerProxyFn(
	signingKeyNames []string,
	servicesConfigMap map[string]*relayerconfig.RelayMinerServerConfig,
) config.SupplierFn {
	return func(
		_ context.Context,
		deps depinject.Config,
		_ *cobra.Command,
	) (depinject.Config, error) {
		relayerProxy, err := proxy.NewRelayerProxy(
			deps,
			proxy.WithSigningKeyNames(signingKeyNames),
			proxy.WithServicesConfigMap(servicesConfigMap),
		)
		if err != nil {
			return nil, err
		}

		return depinject.Configs(deps, depinject.Supply(relayerProxy)), nil
	}
}

// newSupplyRelayerSessionsManagerFn returns a function which constructs a
// RelayerSessionsManager instance and returns a new depinject.Config which
// is supplied with the given deps and the new RelayerSessionsManager.
func newSupplyRelayerSessionsManagerFn(smtStorePath string) config.SupplierFn {
	return func(
		ctx context.Context,
		deps depinject.Config,
		_ *cobra.Command,
	) (depinject.Config, error) {
		relayerSessionsManager, err := session.NewRelayerSessions(
			ctx, deps,
			session.WithStoresDirectory(smtStorePath),
		)
		if err != nil {
			return nil, err
		}

		return depinject.Configs(deps, depinject.Supply(relayerSessionsManager)), nil
	}
}

// uniqueSigningKeyNames goes through RelayMiner configuration and returns a list of unique
// operators singning key names.
func uniqueSigningKeyNames(relayMinerConfig *relayerconfig.RelayMinerConfig) []string {
	uniqueKeyMap := make(map[string]bool)
	for _, server := range relayMinerConfig.Servers {
		for _, supplier := range server.SupplierConfigsMap {
			for _, signingKeyName := range supplier.SigningKeyNames {
				uniqueKeyMap[signingKeyName] = true
			}
		}
	}

	uniqueKeyNames := make([]string, 0, len(uniqueKeyMap))
	for key := range uniqueKeyMap {
		uniqueKeyNames = append(uniqueKeyNames, key)
	}

	return uniqueKeyNames
}<|MERGE_RESOLUTION|>--- conflicted
+++ resolved
@@ -199,10 +199,7 @@
 		config.NewSupplySharedQueryClientFn(),                             // leaf
 		config.NewSupplyServiceQueryClientFn(),
 		config.NewSupplyApplicationQuerierFn(),
-<<<<<<< HEAD
-=======
 		config.NewSupplySessionQuerierFn(),
->>>>>>> fac4d6ff
 		supplyRelayMeter,
 		supplyMiner,
 		config.NewSupplyAccountQuerierFn(),
