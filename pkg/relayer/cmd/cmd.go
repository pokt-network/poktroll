--- conflicted
+++ resolved
@@ -173,15 +173,9 @@
 
 	supplierFuncs := []config.SupplierFn{
 		config.NewSupplyLoggerFromCtx(ctx),
-<<<<<<< HEAD
 		config.NewSupplyEventsQueryClientFn(queryNodeRPCUrl),   // leaf
-		config.NewSupplyBlockClientFn(queryNodeRPCUrl),         // leaf
+		config.NewSupplyBlockClientFn(),                        // leaf
 		config.NewSupplyQueryClientContextFn(queryNodeGRPCUrl), // leaf
-=======
-		config.NewSupplyEventsQueryClientFn(queryNodeURL.Host),      // leaf
-		config.NewSupplyBlockClientFn(),                             // leaf
-		config.NewSupplyQueryClientContextFn(queryNodeURL.String()), // leaf
->>>>>>> 06f8040e
 		supplyMiner, // leaf
 		config.NewSupplyTxClientContextFn(txNodeGRPCUrl), // leaf
 		config.NewSupplyAccountQuerierFn(),
