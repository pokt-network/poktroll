package cmd

import (
	"context"
	"errors"
	"fmt"
	"log"
	"net/http"
	"net/url"
	"os"

	"cosmossdk.io/depinject"
	cosmosclient "github.com/cosmos/cosmos-sdk/client"
	cosmosflags "github.com/cosmos/cosmos-sdk/client/flags"
	cosmostx "github.com/cosmos/cosmos-sdk/client/tx"
	"github.com/cosmos/cosmos-sdk/crypto/keyring"
	"github.com/spf13/cobra"

	"github.com/pokt-network/poktroll/cmd/signals"
	"github.com/pokt-network/poktroll/pkg/client/supplier"
	"github.com/pokt-network/poktroll/pkg/client/tx"
	txtypes "github.com/pokt-network/poktroll/pkg/client/tx/types"
	"github.com/pokt-network/poktroll/pkg/deps/config"
	"github.com/pokt-network/poktroll/pkg/relayer"
	relayerconfig "github.com/pokt-network/poktroll/pkg/relayer/config"
	"github.com/pokt-network/poktroll/pkg/relayer/miner"
	"github.com/pokt-network/poktroll/pkg/relayer/proxy"
	"github.com/pokt-network/poktroll/pkg/relayer/session"
)

// We're `explicitly omitting default` so the relayer crashes if these aren't specified.
const omittedDefaultFlagValue = "explicitly omitting default"

// TODO_CONSIDERATION: Consider moving all flags defined in `/pkg` to a `flags.go` file.
var (
	flagRelayMinerConfig string
	flagCosmosNodeURL    string
)

// RelayerCmd returns the Cobra command for running the relay miner.
func RelayerCmd() *cobra.Command {
	cmd := &cobra.Command{
		Use:   "relayminer",
		Short: "Run a relay miner",
		Long: `Run a relay miner. The relay miner process configures and starts
relay servers for each service the supplier actor identified by --signing-key is
staked for (configured on-chain).

Relay requests received by the relay servers are validated and proxied to their
respective service endpoints, maintained by the relayer off-chain. The responses
are then signed and sent back to the requesting application.

For each successfully served relay, the miner will hash and compare its difficulty
against an on-chain threshold. If the difficulty is sufficient, it is applicable
to relay volume and therefore rewards. Such relays are inserted into and persisted
via an SMT KV store. The miner will monitor the current block height and periodically
submit claim and proof messages according to the protocol as sessions become eligible
for such operations.`,
		RunE: runRelayer,
	}

	// Custom flags
	cmd.Flags().StringVar(&flagRelayMinerConfig, "config", "", "The path to the relayminer config file")

	// Cosmos flags
	cmd.Flags().String(cosmosflags.FlagKeyringBackend, "", "Select keyring's backend (os|file|kwallet|pass|test)")
	cmd.Flags().
<<<<<<< HEAD
		String(cosmosflags.FlagNode, omittedDefaultFlagValue, "This flag is present to register the cosmos node flag, which is needed to initialise the comsos transaction and query context correctly. Ultimately the NetworkNodeUrl and QueryNodeUrl fields in the config file are used to build these contexts, and this flag's value isn't used.")
=======
		StringVar(&flagCosmosNodeURL, cosmosflags.FlagNode, omittedDefaultFlagValue, "Register the default Cosmos node flag, which is needed to initialise the Cosmos query and tx contexts correctly. It can be used to override the `QueryNodeUrl` and `NetworkNodeUrl` fields in the config file if specified.")
>>>>>>> 3b85dc40

	return cmd
}

func runRelayer(cmd *cobra.Command, _ []string) error {
	ctx, cancelCtx := context.WithCancel(cmd.Context())
	// Ensure context cancellation.
	defer cancelCtx()

	// Handle interrupt and kill signals asynchronously.
	signals.GoOnExitSignal(cancelCtx)

	configContent, err := os.ReadFile(flagRelayMinerConfig)
	if err != nil {
		return err
	}

	relayMinerConfig, err := relayerconfig.ParseRelayMinerConfigs(configContent)
	if err != nil {
		return err
	}

	// Sets up the following dependencies:
	// Miner, EventsQueryClient, BlockClient, cosmosclient.Context, TxFactory,
	// TxContext, TxClient, SupplierClient, RelayerProxy, RelayerSessionsManager.
	deps, err := setupRelayerDependencies(ctx, cmd, relayMinerConfig)
	if err != nil {
		return err
	}

	relayMiner, err := relayer.NewRelayMiner(ctx, deps)
	if err != nil {
		return err
	}

	// Start the relay miner
	log.Println("INFO: Starting relay miner...")
	if err := relayMiner.Start(ctx); err != nil && !errors.Is(err, http.ErrServerClosed) {
		return fmt.Errorf("failed to start relay miner: %w", err)
	} else if errors.Is(err, http.ErrServerClosed) {
		log.Println("INFO: RelayMiner stopped; exiting")
	}
	return nil
}

// setupRelayerDependencies sets up all the dependencies the relay miner needs
// to run by building the dependency tree from the leaves up, incrementally
// supplying each component to an accumulating depinject.Config:
// Miner, EventsQueryClient, BlockClient, cosmosclient.Context, TxFactory, TxContext,
// TxClient, SupplierClient, RelayerProxy, RelayerSessionsManager.
func setupRelayerDependencies(
	ctx context.Context,
	cmd *cobra.Command,
	relayMinerConfig *relayerconfig.RelayMinerConfig,
) (deps depinject.Config, err error) {
	queryNodeURL := relayMinerConfig.QueryNodeUrl
	networkNodeURL := relayMinerConfig.NetworkNodeUrl
	// Override the config file's `QueryNodeUrl` and `NetworkNodeUrl` fields
	// with the `--node` flag if it was specified.
	if flagCosmosNodeURL != omittedDefaultFlagValue {
		cosmosParsedURL, err := url.Parse(flagCosmosNodeURL)
		if err != nil {
			return nil, fmt.Errorf("failed to parse Cosmos node URL: %w", err)
		}
		queryNodeURL = cosmosParsedURL
		networkNodeURL = cosmosParsedURL
	}
	signingKeyName := relayMinerConfig.SigningKeyName
	proxiedServiceEndpoints := relayMinerConfig.ProxiedServiceEndpoints
	smtStorePath := relayMinerConfig.SmtStorePath

	supplierFuncs := []config.SupplierFn{
		config.NewSupplyEventsQueryClientFn(queryNodeURL.Host),      // leaf
		config.NewSupplyBlockClientFn(queryNodeURL.Host),            // leaf
		config.NewSupplyQueryClientContextFn(queryNodeURL.String()), // leaf
		supplyMiner, // leaf
<<<<<<< HEAD
		config.NewSupplyQueryClientContextFn(queryNodeUrl), // leaf
		config.NewSupplyTxClientContextFn(networkNodeUrl),  // leaf
		config.NewSupplyAccountQuerierFn(),
		config.NewSupplyApplicationQuerierFn(),
		config.NewSupplySupplierQuerierFn(),
		config.NewSupplySessionQuerierFn(),
=======
		config.NewSupplyTxClientContextFn(networkNodeURL.String()), // leaf
		config.NewSupplyAccountQuerierFn(),
		config.NewSupplyApplicationQuerierFn(),
>>>>>>> 3b85dc40
		config.NewSupplyRingCacheFn(),
		supplyTxFactory,
		supplyTxContext,
		newSupplyTxClientFn(signingKeyName),
		newSupplySupplierClientFn(signingKeyName),
		newSupplyRelayerProxyFn(signingKeyName, proxiedServiceEndpoints),
		newSupplyRelayerSessionsManagerFn(smtStorePath),
	}

	return config.SupplyConfig(ctx, cmd, supplierFuncs)
}

// supplyMiner constructs a Miner instance and returns a new depinject.Config
// which is supplied with the given deps and the new Miner.
func supplyMiner(
	_ context.Context,
	deps depinject.Config,
	_ *cobra.Command,
) (depinject.Config, error) {
	mnr, err := miner.NewMiner()
	if err != nil {
		return nil, err
	}

	return depinject.Configs(deps, depinject.Supply(mnr)), nil
}

// supplyTxFactory constructs a cosmostx.Factory instance and returns a new
// depinject.Config which is supplied with the given deps and the new
// cosmostx.Factory.
func supplyTxFactory(
	_ context.Context,
	deps depinject.Config,
	cmd *cobra.Command,
) (depinject.Config, error) {
	var txClientCtx txtypes.Context
	if err := depinject.Inject(deps, &txClientCtx); err != nil {
		return nil, err
	}

	clientCtx := cosmosclient.Context(txClientCtx)
	clientFactory, err := cosmostx.NewFactoryCLI(clientCtx, cmd.Flags())
	if err != nil {
		return nil, err
	}

	return depinject.Configs(deps, depinject.Supply(clientFactory)), nil
}

func supplyTxContext(
	_ context.Context,
	deps depinject.Config,
	_ *cobra.Command,
) (depinject.Config, error) {
	txContext, err := tx.NewTxContext(deps)
	if err != nil {
		return nil, err
	}

	return depinject.Configs(deps, depinject.Supply(txContext)), nil
}

// newSupplyTxClientFn returns a function which constructs a TxClient
// instance and returns a new depinject.Config which is supplied with
// the given deps and the new TxClient.
func newSupplyTxClientFn(signingKeyName string) config.SupplierFn {
	return func(
		ctx context.Context,
		deps depinject.Config,
		_ *cobra.Command,
	) (depinject.Config, error) {
		txClient, err := tx.NewTxClient(
			ctx,
			deps,
			tx.WithSigningKeyName(signingKeyName),
			// TODO_TECHDEBT: populate this from some config.
			tx.WithCommitTimeoutBlocks(tx.DefaultCommitTimeoutHeightOffset),
		)
		if err != nil {
			return nil, err
		}

		return depinject.Configs(deps, depinject.Supply(txClient)), nil
	}
}

// newSupplySupplierClientFn returns a function which constructs a
// SupplierClient instance and returns a new depinject.Config which is
// supplied with the given deps and the new SupplierClient.
func newSupplySupplierClientFn(signingKeyName string) config.SupplierFn {
	return func(
		_ context.Context,
		deps depinject.Config,
		_ *cobra.Command,
	) (depinject.Config, error) {
		supplierClient, err := supplier.NewSupplierClient(
			deps,
			supplier.WithSigningKeyName(signingKeyName),
		)
		if err != nil {
			return nil, err
		}

		return depinject.Configs(deps, depinject.Supply(supplierClient)), nil
	}
}

// newSupplyRelayerProxyFn returns a function which constructs a
// RelayerProxy instance and returns a new depinject.Config which
// is supplied with the given deps and the new RelayerProxy.
func newSupplyRelayerProxyFn(
	signingKeyName string,
	proxiedServiceEndpoints map[string]*url.URL,
) config.SupplierFn {
	return func(
		_ context.Context,
		deps depinject.Config,
		_ *cobra.Command,
	) (depinject.Config, error) {
		var keyring keyring.Keyring

		deps = depinject.Configs(deps, depinject.Supply(keyring))

		relayerProxy, err := proxy.NewRelayerProxy(
			deps,
			proxy.WithSigningKeyName(signingKeyName),
			proxy.WithProxiedServicesEndpoints(proxiedServiceEndpoints),
		)
		if err != nil {
			return nil, err
		}

		return depinject.Configs(deps, depinject.Supply(relayerProxy)), nil
	}
}

// newSupplyRelayerSessionsManagerFn returns a function which constructs a
// RelayerSessionsManager instance and returns a new depinject.Config which
// is supplied with the given deps and the new RelayerSessionsManager.
func newSupplyRelayerSessionsManagerFn(smtStorePath string) config.SupplierFn {
	return func(
		ctx context.Context,
		deps depinject.Config,
		_ *cobra.Command,
	) (depinject.Config, error) {
		relayerSessionsManager, err := session.NewRelayerSessions(
			ctx, deps,
			session.WithStoresDirectory(smtStorePath),
		)
		if err != nil {
			return nil, err
		}

		return depinject.Configs(deps, depinject.Supply(relayerSessionsManager)), nil
	}
}<|MERGE_RESOLUTION|>--- conflicted
+++ resolved
@@ -65,11 +65,7 @@
 	// Cosmos flags
 	cmd.Flags().String(cosmosflags.FlagKeyringBackend, "", "Select keyring's backend (os|file|kwallet|pass|test)")
 	cmd.Flags().
-<<<<<<< HEAD
-		String(cosmosflags.FlagNode, omittedDefaultFlagValue, "This flag is present to register the cosmos node flag, which is needed to initialise the comsos transaction and query context correctly. Ultimately the NetworkNodeUrl and QueryNodeUrl fields in the config file are used to build these contexts, and this flag's value isn't used.")
-=======
 		StringVar(&flagCosmosNodeURL, cosmosflags.FlagNode, omittedDefaultFlagValue, "Register the default Cosmos node flag, which is needed to initialise the Cosmos query and tx contexts correctly. It can be used to override the `QueryNodeUrl` and `NetworkNodeUrl` fields in the config file if specified.")
->>>>>>> 3b85dc40
 
 	return cmd
 }
@@ -146,18 +142,9 @@
 		config.NewSupplyBlockClientFn(queryNodeURL.Host),            // leaf
 		config.NewSupplyQueryClientContextFn(queryNodeURL.String()), // leaf
 		supplyMiner, // leaf
-<<<<<<< HEAD
-		config.NewSupplyQueryClientContextFn(queryNodeUrl), // leaf
-		config.NewSupplyTxClientContextFn(networkNodeUrl),  // leaf
-		config.NewSupplyAccountQuerierFn(),
-		config.NewSupplyApplicationQuerierFn(),
-		config.NewSupplySupplierQuerierFn(),
-		config.NewSupplySessionQuerierFn(),
-=======
 		config.NewSupplyTxClientContextFn(networkNodeURL.String()), // leaf
 		config.NewSupplyAccountQuerierFn(),
 		config.NewSupplyApplicationQuerierFn(),
->>>>>>> 3b85dc40
 		config.NewSupplyRingCacheFn(),
 		supplyTxFactory,
 		supplyTxContext,
