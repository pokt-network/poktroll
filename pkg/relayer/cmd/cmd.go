package cmd

import (
	"context"
	"fmt"
	"log"
	"net/url"
	"os"
	"os/signal"

	"cosmossdk.io/depinject"
	cosmosclient "github.com/cosmos/cosmos-sdk/client"
	cosmosflags "github.com/cosmos/cosmos-sdk/client/flags"
	cosmostx "github.com/cosmos/cosmos-sdk/client/tx"
	"github.com/spf13/cobra"

	"github.com/pokt-network/poktroll/pkg/client/block"
	eventsquery "github.com/pokt-network/poktroll/pkg/client/events_query"
	"github.com/pokt-network/poktroll/pkg/client/supplier"
	"github.com/pokt-network/poktroll/pkg/client/tx"
	"github.com/pokt-network/poktroll/pkg/relayer"
	"github.com/pokt-network/poktroll/pkg/relayer/miner"
	"github.com/pokt-network/poktroll/pkg/relayer/proxy"
	"github.com/pokt-network/poktroll/pkg/relayer/session"
	suppliertypes "github.com/pokt-network/poktroll/x/supplier/types"
)

var (
	signingKeyName string
	smtStorePath   string
	sequencerNode  string
	pocketNode     string
)

func RelayerCmd() *cobra.Command {
	cmd := &cobra.Command{
		// TODO_DISCUSS: do we want to rename this to `relay-miner`?
		Use:   "relayer",
		Short: "Run a relayer",
		Long:  `Run a relayer`,
		RunE:  runRelayer,
	}

	cmd.Flags().String(cosmosflags.FlagKeyringBackend, "", "Select keyring's backend (os|file|kwallet|pass|test)")

	// TECHDEBT: integrate these cosmosflags with the client context (i.e. cosmosflags, config, viper, etc.)
	// This is simpler to do with server-side configs (see rootCmd#PersistentPreRunE).
	// Will require more effort than currently justifiable.
	cmd.Flags().StringVar(&signingKeyName, "signing-key", "", "Name of the key to sign transactions")
	cmd.Flags().StringVar(&smtStorePath, "smt-store", "smt", "Path to the SMT KV store")
	// Communication cosmosflags
	// TODO_DISCUSS: We're using `explicitly omitting default` so the relayer crashes if these aren't specified. Figure out
	// what the defaults should be post alpha.
	cmd.Flags().StringVar(&sequencerNode, "sequencer-node", "explicitly omitting default", "<host>:<port> to sequencer/validator node to submit txs")
	cmd.Flags().StringVar(&pocketNode, "pocket-node", "explicitly omitting default", "<host>:<port> to full/light pocket node for reading data and listening for on-chain events")
	cmd.Flags().String(cosmosflags.FlagNode, "explicitly omitting default", "registering the default cosmos node flag; needed to initialize the cosmostx and query contexts correctly")

	// Set --node flag to the --sequencer-node for the client context
	err := cmd.Flags().Set(cosmosflags.FlagNode, fmt.Sprintf("tcp://%s", sequencerNode))
	if err != nil {
		//return nil, err
		panic(err)
	}

	return cmd
}

func runRelayer(cmd *cobra.Command, _ []string) error {
	ctx, cancelCtx := context.WithCancel(cmd.Context())
	// Ensure context cancellation.
	defer cancelCtx()

	deps, err := setupRelayerDependencies(ctx, cmd)
	if err != nil {
		return err
	}

	var relayMiner relayer.RelayMiner
	if err := depinject.Inject(
		deps,
		&relayMiner,
	); err != nil {
		return err
	}

	// Handle interrupts in a goroutine.
	go func() {
		sigCh := make(chan os.Signal, 1)
		signal.Notify(sigCh, os.Interrupt)

		// Block until we receive an interrupt or kill signal (OS-agnostic)
		<-sigCh

		// Signal goroutines to stop
		cancelCtx()
	}()

	// Start the relay miner
	log.Println("INFO: Starting relay miner...")
	relayMiner.Start(ctx)

	log.Println("INFO: Relay miner stopped; exiting")
	return nil
}

func setupRelayerDependencies(
	ctx context.Context,
	cmd *cobra.Command,
) (deps depinject.Config, err error) {
	// Initizlize deps to with empty depinject config.
	deps, err = supplyMiner(depinject.Configs())
	if err != nil {
		return nil, err
	}

	rpcQueryURL, err := getPocketNodeWebsocketURL(cmd)
	if err != nil {
		return nil, err
	}

	// Has no dependencies.
	deps, err = supplyEventsQueryClient(deps, rpcQueryURL)
	if err != nil {
		return nil, err
	}

	// Depends on EventsQueryClient.
	deps, err = supplyBlockClient(ctx, deps, rpcQueryURL)
	if err != nil {
		return nil, err
	}

	// Has no dependencies.
	deps, err = supplyClientCtxAndTxFactory(deps, cmd)
	if err != nil {
		return nil, err
	}

	var clientCtx cosmosclient.Context
	if err := depinject.Inject(deps, &clientCtx); err != nil {
		panic(err)
	}
	supplierQuerier := suppliertypes.NewQueryClient(clientCtx)
	supplierQuery := &suppliertypes.QueryGetSupplierRequest{Address: ""}
	log.Printf("clientCtx: %+v", clientCtx)
	_, err = supplierQuerier.Supplier(ctx, supplierQuery)
	if err != nil {
		panic(err)
	}

	// Depends on clientCtx, txFactory, EventsQueryClient, & BlockClient.
	deps, err = supplyTxClient(ctx, deps)
	if err != nil {
		return nil, err
	}

	// Depends on txClient & EventsQueryClient.
	deps, err = supplySupplierClient(deps)
	if err != nil {
		return nil, err
	}

	// Depends on clientCtx & BlockClient.
	deps, err = supplyRelayerProxy(deps)
	if err != nil {
		return nil, err
	}

<<<<<<< HEAD
	// Depends on BlockClient & SupplierClient.
	deps, err = supplyRelayerSessionsManager(ctx, deps)
=======
	deps, err = supplyRelayMiner(ctx, deps)
>>>>>>> 51bccfea
	if err != nil {
		return nil, err
	}

	return deps, nil
}

func supplyMiner(
	deps depinject.Config,
) (depinject.Config, error) {
	mnr, err := miner.NewMiner()
	if err != nil {
		return nil, err
	}

	return depinject.Configs(deps, depinject.Supply(mnr)), nil
}

func supplyEventsQueryClient(deps depinject.Config, pocketNodeWebsocketURL string) (depinject.Config, error) {
	eventsQueryClient := eventsquery.NewEventsQueryClient(pocketNodeWebsocketURL)

	return depinject.Configs(deps, depinject.Supply(eventsQueryClient)), nil
}

// TODO_IN_THIS_COMMIT: move
func getPocketNodeWebsocketURL(cmd *cobra.Command) (string, error) {
	pocketNodeURI, err := cmd.Flags().GetString(cosmosflags.FlagNode)
	if err != nil {
		return "", err
	}

	return fmt.Sprintf("ws://%s/websocket", pocketNodeURI), nil
}

func supplyBlockClient(
	ctx context.Context,
	deps depinject.Config,
	nodeURL string,
) (depinject.Config, error) {
	blockClient, err := block.NewBlockClient(ctx, deps, nodeURL)
	if err != nil {
		return nil, err
	}

	return depinject.Configs(deps, depinject.Supply(blockClient)), nil
}

func supplyClientCtxAndTxFactory(
	deps depinject.Config,
	cmd *cobra.Command,
) (depinject.Config, error) {
	cosmosclient.GetClientQueryContext(cmd)

	clientCtx, err := cosmosclient.GetClientTxContext(cmd)
	if err != nil {
		return nil, err
	}
	clientFactory, err := cosmostx.NewFactoryCLI(clientCtx, cmd.Flags())
	if err != nil {
		return nil, err
	}

	return depinject.Configs(deps, depinject.Supply(clientCtx, clientFactory)), nil
}

func supplyTxClient(
	ctx context.Context,
	deps depinject.Config,
) (depinject.Config, error) {
	txContext, err := tx.NewTxContext(deps)
	if err != nil {
		return nil, err
	}

	deps = depinject.Configs(deps, depinject.Supply(txContext))
	txClient, err := tx.NewTxClient(
		ctx,
		deps,
		tx.WithSigningKeyName(signingKeyName),
		// TODO_TECHDEBT: populate this from some config.
		tx.WithCommitTimeoutBlocks(tx.DefaultCommitTimeoutHeightOffset),
	)
	if err != nil {
		return nil, err
	}

	return depinject.Configs(deps, depinject.Supply(txClient)), nil
}

func supplySupplierClient(deps depinject.Config) (depinject.Config, error) {
	supplierClient, err := supplier.NewSupplierClient(
		deps,
		supplier.WithSigningKeyName(signingKeyName),
	)
	if err != nil {
		return nil, err
	}

	return depinject.Configs(deps, depinject.Supply(supplierClient)), nil
}

func supplyRelayerProxy(deps depinject.Config) (depinject.Config, error) {
	// TODO_INCOMPLETE: this should be populated from some relayerProxy config.
	anvilURL, err := url.Parse("ws://anvil:8547/")
	if err != nil {
		return nil, err
	}

	proxiedServiceEndpoints := map[string]url.URL{
		"svc1": *anvilURL,
	}

	relayerProxy, err := proxy.NewRelayerProxy(
		deps,
		proxy.WithSigningKeyName(signingKeyName),
		proxy.WithProxiedServicesEndpoints(proxiedServiceEndpoints),
	)
	if err != nil {
		return nil, err
	}

	return depinject.Configs(deps, depinject.Supply(relayerProxy)), nil
}

<<<<<<< HEAD
func supplyRelayerSessionsManager(
	ctx context.Context,
	deps depinject.Config,
) (depinject.Config, error) {
	relayerSessionsManager, err := session.NewRelayerSessions(
		ctx, deps,
		session.WithStoresDirectory(smtStorePath),
	)
=======
func supplyRelayMiner(ctx context.Context, deps depinject.Config) (depinject.Config, error) {
	relayMiner, err := relayer.NewRelayMiner(ctx, deps)
>>>>>>> 51bccfea
	if err != nil {
		return nil, err
	}

<<<<<<< HEAD
	return depinject.Configs(deps, depinject.Supply(relayerSessionsManager)), nil
=======
	return depinject.Configs(deps, depinject.Supply(relayMiner)), nil
>>>>>>> 51bccfea
}<|MERGE_RESOLUTION|>--- conflicted
+++ resolved
@@ -166,12 +166,8 @@
 		return nil, err
 	}
 
-<<<<<<< HEAD
 	// Depends on BlockClient & SupplierClient.
 	deps, err = supplyRelayerSessionsManager(ctx, deps)
-=======
-	deps, err = supplyRelayMiner(ctx, deps)
->>>>>>> 51bccfea
 	if err != nil {
 		return nil, err
 	}
@@ -296,7 +292,6 @@
 	return depinject.Configs(deps, depinject.Supply(relayerProxy)), nil
 }
 
-<<<<<<< HEAD
 func supplyRelayerSessionsManager(
 	ctx context.Context,
 	deps depinject.Config,
@@ -305,17 +300,9 @@
 		ctx, deps,
 		session.WithStoresDirectory(smtStorePath),
 	)
-=======
-func supplyRelayMiner(ctx context.Context, deps depinject.Config) (depinject.Config, error) {
-	relayMiner, err := relayer.NewRelayMiner(ctx, deps)
->>>>>>> 51bccfea
-	if err != nil {
-		return nil, err
-	}
-
-<<<<<<< HEAD
+	if err != nil {
+		return nil, err
+	}
+
 	return depinject.Configs(deps, depinject.Supply(relayerSessionsManager)), nil
-=======
-	return depinject.Configs(deps, depinject.Supply(relayMiner)), nil
->>>>>>> 51bccfea
 }