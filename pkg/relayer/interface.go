package relayer

import (
	"context"

	"github.com/pokt-network/smt"

	"github.com/pokt-network/poktroll/pkg/observable"
	"github.com/pokt-network/poktroll/x/service/types"
	servicetypes "github.com/pokt-network/poktroll/x/service/types"
	sessiontypes "github.com/pokt-network/poktroll/x/session/types"
	sharedtypes "github.com/pokt-network/poktroll/x/shared/types"
)

// Miner is responsible for observing servedRelayObs, hashing and checking the
// difficulty of each, finally publishing those with sufficient difficulty to
// minedRelayObs as they are applicable for relay volume.
type Miner interface {
<<<<<<< HEAD
	StartMiningRelays(
		ctx context.Context,
		servedRelays observable.Observable[*servicetypes.Relay],
	)
=======
	MinedRelays(
		ctx context.Context,
		servedRelayObs observable.Observable[*servicetypes.Relay],
	) (minedRelaysObs observable.Observable[*MinedRelay])
>>>>>>> c1784f5b
}

type MinerOption func(Miner)

// RelayerProxy is the interface for the proxy that serves relays to the application.
// It is responsible for starting and stopping all supported RelayServers.
// While handling requests and responding in a closed loop, it also notifies
// the miner about the relays that have been served.
type RelayerProxy interface {

	// Start starts all advertised relay servers and returns an error if any of them fail to start.
	Start(ctx context.Context) error

	// Stop stops all advertised relay servers and returns an error if any of them fail.
	Stop(ctx context.Context) error

	// ServedRelays returns an observable that notifies the miner about the relays that have been served.
	// A served relay is one whose RelayRequest's signature and session have been verified,
	// and its RelayResponse has been signed and successfully sent to the client.
	ServedRelays() observable.Observable[*types.Relay]

	// VerifyRelayRequest is a shared method used by RelayServers to check the
	// relay request signature and session validity.
	// TODO_TECHDEBT(@red-0ne): This method should be moved out of the RelayerProxy interface
	// that should not be responsible for verifying relay requests.
	VerifyRelayRequest(
		ctx context.Context,
		relayRequest *types.RelayRequest,
		service *sharedtypes.Service,
	) error

	// SignRelayResponse is a shared method used by RelayServers to sign
	// and append the signature to the RelayResponse.
	// TODO_TECHDEBT(@red-0ne): This method should be moved out of the RelayerProxy interface
	// that should not be responsible for signing relay responses.
	SignRelayResponse(relayResponse *types.RelayResponse) error
}

type RelayerProxyOption func(RelayerProxy)

// RelayServer is the interface of the advertised relay servers provided by the RelayerProxy.
type RelayServer interface {
	// Start starts the service server and returns an error if it fails.
	Start(ctx context.Context) error

	// Stop terminates the service server and returns an error if it fails.
	Stop(ctx context.Context) error

	// Service returns the service to which the RelayServer relays.
	Service() *sharedtypes.Service
}

// RelayerSessionsManager is responsible for managing the relayer's session lifecycles.
// It handles the creation and retrieval of SMSTs (trees) for a given session, as
// well as the respective and subsequent claim creation and proof submission.
// This is largely accomplished by pipelining observables of relays and sessions
// through a series of map operations.
//
// TODO_TECHDEBT: add architecture diagrams covering observable flows throughout
// the relayer package.
type RelayerSessionsManager interface {
	// InsertRelays receives an observable of relays that should be included
	// in their respective session's SMST (tree).
	InsertRelays(minedRelaysObs observable.Observable[*MinedRelay])

	// Start iterates over the session trees at the end of each, respective, session.
	// The session trees are piped through a series of map operations which progress
	// them through the claim/proof lifecycle, broadcasting transactions to  the
	// network as necessary.
	Start(ctx context.Context)

	// Stop unsubscribes all observables from the InsertRelays observable which
	// will close downstream observables as they drain.
	//
	// TODO_TECHDEBT: Either add a mechanism to wait for draining to complete
	// and/or ensure that the state at each pipeline stage is persisted to disk
	// and exit as early as possible.
	Stop()
}

type RelayerSessionsManagerOption func(RelayerSessionsManager)

// SessionTree is an interface that wraps an SMST (Sparse Merkle State Tree) and its corresponding session.
type SessionTree interface {
	// GetSessionHeader returns the header of the session corresponding to the SMST.
	GetSessionHeader() *sessiontypes.SessionHeader

	// Update is a wrapper for the SMST's Update function. It updates the SMST with
	// the given key, value, and weight.
	// This function should be called when a Relay has been successfully served.
	Update(key, value []byte, weight uint64) error

	// ProveClosest is a wrapper for the SMST's ProveClosest function. It returns the
	// proof for the given path.
	// This function should be called several blocks after a session has been claimed and needs to be proven.
	ProveClosest(path []byte) (proof *smt.SparseMerkleClosestProof, err error)

	// Flush gets the root hash of the SMST needed for submitting the claim;
	// then commits the entire tree to disk and stops the KVStore.
	// It should be called before submitting the claim on-chain. This function frees up
	// the in-memory resources used by the SMST that are no longer needed while waiting
	// for the proof submission window to open.
	Flush() (SMSTRoot []byte, err error)

	// TODO_DISCUSS: This function should not be part of the interface as it is an optimization
	// aiming to free up KVStore resources after the proof is no longer needed.
	// Delete deletes the SMST from the KVStore.
	// WARNING: This function should be called only after the proof has been successfully
	// submitted on-chain and the servicer has confirmed that it has been rewarded.
	Delete() error
}<|MERGE_RESOLUTION|>--- conflicted
+++ resolved
@@ -16,17 +16,10 @@
 // difficulty of each, finally publishing those with sufficient difficulty to
 // minedRelayObs as they are applicable for relay volume.
 type Miner interface {
-<<<<<<< HEAD
-	StartMiningRelays(
-		ctx context.Context,
-		servedRelays observable.Observable[*servicetypes.Relay],
-	)
-=======
 	MinedRelays(
 		ctx context.Context,
 		servedRelayObs observable.Observable[*servicetypes.Relay],
 	) (minedRelaysObs observable.Observable[*MinedRelay])
->>>>>>> c1784f5b
 }
 
 type MinerOption func(Miner)
