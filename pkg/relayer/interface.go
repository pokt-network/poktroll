--- conflicted
+++ resolved
@@ -157,10 +157,6 @@
 	// It returns an error if it has already been marked as such.
 	StartClaiming() error
 
-<<<<<<< HEAD
+	// GetSupplierOperatorAddress returns the supplier address building this tree.
 	GetSupplierOperatorAddress() *cosmostypes.AccAddress
-=======
-	// GetSupplierAddress returns the supplier address building this tree.
-	GetSupplierAddress() *cosmostypes.AccAddress
->>>>>>> 85d84ec3
 }