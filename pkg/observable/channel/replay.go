package channel

import (
	"context"
	"sync"

	"github.com/pokt-network/poktroll/pkg/observable"
	"github.com/pokt-network/poktroll/pkg/polylog"
)

var (
	_ observable.ReplayObservable[any] = (*replayObservable[any])(nil)
	_ observable.Observable[any]       = (*replayObservable[any])(nil)
)

type replayObservable[V any] struct {
	// replayBufferCap is the number of notifications to buffer so that they
	// can be replayed to new observers.
	replayBufferCap int
	// replayBufferMu protects replayBuffer from concurrent access/updates.
	replayBufferMu sync.RWMutex
	// replayBuffer holds the last relayBufferSize number of notifications received
	// by this observable. This buffer is replayed to new observers, on subscribing,
	// prior to any new notifications being propagated.
	replayBuffer []V
	// bufferingObsvbl is an observable that emits all buffered values in one
	// notification.
	bufferingObsvbl observable.Observable[[]V]
}

// NewReplayObservable returns a new ReplayObservable with the given replay buffer
// replayBufferCap and the corresponding publish channel to notify it of new values.
func NewReplayObservable[V any](
	ctx context.Context,
	replayBufferCap int,
	opts ...option[V],
) (observable.ReplayObservable[V], chan<- V) {
	obsvbl, publishCh := NewObservable[V](opts...)

	return ToReplayObservable(ctx, replayBufferCap, obsvbl), publishCh
}

// ToReplayObservable returns an observable which replays the last replayBufferCap
// number of values published to the source observable to new observers, before
// publishing new values.
// It should only be used with a srcObservable which contains channelObservers
// (i.e. channelObservable or similar).
func ToReplayObservable[V any](
	ctx context.Context,
	replayBufferCap int,
	srcObsvbl observable.Observable[V],
) observable.ReplayObservable[V] {
	replayObsvbl := &replayObservable[V]{
		replayBufferCap: replayBufferCap,
		replayBuffer:    []V{},
	}

	replayObsvbl.bufferingObsvbl = replayObsvbl.initBufferingObservable(ctx, srcObsvbl)
	return replayObsvbl
}

// Last synchronously returns the last n values from the replay buffer.
// It blocks until n values have been accumulated or its context is canceled,
// If it is canceled before n values are accumulated, it returns all the available
// items at the time of cancellation.
// The values returned are ordered from newest to oldest (i.e. LIFO)
func (ro *replayObservable[V]) Last(ctx context.Context, n int) []V {
	logger := polylog.Ctx(ctx)
	ctx, cancel := context.WithCancel(ctx)
	defer cancel()

	// If n is greater than the replay buffer size, return the entire replay buffer.
	if n > ro.replayBufferCap {
		n = ro.replayBufferCap
		logger.Warn().
			Int("requested_replay_buffer_size", n).
			Int("replay_buffer_capacity", ro.replayBufferCap).
			Msg("requested replay buffer size is greater than replay buffer capacity; returning entire replay buffer")
	}

	// Lock any concurrent updates to the replay buffer.
	ro.replayBufferMu.RLock()

	// If the replay buffer has enough values, return the most recent n values.
	if len(ro.replayBuffer) >= n {
		values := ro.replayBuffer[:n]
		ro.replayBufferMu.RUnlock()
		return values
	}

	// If the replay buffer does not have enough values, wait for the source observable
	// to emit enough values to satisfy the request.
	bufferedValuesCh := ro.bufferingObsvbl.Subscribe(ctx).Ch()
	// Initialize latestValues with the values in the replay buffer in case the
	// source observable is closed or the context is canceled before it has a chance
	// to emit an updated buffer of values.
	latestValues := ro.replayBuffer[:]
	// Unlock the replay buffer to allow new values to be added.
	// These new values will be collected in the loop below instead of the replay buffer.
	ro.replayBufferMu.RUnlock()
	// bufferValuesCh emits all buffered values in one notification.
	for values := range bufferedValuesCh {
		// If n is greater than the number of values emitted, update latestValues with
		// the most recent values emitted so far so it could be returned if the context
		// is canceled or the source observable is closed.
		if len(values) >= n {
			latestValues = values[:n]
			break
		}

		// Update latestValues with the most recent values emitted so far.
		latestValues = values[:]
	}

	// Return the most recent n values or all available values if the context is canceled
	// before n values are accumulated.
	return latestValues
}

// Subscribe returns an observer which is notified when the publishCh channel
// receives a value.
// It replays the values stored in the replay buffer in the order of their arrival
// before emitting new values.
func (ro *replayObservable[V]) Subscribe(ctx context.Context) observable.Observer[V] {
	return ro.SubscribeFromLatestBufferedOffset(ctx, ro.replayBufferCap)
}

// SubscribeFromLatestBufferedOffset returns an observer which is initially notified of
// values in the replay buffer, starting from the latest buffered value at index 'offset'.
//
// After this range of the replay buffer is notified, the observer continues to be notified,
<<<<<<< HEAD
// in real-time, when the publishCh channel receives a value. It also returns the current
// replayBufferCap. If offset is greater than replayBufferCap or the number of elements it
// currently contains, the observer is notified of all elements in the replayBuffer,
// starting from the beginning. Passing 0 for offset is equivalent to calling
// Subscribe() on a non-replay observable.
=======
// in real-time, when the publishCh channel receives a new value.
//
// If offset is greater than replayBufferSize or the number of elements it currently contains,
// the observer is notified of all elements in the replayBuffer, starting from the beginning.
//
// Passing 0 for offset is equivalent to calling Subscribe() on a non-replay observable.
>>>>>>> fac99528
func (ro *replayObservable[V]) SubscribeFromLatestBufferedOffset(
	ctx context.Context,
	endOffset int,
) observable.Observer[V] {
	obs, ch := NewObservable[V]()
	ctx, cancel := context.WithCancel(ctx)

	go func() {
		ro.replayBufferMu.RLock()

		// Ensure that the offset is within the bounds of the replay buffer.
		if endOffset > len(ro.replayBuffer) {
			endOffset = len(ro.replayBuffer)
		}

		// Replay the values stored in the buffer form the oldest to the newest.
		for i := endOffset - 1; i >= 0; i-- {
			ch <- ro.replayBuffer[i]
		}

		bufferedValuesCh := ro.bufferingObsvbl.Subscribe(ctx).Ch()
		ro.replayBufferMu.RUnlock()

		// Since bufferingObsvbl emits all buffered values in one notification
		// and the replay buffer has already been replayed, only the most recent
		// value needs to be published
		for values := range bufferedValuesCh {
			ch <- values[0]
		}
		// Cancel the context to stop the observer when the source observable is closed.
		cancel()
	}()

	return obs.Subscribe(ctx)
}

// UnsubscribeAll unsubscribes all observers from the replay observable.
func (ro *replayObservable[V]) UnsubscribeAll() {
	ro.bufferingObsvbl.UnsubscribeAll()
}

// GetReplayBufferSize returns the number of elements currently in the replay buffer.
func (ro *replayObservable[V]) GetReplayBufferSize() int {
	ro.replayBufferMu.RLock()
	defer ro.replayBufferMu.RUnlock()
	return len(ro.replayBuffer)
}

// initBufferingObservable receives and buffers the last n notifications from
// the a source observable and emits all buffered values at once.
func (ro *replayObservable[V]) initBufferingObservable(
	ctx context.Context,
	srcObsvbl observable.Observable[V],
) observable.Observable[[]V] {
	bufferedObsvbl, bufferedObsvblCh := NewObservable[[]V]()
	ch := srcObsvbl.Subscribe(ctx).Ch()
	subscriptionReady := make(chan struct{})

	go func() {
		subscriptionReady <- struct{}{}
		for value := range ch {
			ro.replayBufferMu.Lock()
			// The newest value is always at the beginning of the replay buffer.
			if len(ro.replayBuffer) < ro.replayBufferCap {
				ro.replayBuffer = append([]V{value}, ro.replayBuffer...)
			} else {
				ro.replayBuffer = append([]V{value}, ro.replayBuffer[:ro.replayBufferCap-1]...)
			}
			// Emit all buffered values at once.
			bufferedObsvblCh <- ro.replayBuffer
			ro.replayBufferMu.Unlock()
		}
	}()

	// Ensure that the source observable has been subscribed to before allowing
	// the replay observable to be subscribed to.
	// It is needed to ensure that no values are missed by the replay observable
	<-subscriptionReady
	return bufferedObsvbl
}<|MERGE_RESOLUTION|>--- conflicted
+++ resolved
@@ -129,20 +129,12 @@
 // values in the replay buffer, starting from the latest buffered value at index 'offset'.
 //
 // After this range of the replay buffer is notified, the observer continues to be notified,
-<<<<<<< HEAD
-// in real-time, when the publishCh channel receives a value. It also returns the current
-// replayBufferCap. If offset is greater than replayBufferCap or the number of elements it
-// currently contains, the observer is notified of all elements in the replayBuffer,
-// starting from the beginning. Passing 0 for offset is equivalent to calling
-// Subscribe() on a non-replay observable.
-=======
 // in real-time, when the publishCh channel receives a new value.
 //
-// If offset is greater than replayBufferSize or the number of elements it currently contains,
+// If offset is greater than replayBufferCap or the number of elements it currently contains,
 // the observer is notified of all elements in the replayBuffer, starting from the beginning.
 //
 // Passing 0 for offset is equivalent to calling Subscribe() on a non-replay observable.
->>>>>>> fac99528
 func (ro *replayObservable[V]) SubscribeFromLatestBufferedOffset(
 	ctx context.Context,
 	endOffset int,
