--- conflicted
+++ resolved
@@ -72,11 +72,6 @@
 	tempObserver := ro.Subscribe(ctx)
 	defer tempObserver.Unsubscribe()
 
-<<<<<<< HEAD
-	if n > ro.replayBufferSize {
-		n = ro.replayBufferSize
-		// TODO_THIS_COMMIT: log a warning
-=======
 	// If n is greater than the replay buffer size, return the entire replay buffer.
 	if n > ro.replayBufferSize {
 		n = ro.replayBufferSize
@@ -84,7 +79,6 @@
 			"WARN: requested replay buffer size %d is greater than replay buffer capacity %d; returning entire replay buffer",
 			n, cap(ro.replayBuffer),
 		)
->>>>>>> 71344b36
 	}
 
 	// Accumulate replay values in a new slice to avoid (read) locking replayBufferMu.
