--- conflicted
+++ resolved
@@ -21,11 +21,7 @@
 	dstObservable, dstProducer := NewObservable[D]()
 	srcObserver := srcObservable.Subscribe(ctx)
 
-<<<<<<< HEAD
-	mapInternal[S, D](
-=======
 	go goMapTransformNotification(
->>>>>>> 3e184720
 		ctx,
 		srcObserver,
 		transformFn,
@@ -33,30 +29,8 @@
 			dstProducer <- dstNotification
 		},
 	)
-<<<<<<< HEAD
 
 	return dstObservable
-}
-
-func mapInternal[S, D any](
-	ctx context.Context,
-	srcObserver observable.Observer[S],
-	transformFn MapFn[S, D],
-	publishFn func(dstNotifications D),
-) {
-	go func() {
-		for srcNotification := range srcObserver.Ch() {
-			dstNotifications, skip := transformFn(ctx, srcNotification)
-			if skip {
-				continue
-			}
-
-			publishFn(dstNotifications)
-		}
-	}()
-=======
->>>>>>> 3e184720
-
 }
 
 // MapReplay transforms the given observable by applying the given transformFn to
@@ -86,13 +60,10 @@
 	return dstObservable
 }
 
-<<<<<<< HEAD
-=======
 // ForEach applies the given forEachFn to each notification received from the
 // observable, similar to Map; however, ForEach does not publish to a destination
 // observable. ForEach is useful for side effects and is a terminal observable
 // operator.
->>>>>>> 3e184720
 func ForEach[V any](
 	ctx context.Context,
 	srcObservable observable.Observable[V],
@@ -103,18 +74,12 @@
 		func(ctx context.Context, src V) (dst V, skip bool) {
 			forEachFn(ctx, src)
 
-<<<<<<< HEAD
-			// No downstream observers; MAY always skip.
-=======
 			// No downstream observers; SHOULD always skip.
->>>>>>> 3e184720
 			return zeroValue[V](), true
 		},
 	)
 }
 
-<<<<<<< HEAD
-=======
 // goMapTransformNotification transforms, optionally skips, and publishes
 // notifications via the given publishFn.
 func goMapTransformNotification[S, D any](
@@ -135,7 +100,6 @@
 }
 
 // zeroValue is a generic helper which returns the zero value of the given type.
->>>>>>> 3e184720
 func zeroValue[T any]() (zero T) {
 	return zero
 }