package config

import (
	"context"
	"net/url"

	"cosmossdk.io/depinject"
	cosmosclient "github.com/cosmos/cosmos-sdk/client"
	cosmosflags "github.com/cosmos/cosmos-sdk/client/flags"
	cryptotypes "github.com/cosmos/cosmos-sdk/crypto/types"
	grpc "github.com/cosmos/gogoproto/grpc"
	"github.com/pokt-network/poktroll/pkg/client/block"
	"github.com/pokt-network/poktroll/pkg/client/delegation"
	"github.com/pokt-network/poktroll/pkg/client/events"
	"github.com/pokt-network/poktroll/pkg/client/query"
	querytypes "github.com/pokt-network/poktroll/pkg/client/query/types"
	txtypes "github.com/pokt-network/poktroll/pkg/client/tx/types"
	"github.com/pokt-network/poktroll/pkg/crypto/rings"
	"github.com/pokt-network/poktroll/pkg/polylog"
	"github.com/pokt-network/poktroll/pkg/sdk"
	"github.com/spf13/cobra"
)

// SupplierFn is a function that is used to supply a depinject config.
type SupplierFn func(
	context.Context,
	depinject.Config,
	*cobra.Command,
) (depinject.Config, error)

// SupplyConfig supplies a depinject config by calling each of the supplied
// supplier functions in order and passing the result of each supplier to the
// next supplier, chaining them together.
func SupplyConfig(
	ctx context.Context,
	cmd *cobra.Command,
	suppliers []SupplierFn,
) (deps depinject.Config, err error) {
	// Initialize deps to with empty depinject config.
	deps = depinject.Configs()
	for _, supplyFn := range suppliers {
		deps, err = supplyFn(ctx, deps, cmd)
		if err != nil {
			return nil, err
		}
	}
	return deps, nil
}

// NewSupplyLoggerFromCtx supplies a depinject config with a polylog.Logger instance
// populated from the given context.
func NewSupplyLoggerFromCtx(ctx context.Context) SupplierFn {
	return func(
		_ context.Context,
		deps depinject.Config,
		_ *cobra.Command,
	) (depinject.Config, error) {
		return depinject.Configs(deps, depinject.Supply(polylog.Ctx(ctx))), nil
	}
}

// NewSupplyEventsQueryClientFn returns a new function which constructs an
// EventsQueryClient instance, with the given hostname converted into a websocket
// URL to subscribe to, and returns a new depinject.Config which is supplied
// with the given deps and the new EventsQueryClient.
func NewSupplyEventsQueryClientFn(queryHostname string) SupplierFn {
	return func(
		_ context.Context,
		deps depinject.Config,
		_ *cobra.Command,
	) (depinject.Config, error) {
		// Convert the host to a websocket URL
<<<<<<< HEAD
		pocketNodeWebsocketURL := hostToWebsocketURL(queryHostname)
=======
		pocketNodeWebsocketURL := sdk.HostToWebsocketURL(queryHost)
>>>>>>> ed1a4d87
		eventsQueryClient := events.NewEventsQueryClient(pocketNodeWebsocketURL)

		return depinject.Configs(deps, depinject.Supply(eventsQueryClient)), nil
	}
}

// NewSupplyBlockClientFn returns a function which constructs a BlockClient
// instance and returns a new depinject.Config which is supplied with the
// given deps and the new BlockClient.
func NewSupplyBlockClientFn() SupplierFn {
	return func(
		ctx context.Context,
		deps depinject.Config,
		_ *cobra.Command,
	) (depinject.Config, error) {
		// Requires a query client to be supplied to the deps
		blockClient, err := block.NewBlockClient(ctx, deps)
		if err != nil {
			return nil, err
		}

		return depinject.Configs(deps, depinject.Supply(blockClient)), nil
	}
}

// NewSupplyDelegationClientFn returns a function which constructs a
// DelegationClient instance and returns a new depinject.Config which is
// supplied with the given deps and the new DelegationClient.
func NewSupplyDelegationClientFn() SupplierFn {
	return func(
		ctx context.Context,
		deps depinject.Config,
		_ *cobra.Command,
	) (depinject.Config, error) {
		// Requires a query client to be supplied to the deps
		delegationClient, err := delegation.NewDelegationClient(ctx, deps)
		if err != nil {
			return nil, err
		}

		return depinject.Configs(deps, depinject.Supply(delegationClient)), nil
	}
}

// NewSupplyQueryClientContextFn returns a function with constructs a ClientContext
// instance with the given cmd and returns a new depinject.Config which is
// supplied with the given deps and the new ClientContext.
func NewSupplyQueryClientContextFn(pocketQueryNodeURL string) SupplierFn {
	return func(_ context.Context,
		deps depinject.Config,
		cmd *cobra.Command,
	) (depinject.Config, error) {
		// Temporarily store the flag's current value
		tmp := cosmosflags.FlagNode

		// Set --node flag to the pocketQueryNodeURL for the client context
		// This flag is read by cosmosclient.GetClientQueryContext.
		if err := cmd.Flags().Set(cosmosflags.FlagNode, pocketQueryNodeURL); err != nil {
			return nil, err
		}

		// NB: Currently, the implementations of GetClientTxContext() and
		// GetClientQueryContext() are identical, allowing for their interchangeable
		// use in both querying and transaction operations. However, in order to support
		// independent configuration of client contexts for distinct querying and
		// transacting purposes. E.g.: transactions are dispatched to the sequencer
		// while queries are handled by a trusted full-node.
		queryClientCtx, err := cosmosclient.GetClientQueryContext(cmd)
		if err != nil {
			return nil, err
		}
		deps = depinject.Configs(deps, depinject.Supply(
			querytypes.Context(queryClientCtx),
			grpc.ClientConn(queryClientCtx),
			queryClientCtx.Keyring,
		))

		// Restore the flag's original value in order for other components
		// to use the flag as expected.
		if err := cmd.Flags().Set(cosmosflags.FlagNode, tmp); err != nil {
			return nil, err
		}

		return deps, nil
	}
}

// NewSupplyTxClientContextFn returns a function with constructs a ClientContext
// instance with the given cmd and returns a new depinject.Config which is
// supplied with the given deps and the new ClientContext.
func NewSupplyTxClientContextFn(pocketTxNodeURL string) SupplierFn {
	return func(_ context.Context,
		deps depinject.Config,
		cmd *cobra.Command,
	) (depinject.Config, error) {
		// Temporarily store the flag's current value
		tmp := cosmosflags.FlagNode

		// Set --node flag to the pocketTxNodeURL for the client context
		// This flag is read by cosmosclient.GetClientTxContext.
		if err := cmd.Flags().Set(cosmosflags.FlagNode, pocketTxNodeURL); err != nil {
			return nil, err
		}

		// NB: Currently, the implementations of GetClientTxContext() and
		// GetClientQueryContext() are identical, allowing for their interchangeable
		// use in both querying and transaction operations. However, in order to support
		// independent configuration of client contexts for distinct querying and
		// transacting purposes. E.g.: transactions are dispatched to the sequencer
		// while queries are handled by a trusted full-node.
		txClientCtx, err := cosmosclient.GetClientTxContext(cmd)
		if err != nil {
			return nil, err
		}
		deps = depinject.Configs(deps, depinject.Supply(
			txtypes.Context(txClientCtx),
		))

		// Restore the flag's original value in order for other components
		// to use the flag as expected.
		if err := cmd.Flags().Set(cosmosflags.FlagNode, tmp); err != nil {
			return nil, err
		}

		return deps, nil
	}
}

// NewSupplyAccountQuerierFn returns a function with constructs an AccountQuerier
// instance with the required dependencies and returns a new depinject.Config which
// is supplied with the given deps and the new AccountQuerier.
func NewSupplyAccountQuerierFn() SupplierFn {
	return func(
		_ context.Context,
		deps depinject.Config,
		_ *cobra.Command,
	) (depinject.Config, error) {
		// Create the account querier.
		accountQuerier, err := query.NewAccountQuerier(deps)
		if err != nil {
			return nil, err
		}

		// Supply the account querier to the provided deps
		return depinject.Configs(deps, depinject.Supply(accountQuerier)), nil
	}
}

// NewSupplyApplicationQuerierFn returns a function with constructs an
// ApplicationQuerier instance with the required dependencies and returns a new
// instance with the required dependencies and returns a new depinject.Config
// which is supplied with the given deps and the new ApplicationQuerier.
func NewSupplyApplicationQuerierFn() SupplierFn {
	return func(
		_ context.Context,
		deps depinject.Config,
		_ *cobra.Command,
	) (depinject.Config, error) {
		// Create the application querier.
		applicationQuerier, err := query.NewApplicationQuerier(deps)
		if err != nil {
			return nil, err
		}

		// Supply the application querier to the provided deps
		return depinject.Configs(deps, depinject.Supply(applicationQuerier)), nil
	}
}

// NewSupplySessionQuerierFn returns a function which constructs a
// SessionQuerier instance with the required dependencies and returns a new
// depinject.Config which is supplied with the given deps and the new SessionQuerier.
func NewSupplySessionQuerierFn() SupplierFn {
	return func(
		_ context.Context,
		deps depinject.Config,
		_ *cobra.Command,
	) (depinject.Config, error) {
		// Create the session querier.
		sessionQuerier, err := query.NewSessionQuerier(deps)
		if err != nil {
			return nil, err
		}

		// Supply the session querier to the provided deps
		return depinject.Configs(deps, depinject.Supply(sessionQuerier)), nil
	}
}

// NewSupplySupplierQuerierFn returns a function which constructs a
// SupplierQuerier instance with the required dependencies and returns a new
// instance with the required dependencies and returns a new depinject.Config
// which is supplied with the given deps and the new SupplierQuerier.
func NewSupplySupplierQuerierFn() SupplierFn {
	return func(
		_ context.Context,
		deps depinject.Config,
		_ *cobra.Command,
	) (depinject.Config, error) {
		// Create the supplier querier.
		supplierQuerier, err := query.NewSupplierQuerier(deps)
		if err != nil {
			return nil, err
		}

		// Supply the supplier querier to the provided deps
		return depinject.Configs(deps, depinject.Supply(supplierQuerier)), nil
	}
}

// NewSupplyRingCacheFn returns a function with constructs a RingCache instance
// with the required dependencies and returns a new depinject.Config which is
// supplied with the given deps and the new RingCache.
func NewSupplyRingCacheFn() SupplierFn {
	return func(
		_ context.Context,
		deps depinject.Config,
		_ *cobra.Command,
	) (depinject.Config, error) {
		// Create the ring cache.
		ringCache, err := rings.NewRingCache(deps)
		if err != nil {
			return nil, err
		}

		// Supply the ring cache to the provided deps
		return depinject.Configs(deps, depinject.Supply(ringCache)), nil
	}
}

// NewSupplyPOKTRollSDKFn returns a function which constructs a
// POKTRollSDK instance with the required dependencies and returns a new
// depinject.Config which is supplied with the given deps and the new POKTRollSDK.
func NewSupplyPOKTRollSDKFn(
	queryNodeURL *url.URL,
	signingKeyName string,
) SupplierFn {
	return func(
		ctx context.Context,
		deps depinject.Config,
		_ *cobra.Command,
	) (depinject.Config, error) {
		var clientCtx cosmosclient.Context

		// On a Cosmos environment we get the private key from the keyring
		// Inject the client context, get the keyring from it then get the private key
		if err := depinject.Inject(deps, &clientCtx); err != nil {
			return nil, err
		}

		keyRecord, err := clientCtx.Keyring.Key(signingKeyName)
		if err != nil {
			return nil, err
		}

		privateKey, ok := keyRecord.GetLocal().PrivKey.GetCachedValue().(cryptotypes.PrivKey)
		if !ok {
			return nil, err
		}

		config := &sdk.POKTRollSDKConfig{
			PrivateKey: privateKey,
			Deps:       deps,
		}

		poktrollSDK, err := sdk.NewPOKTRollSDK(ctx, config)
		if err != nil {
			return nil, err
		}

		// Supply the session querier to the provided deps
		return depinject.Configs(deps, depinject.Supply(poktrollSDK)), nil
	}
}<|MERGE_RESOLUTION|>--- conflicted
+++ resolved
@@ -70,11 +70,7 @@
 		_ *cobra.Command,
 	) (depinject.Config, error) {
 		// Convert the host to a websocket URL
-<<<<<<< HEAD
-		pocketNodeWebsocketURL := hostToWebsocketURL(queryHostname)
-=======
 		pocketNodeWebsocketURL := sdk.HostToWebsocketURL(queryHost)
->>>>>>> ed1a4d87
 		eventsQueryClient := events.NewEventsQueryClient(pocketNodeWebsocketURL)
 
 		return depinject.Configs(deps, depinject.Supply(eventsQueryClient)), nil
