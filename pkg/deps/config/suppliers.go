package config

import (
	"context"
	"fmt"

	"cosmossdk.io/depinject"
	cosmosclient "github.com/cosmos/cosmos-sdk/client"
	cosmosflags "github.com/cosmos/cosmos-sdk/client/flags"
	"github.com/spf13/cobra"

	"github.com/pokt-network/poktroll/pkg/client/block"
	"github.com/pokt-network/poktroll/pkg/client/events"
	"github.com/pokt-network/poktroll/pkg/client/query"
	querytypes "github.com/pokt-network/poktroll/pkg/client/query/types"
	txtypes "github.com/pokt-network/poktroll/pkg/client/tx/types"
	"github.com/pokt-network/poktroll/pkg/crypto/rings"
	"github.com/pokt-network/poktroll/pkg/polylog"
)

// SupplyConfig supplies a depinject config by calling each of the supplied
// supplier functions in order and passing the result of each supplier to the
// next supplier, chaining them together.
func SupplyConfig(
	ctx context.Context,
	cmd *cobra.Command,
	suppliers []SupplierFn,
) (deps depinject.Config, err error) {
	// Initialize deps to with empty depinject config.
	deps = depinject.Configs()
	for _, supplyFn := range suppliers {
		deps, err = supplyFn(ctx, deps, cmd)
		if err != nil {
			return nil, err
		}
	}
	return deps, nil
}

// NewSupplyLoggerFromCtx supplies a depinject config with a polylog.Logger instance
// populated from the given context.
func NewSupplyLoggerFromCtx(ctx context.Context) SupplierFn {
	return func(
		_ context.Context,
		deps depinject.Config,
		_ *cobra.Command,
	) (depinject.Config, error) {
		return depinject.Configs(deps, depinject.Supply(polylog.Ctx(ctx))), nil
	}
}

// NewSupplyEventsQueryClientFn returns a new function which constructs an
// EventsQueryClient instance, with the given hostname converted into a websocket
// URL to subscribe to, and returns a new depinject.Config which is supplied
// with the given deps and the new EventsQueryClient.
func NewSupplyEventsQueryClientFn(queryHost string) SupplierFn {
	return func(
		_ context.Context,
		deps depinject.Config,
		_ *cobra.Command,
	) (depinject.Config, error) {
		// Convert the host to a websocket URL
		pocketNodeWebsocketURL := hostToWebsocketURL(queryHost)
		eventsQueryClient := events.NewEventsQueryClient(pocketNodeWebsocketURL)

		return depinject.Configs(deps, depinject.Supply(eventsQueryClient)), nil
	}
}

// NewSupplyBlockClientFn returns a function which constructs a BlockClient
// instance with the given hostname, which is converted into a websocket URL,
// to listen for block events on-chain, and returns a new depinject.Config which
// is supplied with the given deps and the new BlockClient.
func NewSupplyBlockClientFn(queryHost string) SupplierFn {
	return func(
		ctx context.Context,
		deps depinject.Config,
		_ *cobra.Command,
	) (depinject.Config, error) {
		// Convert the host to a websocket URL
		pocketNodeWebsocketURL := hostToWebsocketURL(queryHost)
		blockClient, err := block.NewBlockClient(ctx, deps, pocketNodeWebsocketURL)
		if err != nil {
			return nil, err
		}

		return depinject.Configs(deps, depinject.Supply(blockClient)), nil
	}
}

// NewSupplyQueryClientContextFn returns a function with constructs a ClientContext
// instance with the given cmd and returns a new depinject.Config which is
// supplied with the given deps and the new ClientContext.
func NewSupplyQueryClientContextFn(pocketQueryNodeURL string) SupplierFn {
	return func(_ context.Context,
		deps depinject.Config,
		cmd *cobra.Command,
	) (depinject.Config, error) {
		// Temporarily store the flag's current value
		tmp := cosmosflags.FlagNode

		// Set --node flag to the pocketQueryNodeURL for the client context
		// This flag is read by cosmosclient.GetClientQueryContext.
		if err := cmd.Flags().Set(cosmosflags.FlagNode, pocketQueryNodeURL); err != nil {
			return nil, err
		}

		// NB: Currently, the implementations of GetClientTxContext() and
		// GetClientQueryContext() are identical, allowing for their interchangeable
		// use in both querying and transaction operations. However, in order to support
		// independent configuration of client contexts for distinct querying and
		// transacting purposes. E.g.: transactions are dispatched to the sequencer
		// while queries are handled by a trusted full-node.
		queryClientCtx, err := cosmosclient.GetClientQueryContext(cmd)
		if err != nil {
			return nil, err
		}
		deps = depinject.Configs(deps, depinject.Supply(
			querytypes.Context(queryClientCtx),
			queryClientCtx.Keyring,
		))

		// Restore the flag's original value in order for other components
		// to use the flag as expected.
		if err := cmd.Flags().Set(cosmosflags.FlagNode, tmp); err != nil {
			return nil, err
		}

		return deps, nil
	}
}

// NewSupplyTxClientContextFn returns a function with constructs a ClientContext
// instance with the given cmd and returns a new depinject.Config which is
// supplied with the given deps and the new ClientContext.
func NewSupplyTxClientContextFn(pocketTxNodeURL string) SupplierFn {
	return func(_ context.Context,
		deps depinject.Config,
		cmd *cobra.Command,
	) (depinject.Config, error) {
		// Temporarily store the flag's current value
		tmp := cosmosflags.FlagNode

		// Set --node flag to the pocketTxNodeURL for the client context
		// This flag is read by cosmosclient.GetClientTxContext.
		if err := cmd.Flags().Set(cosmosflags.FlagNode, pocketTxNodeURL); err != nil {
			return nil, err
		}

		// NB: Currently, the implementations of GetClientTxContext() and
		// GetClientQueryContext() are identical, allowing for their interchangeable
		// use in both querying and transaction operations. However, in order to support
		// independent configuration of client contexts for distinct querying and
		// transacting purposes. E.g.: transactions are dispatched to the sequencer
		// while queries are handled by a trusted full-node.
		txClientCtx, err := cosmosclient.GetClientTxContext(cmd)
		if err != nil {
			return nil, err
		}
		deps = depinject.Configs(deps, depinject.Supply(
			txtypes.Context(txClientCtx),
		))

		// Restore the flag's original value in order for other components
		// to use the flag as expected.
		if err := cmd.Flags().Set(cosmosflags.FlagNode, tmp); err != nil {
			return nil, err
		}

		return deps, nil
	}
}

// NewSupplyAccountQuerierFn returns a function with constructs an AccountQuerier
// instance with the required dependencies and returns a new depinject.Config which
// is supplied with the given deps and the new AccountQuerier.
func NewSupplyAccountQuerierFn() SupplierFn {
	return func(
		_ context.Context,
		deps depinject.Config,
		_ *cobra.Command,
	) (depinject.Config, error) {
		// Create the account querier.
		accountQuerier, err := query.NewAccountQuerier(deps)
		if err != nil {
			return nil, err
		}

		// Supply the account querier to the provided deps
		return depinject.Configs(deps, depinject.Supply(accountQuerier)), nil
	}
}

// NewSupplyApplicationQuerierFn returns a function with constructs an
// ApplicationQuerier instance with the required dependencies and returns a new
// instance with the required dependencies and returns a new depinject.Config
// which is supplied with the given deps and the new ApplicationQuerier.
func NewSupplyApplicationQuerierFn() SupplierFn {
	return func(
		_ context.Context,
		deps depinject.Config,
		_ *cobra.Command,
	) (depinject.Config, error) {
		// Create the application querier.
		applicationQuerier, err := query.NewApplicationQuerier(deps)
		if err != nil {
			return nil, err
		}

		// Supply the application querier to the provided deps
		return depinject.Configs(deps, depinject.Supply(applicationQuerier)), nil
	}
}

// NewSupplyRingCacheFn returns a function with constructs a RingCache instance
// with the required dependencies and returns a new depinject.Config which is
// supplied with the given deps and the new RingCache.
func NewSupplyRingCacheFn() SupplierFn {
	return func(
		_ context.Context,
		deps depinject.Config,
		_ *cobra.Command,
	) (depinject.Config, error) {
		// Create the ring cache.
		ringCache, err := rings.NewRingCache(deps)
		if err != nil {
			return nil, err
		}

		// Supply the ring cache to the provided deps
		return depinject.Configs(deps, depinject.Supply(ringCache)), nil
	}
}

<<<<<<< HEAD
// hostToWebsocketURL converts the provided host into a websocket URL that can
// be used to subscribe to onchain events and query the chain via a client
// context or send transactions via a tx client context.
func hostToWebsocketURL(host string) string {
	websocketURL := fmt.Sprintf("ws://%s/websocket", host)
	return websocketURL
=======
// NewSupplySessionQuerierFn returns a function which constructs a
// SessionQuerier instance with the required dependencies and returns a new
// instance with the required dependencies and returns a new depinject.Config
// which is supplied with the given deps and the new SessionQuerier.
func NewSupplySessionQuerierFn() SupplierFn {
	return func(
		_ context.Context,
		deps depinject.Config,
		_ *cobra.Command,
	) (depinject.Config, error) {
		// Create the session querier.
		sessionQuerier, err := query.NewSessionQuerier(deps)
		if err != nil {
			return nil, err
		}

		// Supply the session querier to the provided deps
		return depinject.Configs(deps, depinject.Supply(sessionQuerier)), nil
	}
}

// NewSupplySupplierQuerierFn returns a function which constructs a
// SupplierQuerier instance with the required dependencies and returns a new
// instance with the required dependencies and returns a new depinject.Config
// which is supplied with the given deps and the new SupplierQuerier.
func NewSupplySupplierQuerierFn() SupplierFn {
	return func(
		_ context.Context,
		deps depinject.Config,
		_ *cobra.Command,
	) (depinject.Config, error) {
		// Create the supplier querier.
		supplierQuerier, err := query.NewSupplierQuerier(deps)
		if err != nil {
			return nil, err
		}

		// Supply the supplier querier to the provided deps
		return depinject.Configs(deps, depinject.Supply(supplierQuerier)), nil
	}
>>>>>>> 7d0c1c96
}<|MERGE_RESOLUTION|>--- conflicted
+++ resolved
@@ -212,6 +212,48 @@
 	}
 }
 
+// NewSupplySessionQuerierFn returns a function which constructs a
+// SessionQuerier instance with the required dependencies and returns a new
+// instance with the required dependencies and returns a new depinject.Config
+// which is supplied with the given deps and the new SessionQuerier.
+func NewSupplySessionQuerierFn() SupplierFn {
+	return func(
+		_ context.Context,
+		deps depinject.Config,
+		_ *cobra.Command,
+	) (depinject.Config, error) {
+		// Create the session querier.
+		sessionQuerier, err := query.NewSessionQuerier(deps)
+		if err != nil {
+			return nil, err
+		}
+
+		// Supply the session querier to the provided deps
+		return depinject.Configs(deps, depinject.Supply(sessionQuerier)), nil
+	}
+}
+
+// NewSupplySupplierQuerierFn returns a function which constructs a
+// SupplierQuerier instance with the required dependencies and returns a new
+// instance with the required dependencies and returns a new depinject.Config
+// which is supplied with the given deps and the new SupplierQuerier.
+func NewSupplySupplierQuerierFn() SupplierFn {
+	return func(
+		_ context.Context,
+		deps depinject.Config,
+		_ *cobra.Command,
+	) (depinject.Config, error) {
+		// Create the supplier querier.
+		supplierQuerier, err := query.NewSupplierQuerier(deps)
+		if err != nil {
+			return nil, err
+		}
+
+		// Supply the supplier querier to the provided deps
+		return depinject.Configs(deps, depinject.Supply(supplierQuerier)), nil
+	}
+}
+
 // NewSupplyRingCacheFn returns a function with constructs a RingCache instance
 // with the required dependencies and returns a new depinject.Config which is
 // supplied with the given deps and the new RingCache.
@@ -232,53 +274,10 @@
 	}
 }
 
-<<<<<<< HEAD
 // hostToWebsocketURL converts the provided host into a websocket URL that can
 // be used to subscribe to onchain events and query the chain via a client
 // context or send transactions via a tx client context.
 func hostToWebsocketURL(host string) string {
 	websocketURL := fmt.Sprintf("ws://%s/websocket", host)
 	return websocketURL
-=======
-// NewSupplySessionQuerierFn returns a function which constructs a
-// SessionQuerier instance with the required dependencies and returns a new
-// instance with the required dependencies and returns a new depinject.Config
-// which is supplied with the given deps and the new SessionQuerier.
-func NewSupplySessionQuerierFn() SupplierFn {
-	return func(
-		_ context.Context,
-		deps depinject.Config,
-		_ *cobra.Command,
-	) (depinject.Config, error) {
-		// Create the session querier.
-		sessionQuerier, err := query.NewSessionQuerier(deps)
-		if err != nil {
-			return nil, err
-		}
-
-		// Supply the session querier to the provided deps
-		return depinject.Configs(deps, depinject.Supply(sessionQuerier)), nil
-	}
-}
-
-// NewSupplySupplierQuerierFn returns a function which constructs a
-// SupplierQuerier instance with the required dependencies and returns a new
-// instance with the required dependencies and returns a new depinject.Config
-// which is supplied with the given deps and the new SupplierQuerier.
-func NewSupplySupplierQuerierFn() SupplierFn {
-	return func(
-		_ context.Context,
-		deps depinject.Config,
-		_ *cobra.Command,
-	) (depinject.Config, error) {
-		// Create the supplier querier.
-		supplierQuerier, err := query.NewSupplierQuerier(deps)
-		if err != nil {
-			return nil, err
-		}
-
-		// Supply the supplier querier to the provided deps
-		return depinject.Configs(deps, depinject.Supply(supplierQuerier)), nil
-	}
->>>>>>> 7d0c1c96
 }