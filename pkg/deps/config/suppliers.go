package config

import (
	"context"
	"net/url"

	"cosmossdk.io/depinject"
	cosmosclient "github.com/cosmos/cosmos-sdk/client"
	cosmosflags "github.com/cosmos/cosmos-sdk/client/flags"
	cryptotypes "github.com/cosmos/cosmos-sdk/crypto/types"
	grpc "github.com/cosmos/gogoproto/grpc"
	"github.com/pokt-network/poktroll/pkg/client/block"
	"github.com/pokt-network/poktroll/pkg/client/events"
	"github.com/pokt-network/poktroll/pkg/client/query"
	querytypes "github.com/pokt-network/poktroll/pkg/client/query/types"
	txtypes "github.com/pokt-network/poktroll/pkg/client/tx/types"
	"github.com/pokt-network/poktroll/pkg/crypto/rings"
	"github.com/pokt-network/poktroll/pkg/polylog"
	"github.com/pokt-network/poktroll/pkg/sdk"
	"github.com/spf13/cobra"
)

// SupplierFn is a function that is used to supply a depinject config.
type SupplierFn func(
	context.Context,
	depinject.Config,
	*cobra.Command,
) (depinject.Config, error)

// SupplyConfig supplies a depinject config by calling each of the supplied
// supplier functions in order and passing the result of each supplier to the
// next supplier, chaining them together.
func SupplyConfig(
	ctx context.Context,
	cmd *cobra.Command,
	suppliers []SupplierFn,
) (deps depinject.Config, err error) {
	// Initialize deps to with empty depinject config.
	deps = depinject.Configs()
	for _, supplyFn := range suppliers {
		deps, err = supplyFn(ctx, deps, cmd)
		if err != nil {
			return nil, err
		}
	}
	return deps, nil
}

// NewSupplyLoggerFromCtx supplies a depinject config with a polylog.Logger instance
// populated from the given context.
func NewSupplyLoggerFromCtx(ctx context.Context) SupplierFn {
	return func(
		_ context.Context,
		deps depinject.Config,
		_ *cobra.Command,
	) (depinject.Config, error) {
		return depinject.Configs(deps, depinject.Supply(polylog.Ctx(ctx))), nil
	}
}

// NewSupplyEventsQueryClientFn returns a new function which constructs an
// EventsQueryClient instance, with the given hostname converted into a websocket
// URL to subscribe to, and returns a new depinject.Config which is supplied
// with the given deps and the new EventsQueryClient.
func NewSupplyEventsQueryClientFn(queryNodeRPCURL *url.URL) SupplierFn {
	return func(
		_ context.Context,
		deps depinject.Config,
		_ *cobra.Command,
	) (depinject.Config, error) {
		// Convert the host to a websocket URL
<<<<<<< HEAD
		queryNodeWebsocketURL := queryNodeToWebsocketURL(queryNodeRPCURL)
		eventsQueryClient := events.NewEventsQueryClient(queryNodeWebsocketURL)
=======
		pocketNodeWebsocketURL := sdk.HostToWebsocketURL(queryHost)
		eventsQueryClient := events.NewEventsQueryClient(pocketNodeWebsocketURL)
>>>>>>> d132e1d6

		return depinject.Configs(deps, depinject.Supply(eventsQueryClient)), nil
	}
}

// NewSupplyBlockClientFn returns a function which constructs a BlockClient
// instance with the given hostname, which is converted into a websocket URL,
// to listen for block events on-chain, and returns a new depinject.Config which
// is supplied with the given deps and the new BlockClient.
func NewSupplyBlockClientFn(queryNodeRPCURL *url.URL) SupplierFn {
	return func(
		ctx context.Context,
		deps depinject.Config,
		_ *cobra.Command,
	) (depinject.Config, error) {
		// Convert the host to a websocket URL
<<<<<<< HEAD
		queryNodeWebsocketURL := queryNodeToWebsocketURL(queryNodeRPCURL)
		blockClient, err := block.NewBlockClient(ctx, deps, queryNodeWebsocketURL)
=======
		pocketNodeWebsocketURL := sdk.HostToWebsocketURL(queryHost)
		blockClient, err := block.NewBlockClient(ctx, deps, pocketNodeWebsocketURL)
>>>>>>> d132e1d6
		if err != nil {
			return nil, err
		}

		return depinject.Configs(deps, depinject.Supply(blockClient)), nil
	}
}

// NewSupplyQueryClientContextFn returns a function with constructs a ClientContext
// instance with the given cmd and returns a new depinject.Config which is
// supplied with the given deps and the new ClientContext.
func NewSupplyQueryClientContextFn(queryNodeGRPCURL *url.URL) SupplierFn {
	return func(_ context.Context,
		deps depinject.Config,
		cmd *cobra.Command,
	) (depinject.Config, error) {
		// Temporarily store the flag's current value
		// TODO_TECHDEBT(#223) Retrieve value from viper instead, once integrated.
		tmpGRPC, err := cmd.Flags().GetString(cosmosflags.FlagGRPC)
		if err != nil {
			return nil, err
		}

		// Set --grpc-addr flag to the pocketQueryNodeURL for the client context
		// This flag is read by cosmosclient.GetClientQueryContext.
		// Cosmos-SDK is expecting a GRPC address formatted as <hostname>[:<port>],
		// so we only need to set the Host parameter of the URL to cosmosflags.FlagGRPC value.
		if err := cmd.Flags().Set(cosmosflags.FlagGRPC, queryNodeGRPCURL.Host); err != nil {
			return nil, err
		}

		// NB: Currently, the implementations of GetClientTxContext() and
		// GetClientQueryContext() are identical, allowing for their interchangeable
		// use in both querying and transaction operations. However, in order to support
		// independent configuration of client contexts for distinct querying and
		// transacting purposes. E.g.: transactions are dispatched to the sequencer
		// while queries are handled by a trusted full-node.
		queryClientCtx, err := cosmosclient.GetClientQueryContext(cmd)
		if err != nil {
			return nil, err
		}
		deps = depinject.Configs(deps, depinject.Supply(
			querytypes.Context(queryClientCtx),
			grpc.ClientConn(queryClientCtx),
			queryClientCtx.Keyring,
		))

		// Restore the flag's original value in order for other components
		// to use the flag as expected.
		if err := cmd.Flags().Set(cosmosflags.FlagGRPC, tmpGRPC); err != nil {
			return nil, err
		}

		return deps, nil
	}
}

// NewSupplyTxClientContextFn returns a function with constructs a ClientContext
// instance with the given cmd and returns a new depinject.Config which is
// supplied with the given deps and the new ClientContext.
func NewSupplyTxClientContextFn(txNodeGRPCURL *url.URL) SupplierFn {
	return func(_ context.Context,
		deps depinject.Config,
		cmd *cobra.Command,
	) (depinject.Config, error) {
		// Temporarily store the flag's current value
		// TODO_TECHDEBT(#223) Retrieve value from viper instead, once integrated.
		tmpGRPC, err := cmd.Flags().GetString(cosmosflags.FlagGRPC)
		if err != nil {
			return nil, err
		}

		// Set --node flag to the pocketTxNodeURL for the client context
		// This flag is read by cosmosclient.GetClientTxContext.
		// Cosmos-SDK is expecting a GRPC address formatted as <hostname>[:<port>],
		// so we only need to set the Host parameter of the URL to cosmosflags.FlagGRPC value.
		if err := cmd.Flags().Set(cosmosflags.FlagGRPC, txNodeGRPCURL.Host); err != nil {
			return nil, err
		}

		// NB: Currently, the implementations of GetClientTxContext() and
		// GetClientQueryContext() are identical, allowing for their interchangeable
		// use in both querying and transaction operations. However, in order to support
		// independent configuration of client contexts for distinct querying and
		// transacting purposes. E.g.: transactions are dispatched to the sequencer
		// while queries are handled by a trusted full-node.
		txClientCtx, err := cosmosclient.GetClientTxContext(cmd)
		if err != nil {
			return nil, err
		}
		deps = depinject.Configs(deps, depinject.Supply(
			txtypes.Context(txClientCtx),
		))

		// Restore the flag's original value in order for other components
		// to use the flag as expected.
		if err := cmd.Flags().Set(cosmosflags.FlagGRPC, tmpGRPC); err != nil {
			return nil, err
		}

		return deps, nil
	}
}

// NewSupplyAccountQuerierFn returns a function with constructs an AccountQuerier
// instance with the required dependencies and returns a new depinject.Config which
// is supplied with the given deps and the new AccountQuerier.
func NewSupplyAccountQuerierFn() SupplierFn {
	return func(
		_ context.Context,
		deps depinject.Config,
		_ *cobra.Command,
	) (depinject.Config, error) {
		// Create the account querier.
		accountQuerier, err := query.NewAccountQuerier(deps)
		if err != nil {
			return nil, err
		}

		// Supply the account querier to the provided deps
		return depinject.Configs(deps, depinject.Supply(accountQuerier)), nil
	}
}

// NewSupplyApplicationQuerierFn returns a function with constructs an
// ApplicationQuerier instance with the required dependencies and returns a new
// instance with the required dependencies and returns a new depinject.Config
// which is supplied with the given deps and the new ApplicationQuerier.
func NewSupplyApplicationQuerierFn() SupplierFn {
	return func(
		_ context.Context,
		deps depinject.Config,
		_ *cobra.Command,
	) (depinject.Config, error) {
		// Create the application querier.
		applicationQuerier, err := query.NewApplicationQuerier(deps)
		if err != nil {
			return nil, err
		}

		// Supply the application querier to the provided deps
		return depinject.Configs(deps, depinject.Supply(applicationQuerier)), nil
	}
}

// NewSupplySessionQuerierFn returns a function which constructs a
// SessionQuerier instance with the required dependencies and returns a new
// depinject.Config which is supplied with the given deps and the new SessionQuerier.
func NewSupplySessionQuerierFn() SupplierFn {
	return func(
		_ context.Context,
		deps depinject.Config,
		_ *cobra.Command,
	) (depinject.Config, error) {
		// Create the session querier.
		sessionQuerier, err := query.NewSessionQuerier(deps)
		if err != nil {
			return nil, err
		}

		// Supply the session querier to the provided deps
		return depinject.Configs(deps, depinject.Supply(sessionQuerier)), nil
	}
}

// NewSupplySupplierQuerierFn returns a function which constructs a
// SupplierQuerier instance with the required dependencies and returns a new
// instance with the required dependencies and returns a new depinject.Config
// which is supplied with the given deps and the new SupplierQuerier.
func NewSupplySupplierQuerierFn() SupplierFn {
	return func(
		_ context.Context,
		deps depinject.Config,
		_ *cobra.Command,
	) (depinject.Config, error) {
		// Create the supplier querier.
		supplierQuerier, err := query.NewSupplierQuerier(deps)
		if err != nil {
			return nil, err
		}

		// Supply the supplier querier to the provided deps
		return depinject.Configs(deps, depinject.Supply(supplierQuerier)), nil
	}
}

// NewSupplyRingCacheFn returns a function with constructs a RingCache instance
// with the required dependencies and returns a new depinject.Config which is
// supplied with the given deps and the new RingCache.
func NewSupplyRingCacheFn() SupplierFn {
	return func(
		_ context.Context,
		deps depinject.Config,
		_ *cobra.Command,
	) (depinject.Config, error) {
		// Create the ring cache.
		ringCache, err := rings.NewRingCache(deps)
		if err != nil {
			return nil, err
		}

		// Supply the ring cache to the provided deps
		return depinject.Configs(deps, depinject.Supply(ringCache)), nil
	}
}

// NewSupplyPOKTRollSDKFn returns a function which constructs a
// POKTRollSDK instance with the required dependencies and returns a new
// depinject.Config which is supplied with the given deps and the new POKTRollSDK.
func NewSupplyPOKTRollSDKFn(signingKeyName string) SupplierFn {
	return func(
		ctx context.Context,
		deps depinject.Config,
		_ *cobra.Command,
	) (depinject.Config, error) {
		var clientCtx cosmosclient.Context

		// On a Cosmos environment we get the private key from the keyring
		// Inject the client context, get the keyring from it then get the private key
		if err := depinject.Inject(deps, &clientCtx); err != nil {
			return nil, err
		}

		keyRecord, err := clientCtx.Keyring.Key(signingKeyName)
		if err != nil {
			return nil, err
		}

		privateKey, ok := keyRecord.GetLocal().PrivKey.GetCachedValue().(cryptotypes.PrivKey)
		if !ok {
			return nil, err
		}

<<<<<<< HEAD
		config := &sdk.POKTRollSDKConfig{PrivateKey: privateKey, Deps: deps}
=======
		config := &sdk.POKTRollSDKConfig{
			PrivateKey: privateKey,
			Deps:       deps,
		}

>>>>>>> d132e1d6
		poktrollSDK, err := sdk.NewPOKTRollSDK(ctx, config)
		if err != nil {
			return nil, err
		}

		// Supply the session querier to the provided deps
		return depinject.Configs(deps, depinject.Supply(poktrollSDK)), nil
	}
<<<<<<< HEAD
}

// queryNodeToWebsocketURL converts a query node URL to a CometBFT websocket URL.
// It takes the Host property of the queryNode URL and returns it as a websocket URL
// formatted as ws://<hostname>:<port>/websocket.
func queryNodeToWebsocketURL(queryNode *url.URL) string {
	return fmt.Sprintf("ws://%s/websocket", queryNode.Host)
=======
>>>>>>> d132e1d6
}<|MERGE_RESOLUTION|>--- conflicted
+++ resolved
@@ -69,13 +69,8 @@
 		_ *cobra.Command,
 	) (depinject.Config, error) {
 		// Convert the host to a websocket URL
-<<<<<<< HEAD
-		queryNodeWebsocketURL := queryNodeToWebsocketURL(queryNodeRPCURL)
+		queryNodeWebsocketURL := sdk.HostToWebsocketURL(queryNodeRPCURL.Host)
 		eventsQueryClient := events.NewEventsQueryClient(queryNodeWebsocketURL)
-=======
-		pocketNodeWebsocketURL := sdk.HostToWebsocketURL(queryHost)
-		eventsQueryClient := events.NewEventsQueryClient(pocketNodeWebsocketURL)
->>>>>>> d132e1d6
 
 		return depinject.Configs(deps, depinject.Supply(eventsQueryClient)), nil
 	}
@@ -92,13 +87,8 @@
 		_ *cobra.Command,
 	) (depinject.Config, error) {
 		// Convert the host to a websocket URL
-<<<<<<< HEAD
-		queryNodeWebsocketURL := queryNodeToWebsocketURL(queryNodeRPCURL)
+		queryNodeWebsocketURL := sdk.HostToWebsocketURL(queryNodeRPCURL.Host)
 		blockClient, err := block.NewBlockClient(ctx, deps, queryNodeWebsocketURL)
-=======
-		pocketNodeWebsocketURL := sdk.HostToWebsocketURL(queryHost)
-		blockClient, err := block.NewBlockClient(ctx, deps, pocketNodeWebsocketURL)
->>>>>>> d132e1d6
 		if err != nil {
 			return nil, err
 		}
@@ -332,15 +322,7 @@
 			return nil, err
 		}
 
-<<<<<<< HEAD
 		config := &sdk.POKTRollSDKConfig{PrivateKey: privateKey, Deps: deps}
-=======
-		config := &sdk.POKTRollSDKConfig{
-			PrivateKey: privateKey,
-			Deps:       deps,
-		}
-
->>>>>>> d132e1d6
 		poktrollSDK, err := sdk.NewPOKTRollSDK(ctx, config)
 		if err != nil {
 			return nil, err
@@ -349,14 +331,4 @@
 		// Supply the session querier to the provided deps
 		return depinject.Configs(deps, depinject.Supply(poktrollSDK)), nil
 	}
-<<<<<<< HEAD
-}
-
-// queryNodeToWebsocketURL converts a query node URL to a CometBFT websocket URL.
-// It takes the Host property of the queryNode URL and returns it as a websocket URL
-// formatted as ws://<hostname>:<port>/websocket.
-func queryNodeToWebsocketURL(queryNode *url.URL) string {
-	return fmt.Sprintf("ws://%s/websocket", queryNode.Host)
-=======
->>>>>>> d132e1d6
 }