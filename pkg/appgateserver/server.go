package appgateserver

import (
	"context"
	"fmt"
	"io"
	"log"
	"net/http"
	"net/url"
	"strings"
	"sync"

	"cosmossdk.io/depinject"
	ring_secp256k1 "github.com/athanorlabs/go-dleq/secp256k1"
	ringtypes "github.com/athanorlabs/go-dleq/types"
	sdkclient "github.com/cosmos/cosmos-sdk/client"
	"github.com/cosmos/cosmos-sdk/crypto/keyring"
	"github.com/cosmos/cosmos-sdk/crypto/keys/secp256k1"
	cryptotypes "github.com/cosmos/cosmos-sdk/crypto/types"
	accounttypes "github.com/cosmos/cosmos-sdk/x/auth/types"

	blocktypes "github.com/pokt-network/poktroll/pkg/client"
	apptypes "github.com/pokt-network/poktroll/x/application/types"
	sessiontypes "github.com/pokt-network/poktroll/x/session/types"
)

type SigningInformation struct {
	// SelfSigning indicates whether the server is running in self-signing mode
	SelfSigning bool

	// SigningKeyName is the name of the key in the keyring that corresponds to the
	// private key used to sign relay requests.
	SigningKeyName string

	// SigningKey is the scalar point on the appropriate curve corresponding to the
	// signer's private key, and is used to sign relay requests via a ring signature
	SigningKey ringtypes.Scalar

	// AppAddress is the address of the application that the server is serving if
	// If it is nil, then the application address must be included in each request via a query parameter.
	AppAddress string
}

// appGateServer is the server that listens for application requests and relays them to the supplier.
// It is responsible for maintaining the current session for the application, signing the requests,
// and verifying the response signatures.
// The appGateServer is the basis for both applications and gateways, depending on whether the application
// is running their own instance of the appGateServer or they are sending requests to a gateway running an
// instance of the appGateServer, they will need to either include the application address in the request or not.
type appGateServer struct {
	// signing information holds the signing key and application address for the server
	signingInformation *SigningInformation

	// ringCache is a cache of the public keys used to create the ring for a given application
	// they are stored in a map of application address to a slice of points on the secp256k1 curve
	// TODO(@h5law): subscribe to on-chain events to update this cache as the ring changes over time
	ringCache      map[string][]ringtypes.Point
	ringCacheMutex *sync.RWMutex

	// clientCtx is the client context for the application.
	// It is used to query for the application's account to unmarshal the supplier's account
	// and get the public key to verify the relay response signature.
	clientCtx sdkclient.Context

	// sessionQuerier is the querier for the session module.
	// It used to get the current session for the application given a requested service.
	sessionQuerier sessiontypes.QueryClient

	// sessionMu is a mutex to protect currentSession map reads and and updates.
	sessionMu sync.RWMutex

	// currentSessions is the current session for the application given a block height.
	// It is updated by the goListenForNewSessions goroutine.
	currentSessions map[string]*sessiontypes.Session

	// accountQuerier is the querier for the account module.
	// It is used to get the the supplier's public key to verify the relay response signature.
	accountQuerier accounttypes.QueryClient

	// applicationQuerier is the querier for the application module.
	// It is used to get the ring for a given application address.
	applicationQuerier apptypes.QueryClient

	// blockClient is the client for the block module.
	// It is used to get the current block height to query for the current session.
	blockClient blocktypes.BlockClient

	// listeningEndpoint is the endpoint that the appGateServer will listen on.
	listeningEndpoint *url.URL

	// server is the HTTP server that will be used capture application requests
	// so that they can be signed and relayed to the supplier.
	server *http.Server

	// accountCache is a cache of the supplier accounts that has been queried
	// TODO_TECHDEBT: Add a size limit to the cache.
	supplierAccountCache map[string]cryptotypes.PubKey
}

func NewAppGateServer(
	deps depinject.Config,
	opts ...appGateServerOption,
) (*appGateServer, error) {
	app := &appGateServer{
		ringCacheMutex:       &sync.RWMutex{},
		ringCache:            make(map[string][]ringtypes.Point),
		currentSessions:      make(map[string]*sessiontypes.Session),
		supplierAccountCache: make(map[string]cryptotypes.PubKey),
	}

	if err := depinject.Inject(
		deps,
		&app.clientCtx,
		&app.blockClient,
	); err != nil {
		return nil, err
	}

	for _, opt := range opts {
		opt(app)
	}

	if err := app.validateConfig(); err != nil {
		return nil, err
	}

	keyRecord, err := app.clientCtx.Keyring.Key(app.signingInformation.SigningKeyName)
	if err != nil {
		return nil, fmt.Errorf("failed to get key from keyring: %w", err)
	}

	appAddress, err := keyRecord.GetAddress()
	if err != nil {
		return nil, fmt.Errorf("failed to get address from key: %w", err)
	}
	if app.signingInformation.SelfSigning {
		app.signingInformation.AppAddress = appAddress.String()
	}

	// Convert the key record to a private key and return the scalar
	// point on the secp256k1 curve that it corresponds to.
	// If the key is not a secp256k1 key, this will return an error.
	signingKey, err := recordLocalToScalar(keyRecord.GetLocal())
	if err != nil {
		return nil, fmt.Errorf("failed to convert private key to scalar: %w", err)
	}
	app.signingInformation.SigningKey = signingKey

	app.sessionQuerier = sessiontypes.NewQueryClient(app.clientCtx)
	app.accountQuerier = accounttypes.NewQueryClient(app.clientCtx)
	app.applicationQuerier = apptypes.NewQueryClient(app.clientCtx)
	app.server = &http.Server{Addr: app.listeningEndpoint.Host}

	return app, nil
}

// Start starts the appgate server and blocks until the context is done
// or the server returns an error.
func (app *appGateServer) Start(ctx context.Context) error {
	// Shutdown the HTTP server when the context is done.
	go func() {
		<-ctx.Done()
		app.server.Shutdown(ctx)
	}()

	// Set the HTTP handler.
	app.server.Handler = app

	// Start the HTTP server.
	return app.server.ListenAndServe()
}

// Stop stops the appgate server and returns any error that occurred.
func (app *appGateServer) Stop(ctx context.Context) error {
	return app.server.Shutdown(ctx)
}

// ServeHTTP is the HTTP handler for the appgate server.
// It captures the application request, signs it, and sends it to the supplier.
// After receiving the response from the supplier, it verifies the response signature
// before returning the response to the application.
// The serviceId is extracted from the request path.
// The request's path should be of the form:
//
//	"<protocol>://host:port/serviceId[/other/path/segments]?senderAddr=<senderAddr>"
//
// where the serviceId is the id of the service that the application is requesting
// and the other (possible) path segments are the JSON RPC request path.
// TODO_TECHDEBT: Revisit the requestPath above based on the SDK that'll be exposed in the future.
func (app *appGateServer) ServeHTTP(writer http.ResponseWriter, request *http.Request) {
	ctx := request.Context()

	// Extract the serviceId from the request path.
	path := request.URL.Path
	serviceId := strings.Split(path, "/")[1]

	// Read the request body bytes.
	payloadBz, err := io.ReadAll(request.Body)
	if err != nil {
		app.replyWithError(
			payloadBz,
			writer,
			ErrAppGateHandleRelay.Wrapf("reading relay request body: %s", err),
		)
		log.Printf("ERROR: failed reading relay request body: %s", err)
		return
	}
	log.Printf("DEBUG: relay request body: %s", string(payloadBz))

	// Determine the application address.
	appAddress := app.signingInformation.AppAddress
	if appAddress == "" {
		appAddress = request.URL.Query().Get("senderAddr")
	}
	if appAddress == "" {
		app.replyWithError(payloadBz, writer, ErrAppGateMissingAppAddress)
		log.Print("ERROR: no application address provided")
	}

<<<<<<< HEAD
	// TODO(@h5law, @red0ne): Add support for asymmetric relays, and switch on
	// the request type here.
	// TODO_RESEARCH: Should this be started in a goroutine, to allow for
	// concurrent requests from numerous applications?
	if err := app.handleSymmetricRelay(ctx, appAddress, serviceId, payloadBz, request, writer); err != nil {
=======
	// TODO(@h5law, @red0ne): Add support for asynchronous relays, and switch on
	// the request type here.
	// TODO_RESEARCH: Should this be started in a goroutine, to allow for
	// concurrent requests from numerous applications?
	if err := app.handleSynchronousRelay(ctx, appAddress, serviceId, payloadBz, request, writer); err != nil {
>>>>>>> 1f7f80bd
		// Reply with an error response if there was an error handling the relay.
		app.replyWithError(payloadBz, writer, err)
		log.Printf("ERROR: failed handling relay: %s", err)
		return
	}

	log.Print("INFO: request serviced successfully")
}

// validateConfig validates the appGateServer configuration.
func (app *appGateServer) validateConfig() error {
	if app.signingInformation == nil {
		return ErrAppGateMissingSigningInformation
	}
	if app.listeningEndpoint == nil {
		return ErrAppGateMissingListeningEndpoint
	}
	return nil
}

// recordLocalToScalar converts the private key obtained from a
// key record to a scalar point on the secp256k1 curve
func recordLocalToScalar(local *keyring.Record_Local) (ringtypes.Scalar, error) {
	if local == nil {
		return nil, fmt.Errorf("cannot extract private key from key record: nil")
	}
	priv, ok := local.PrivKey.GetCachedValue().(cryptotypes.PrivKey)
	if !ok {
		return nil, fmt.Errorf(
			"cannot extract private key from key record: %T",
			local.PrivKey.GetCachedValue(),
		)
	}
	if _, ok := priv.(*secp256k1.PrivKey); !ok {
		return nil, fmt.Errorf(
			"unexpected private key type: %T, want %T",
			priv,
			&secp256k1.PrivKey{},
		)
	}
	crv := ring_secp256k1.NewCurve()
	privKey, err := crv.DecodeToScalar(priv.Bytes())
	if err != nil {
		return nil, fmt.Errorf("failed to decode private key: %w", err)
	}
	return privKey, nil
}

type appGateServerOption func(*appGateServer)<|MERGE_RESOLUTION|>--- conflicted
+++ resolved
@@ -217,19 +217,11 @@
 		log.Print("ERROR: no application address provided")
 	}
 
-<<<<<<< HEAD
-	// TODO(@h5law, @red0ne): Add support for asymmetric relays, and switch on
-	// the request type here.
-	// TODO_RESEARCH: Should this be started in a goroutine, to allow for
-	// concurrent requests from numerous applications?
-	if err := app.handleSymmetricRelay(ctx, appAddress, serviceId, payloadBz, request, writer); err != nil {
-=======
 	// TODO(@h5law, @red0ne): Add support for asynchronous relays, and switch on
 	// the request type here.
 	// TODO_RESEARCH: Should this be started in a goroutine, to allow for
 	// concurrent requests from numerous applications?
 	if err := app.handleSynchronousRelay(ctx, appAddress, serviceId, payloadBz, request, writer); err != nil {
->>>>>>> 1f7f80bd
 		// Reply with an error response if there was an error handling the relay.
 		app.replyWithError(payloadBz, writer, err)
 		log.Printf("ERROR: failed handling relay: %s", err)
