package appgateserver

import (
	"bytes"
	"context"
	"fmt"
	"io"
	"net/http"
	"net/url"
	"strings"

	"cosmossdk.io/depinject"

	querytypes "github.com/pokt-network/poktroll/pkg/client/query/types"
<<<<<<< HEAD
	"github.com/pokt-network/poktroll/pkg/sdk"
=======
	"github.com/pokt-network/poktroll/pkg/crypto"
	"github.com/pokt-network/poktroll/pkg/polylog"
	sessiontypes "github.com/pokt-network/poktroll/x/session/types"
>>>>>>> 86eae6fd
)

// SigningInformation is a struct that holds information related to the signing
// of relay requests, used by the appGateServer to determine how they will sign
// relay requests (with either their own ring or the rign of the application).
type SigningInformation struct {
	// SelfSigning indicates whether the server is running in self-signing mode
	SelfSigning bool

	// SigningKeyName is the name of the key in the keyring that corresponds to the
	// private key used to sign relay requests.
	SigningKeyName string

	// AppAddress is the address of the application that the server is serving if
	// If it is nil, then the application address must be included in each request via a query parameter.
	AppAddress string
}

// appGateServer is the server that listens for application requests and relays them to the supplier.
// It is responsible for maintaining the current session for the application, signing the requests,
// and verifying the response signatures.
// The appGateServer is the basis for both applications and gateways, depending on whether the application
// is running their own instance of the appGateServer or they are sending requests to a gateway running an
// instance of the appGateServer, they will need to either include the application address in the request or not.
type appGateServer struct {
	logger polylog.Logger

	// signing information holds the signing key and application address for the server
	signingInformation *SigningInformation

	// clientCtx is the client context for the application.
	// It is used to query for the application's account to unmarshal the supplier's account
	// and get the public key to verify the relay response signature.
	clientCtx querytypes.Context

	// sdk is the POKTRollSDK that the appGateServer uses to query for the current session
	// and send relay requests to the supplier.
	sdk sdk.POKTRollSDK

	// listeningEndpoint is the endpoint that the appGateServer will listen on.
	listeningEndpoint *url.URL

	// server is the HTTP server that will be used capture application requests
	// so that they can be signed and relayed to the supplier.
	server *http.Server
}

// NewAppGateServer creates a new appGateServer instance with the given dependencies.
//
// Required dependencies:
// - polylog.Logger
// - sdkclient.Context
// - client.BlockClient
// - client.AccountQueryClient
// - crypto.RingCache
func NewAppGateServer(
	deps depinject.Config,
	opts ...appGateServerOption,
) (*appGateServer, error) {
	app := &appGateServer{}

	if err := depinject.Inject(
		deps,
		&app.logger,
		&app.clientCtx,
		&app.sdk,
	); err != nil {
		return nil, err
	}

	for _, opt := range opts {
		opt(app)
	}

	if err := app.validateConfig(); err != nil {
		return nil, err
	}

	keyRecord, err := app.clientCtx.Keyring.Key(app.signingInformation.SigningKeyName)
	if err != nil {
		return nil, fmt.Errorf("failed to get key from keyring: %w", err)
	}

	appAddress, err := keyRecord.GetAddress()
	if err != nil {
		return nil, fmt.Errorf("failed to get address from key: %w", err)
	}
	if app.signingInformation.SelfSigning {
		app.signingInformation.AppAddress = appAddress.String()
	}

	app.server = &http.Server{Addr: app.listeningEndpoint.Host}

	return app, nil
}

// Start starts the appgate server and blocks until the context is done
// or the server returns an error.
func (app *appGateServer) Start(ctx context.Context) error {
	// Shutdown the HTTP server when the context is done.
	go func() {
		<-ctx.Done()
		app.server.Shutdown(ctx)
	}()

	// Set the HTTP handler.
	app.server.Handler = app

	// Start the HTTP server.
	return app.server.ListenAndServe()
}

// Stop stops the appgate server and returns any error that occurred.
func (app *appGateServer) Stop(ctx context.Context) error {
	return app.server.Shutdown(ctx)
}

// ServeHTTP is the HTTP handler for the appgate server.
// It captures the application request, signs it, and sends it to the supplier.
// After receiving the response from the supplier, it verifies the response signature
// before returning the response to the application.
// The serviceId is extracted from the request path.
// The request's path should be of the form:
//
//	"<protocol>://host:port/serviceId[/other/path/segments]?senderAddr=<senderAddr>"
//
// where the serviceId is the id of the service that the application is requesting
// and the other (possible) path segments are the JSON RPC request path.
// TODO_TECHDEBT: Revisit the requestPath above based on the SDK that'll be exposed in the future.
func (app *appGateServer) ServeHTTP(writer http.ResponseWriter, request *http.Request) {
	ctx := app.logger.WithContext(request.Context())

	// Extract the serviceId from the request path.
	path := request.URL.Path
	serviceId := strings.Split(path, "/")[1]

	// Read the request body bytes.
	requestPayloadBz, err := io.ReadAll(request.Body)
	if err != nil {
		app.replyWithError(
<<<<<<< HEAD
			requestPayloadBz,
=======
			ctx,
			payloadBz,
>>>>>>> 86eae6fd
			writer,
			ErrAppGateHandleRelay.Wrapf("reading relay request body: %s", err),
		)
		// TODO_TECHDEBT: log additional info?
		app.logger.Error().Err(err).Msg("failed reading relay request body")
		return
	}
<<<<<<< HEAD
	log.Printf("DEBUG: relay request body: %s", string(requestPayloadBz))
=======
	app.logger.Debug().
		Str("service_id", serviceId).
		Str("payload", string(payloadBz)).
		Msg("handling relay")
>>>>>>> 86eae6fd

	// Determine the application address.
	appAddress := app.signingInformation.AppAddress
	if appAddress == "" {
		appAddress = request.URL.Query().Get("senderAddr")
	}
	if appAddress == "" {
<<<<<<< HEAD
		app.replyWithError(requestPayloadBz, writer, ErrAppGateMissingAppAddress)
		log.Print("ERROR: no application address provided")
		return
=======
		app.replyWithError(ctx, payloadBz, writer, ErrAppGateMissingAppAddress)
		// TODO_TECHDEBT: log additional info?
		app.logger.Error().Msg("no application address provided")
>>>>>>> 86eae6fd
	}

	// Put the request body bytes back into the request body.
	request.Body = io.NopCloser(bytes.NewBuffer(requestPayloadBz))

	// TODO(@h5law, @red0ne): Add support for asynchronous relays, and switch on
	// the request type here.
	// TODO_RESEARCH: Should this be started in a goroutine, to allow for
	// concurrent requests from numerous applications?
	if err := app.handleSynchronousRelay(ctx, appAddress, serviceId, requestPayloadBz, request, writer); err != nil {
		// Reply with an error response if there was an error handling the relay.
<<<<<<< HEAD
		app.replyWithError(requestPayloadBz, writer, err)
		log.Printf("ERROR: failed handling relay: %s", err)
=======
		app.replyWithError(ctx, payloadBz, writer, err)
		// TODO_TECHDEBT: log additional info?
		app.logger.Error().Err(err).Msg("failed handling relay")
>>>>>>> 86eae6fd
		return
	}

	// TODO_TECHDEBT: log additional info?
	app.logger.Info().Msg("request serviced successfully")
}

// validateConfig validates the appGateServer configuration.
func (app *appGateServer) validateConfig() error {
	if app.signingInformation == nil {
		return ErrAppGateMissingSigningInformation
	}
	if app.listeningEndpoint == nil {
		return ErrAppGateMissingListeningEndpoint
	}
	return nil
}

type appGateServerOption func(*appGateServer)<|MERGE_RESOLUTION|>--- conflicted
+++ resolved
@@ -12,13 +12,8 @@
 	"cosmossdk.io/depinject"
 
 	querytypes "github.com/pokt-network/poktroll/pkg/client/query/types"
-<<<<<<< HEAD
+	"github.com/pokt-network/poktroll/pkg/polylog"
 	"github.com/pokt-network/poktroll/pkg/sdk"
-=======
-	"github.com/pokt-network/poktroll/pkg/crypto"
-	"github.com/pokt-network/poktroll/pkg/polylog"
-	sessiontypes "github.com/pokt-network/poktroll/x/session/types"
->>>>>>> 86eae6fd
 )
 
 // SigningInformation is a struct that holds information related to the signing
@@ -159,12 +154,8 @@
 	requestPayloadBz, err := io.ReadAll(request.Body)
 	if err != nil {
 		app.replyWithError(
-<<<<<<< HEAD
+			ctx,
 			requestPayloadBz,
-=======
-			ctx,
-			payloadBz,
->>>>>>> 86eae6fd
 			writer,
 			ErrAppGateHandleRelay.Wrapf("reading relay request body: %s", err),
 		)
@@ -172,14 +163,10 @@
 		app.logger.Error().Err(err).Msg("failed reading relay request body")
 		return
 	}
-<<<<<<< HEAD
-	log.Printf("DEBUG: relay request body: %s", string(requestPayloadBz))
-=======
 	app.logger.Debug().
 		Str("service_id", serviceId).
-		Str("payload", string(payloadBz)).
+		Str("payload", string(requestPayloadBz)).
 		Msg("handling relay")
->>>>>>> 86eae6fd
 
 	// Determine the application address.
 	appAddress := app.signingInformation.AppAddress
@@ -187,15 +174,10 @@
 		appAddress = request.URL.Query().Get("senderAddr")
 	}
 	if appAddress == "" {
-<<<<<<< HEAD
-		app.replyWithError(requestPayloadBz, writer, ErrAppGateMissingAppAddress)
-		log.Print("ERROR: no application address provided")
-		return
-=======
-		app.replyWithError(ctx, payloadBz, writer, ErrAppGateMissingAppAddress)
+		app.replyWithError(ctx, requestPayloadBz, writer, ErrAppGateMissingAppAddress)
 		// TODO_TECHDEBT: log additional info?
 		app.logger.Error().Msg("no application address provided")
->>>>>>> 86eae6fd
+		return
 	}
 
 	// Put the request body bytes back into the request body.
@@ -207,14 +189,9 @@
 	// concurrent requests from numerous applications?
 	if err := app.handleSynchronousRelay(ctx, appAddress, serviceId, requestPayloadBz, request, writer); err != nil {
 		// Reply with an error response if there was an error handling the relay.
-<<<<<<< HEAD
-		app.replyWithError(requestPayloadBz, writer, err)
-		log.Printf("ERROR: failed handling relay: %s", err)
-=======
-		app.replyWithError(ctx, payloadBz, writer, err)
+		app.replyWithError(ctx, requestPayloadBz, writer, err)
 		// TODO_TECHDEBT: log additional info?
 		app.logger.Error().Err(err).Msg("failed handling relay")
->>>>>>> 86eae6fd
 		return
 	}
 
