--- conflicted
+++ resolved
@@ -2,11 +2,6 @@
 
 import (
 	"context"
-<<<<<<< HEAD
-	"log"
-=======
-	"io"
->>>>>>> 86eae6fd
 	"net/http"
 
 	"github.com/pokt-network/poktroll/pkg/partials"
@@ -32,18 +27,15 @@
 		return ErrAppGateHandleRelay.Wrapf("getting request type: %s", err)
 	}
 
+	// TODO_TECHDEBT: log additional info?
+	app.logger.Debug().
+		Str("request_type", requestType.String()).
+		Msg("got request type")
+
 	sessionSuppliers, err := app.sdk.GetSessionSupplierEndpoints(ctx, appAddress, serviceId)
 	if err != nil {
 		return ErrAppGateHandleRelay.Wrapf("getting current session: %s", err)
 	}
-<<<<<<< HEAD
-=======
-
-	// TODO_TECHDEBT: log additional info?
-	app.logger.Debug().
-		Str("request_type", requestType.String()).
-		Msg("got request type")
->>>>>>> 86eae6fd
 
 	// Get a supplier URL and address for the given service and session.
 	supplierEndpoint, err := app.getRelayerUrl(ctx, serviceId, requestType, sessionSuppliers)
@@ -51,90 +43,9 @@
 		return ErrAppGateHandleRelay.Wrapf("getting supplier URL: %s", err)
 	}
 
-<<<<<<< HEAD
 	relayResponse, err := app.sdk.SendRelay(ctx, supplierEndpoint, request)
 	if err != nil {
 		return err
-=======
-	// Create the relay request.
-	relayRequest := &types.RelayRequest{
-		Meta: &types.RelayRequestMetadata{
-			SessionHeader: session.Header,
-			Signature:     nil, // signature added below
-		},
-		Payload: payloadBz,
-	}
-
-	// Get the application's signer.
-	appRing, err := app.ringCache.GetRingForAddress(ctx, appAddress)
-	if err != nil {
-		return ErrAppGateHandleRelay.Wrapf("getting app ring: %s", err)
-	}
-	signer := signer.NewRingSigner(appRing, app.signingInformation.SigningKey)
-
-	// Hash and sign the request's signable bytes.
-	signableBz, err := relayRequest.GetSignableBytes()
-	if err != nil {
-		return ErrAppGateHandleRelay.Wrapf("getting signable bytes: %s", err)
-	}
-
-	requestSig, err := signer.Sign(signableBz)
-	if err != nil {
-		return ErrAppGateHandleRelay.Wrapf("signing relay: %s", err)
-	}
-	relayRequest.Meta.Signature = requestSig
-
-	// Marshal the relay request to bytes and create a reader to be used as an HTTP request body.
-	cdc := types.ModuleCdc
-	relayRequestBz, err := cdc.Marshal(relayRequest)
-	if err != nil {
-		return ErrAppGateHandleRelay.Wrapf("marshaling relay request: %s", err)
-	}
-	relayRequestReader := io.NopCloser(bytes.NewReader(relayRequestBz))
-	var relayReq types.RelayRequest
-	if err := relayReq.Unmarshal(relayRequestBz); err != nil {
-		return ErrAppGateHandleRelay.Wrapf("unmarshaling relay response: %s", err)
-	}
-
-	// Create the HTTP request to send the request to the relayer.
-	relayHTTPRequest := &http.Request{
-		Method: request.Method,
-		Header: request.Header,
-		URL:    supplierUrl,
-		Body:   relayRequestReader,
-	}
-
-	app.logger.Debug().
-		Str("supplier_url", supplierUrl.String()).
-		Msg("sending relay request")
-
-	relayHTTPResponse, err := http.DefaultClient.Do(relayHTTPRequest)
-	if err != nil {
-		return ErrAppGateHandleRelay.Wrapf("sending relay request: %s", err)
-	}
-
-	// Read the response body bytes.
-	relayResponseBz, err := io.ReadAll(relayHTTPResponse.Body)
-	if err != nil {
-		return ErrAppGateHandleRelay.Wrapf("reading relay response body: %s", err)
-	}
-
-	// Unmarshal the response bytes into a RelayResponse.
-	relayResponse := &types.RelayResponse{}
-	if err := relayResponse.Unmarshal(relayResponseBz); err != nil {
-		return ErrAppGateHandleRelay.Wrapf("unmarshaling relay response: %s", err)
-	}
-
-	// Verify the response signature. We use the supplier address that we got from
-	// the getRelayerUrl function since this is the address we are expecting to sign the response.
-	// TODO_TECHDEBT: if the RelayResponse is an internal error response, we should not verify the signature
-	// as in some relayer early failures, it may not be signed by the supplier.
-	// TODO_IMPROVE: Add more logging & telemetry so we can get visibility and signal into
-	// failed responses.
-	if err := app.verifyResponse(ctx, supplierAddress, relayResponse); err != nil {
-		// TODO_DISCUSS: should this be its own error type and asserted against in tests?
-		return ErrAppGateHandleRelay.Wrapf("verifying relay response signature: %s", err)
->>>>>>> 86eae6fd
 	}
 
 	app.logger.Debug().
