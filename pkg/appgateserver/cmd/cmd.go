--- conflicted
+++ resolved
@@ -177,21 +177,12 @@
 
 	supplierFuncs := []config.SupplierFn{
 		config.NewSupplyLoggerFromCtx(ctx),
-<<<<<<< HEAD
 		config.NewSupplyEventsQueryClientFn(queryNodeRPCURL),   // leaf
-		config.NewSupplyBlockClientFn(queryNodeRPCURL),         // leaf
+		config.NewSupplyBlockClientFn(),                        // leaf
 		config.NewSupplyQueryClientContextFn(queryNodeGRPCURL), // leaf
 		config.NewSupplyAccountQuerierFn(),                     // leaf
 		config.NewSupplyApplicationQuerierFn(),                 // leaf
 		config.NewSupplySessionQuerierFn(),                     // leaf
-=======
-		config.NewSupplyEventsQueryClientFn(queryNodeURL.Host),      // leaf
-		config.NewSupplyBlockClientFn(),                             // leaf
-		config.NewSupplyQueryClientContextFn(queryNodeURL.String()), // leaf
-		config.NewSupplyAccountQuerierFn(),                          // leaf
-		config.NewSupplyApplicationQuerierFn(),                      // leaf
-		config.NewSupplySessionQuerierFn(),                          // leaf
->>>>>>> 06f8040e
 		config.NewSupplyRingCacheFn(),
 		config.NewSupplyPOKTRollSDKFn(appGateConfig.SigningKey),
 	}
