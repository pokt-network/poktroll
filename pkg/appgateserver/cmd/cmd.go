package cmd

import (
	"context"
	"errors"
	"fmt"
	"net/http"
	"net/url"
	"os"

	"cosmossdk.io/depinject"
	cosmosflags "github.com/cosmos/cosmos-sdk/client/flags"
	"github.com/rs/zerolog"
	"github.com/spf13/cobra"

	"github.com/pokt-network/poktroll/cmd/signals"
	"github.com/pokt-network/poktroll/pkg/appgateserver"
	appgateconfig "github.com/pokt-network/poktroll/pkg/appgateserver/config"
	"github.com/pokt-network/poktroll/pkg/deps/config"
	"github.com/pokt-network/poktroll/pkg/polylog"
	"github.com/pokt-network/poktroll/pkg/polylog/polyzero"
)

// We're `explicitly omitting default` so that the appgateserver crashes if these aren't specified.
const omittedDefaultFlagValue = "explicitly omitting default"

var (
	// flagAppGateConfig is the variable containing the AppGate config filepath
	// sourced from the `--config` flag.
	flagAppGateConfig string
	// flagNodeRPCURL is the variable containing the Cosmos node RPC URL flag value.
	flagNodeRPCURL string
	// flagNodeGRPCURL is the variable containing the Cosmos node GRPC URL flag value.
	flagNodeGRPCURL string
)

// AppGateServerCmd returns the Cobra command for running the AppGate server.
func AppGateServerCmd() *cobra.Command {
	cmd := &cobra.Command{
		Use:   "appgate-server",
		Short: "Starts the AppGate server",
		Long: `Starts the AppGate server that listens for incoming relay requests and handles
the necessary on-chain interactions (sessions, suppliers, etc) to receive the
respective relay response.

-- App Mode --
If the server is started with a defined 'self-signing' configuration directive,
it will behave as an Application. Any incoming requests will be signed by using
the private key and ring associated with the 'signing_key' configuration directive.

-- Gateway Mode --
If the 'self_signing' configuration directive is not provided, the server will
behave as a Gateway.
It will sign relays on behalf of any Application sending it relays, provided
that the address associated with 'signing_key' has been delegated to. This is
necessary for the application<->gateway ring signature to function.

-- App Mode (HTTP) --
If an application doesn't provide the 'self_signing' configuration directive,
it can still send relays to the AppGate server and function as an Application,
provided that:
1. Each request contains the '?senderAddress=[address]' query parameter
2. The key associated with the 'signing_key' configuration directive belongs
   to the address provided in the request, otherwise the ring signature will not be valid.`,
		Args: cobra.NoArgs,
		RunE: runAppGateServer,
	}

	// Custom flags
	cmd.Flags().StringVar(&flagAppGateConfig, "config", "", "The path to the appgate config file")

	// Cosmos flags
	// TODO_TECHDEBT(#256): Remove unneeded cosmos flags.
	cmd.Flags().String(cosmosflags.FlagKeyringBackend, "", "Select keyring's backend (os|file|kwallet|pass|test)")
	cmd.Flags().StringVar(&flagNodeRPCURL, cosmosflags.FlagNode, omittedDefaultFlagValue, "Register the default Cosmos node flag, which is needed to initialize the Cosmos query context correctly. It can be used to override the `QueryNodeUrl` field in the config file if specified.")
	cmd.Flags().StringVar(&flagNodeGRPCURL, cosmosflags.FlagGRPC, omittedDefaultFlagValue, "Register the default Cosmos node grpc flag, which is needed to initialize the Cosmos query context with grpc correctly. It can be used to override the `QueryNodeGRPCUrl` field in the config file if specified.")
	cmd.Flags().Bool(cosmosflags.FlagGRPCInsecure, true, "Used to initialize the Cosmos query context with grpc security options. It can be used to override the `QueryNodeGRPCInsecure` field in the config file if specified.")

	return cmd
}

func runAppGateServer(cmd *cobra.Command, _ []string) error {
	// Create a context that is canceled when the command is interrupted
	ctx, cancelCtx := context.WithCancel(cmd.Context())
	defer cancelCtx()

	// Handle interrupt and kill signals asynchronously.
	signals.GoOnExitSignal(cancelCtx)

	configContent, err := os.ReadFile(flagAppGateConfig)
	if err != nil {
		return err
	}

	// TODO_TECHDEBT: add logger level and output options to the config.
	appGateConfigs, err := appgateconfig.ParseAppGateServerConfigs(configContent)
	if err != nil {
		return err
	}

	// TODO_TECHDEBT: populate logger from the config (ideally, from viper).
	loggerOpts := []polylog.LoggerOption{
		polyzero.WithLevel(zerolog.DebugLevel),
		polyzero.WithOutput(os.Stderr),
	}

	// Construct a logger and associate it with the command context.
	logger := polyzero.NewLogger(loggerOpts...)
	ctx = logger.WithContext(ctx)
	cmd.SetContext(ctx)

	// Setup the AppGate server dependencies.
	appGateServerDeps, err := setupAppGateServerDependencies(ctx, cmd, appGateConfigs)
	if err != nil {
		return fmt.Errorf("failed to setup AppGate server dependencies: %w", err)
	}

	logger.Info().Msg("Creating AppGate server...")

	// Create the AppGate server.
	appGateServer, err := appgateserver.NewAppGateServer(
		appGateServerDeps,
		appgateserver.WithSigningInformation(&appgateserver.SigningInformation{
			// provide the name of the key to use for signing all incoming requests
			SigningKeyName: appGateConfigs.SigningKey,
			// provide whether the appgate server should sign all incoming requests
			// with its own ring (for applications) or not (for gateways)
			SelfSigning: appGateConfigs.SelfSigning,
		}),
		appgateserver.WithListeningUrl(appGateConfigs.ListeningEndpoint),
	)
	if err != nil {
		return fmt.Errorf("failed to create AppGate server: %w", err)
	}

	logger.Info().
		Str("listening_endpoint", appGateConfigs.ListeningEndpoint.String()).
		Msg("Starting AppGate server...")

	// Start the AppGate server.
	if err := appGateServer.Start(ctx); err != nil && !errors.Is(err, http.ErrServerClosed) {
		return fmt.Errorf("failed to start app gate server: %w", err)
	} else if errors.Is(err, http.ErrServerClosed) {
		logger.Info().Msg("AppGate server stopped")
	}

	return nil
}

func setupAppGateServerDependencies(
	ctx context.Context,
	cmd *cobra.Command,
	appGateConfig *appgateconfig.AppGateServerConfig,
) (_ depinject.Config, err error) {
	queryNodeRPCURL := appGateConfig.QueryNodeRPCUrl
	queryNodeGRPCURL := appGateConfig.QueryNodeGRPCUrl

	// Override the config file's `QueryNodeGRPCUrl` field
	// with the `--grpc-addr` flag if it was specified.
	// TODO_TECHDEBT(#223) Remove this check once viper is used as SoT for overridable config values.
	if flagNodeGRPCURL != omittedDefaultFlagValue {
		queryNodeGRPCURL, err = url.Parse(flagNodeGRPCURL)
		if err != nil {
			return nil, fmt.Errorf("failed to parse grpc query URL: %w", err)
		}
	}

	// Override the config file's `QueryNodeRPCURL` field
	// with the `--node` flag if it was specified.
	// TODO_TECHDEBT(#223) Remove this check once viper is used as SoT for overridable config values.
	if flagNodeRPCURL != omittedDefaultFlagValue {
		queryNodeRPCURL, err = url.Parse(flagNodeRPCURL)
		if err != nil {
			return nil, fmt.Errorf("failed to parse rpc query URL: %w", err)
		}
	}

	supplierFuncs := []config.SupplierFn{
		config.NewSupplyLoggerFromCtx(ctx),
<<<<<<< HEAD
		config.NewSupplyEventsQueryClientFn(queryNodeURL.Host),      // leaf
		config.NewSupplyBlockClientFn(),                             // leaf
		config.NewSupplyQueryClientContextFn(queryNodeURL.String()), // leaf
		config.NewSupplyDelegationClientFn(),                        // leaf
		config.NewSupplyAccountQuerierFn(),                          // leaf
		config.NewSupplyApplicationQuerierFn(),                      // leaf
		config.NewSupplySessionQuerierFn(),                          // leaf
		config.NewSupplyRingCacheFn(),                               // leaf
=======
		config.NewSupplyEventsQueryClientFn(queryNodeRPCURL),   // leaf
		config.NewSupplyBlockClientFn(),                        // leaf
		config.NewSupplyQueryClientContextFn(queryNodeGRPCURL), // leaf
		config.NewSupplyAccountQuerierFn(),                     // leaf
		config.NewSupplyApplicationQuerierFn(),                 // leaf
		config.NewSupplySessionQuerierFn(),                     // leaf
		config.NewSupplyRingCacheFn(),
>>>>>>> f2933ffe
		config.NewSupplyPOKTRollSDKFn(appGateConfig.SigningKey),
	}

	return config.SupplyConfig(ctx, cmd, supplierFuncs)
}<|MERGE_RESOLUTION|>--- conflicted
+++ resolved
@@ -72,9 +72,12 @@
 	// Cosmos flags
 	// TODO_TECHDEBT(#256): Remove unneeded cosmos flags.
 	cmd.Flags().String(cosmosflags.FlagKeyringBackend, "", "Select keyring's backend (os|file|kwallet|pass|test)")
-	cmd.Flags().StringVar(&flagNodeRPCURL, cosmosflags.FlagNode, omittedDefaultFlagValue, "Register the default Cosmos node flag, which is needed to initialize the Cosmos query context correctly. It can be used to override the `QueryNodeUrl` field in the config file if specified.")
-	cmd.Flags().StringVar(&flagNodeGRPCURL, cosmosflags.FlagGRPC, omittedDefaultFlagValue, "Register the default Cosmos node grpc flag, which is needed to initialize the Cosmos query context with grpc correctly. It can be used to override the `QueryNodeGRPCUrl` field in the config file if specified.")
-	cmd.Flags().Bool(cosmosflags.FlagGRPCInsecure, true, "Used to initialize the Cosmos query context with grpc security options. It can be used to override the `QueryNodeGRPCInsecure` field in the config file if specified.")
+	cmd.Flags().
+		StringVar(&flagNodeRPCURL, cosmosflags.FlagNode, omittedDefaultFlagValue, "Register the default Cosmos node flag, which is needed to initialize the Cosmos query context correctly. It can be used to override the `QueryNodeUrl` field in the config file if specified.")
+	cmd.Flags().
+		StringVar(&flagNodeGRPCURL, cosmosflags.FlagGRPC, omittedDefaultFlagValue, "Register the default Cosmos node grpc flag, which is needed to initialize the Cosmos query context with grpc correctly. It can be used to override the `QueryNodeGRPCUrl` field in the config file if specified.")
+	cmd.Flags().
+		Bool(cosmosflags.FlagGRPCInsecure, true, "Used to initialize the Cosmos query context with grpc security options. It can be used to override the `QueryNodeGRPCInsecure` field in the config file if specified.")
 
 	return cmd
 }
@@ -177,24 +180,15 @@
 
 	supplierFuncs := []config.SupplierFn{
 		config.NewSupplyLoggerFromCtx(ctx),
-<<<<<<< HEAD
-		config.NewSupplyEventsQueryClientFn(queryNodeURL.Host),      // leaf
-		config.NewSupplyBlockClientFn(),                             // leaf
-		config.NewSupplyQueryClientContextFn(queryNodeURL.String()), // leaf
-		config.NewSupplyDelegationClientFn(),                        // leaf
-		config.NewSupplyAccountQuerierFn(),                          // leaf
-		config.NewSupplyApplicationQuerierFn(),                      // leaf
-		config.NewSupplySessionQuerierFn(),                          // leaf
-		config.NewSupplyRingCacheFn(),                               // leaf
-=======
 		config.NewSupplyEventsQueryClientFn(queryNodeRPCURL),   // leaf
 		config.NewSupplyBlockClientFn(),                        // leaf
 		config.NewSupplyQueryClientContextFn(queryNodeGRPCURL), // leaf
+		config.NewSupplyDelegationClientFn(),                   // leaf
 		config.NewSupplyAccountQuerierFn(),                     // leaf
 		config.NewSupplyApplicationQuerierFn(),                 // leaf
 		config.NewSupplySessionQuerierFn(),                     // leaf
 		config.NewSupplyRingCacheFn(),
->>>>>>> f2933ffe
+
 		config.NewSupplyPOKTRollSDKFn(appGateConfig.SigningKey),
 	}
 
