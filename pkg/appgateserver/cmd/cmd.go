--- conflicted
+++ resolved
@@ -197,11 +197,7 @@
 		config.NewSupplyAccountQuerierFn(),                     // leaf
 		config.NewSupplyApplicationQuerierFn(),                 // leaf
 		config.NewSupplySessionQuerierFn(),                     // leaf
-<<<<<<< HEAD
-=======
 		config.NewSupplySharedQueryClientFn(),                  // leaf
-		config.NewSupplyRingCacheFn(),
->>>>>>> 488c0d25
 
 		config.NewSupplyShannonSDKFn(appGateConfig.SigningKey),
 	}
