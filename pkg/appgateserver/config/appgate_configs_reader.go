--- conflicted
+++ resolved
@@ -14,11 +14,6 @@
 	SigningKey        string `yaml:"signing_key"`
 	SelfSigning       bool   `yaml:"self_signing"`
 	ListeningEndpoint string `yaml:"listening_endpoint"`
-<<<<<<< HEAD
-	QueryNodeGRPCUrl  string `yaml:"query_node_grpc_url"`
-	QueryNodeRPCUrl   string `yaml:"query_node_rpc_url"`
-=======
->>>>>>> 496cde94
 }
 
 // AppGateServerConfig is the structure describing the AppGateServer config
@@ -28,11 +23,6 @@
 	SigningKey        string
 	SelfSigning       bool
 	ListeningEndpoint *url.URL
-<<<<<<< HEAD
-	QueryNodeGRPCUrl  *url.URL
-	QueryNodeRPCUrl   *url.URL
-=======
->>>>>>> 496cde94
 }
 
 // ParseAppGateServerConfigs parses the stake config file into a AppGateConfig
@@ -60,25 +50,6 @@
 	listeningEndpoint, err := url.Parse(yamlAppGateServerConfig.ListeningEndpoint)
 	if err != nil {
 		return nil, ErrAppGateConfigInvalidListeningEndpoint.Wrap(err.Error())
-<<<<<<< HEAD
-	}
-
-	if yamlAppGateServerConfig.QueryNodeGRPCUrl == "" {
-		return nil, ErrAppGateConfigInvalidQueryNodeGRPCUrl
-	}
-
-	queryNodeGRPCUrl, err := url.Parse(yamlAppGateServerConfig.QueryNodeGRPCUrl)
-	if err != nil {
-		return nil, ErrAppGateConfigInvalidQueryNodeGRPCUrl.Wrap(err.Error())
-	}
-
-	if yamlAppGateServerConfig.QueryNodeRPCUrl == "" {
-		return nil, ErrAppGateConfigInvalidQueryNodeRPCUrl
-	}
-
-	queryNodeRPCUrl, err := url.Parse(yamlAppGateServerConfig.QueryNodeRPCUrl)
-	if err != nil {
-=======
 	}
 
 	if len(yamlAppGateServerConfig.QueryNodeGRPCUrl) == 0 {
@@ -96,7 +67,6 @@
 
 	queryNodeRPCUrl, err := url.Parse(yamlAppGateServerConfig.QueryNodeRPCUrl)
 	if err != nil {
->>>>>>> 496cde94
 		return nil, ErrAppGateConfigInvalidQueryNodeRPCUrl.Wrap(err.Error())
 	}
 
@@ -107,11 +77,6 @@
 		SigningKey:        yamlAppGateServerConfig.SigningKey,
 		SelfSigning:       yamlAppGateServerConfig.SelfSigning,
 		ListeningEndpoint: listeningEndpoint,
-<<<<<<< HEAD
-		QueryNodeGRPCUrl:  queryNodeGRPCUrl,
-		QueryNodeRPCUrl:   queryNodeRPCUrl,
-=======
->>>>>>> 496cde94
 	}
 
 	return appGateServerConfig, nil
