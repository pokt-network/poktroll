--- conflicted
+++ resolved
@@ -28,18 +28,6 @@
 		return ErrAppGateHandleRelay.Wrapf("reading relay request body: %s", err)
 	}
 	log.Printf("DEBUG: relay request body: %s", string(payloadBz))
-<<<<<<< HEAD
-=======
-
-	// Create the relay request payload.
-	relayRequestPayload := &types.RelayRequest_JsonRpcPayload{}
-	jsonPayload := &types.JSONRPCRequestPayload{}
-	cdc := types.ModuleCdc
-	if err := cdc.UnmarshalJSON(payloadBz, jsonPayload); err != nil {
-		return err
-	}
-	relayRequestPayload.JsonRpcPayload = jsonPayload
->>>>>>> dd343411
 
 	session, err := app.getCurrentSession(ctx, appAddress, serviceId)
 	if err != nil {
@@ -82,10 +70,7 @@
 	relayRequest.Meta.Signature = signature
 
 	// Marshal the relay request to bytes and create a reader to be used as an HTTP request body.
-<<<<<<< HEAD
 	cdc := types.ModuleCdc
-=======
->>>>>>> dd343411
 	relayRequestBz, err := cdc.Marshal(relayRequest)
 	if err != nil {
 		return ErrAppGateHandleRelay.Wrapf("marshaling relay request: %s", err)
@@ -131,25 +116,11 @@
 	if err := app.verifyResponse(ctx, supplierAddress, relayResponse); err != nil {
 		// TODO_DISCUSS: should this be its own error type and asserted against in tests?
 		return ErrAppGateHandleRelay.Wrapf("verifying relay response signature: %s", err)
-<<<<<<< HEAD
 	}
 
 	// Reply with the RelayResponse payload.
 	log.Printf("DEBUG: Writing relay response payload: %s", string(relayResponse.Payload))
 	if _, err := writer.Write(relayResponse.Payload); err != nil {
-=======
-	}
-
-	// Marshal the response payload to bytes to be sent back to the application.
-	relayResponsePayloadBz, err := cdc.MarshalJSON(relayResponse.GetJsonRpcPayload())
-	if err != nil {
-		return ErrAppGateHandleRelay.Wrapf("unmarshallig relay response: %s", err)
-	}
-
-	// Reply with the RelayResponse payload.
-	log.Printf("DEBUG: Writing relay response payload: %s", string(relayResponsePayloadBz))
-	if _, err := writer.Write(relayResponsePayloadBz); err != nil {
->>>>>>> dd343411
 		return ErrAppGateHandleRelay.Wrapf("writing relay response payload: %s", err)
 	}
 
