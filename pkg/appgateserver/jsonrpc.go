package appgateserver

import (
	"bytes"
	"context"
	"fmt"
	"io"
	"log"
	"net/http"

	"github.com/cometbft/cometbft/crypto"

	"github.com/pokt-network/poktroll/x/service/types"
	sharedtypes "github.com/pokt-network/poktroll/x/shared/types"
)

// handleJSONRPCRelay handles JSON RPC relay requests.
// It does everything from preparing, signing and sending the request.
// It then blocks on the response to come back and forward it to the provided writer.
func (app *appGateServer) handleJSONRPCRelay(
	ctx context.Context,
	appAddress, serviceId string,
	request *http.Request,
	writer http.ResponseWriter,
) error {
	// Read the request body bytes.
	payloadBz, err := io.ReadAll(request.Body)
	if err != nil {
		return ErrAppGateHandleRelay.Wrapf("reading relay request body: %s", err)
	}
	log.Printf("DEBUG: relay request body: %s", string(payloadBz))

	// Create the relay request payload.
	relayRequestPayload := &types.RelayRequest_JsonRpcPayload{}
	jsonPayload := &types.JSONRPCRequestPayload{}
	cdc := types.ModuleCdc
	if err := cdc.UnmarshalJSON(payloadBz, jsonPayload); err != nil {
		return err
	}
	relayRequestPayload.JsonRpcPayload = jsonPayload

	session, err := app.getCurrentSession(ctx, appAddress, serviceId)
	if err != nil {
		return ErrAppGateHandleRelay.Wrapf("getting current session: %s", err)
	}
	log.Printf("DEBUG: Current session ID: %s", session.SessionId)

	// Get a supplier URL and address for the given service and session.
	supplierUrl, supplierAddress, err := app.getRelayerUrl(ctx, serviceId, sharedtypes.RPCType_JSON_RPC, session)
	if err != nil {
		return ErrAppGateHandleRelay.Wrapf("getting supplier URL: %s", err)
	}

	// Create the relay request.
	relayRequest := &types.RelayRequest{
		Meta: &types.RelayRequestMetadata{
			SessionHeader: session.Header,
			Signature:     nil, // signature added below
		},
		Payload: relayRequestPayload,
	}

	// Get the application's signer.
	signer, err := app.getRingSingerForAppAddress(ctx, appAddress)
	if err != nil {
		return ErrAppGateHandleRelay.Wrapf("getting signer: %s", err)
	}

	// Hash and sign the request's signable bytes.
	signableBz, err := relayRequest.GetSignableBytes()
	if err != nil {
		return ErrAppGateHandleRelay.Wrapf("getting signable bytes: %s", err)
	}

	hash := crypto.Sha256(signableBz)
	signature, err := signer.Sign(hash)
	if err != nil {
		return ErrAppGateHandleRelay.Wrapf("signing relay: %s", err)
	}
	relayRequest.Meta.Signature = signature

	// Marshal the relay request to bytes and create a reader to be used as an HTTP request body.
	relayRequestBz, err := cdc.Marshal(relayRequest)
	if err != nil {
		return ErrAppGateHandleRelay.Wrapf("marshaling relay request: %s", err)
	}
	relayRequestReader := io.NopCloser(bytes.NewReader(relayRequestBz))
	var relayReq types.RelayRequest
	if err := relayReq.Unmarshal(relayRequestBz); err != nil {
		return ErrAppGateHandleRelay.Wrapf("unmarshaling relay response: %s", err)
	}

	// Create the HTTP request to send the request to the relayer.
	relayHTTPRequest := &http.Request{
		Method: request.Method,
		Header: request.Header,
		URL:    supplierUrl,
		Body:   relayRequestReader,
	}

<<<<<<< HEAD
	// TODO: relayminer is currently named relayers
	// application (localhost)
	// -> appgate (localhost:42069); configured by the gateway/application **off-chain**
	// -> relayminer (supplierURL); advertised **on-chain**
	// -> anvil (localhost:8547); configured **behind-the-scenes**; chains.json (v0); currently hard-coded

	// Perform the HTTP request to the relayer.
	log.Printf("DEBUG: Sending raw payload to signed relay request to %s", supplierUrl)
	fmt.Printf("\n~~~~ OLSH %+v \n~~~~\n", relayHTTPRequest)
=======
	log.Printf("DEBUG: Sending signed relay request to %s", supplierUrl)
>>>>>>> 700fd06c
	relayHTTPResponse, err := http.DefaultClient.Do(relayHTTPRequest)
	if err != nil {
		return ErrAppGateHandleRelay.Wrapf("sending relay request: %s", err)
	}

	// Read the response body bytes.
	relayResponseBz, err := io.ReadAll(relayHTTPResponse.Body)
	if err != nil {
		return ErrAppGateHandleRelay.Wrapf("reading relay response body: %s", err)
	}

	// Unmarshal the response bytes into a RelayResponse.
	relayResponse := &types.RelayResponse{}
	if err := relayResponse.Unmarshal(relayResponseBz); err != nil {
		return ErrAppGateHandleRelay.Wrapf("unmarshaling relay response: %s", err)
	}

	// Verify the response signature. We use the supplier address that we got from
	// the getRelayerUrl function since this is the address we are expecting to sign the response.
	// TODO_TECHDEBT: if the RelayResponse is an internal error response, we should not verify the signature
	// as in some relayer early failures, it may not be signed by the supplier.
	// TODO_IMPROVE: Add more logging & telemetry so we can get visibility and signal into
	// failed responses.
	if err := app.verifyResponse(ctx, supplierAddress, relayResponse); err != nil {
		// TODO_DISCUSS: should this be its own error type and asserted against in tests?
		return ErrAppGateHandleRelay.Wrapf("verifying relay response signature: %s", err)
	}

	// Marshal the response payload to bytes to be sent back to the application.
	relayResponsePayloadBz, err := cdc.MarshalJSON(relayResponse.GetJsonRpcPayload())
	if err != nil {
		return ErrAppGateHandleRelay.Wrapf("unmarshallig relay response: %s", err)
	}

	// Reply with the RelayResponse payload.
	log.Printf("DEBUG: Writing relay response payload: %s", string(relayResponsePayloadBz))
	if _, err := writer.Write(relayResponsePayloadBz); err != nil {
		return ErrAppGateHandleRelay.Wrapf("writing relay response payload: %s", err)
	}

	return nil
}<|MERGE_RESOLUTION|>--- conflicted
+++ resolved
@@ -98,19 +98,7 @@
 		Body:   relayRequestReader,
 	}
 
-<<<<<<< HEAD
-	// TODO: relayminer is currently named relayers
-	// application (localhost)
-	// -> appgate (localhost:42069); configured by the gateway/application **off-chain**
-	// -> relayminer (supplierURL); advertised **on-chain**
-	// -> anvil (localhost:8547); configured **behind-the-scenes**; chains.json (v0); currently hard-coded
-
-	// Perform the HTTP request to the relayer.
-	log.Printf("DEBUG: Sending raw payload to signed relay request to %s", supplierUrl)
-	fmt.Printf("\n~~~~ OLSH %+v \n~~~~\n", relayHTTPRequest)
-=======
 	log.Printf("DEBUG: Sending signed relay request to %s", supplierUrl)
->>>>>>> 700fd06c
 	relayHTTPResponse, err := http.DefaultClient.Do(relayHTTPRequest)
 	if err != nil {
 		return ErrAppGateHandleRelay.Wrapf("sending relay request: %s", err)
