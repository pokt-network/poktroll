package signer

import (
	"fmt"

	ringtypes "github.com/athanorlabs/go-dleq/types"
	ring "github.com/noot/ring-go"
)

var _ Signer = (*RingSigner)(nil)

// RingSigner is a signer implementation that uses a ring to sign messages, for
// verification the ring signature must be verified and confirmed to be using
// the expected ring.
type RingSigner struct {
	ring    *ring.Ring
	privKey ringtypes.Scalar
}

// NewRingSigner creates a new RingSigner instance with the ring and private key provided
func NewRingSigner(ring *ring.Ring, privKey ringtypes.Scalar) *RingSigner {
	return &RingSigner{ring: ring, privKey: privKey}
}

// Sign uses the ring and private key to sign the message provided and returns the
<<<<<<< HEAD
// serialized ring signature that can be deserialized and verified by the verifier
func (r *RingSigner) Sign(msg []byte) ([]byte, error) {
	if len(msg) != 32 {
		return nil, fmt.Errorf("message must be 32 bytes long, got %d", len(msg))
	}
	var msg32 [32]byte
	copy(msg32[:], msg)
	ringSig, err := r.ring.Sign(msg32, r.privKey)
=======
// serialised ring signature that can be deserialised and verified by the verifier
func (r *RingSigner) Sign(msg [32]byte) ([]byte, error) {
	ringSig, err := r.ring.Sign(msg, r.privKey)
>>>>>>> 7d0c1c96
	if err != nil {
		return nil, fmt.Errorf("failed to sign message [%v]: %w", msg, err)
	}
	return ringSig.Serialize()
}<|MERGE_RESOLUTION|>--- conflicted
+++ resolved
@@ -17,26 +17,16 @@
 	privKey ringtypes.Scalar
 }
 
-// NewRingSigner creates a new RingSigner instance with the ring and private key provided
+// NewRingSigner creates a new RingSigner instance with the ring and private
+// key provided
 func NewRingSigner(ring *ring.Ring, privKey ringtypes.Scalar) *RingSigner {
 	return &RingSigner{ring: ring, privKey: privKey}
 }
 
 // Sign uses the ring and private key to sign the message provided and returns the
-<<<<<<< HEAD
 // serialized ring signature that can be deserialized and verified by the verifier
-func (r *RingSigner) Sign(msg []byte) ([]byte, error) {
-	if len(msg) != 32 {
-		return nil, fmt.Errorf("message must be 32 bytes long, got %d", len(msg))
-	}
-	var msg32 [32]byte
-	copy(msg32[:], msg)
-	ringSig, err := r.ring.Sign(msg32, r.privKey)
-=======
-// serialised ring signature that can be deserialised and verified by the verifier
 func (r *RingSigner) Sign(msg [32]byte) ([]byte, error) {
 	ringSig, err := r.ring.Sign(msg, r.privKey)
->>>>>>> 7d0c1c96
 	if err != nil {
 		return nil, fmt.Errorf("failed to sign message [%v]: %w", msg, err)
 	}
