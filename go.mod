--- conflicted
+++ resolved
@@ -22,10 +22,6 @@
 	github.com/spf13/cobra v1.7.0
 	github.com/spf13/pflag v1.0.5
 	github.com/stretchr/testify v1.8.4
-<<<<<<< HEAD
-	golang.org/x/crypto v0.12.0
-=======
->>>>>>> 34eeda09
 	google.golang.org/genproto v0.0.0-20230410155749-daa745c078e1
 	google.golang.org/grpc v1.56.1
 	gopkg.in/yaml.v2 v2.4.0
@@ -256,6 +252,7 @@
 	go.uber.org/fx v1.19.2 // indirect
 	go.uber.org/multierr v1.11.0 // indirect
 	go.uber.org/zap v1.24.0 // indirect
+	golang.org/x/crypto v0.12.0 // indirect
 	golang.org/x/exp v0.0.0-20230626212559-97b1e661b5df // indirect
 	golang.org/x/mod v0.11.0 // indirect
 	golang.org/x/net v0.14.0 // indirect
