module pocket

go 1.19

require (
	cosmossdk.io/api v0.3.1
	cosmossdk.io/errors v1.0.0-beta.7
	cosmossdk.io/math v1.0.1
	github.com/cometbft/cometbft v0.37.2
	github.com/cometbft/cometbft-db v0.8.0
	github.com/cosmos/cosmos-sdk v0.47.3
	github.com/cosmos/gogoproto v1.4.10
	github.com/cosmos/ibc-go/v7 v7.1.0
	github.com/golang/mock v1.6.0
	github.com/golang/protobuf v1.5.3
	github.com/gorilla/mux v1.8.0
	github.com/gorilla/websocket v1.5.0
	github.com/grpc-ecosystem/grpc-gateway v1.16.0
	github.com/grpc-ecosystem/grpc-gateway/v2 v2.15.2
	github.com/regen-network/gocuke v0.6.2
	github.com/spf13/cast v1.5.1
	github.com/spf13/cobra v1.7.0
	github.com/spf13/pflag v1.0.5
	github.com/stretchr/testify v1.8.4
<<<<<<< HEAD
	go.uber.org/multierr v1.11.0
=======
	golang.org/x/crypto v0.12.0
>>>>>>> 1ac30ccf
	golang.org/x/sync v0.3.0
	google.golang.org/grpc v1.56.1
	gopkg.in/yaml.v2 v2.4.0
)

require (
	cloud.google.com/go v0.110.0 // indirect
	cloud.google.com/go/compute v1.19.1 // indirect
	cloud.google.com/go/compute/metadata v0.2.3 // indirect
	cloud.google.com/go/iam v0.13.0 // indirect
	cloud.google.com/go/storage v1.29.0 // indirect
	cosmossdk.io/core v0.5.1 // indirect
	cosmossdk.io/depinject v1.0.0-alpha.3 // indirect
	cosmossdk.io/log v1.1.1-0.20230704160919-88f2c830b0ca // indirect
	cosmossdk.io/tools/rosetta v0.2.1 // indirect
	filippo.io/edwards25519 v1.0.0 // indirect
	github.com/99designs/go-keychain v0.0.0-20191008050251-8e49817e8af4 // indirect
	github.com/99designs/keyring v1.2.1 // indirect
	github.com/ChainSafe/go-schnorrkel v0.0.0-20200405005733-88cbf1b4c40d // indirect
	github.com/alecthomas/participle/v2 v2.0.0-alpha7 // indirect
	github.com/armon/go-metrics v0.4.1 // indirect
	github.com/aws/aws-sdk-go v1.44.203 // indirect
	github.com/benbjohnson/clock v1.3.0 // indirect
	github.com/beorn7/perks v1.0.1 // indirect
	github.com/bgentry/go-netrc v0.0.0-20140422174119-9fd32a8b3d3d // indirect
	github.com/bgentry/speakeasy v0.1.1-0.20220910012023-760eaf8b6816 // indirect
	github.com/btcsuite/btcd/btcec/v2 v2.3.2 // indirect
	github.com/celestiaorg/go-fraud v0.1.2 // indirect
	github.com/celestiaorg/go-header v0.2.13 // indirect
	github.com/celestiaorg/go-libp2p-messenger v0.2.0 // indirect
	github.com/celestiaorg/merkletree v0.0.0-20210714075610-a84dc3ddbbe4 // indirect
	github.com/celestiaorg/nmt v0.18.1 // indirect
	github.com/celestiaorg/rsmt2d v0.10.0 // indirect
	github.com/celestiaorg/utils v0.1.0 // indirect
	github.com/cenkalti/backoff/v4 v4.2.1 // indirect
	github.com/cespare/xxhash v1.1.0 // indirect
	github.com/cespare/xxhash/v2 v2.2.0 // indirect
	github.com/chzyer/readline v1.5.1 // indirect
	github.com/cockroachdb/apd/v2 v2.0.2 // indirect
	github.com/cockroachdb/apd/v3 v3.1.0 // indirect
	github.com/coinbase/rosetta-sdk-go/types v1.0.0 // indirect
	github.com/confio/ics23/go v0.9.0 // indirect
	github.com/containerd/cgroups v1.1.0 // indirect
	github.com/coreos/go-systemd/v22 v22.5.0 // indirect
	github.com/cosmos/btcutil v1.0.5 // indirect
	github.com/cosmos/cosmos-proto v1.0.0-beta.2 // indirect
	github.com/cosmos/go-bip39 v1.0.0 // indirect
	github.com/cosmos/gogogateway v1.2.0 // indirect
	github.com/cosmos/iavl v0.20.0 // indirect
	github.com/cosmos/ics23/go v0.10.0 // indirect
	github.com/cosmos/ledger-cosmos-go v0.12.1 // indirect
	github.com/cosmos/rosetta-sdk-go v0.10.0 // indirect
	github.com/creachadair/taskgroup v0.6.0 // indirect
	github.com/cucumber/common/gherkin/go/v22 v22.0.0 // indirect
	github.com/cucumber/common/messages/go/v17 v17.1.1 // indirect
	github.com/danieljoos/wincred v1.1.2 // indirect
	github.com/davecgh/go-spew v1.1.1 // indirect
	github.com/davidlazar/go-crypto v0.0.0-20200604182044-b73af7476f6c // indirect
	github.com/decred/dcrd/dcrec/secp256k1/v4 v4.1.0 // indirect
	github.com/desertbit/timer v0.0.0-20180107155436-c41aec40b27f // indirect
	github.com/dgraph-io/badger/v2 v2.2007.4 // indirect
	github.com/dgraph-io/badger/v3 v3.2103.5 // indirect
	github.com/dgraph-io/ristretto v0.1.1 // indirect
	github.com/dgryski/go-farm v0.0.0-20200201041132-a6ae2369ad13 // indirect
	github.com/docker/go-units v0.5.0 // indirect
	github.com/dustin/go-humanize v1.0.1 // indirect
	github.com/dvsekhvalnov/jose2go v1.5.0 // indirect
	github.com/elastic/gosigar v0.14.2 // indirect
	github.com/felixge/httpsnoop v1.0.2 // indirect
	github.com/filecoin-project/go-jsonrpc v0.3.1 // indirect
	github.com/flynn/noise v1.0.0 // indirect
	github.com/francoispqt/gojay v1.2.13 // indirect
	github.com/fsnotify/fsnotify v1.6.0 // indirect
	github.com/ghodss/yaml v1.0.0 // indirect
	github.com/go-kit/kit v0.12.0 // indirect
	github.com/go-kit/log v0.2.1 // indirect
	github.com/go-logfmt/logfmt v0.6.0 // indirect
	github.com/go-logr/logr v1.2.4 // indirect
	github.com/go-logr/stdr v1.2.2 // indirect
	github.com/go-task/slim-sprig v0.0.0-20230315185526-52ccab3ef572 // indirect
	github.com/godbus/dbus v0.0.0-20190726142602-4481cbc300e2 // indirect
	github.com/godbus/dbus/v5 v5.1.0 // indirect
	github.com/gofrs/uuid v4.3.1+incompatible // indirect
	github.com/gogo/googleapis v1.4.1 // indirect
	github.com/gogo/protobuf v1.3.3 // indirect
	github.com/golang/glog v1.1.0 // indirect
	github.com/golang/groupcache v0.0.0-20210331224755-41bb18bfe9da // indirect
	github.com/golang/snappy v0.0.4 // indirect
	github.com/google/btree v1.1.2 // indirect
	github.com/google/flatbuffers v2.0.0+incompatible // indirect
	github.com/google/go-cmp v0.5.9 // indirect
	github.com/google/gopacket v1.1.19 // indirect
	github.com/google/orderedcode v0.0.1 // indirect
	github.com/google/pprof v0.0.0-20230405160723-4a4c7d95572b // indirect
	github.com/google/s2a-go v0.1.3 // indirect
	github.com/google/uuid v1.3.0 // indirect
	github.com/googleapis/enterprise-certificate-proxy v0.2.3 // indirect
	github.com/googleapis/gax-go/v2 v2.8.0 // indirect
	github.com/gorilla/handlers v1.5.1 // indirect
	github.com/gorilla/rpc v1.2.0 // indirect
	github.com/grpc-ecosystem/go-grpc-middleware v1.3.0 // indirect
	github.com/gsterjov/go-libsecret v0.0.0-20161001094733-a6f4afe4910c // indirect
	github.com/gtank/merlin v0.1.1 // indirect
	github.com/gtank/ristretto255 v0.1.2 // indirect
	github.com/hashicorp/errwrap v1.1.0 // indirect
	github.com/hashicorp/go-cleanhttp v0.5.2 // indirect
	github.com/hashicorp/go-getter v1.7.1 // indirect
	github.com/hashicorp/go-immutable-radix v1.3.1 // indirect
	github.com/hashicorp/go-multierror v1.1.1 // indirect
	github.com/hashicorp/go-safetemp v1.0.0 // indirect
	github.com/hashicorp/go-uuid v1.0.2 // indirect
	github.com/hashicorp/go-version v1.6.0 // indirect
	github.com/hashicorp/golang-lru v0.5.5-0.20210104140557-80c98217689d // indirect
	github.com/hashicorp/golang-lru/v2 v2.0.2 // indirect
	github.com/hashicorp/hcl v1.0.0 // indirect
	github.com/hdevalence/ed25519consensus v0.1.0 // indirect
	github.com/huandu/skiplist v1.2.0 // indirect
	github.com/huin/goupnp v1.1.0 // indirect
	github.com/improbable-eng/grpc-web v0.15.0 // indirect
	github.com/inconshreveable/mousetrap v1.1.0 // indirect
	github.com/ipfs/boxo v0.8.0 // indirect
	github.com/ipfs/go-cid v0.4.1 // indirect
	github.com/ipfs/go-datastore v0.6.0 // indirect
	github.com/ipfs/go-ds-badger3 v0.0.2 // indirect
	github.com/ipfs/go-ipfs-util v0.0.2 // indirect
	github.com/ipfs/go-log v1.0.5 // indirect
	github.com/ipfs/go-log/v2 v2.5.1 // indirect
	github.com/ipld/go-ipld-prime v0.20.0 // indirect
	github.com/jackpal/go-nat-pmp v1.0.2 // indirect
	github.com/jbenet/go-temp-err-catcher v0.1.0 // indirect
	github.com/jbenet/goprocess v0.1.4 // indirect
	github.com/jmespath/go-jmespath v0.4.0 // indirect
	github.com/jmhodges/levigo v1.0.0 // indirect
	github.com/klauspost/compress v1.16.4 // indirect
	github.com/klauspost/cpuid/v2 v2.2.4 // indirect
	github.com/klauspost/reedsolomon v1.11.1 // indirect
	github.com/koron/go-ssdp v0.0.4 // indirect
	github.com/lib/pq v1.10.7 // indirect
	github.com/libp2p/go-buffer-pool v0.1.0 // indirect
	github.com/libp2p/go-cidranger v1.1.0 // indirect
	github.com/libp2p/go-flow-metrics v0.1.0 // indirect
	github.com/libp2p/go-libp2p v0.27.3 // indirect
	github.com/libp2p/go-libp2p-asn-util v0.3.0 // indirect
	github.com/libp2p/go-libp2p-kad-dht v0.23.0 // indirect
	github.com/libp2p/go-libp2p-kbucket v0.5.0 // indirect
	github.com/libp2p/go-libp2p-pubsub v0.9.3 // indirect
	github.com/libp2p/go-libp2p-record v0.2.0 // indirect
	github.com/libp2p/go-msgio v0.3.0 // indirect
	github.com/libp2p/go-nat v0.1.0 // indirect
	github.com/libp2p/go-netroute v0.2.1 // indirect
	github.com/libp2p/go-reuseport v0.2.0 // indirect
	github.com/libp2p/go-yamux/v4 v4.0.0 // indirect
	github.com/linxGnu/grocksdb v1.7.16 // indirect
	github.com/magiconair/properties v1.8.7 // indirect
	github.com/manifoldco/promptui v0.9.0 // indirect
	github.com/marten-seemann/tcp v0.0.0-20210406111302-dfbc87cc63fd // indirect
	github.com/mattn/go-colorable v0.1.13 // indirect
	github.com/mattn/go-isatty v0.0.19 // indirect
	github.com/matttproud/golang_protobuf_extensions v1.0.4 // indirect
	github.com/miekg/dns v1.1.53 // indirect
	github.com/mikioh/tcpinfo v0.0.0-20190314235526-30a79bb1804b // indirect
	github.com/mikioh/tcpopt v0.0.0-20190314235656-172688c1accc // indirect
	github.com/mimoo/StrobeGo v0.0.0-20210601165009-122bf33a46e0 // indirect
	github.com/minio/highwayhash v1.0.2 // indirect
	github.com/minio/sha256-simd v1.0.0 // indirect
	github.com/mitchellh/go-homedir v1.1.0 // indirect
	github.com/mitchellh/go-testing-interface v1.14.1 // indirect
	github.com/mitchellh/mapstructure v1.5.0 // indirect
	github.com/mr-tron/base58 v1.2.0 // indirect
	github.com/mtibben/percent v0.2.1 // indirect
	github.com/multiformats/go-base32 v0.1.0 // indirect
	github.com/multiformats/go-base36 v0.2.0 // indirect
	github.com/multiformats/go-multiaddr v0.10.1 // indirect
	github.com/multiformats/go-multiaddr-dns v0.3.1 // indirect
	github.com/multiformats/go-multiaddr-fmt v0.1.0 // indirect
	github.com/multiformats/go-multibase v0.2.0 // indirect
	github.com/multiformats/go-multicodec v0.8.1 // indirect
	github.com/multiformats/go-multihash v0.2.2-0.20221030163302-608669da49b6 // indirect
	github.com/multiformats/go-multistream v0.4.1 // indirect
	github.com/multiformats/go-varint v0.0.7 // indirect
	github.com/onsi/ginkgo/v2 v2.9.2 // indirect
	github.com/opencontainers/runtime-spec v1.0.3-0.20210326190908-1c3f411f0417 // indirect
	github.com/opentracing/opentracing-go v1.2.0 // indirect
	github.com/pbnjay/memory v0.0.0-20210728143218-7b4eea64cf58 // indirect
	github.com/pelletier/go-toml/v2 v2.0.8 // indirect
	github.com/petermattis/goid v0.0.0-20230317030725-371a4b8eda08 // indirect
	github.com/pkg/errors v0.9.1 // indirect
	github.com/pmezard/go-difflib v1.0.0 // indirect
	github.com/polydawn/refmt v0.89.0 // indirect
	github.com/prometheus/client_golang v1.16.0 // indirect
	github.com/prometheus/client_model v0.3.0 // indirect
	github.com/prometheus/common v0.42.0 // indirect
	github.com/prometheus/procfs v0.10.1 // indirect
	github.com/quic-go/qpack v0.4.0 // indirect
	github.com/quic-go/qtls-go1-19 v0.3.2 // indirect
	github.com/quic-go/qtls-go1-20 v0.2.2 // indirect
	github.com/quic-go/quic-go v0.33.0 // indirect
	github.com/quic-go/webtransport-go v0.5.2 // indirect
	github.com/rakyll/statik v0.1.7 // indirect
	github.com/raulk/go-watchdog v1.3.0 // indirect
	github.com/rcrowley/go-metrics v0.0.0-20201227073835-cf1acfcdf475 // indirect
	github.com/rollkit/celestia-openrpc v0.1.2 // indirect
	github.com/rollkit/rollkit v0.10.2 // indirect
	github.com/rs/cors v1.9.0 // indirect
	github.com/rs/zerolog v1.29.1 // indirect
	github.com/sasha-s/go-deadlock v0.3.1 // indirect
	github.com/spaolacci/murmur3 v1.1.0 // indirect
	github.com/spf13/afero v1.9.5 // indirect
	github.com/spf13/jwalterweatherman v1.1.0 // indirect
	github.com/spf13/viper v1.16.0 // indirect
	github.com/stretchr/objx v0.5.0 // indirect
	github.com/subosito/gotenv v1.4.2 // indirect
	github.com/syndtr/goleveldb v1.0.1-0.20220721030215-126854af5e6d // indirect
	github.com/tendermint/go-amino v0.16.0 // indirect
	github.com/tendermint/tendermint v0.35.9 // indirect
	github.com/tidwall/btree v1.6.0 // indirect
	github.com/ulikunitz/xz v0.5.11 // indirect
	github.com/whyrusleeping/go-keyspace v0.0.0-20160322163242-5b898ac5add1 // indirect
	github.com/zondax/hid v0.9.1 // indirect
	github.com/zondax/ledger-go v0.14.1 // indirect
	go.etcd.io/bbolt v1.3.7 // indirect
	go.opencensus.io v0.24.0 // indirect
	go.opentelemetry.io/otel v1.16.0 // indirect
	go.opentelemetry.io/otel/metric v1.16.0 // indirect
	go.opentelemetry.io/otel/trace v1.16.0 // indirect
	go.uber.org/atomic v1.10.0 // indirect
	go.uber.org/dig v1.16.1 // indirect
	go.uber.org/fx v1.19.2 // indirect
	go.uber.org/zap v1.24.0 // indirect
	golang.org/x/exp v0.0.0-20230626212559-97b1e661b5df // indirect
	golang.org/x/mod v0.11.0 // indirect
	golang.org/x/net v0.14.0 // indirect
	golang.org/x/oauth2 v0.7.0 // indirect
	golang.org/x/sys v0.11.0 // indirect
	golang.org/x/term v0.11.0 // indirect
	golang.org/x/text v0.12.0 // indirect
	golang.org/x/tools v0.10.0 // indirect
	golang.org/x/xerrors v0.0.0-20220907171357-04be3eba64a2 // indirect
	gonum.org/v1/gonum v0.11.0 // indirect
	google.golang.org/api v0.122.0 // indirect
	google.golang.org/appengine v1.6.7 // indirect
	google.golang.org/genproto v0.0.0-20230410155749-daa745c078e1 // indirect
	google.golang.org/protobuf v1.31.0 // indirect
	gopkg.in/ini.v1 v1.67.0 // indirect
	gopkg.in/yaml.v3 v3.0.1 // indirect
	gotest.tools/v3 v3.5.0 // indirect
	lukechampine.com/blake3 v1.1.7 // indirect
	nhooyr.io/websocket v1.8.7 // indirect
	pgregory.net/rapid v0.5.5 // indirect
	sigs.k8s.io/yaml v1.3.0 // indirect
)

replace github.com/syndtr/goleveldb => github.com/syndtr/goleveldb v1.0.1-0.20210819022825-2ae1ddf74ef7

replace github.com/cosmos/cosmos-sdk => github.com/rollkit/cosmos-sdk v0.47.3-rollkit-v0.10.2-no-fraud-proofs

replace github.com/gogo/protobuf => github.com/regen-network/protobuf v1.3.3-alpha.regen.1<|MERGE_RESOLUTION|>--- conflicted
+++ resolved
@@ -22,11 +22,8 @@
 	github.com/spf13/cobra v1.7.0
 	github.com/spf13/pflag v1.0.5
 	github.com/stretchr/testify v1.8.4
-<<<<<<< HEAD
 	go.uber.org/multierr v1.11.0
-=======
 	golang.org/x/crypto v0.12.0
->>>>>>> 1ac30ccf
 	golang.org/x/sync v0.3.0
 	google.golang.org/grpc v1.56.1
 	gopkg.in/yaml.v2 v2.4.0
