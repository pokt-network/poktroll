module github.com/pokt-network/poktroll

go 1.23.0

// replace (
// DEVELOPER_TIP: Uncomment to use a local copy of shannon-sdk for development purposes.
// github.com/pokt-network/shannon-sdk => ../shannon-sdk

// DEVELOPER_TIP: Uncomment to use a local copy of smt for development purposes.
// github.com/pokt-network/smt => ../smt
// github.com/pokt-network/smt/kvstore/badger => ../smt/kvstore/badger
// github.com/pokt-network/smt/kvstore/pebble => ../smt/kvstore/pebble
// )

// replace broken goleveldb
replace github.com/syndtr/goleveldb => github.com/syndtr/goleveldb v1.0.1-0.20210819022825-2ae1ddf74ef7

require (
	cosmossdk.io/api v0.7.5
	cosmossdk.io/client/v2 v2.0.0-beta.1
	cosmossdk.io/core v0.11.1
	cosmossdk.io/depinject v1.0.0
	cosmossdk.io/errors v1.0.1
	cosmossdk.io/log v1.3.1
	cosmossdk.io/math v1.3.0
	cosmossdk.io/store v1.1.0
	cosmossdk.io/tools/confix v0.1.1
	cosmossdk.io/x/circuit v0.1.0
	cosmossdk.io/x/evidence v0.1.0
	cosmossdk.io/x/feegrant v0.1.0
	cosmossdk.io/x/upgrade v0.1.1
	github.com/athanorlabs/go-dleq v0.1.0
	github.com/bufbuild/buf v1.34.0
	github.com/cometbft/cometbft v0.38.10
	github.com/cosmos/cosmos-db v1.0.2
	github.com/cosmos/cosmos-proto v1.0.0-beta.5
	github.com/cosmos/cosmos-sdk v0.50.9
	github.com/cosmos/gogoproto v1.5.0
	github.com/cosmos/ibc-go/modules/capability v1.0.0
	github.com/cosmos/ibc-go/v8 v8.2.0
	github.com/go-kit/kit v0.13.0
	github.com/gogo/status v1.1.0
	github.com/golang/mock v1.6.0
	github.com/golang/protobuf v1.5.4
	github.com/gorilla/mux v1.8.1
	github.com/gorilla/websocket v1.5.1
	github.com/grpc-ecosystem/grpc-gateway v1.16.0
	github.com/grpc-ecosystem/grpc-gateway/v2 v2.20.0
	github.com/hashicorp/go-metrics v0.5.3
	github.com/pokt-network/ring-go v0.1.0
	// TODO_IMPROVE: Whenever we update a protobuf in the `poktroll` repo, we need to:
	// 1. Merge in the update PR (and it's generated outputs) into `poktroll` main.
	// 2. Update the `poktroll` sha in the `shannon-sdk` to reflect the new dependency.
	// 3. Update the `shannon-sdk` sha in the `poktroll` repo (here).
	// This is creating a circular dependency whereby exporting the protobufs into a separate
	// repo is the first obvious idea, but has to be carefully considered, automated, and is not
	// a hard blocker.
<<<<<<< HEAD
	github.com/pokt-network/shannon-sdk v0.0.0-20240906202944-7c6e4fb621d6
=======
	github.com/pokt-network/shannon-sdk v0.0.0-20240829123247-30d71ae84f4f
>>>>>>> a6c6643a
	github.com/pokt-network/smt v0.13.0
	github.com/pokt-network/smt/kvstore/pebble v0.0.0-20240822175047-21ea8639c188
	github.com/prometheus/client_golang v1.19.0
	github.com/regen-network/gocuke v1.1.0
	github.com/rs/zerolog v1.32.0
	github.com/slok/go-http-metrics v0.11.0
	github.com/spf13/cobra v1.8.1
	github.com/spf13/pflag v1.0.5
	github.com/spf13/viper v1.18.2
	github.com/stretchr/testify v1.9.0
	go.uber.org/multierr v1.11.0
	golang.org/x/crypto v0.25.0
	golang.org/x/exp v0.0.0-20240707233637-46b078467d37
	golang.org/x/sync v0.7.0
	golang.org/x/text v0.16.0
	golang.org/x/tools v0.23.0
	google.golang.org/genproto/googleapis/api v0.0.0-20240709173604-40e1e62336c5
	google.golang.org/grpc v1.65.0
	google.golang.org/grpc/cmd/protoc-gen-go-grpc v1.4.0
	google.golang.org/protobuf v1.34.2
	gopkg.in/yaml.v2 v2.4.0
)

require github.com/jhump/protoreflect v1.16.0

require (
	buf.build/gen/go/bufbuild/protovalidate/protocolbuffers/go v1.34.2-20240508200655-46a4cf4ba109.2 // indirect
	buf.build/gen/go/bufbuild/registry/connectrpc/go v1.16.2-20240710174705-f2077dee5ad4.1 // indirect
	buf.build/gen/go/bufbuild/registry/protocolbuffers/go v1.34.2-20240710174705-f2077dee5ad4.2 // indirect
	cloud.google.com/go v0.112.1 // indirect
	cloud.google.com/go/compute/metadata v0.3.0 // indirect
	cloud.google.com/go/iam v1.1.6 // indirect
	cloud.google.com/go/storage v1.38.0 // indirect
	connectrpc.com/connect v1.16.2 // indirect
	connectrpc.com/otelconnect v0.7.0 // indirect
	cosmossdk.io/collections v0.4.0 // indirect
	cosmossdk.io/x/tx v0.13.4 // indirect
	filippo.io/edwards25519 v1.0.0 // indirect
	github.com/99designs/go-keychain v0.0.0-20191008050251-8e49817e8af4 // indirect
	github.com/99designs/keyring v1.2.1 // indirect
	github.com/Azure/go-ansiterm v0.0.0-20230124172434-306776ec8161 // indirect
	github.com/DataDog/datadog-go v3.2.0+incompatible // indirect
	github.com/DataDog/zstd v1.5.5 // indirect
	github.com/Microsoft/go-winio v0.6.2 // indirect
	github.com/antlr4-go/antlr/v4 v4.13.1 // indirect
	github.com/aws/aws-sdk-go v1.44.224 // indirect
	github.com/beorn7/perks v1.0.1 // indirect
	github.com/bgentry/go-netrc v0.0.0-20140422174119-9fd32a8b3d3d // indirect
	github.com/bgentry/speakeasy v0.1.1-0.20220910012023-760eaf8b6816 // indirect
	github.com/bits-and-blooms/bitset v1.8.0 // indirect
	github.com/bmatcuk/doublestar/v4 v4.6.1 // indirect
	github.com/btcsuite/btcd/btcec/v2 v2.3.2 // indirect
	github.com/btcsuite/btcd/chaincfg/chainhash v1.0.2 // indirect
	github.com/bufbuild/protocompile v0.14.0 // indirect
	github.com/bufbuild/protoplugin v0.0.0-20240323223605-e2735f6c31ee // indirect
	github.com/bufbuild/protovalidate-go v0.6.3 // indirect
	github.com/bufbuild/protoyaml-go v0.1.9 // indirect
	github.com/cenkalti/backoff/v4 v4.3.0 // indirect
	github.com/cespare/xxhash v1.1.0 // indirect
	github.com/cespare/xxhash/v2 v2.3.0 // indirect
	github.com/chzyer/readline v1.5.1 // indirect
	github.com/cockroachdb/apd/v2 v2.0.2 // indirect
	github.com/cockroachdb/apd/v3 v3.2.1 // indirect
	github.com/cockroachdb/errors v1.11.3 // indirect
	github.com/cockroachdb/fifo v0.0.0-20240606204812-0bbfbd93a7ce // indirect
	github.com/cockroachdb/logtags v0.0.0-20230118201751-21c54148d20b // indirect
	github.com/cockroachdb/pebble v1.1.2 // indirect
	github.com/cockroachdb/redact v1.1.5 // indirect
	github.com/cockroachdb/tokenbucket v0.0.0-20230807174530-cc333fc44b06 // indirect
	github.com/cometbft/cometbft-db v0.9.1 // indirect
	github.com/containerd/continuity v0.4.2 // indirect
	github.com/containerd/stargz-snapshotter/estargz v0.15.1 // indirect
	github.com/cosmos/btcutil v1.0.5 // indirect
	github.com/cosmos/go-bip39 v1.0.0 // indirect
	github.com/cosmos/gogogateway v1.2.0 // indirect
	github.com/cosmos/iavl v1.1.2 // indirect
	github.com/cosmos/ics23/go v0.10.0 // indirect
	github.com/cosmos/ledger-cosmos-go v0.13.3 // indirect
	github.com/cpuguy83/go-md2man/v2 v2.0.4 // indirect
	github.com/creachadair/atomicfile v0.3.1 // indirect
	github.com/creachadair/tomledit v0.0.24 // indirect
	github.com/cucumber/common/messages/go/v19 v19.1.2 // indirect
	github.com/cucumber/gherkin/go/v26 v26.2.0 // indirect
	github.com/cucumber/messages/go/v21 v21.0.1 // indirect
	github.com/cucumber/tag-expressions/go/v5 v5.0.6 // indirect
	github.com/danieljoos/wincred v1.2.1 // indirect
	github.com/davecgh/go-spew v1.1.2-0.20180830191138-d8f796af33cc // indirect
	github.com/decred/dcrd/dcrec/secp256k1/v4 v4.2.0 // indirect
	github.com/desertbit/timer v0.0.0-20180107155436-c41aec40b27f // indirect
	github.com/dgraph-io/badger/v2 v2.2007.4 // indirect
	github.com/dgraph-io/ristretto v0.1.1 // indirect
	github.com/dgryski/go-farm v0.0.0-20200201041132-a6ae2369ad13 // indirect
	github.com/distribution/reference v0.6.0 // indirect
	github.com/docker/cli v27.0.3+incompatible // indirect
	github.com/docker/distribution v2.8.3+incompatible // indirect
	github.com/docker/docker v27.1.1+incompatible // indirect
	github.com/docker/docker-credential-helpers v0.8.2 // indirect
	github.com/docker/go-connections v0.5.0 // indirect
	github.com/docker/go-units v0.5.0 // indirect
	github.com/dustin/go-humanize v1.0.1 // indirect
	github.com/dvsekhvalnov/jose2go v1.6.0 // indirect
	github.com/emicklei/dot v1.6.1 // indirect
	github.com/fatih/color v1.15.0 // indirect
	github.com/felixge/fgprof v0.9.4 // indirect
	github.com/felixge/httpsnoop v1.0.4 // indirect
	github.com/fsnotify/fsnotify v1.7.0 // indirect
	github.com/getsentry/sentry-go v0.27.0 // indirect
	github.com/ghodss/yaml v1.0.0 // indirect
	github.com/go-chi/chi/v5 v5.1.0 // indirect
	github.com/go-kit/log v0.2.1 // indirect
	github.com/go-logfmt/logfmt v0.6.0 // indirect
	github.com/go-logr/logr v1.4.2 // indirect
	github.com/go-logr/stdr v1.2.2 // indirect
	github.com/godbus/dbus v0.0.0-20190726142602-4481cbc300e2 // indirect
	github.com/gofrs/uuid v4.4.0+incompatible // indirect
	github.com/gofrs/uuid/v5 v5.2.0 // indirect
	github.com/gogo/googleapis v1.4.1 // indirect
	github.com/gogo/protobuf v1.3.2 // indirect
	github.com/golang/glog v1.2.2 // indirect
	github.com/golang/groupcache v0.0.0-20210331224755-41bb18bfe9da // indirect
	github.com/golang/snappy v0.0.4 // indirect
	github.com/google/btree v1.1.2 // indirect
	github.com/google/cel-go v0.20.1 // indirect
	github.com/google/go-cmp v0.6.0 // indirect
	github.com/google/go-containerregistry v0.20.0 // indirect
	github.com/google/orderedcode v0.0.1 // indirect
	github.com/google/pprof v0.0.0-20240625030939-27f56978b8b0 // indirect
	github.com/google/s2a-go v0.1.7 // indirect
	github.com/google/uuid v1.6.0 // indirect
	github.com/googleapis/enterprise-certificate-proxy v0.3.2 // indirect
	github.com/googleapis/gax-go/v2 v2.12.2 // indirect
	github.com/gorilla/handlers v1.5.2 // indirect
	github.com/grpc-ecosystem/go-grpc-middleware v1.4.0 // indirect
	github.com/gsterjov/go-libsecret v0.0.0-20161001094733-a6f4afe4910c // indirect
	github.com/hashicorp/go-cleanhttp v0.5.2 // indirect
	github.com/hashicorp/go-getter v1.7.5 // indirect
	github.com/hashicorp/go-hclog v1.5.0 // indirect
	github.com/hashicorp/go-immutable-radix v1.3.1 // indirect
	github.com/hashicorp/go-plugin v1.5.2 // indirect
	github.com/hashicorp/go-safetemp v1.0.0 // indirect
	github.com/hashicorp/go-version v1.6.0 // indirect
	github.com/hashicorp/golang-lru v1.0.2 // indirect
	github.com/hashicorp/golang-lru/v2 v2.0.7 // indirect
	github.com/hashicorp/hcl v1.0.0 // indirect
	github.com/hashicorp/yamux v0.1.1 // indirect
	github.com/hdevalence/ed25519consensus v0.1.0 // indirect
	github.com/huandu/skiplist v1.2.0 // indirect
	github.com/iancoleman/strcase v0.3.0 // indirect
	github.com/improbable-eng/grpc-web v0.15.0 // indirect
	github.com/inconshreveable/mousetrap v1.1.0 // indirect
	github.com/jdx/go-netrc v1.0.0 // indirect
	github.com/jmespath/go-jmespath v0.4.0 // indirect
	github.com/jmhodges/levigo v1.0.0 // indirect
	github.com/klauspost/compress v1.17.9 // indirect
	github.com/klauspost/pgzip v1.2.6 // indirect
	github.com/kr/pretty v0.3.1 // indirect
	github.com/kr/text v0.2.0 // indirect
	github.com/lib/pq v1.10.7 // indirect
	github.com/linxGnu/grocksdb v1.8.14 // indirect
	github.com/magiconair/properties v1.8.7 // indirect
	github.com/manifoldco/promptui v0.9.0 // indirect
	github.com/mattn/go-colorable v0.1.13 // indirect
	github.com/mattn/go-isatty v0.0.20 // indirect
	github.com/minio/highwayhash v1.0.2 // indirect
	github.com/mitchellh/go-homedir v1.1.0 // indirect
	github.com/mitchellh/go-testing-interface v1.14.1 // indirect
	github.com/mitchellh/mapstructure v1.5.0 // indirect
	github.com/moby/docker-image-spec v1.3.1 // indirect
	github.com/moby/term v0.5.0 // indirect
	github.com/morikuni/aec v1.0.0 // indirect
	github.com/mtibben/percent v0.2.1 // indirect
	github.com/oasisprotocol/curve25519-voi v0.0.0-20230904125328-1f23a7beb09a // indirect
	github.com/oklog/run v1.1.0 // indirect
	github.com/onsi/ginkgo v1.16.5 // indirect
	github.com/onsi/gomega v1.27.8 // indirect
	github.com/opencontainers/go-digest v1.0.0 // indirect
	github.com/opencontainers/image-spec v1.1.0 // indirect
	github.com/pelletier/go-toml/v2 v2.1.0 // indirect
	github.com/petermattis/goid v0.0.0-20231207134359-e60b3f734c67 // indirect
	github.com/pkg/browser v0.0.0-20240102092130-5ac0b6a4141c // indirect
	github.com/pkg/errors v0.9.1 // indirect
	github.com/pkg/profile v1.7.0 // indirect
	github.com/pmezard/go-difflib v1.0.1-0.20181226105442-5d4384ee4fb2 // indirect
	github.com/prometheus/client_model v0.6.1 // indirect
	github.com/prometheus/common v0.52.2 // indirect
	github.com/prometheus/procfs v0.13.0 // indirect
	github.com/rcrowley/go-metrics v0.0.0-20201227073835-cf1acfcdf475 // indirect
	github.com/rogpeppe/go-internal v1.12.0 // indirect
	github.com/rs/cors v1.11.0 // indirect
	github.com/russross/blackfriday/v2 v2.1.0 // indirect
	github.com/sagikazarmark/locafero v0.4.0 // indirect
	github.com/sagikazarmark/slog-shim v0.1.0 // indirect
	github.com/sasha-s/go-deadlock v0.3.1 // indirect
	github.com/sirupsen/logrus v1.9.3 // indirect
	github.com/sourcegraph/conc v0.3.0 // indirect
	github.com/spf13/afero v1.11.0 // indirect
	github.com/spf13/cast v1.6.0 // indirect
	github.com/stoewer/go-strcase v1.3.0 // indirect
	github.com/stretchr/objx v0.5.2 // indirect
	github.com/subosito/gotenv v1.6.0 // indirect
	github.com/syndtr/goleveldb v1.0.1-0.20220721030215-126854af5e6d // indirect
	github.com/tendermint/go-amino v0.16.0 // indirect
	github.com/tidwall/btree v1.7.0 // indirect
	github.com/ulikunitz/xz v0.5.11 // indirect
	github.com/vbatts/tar-split v0.11.5 // indirect
	github.com/zondax/hid v0.9.2 // indirect
	github.com/zondax/ledger-go v0.14.3 // indirect
	go.etcd.io/bbolt v1.3.10 // indirect
	go.opencensus.io v0.24.0 // indirect
	go.opentelemetry.io/contrib/instrumentation/google.golang.org/grpc/otelgrpc v0.49.0 // indirect
	go.opentelemetry.io/contrib/instrumentation/net/http/otelhttp v0.53.0 // indirect
	go.opentelemetry.io/otel v1.28.0 // indirect
	go.opentelemetry.io/otel/exporters/otlp/otlptrace v1.22.0 // indirect
	go.opentelemetry.io/otel/metric v1.28.0 // indirect
	go.opentelemetry.io/otel/sdk v1.28.0 // indirect
	go.opentelemetry.io/otel/trace v1.28.0 // indirect
	go.uber.org/atomic v1.11.0 // indirect
	go.uber.org/zap v1.27.0 // indirect
	golang.org/x/mod v0.19.0 // indirect
	golang.org/x/net v0.27.0 // indirect
	golang.org/x/oauth2 v0.20.0 // indirect
	golang.org/x/sys v0.22.0 // indirect
	golang.org/x/term v0.22.0 // indirect
	golang.org/x/time v0.5.0 // indirect
	google.golang.org/api v0.169.0 // indirect
	google.golang.org/genproto v0.0.0-20240227224415-6ceb2ff114de // indirect
	google.golang.org/genproto/googleapis/rpc v0.0.0-20240709173604-40e1e62336c5 // indirect
	gopkg.in/ini.v1 v1.67.0 // indirect
	gopkg.in/yaml.v3 v3.0.1 // indirect
	gotest.tools/v3 v3.5.1 // indirect
	nhooyr.io/websocket v1.8.7 // indirect
	pgregory.net/rapid v1.1.0 // indirect
	sigs.k8s.io/yaml v1.4.0 // indirect
)<|MERGE_RESOLUTION|>--- conflicted
+++ resolved
@@ -55,11 +55,7 @@
 	// This is creating a circular dependency whereby exporting the protobufs into a separate
 	// repo is the first obvious idea, but has to be carefully considered, automated, and is not
 	// a hard blocker.
-<<<<<<< HEAD
 	github.com/pokt-network/shannon-sdk v0.0.0-20240906202944-7c6e4fb621d6
-=======
-	github.com/pokt-network/shannon-sdk v0.0.0-20240829123247-30d71ae84f4f
->>>>>>> a6c6643a
 	github.com/pokt-network/smt v0.13.0
 	github.com/pokt-network/smt/kvstore/pebble v0.0.0-20240822175047-21ea8639c188
 	github.com/prometheus/client_golang v1.19.0
