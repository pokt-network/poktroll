--- conflicted
+++ resolved
@@ -82,10 +82,7 @@
 require (
 	cosmossdk.io/x/tx v0.13.4
 	github.com/jhump/protoreflect v1.16.0
-<<<<<<< HEAD
-=======
 	github.com/mitchellh/mapstructure v1.5.0
->>>>>>> 5f4c116d
 )
 
 require (
