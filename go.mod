--- conflicted
+++ resolved
@@ -56,13 +56,8 @@
 	// This is creating a circular dependency whereby exporting the protobufs into a separate
 	// repo is the first obvious idea, but has to be carefully considered, automated, and is not
 	// a hard blocker.
-<<<<<<< HEAD
 	github.com/pokt-network/shannon-sdk v0.0.0-20240717224240-1a114e8329d3
-	github.com/pokt-network/smt v0.11.1
-=======
-	github.com/pokt-network/shannon-sdk v0.0.0-20240628223057-7d2928722749
 	github.com/pokt-network/smt v0.12.0
->>>>>>> 1d751119
 	github.com/pokt-network/smt/kvstore/badger v0.0.0-20240109205447-868237978c0b
 	github.com/prometheus/client_golang v1.19.0
 	github.com/regen-network/gocuke v1.1.0
