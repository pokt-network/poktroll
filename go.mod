--- conflicted
+++ resolved
@@ -50,17 +50,10 @@
 	github.com/grpc-ecosystem/grpc-gateway/v2 v2.20.0
 	github.com/hashicorp/go-metrics v0.5.3
 	github.com/pokt-network/ring-go v0.1.0
-<<<<<<< HEAD
-	// TODO_TECHDEBT: Whenever we update a protobuf in the `poktroll` repo, we need to:
-	// 1. Merge in the update PR (and it's generated outputs) into `poktroll` main.
-	// 2. Update the `poktroll` sha in the `shannon-sdk` to reflect the new dependency.
-	// 3. Update the `shannon-sdk` sha in the `poktroll` repo (here).
-=======
-	// TODO_IMPROVE: Whenever we update a protobuf in the `pocket` repo, we need to:
+	// TODO_TECHDEBT: Whenever we update a protobuf in the `pocket` repo, we need to:
 	// 1. Merge in the update PR (and it's generated outputs) into `pocket` main.
 	// 2. Update the `pocket` sha in the `shannon-sdk` to reflect the new dependency.
 	// 3. Update the `shannon-sdk` sha in the `pocket` repo (here).
->>>>>>> a5669c22
 	// This is creating a circular dependency whereby exporting the protobufs into a separate
 	// repo is the first obvious idea, but has to be carefully considered, automated, and is not
 	// a hard blocker.
