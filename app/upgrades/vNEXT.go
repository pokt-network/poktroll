--- conflicted
+++ resolved
@@ -17,11 +17,8 @@
 	channeltypes "github.com/cosmos/ibc-go/v8/modules/core/04-channel/types"
 
 	"github.com/pokt-network/poktroll/app/keepers"
-<<<<<<< HEAD
+	"github.com/pokt-network/poktroll/app/pocket"
 	tokenomicstypes "github.com/pokt-network/poktroll/x/tokenomics/types"
-=======
-	"github.com/pokt-network/poktroll/app/pocket"
->>>>>>> 62a0b615
 )
 
 // TODO_NEXT_UPGRADE: Rename NEXT with the appropriate next
@@ -65,16 +62,12 @@
 )
 
 // Upgrade_NEXT handles the upgrade to release `vNEXT`.
-<<<<<<< HEAD
-// This upgrade adds:
+// This upgrade adds/changes:
 // - Updates to the Morse account recovery allowlist
 // - Distributed Settlement TLM: enable_distribute_settlement parameter
 // - Reward distribution for the mint=burn TLM
-=======
-// Changes:
 // - Updates to the Morse account recovery allowlist
 // - Sets all IBC parameters to enable IBC support
->>>>>>> 62a0b615
 var Upgrade_NEXT = Upgrade{
 	PlanName: Upgrade_NEXT_PlanName,
 	// No store migrations in this upgrade
@@ -206,7 +199,10 @@
 		}
 
 		return func(ctx context.Context, plan upgradetypes.Plan, vm module.VersionMap) (module.VersionMap, error) {
-<<<<<<< HEAD
+
+			logger := cosmostypes.UnwrapSDKContext(ctx).Logger().With("upgrade_plan_name", Upgrade_NEXT_PlanName)
+			logger.Info("Starting upgrade handler")
+
 			// Initialize the new mint_equals_burn_claim_distribution parameter with default value
 			tokenomicsParams := keepers.TokenomicsKeeper.GetParams(ctx)
 			tokenomicsParams.MintEqualsBurnClaimDistribution = tokenomicstypes.DefaultMintEqualsBurnClaimDistribution
@@ -214,17 +210,13 @@
 				return nil, err
 			}
 
-=======
-			logger := cosmostypes.UnwrapSDKContext(ctx).Logger().With("upgrade_plan_name", Upgrade_NEXT_PlanName)
-			logger.Info("Starting upgrade handler")
-
 			if err := setIBCParams(ctx); err != nil {
 				logger.Error("Failed to set IBC parameters", "error", err)
 				return vm, err
 			}
 
 			logger.Info("Successfully completed upgrade handler")
->>>>>>> 62a0b615
+
 			return vm, nil
 		}
 	},
