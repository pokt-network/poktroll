package upgrades

import (
	"context"
	"fmt"
	"time"

	storetypes "cosmossdk.io/store/types"
	upgradetypes "cosmossdk.io/x/upgrade/types"
	cosmostypes "github.com/cosmos/cosmos-sdk/types"
	"github.com/cosmos/cosmos-sdk/types/module"
	icacontrollertypes "github.com/cosmos/ibc-go/v8/modules/apps/27-interchain-accounts/controller/types"
	icahosttypes "github.com/cosmos/ibc-go/v8/modules/apps/27-interchain-accounts/host/types"
	ibctransfertypes "github.com/cosmos/ibc-go/v8/modules/apps/transfer/types"
	ibcclienttypes "github.com/cosmos/ibc-go/v8/modules/core/02-client/types"
	connectiontypes "github.com/cosmos/ibc-go/v8/modules/core/03-connection/types"
	channeltypes "github.com/cosmos/ibc-go/v8/modules/core/04-channel/types"

	"github.com/pokt-network/poktroll/app/keepers"
	"github.com/pokt-network/poktroll/app/pocket"
)

// TODO_NEXT_UPGRADE: Rename NEXT with the appropriate next
// upgrade version number and update comment versions.

const (
	Upgrade_NEXT_PlanName = "v99"
)

const (
	// BlockTimeAdjustmentFactor is a coeffient used to add a safety margin to the estimated block
	//time for use in calculating IBC parameters which are a function of the estimated block time:
	// - ibc.connection.params.max_expected_time_per_block
	// - ibc.channel.params.upgrade_timeout.timestamp
	BlockTimeAdjustmentFactor = 1.5

	// Only set during an IBC upgrade.
	IbcChannelParamUpgradeTimeoutRevisionNumber = uint64(0)
	IbcChannelParamUpgradeTimeoutRevisionHeight = uint64(0)

	// Enable IBC transfers (send & receive).
	IbcTransferParamSendEnabled    = true
	IbcTransferParamReceiveEnabled = true

	// Enable both ICA host and controller support.
	// See:
	// - https://ibc.cosmos.network/v8/apps/interchain-accounts/parameters/
	// - https://ibc.cosmos.network/v8/apps/interchain-accounts/integration/
	IbcIcaHostParamHostEnabled             = true
	IbcIcaControllerParamControllerEnabled = true

	// durationSecondsFormat is the format string used to parse durations in seconds.
	durationSecondsFormat = "%vs"
)

var (
	// See: https://ibc.cosmos.network/params/params.md/
	IbcClientParamAllowedClients = []string{"07-tendermint"}

	// Allow all messages to be executed via interchain accounts.
	IbcIcaHostParamAllowMessages = []string{"*"}
)

const (
	// BlockTimeAdjustmentFactor adds a safety margin to estimated block time
	// for calculating IBC parameters:
	// - ibc.connection.params.max_expected_time_per_block
	// - ibc.channel.params.upgrade_timeout.timestamp
	BlockTimeAdjustmentFactor = 1.5

	// IBC channel upgrade timeout revision settings
	IbcChannelParamUpgradeTimeoutRevisionNumber = uint64(0)
	IbcChannelParamUpgradeTimeoutRevisionHeight = uint64(0)

	// IBC transfer settings
	IbcTransferParamSendEnabled    = true
	IbcTransferParamReceiveEnabled = true

	// ICA (Interchain Accounts) settings
	// Ref: https://ibc.cosmos.network/v8/apps/interchain-accounts/parameters/
	IbcIcaHostParamHostEnabled             = true
	IbcIcaControllerParamControllerEnabled = true

	// Format string for parsing durations in seconds
	durationSecondsFormat = "%vs"
)

var (
	// Allowed IBC client types
	// Ref: https://ibc.cosmos.network/params/params.md/
	IbcClientParamAllowedClients = []string{"07-tendermint"}

	// Allow all message types for ICA execution
	IbcIcaHostParamAllowMessages = []string{"*"}
)

// Upgrade_NEXT handles the upgrade to release `vNEXT`.
<<<<<<< HEAD
// - Set all IBC related parameters to reasonable starting values (required for IBC support)
var Upgrade_NEXT = Upgrade{
	PlanName: Upgrade_NEXT_PlanName,
	// No migrations in this upgrade.
=======
// Changes:
// - Updates to the Morse account recovery allowlist
// - Sets all IBC parameters to enable IBC support
var Upgrade_NEXT = Upgrade{
	PlanName: Upgrade_NEXT_PlanName,
	// No store migrations in this upgrade
>>>>>>> 17dd63fd
	StoreUpgrades: storetypes.StoreUpgrades{},

	// Upgrade Handler
	CreateUpgradeHandler: func(
		mm *module.Manager,
		keepers *keepers.Keepers,
		configurator module.Configurator,
	) upgradetypes.UpgradeHandler {
		setIBCParams := func(ctx context.Context) (err error) {
			sdkCtx := cosmostypes.UnwrapSDKContext(ctx)
<<<<<<< HEAD
=======
			logger := sdkCtx.Logger().With("upgrade_plan_name", Upgrade_NEXT_PlanName)
			logger.Info("Starting IBC parameter configuration")
>>>>>>> 17dd63fd

			estimatedBlockDuration, isFound := pocket.EstimatedBlockDurationByChainId[sdkCtx.ChainID()]
			if !isFound {
				return fmt.Errorf("chain ID %s not found in EstimatedBlockDurationByChainId", sdkCtx.ChainID())
			}

			// IBC connection params
			maxExpectedBlockTimeSeconds := estimatedBlockDuration.Seconds() * BlockTimeAdjustmentFactor
			ibcConnectionParamMaxExpectedTimePerBlock, err := time.ParseDuration(
				fmt.Sprintf(durationSecondsFormat, maxExpectedBlockTimeSeconds),
			)
			if err != nil {
				return err
			}

			ibcConnectionParams := connectiontypes.Params{
				MaxExpectedTimePerBlock: uint64(ibcConnectionParamMaxExpectedTimePerBlock.Nanoseconds()),
			}
<<<<<<< HEAD
			fmt.Printf("IBC connection params: %+v\n", ibcConnectionParams)
=======
			logger.Info("Setting IBC connection params", "params", ibcConnectionParams)
>>>>>>> 17dd63fd

			// IBC channel params
			upgradeTimeoutSeconds := estimatedBlockDuration.Seconds() * 4 * BlockTimeAdjustmentFactor

<<<<<<< HEAD
			// ibcChannelParamUpgradeTimeoutTimestamp defines the maximum allowed duration (in nanoseconds)
			// for completing an IBC channel upgrade handshake. The handshake involves multiple
			// steps (INIT → TRY → ACK → CONFIRM), each of which occurs in separate blocks on
			// each chain. As such, this timeout should account for at least 4 relayed IBC messages,
			// which means it must exceed:
			//
			//     timeout ≥ 4 × slower_chain_block_time × adjustment_factor
			//
			// For localnets, a value between 60–300 seconds (e.g. 300_000_000_000 ns) is typically
			// sufficient to accommodate relayer delays. A zero value is considered invalid unless
			// a non-zero height-based timeout is also set.
=======
			// Channel upgrade timeout calculation:
			// - Handshake steps: INIT → TRY → ACK → CONFIRM (4 blocks minimum)
			// - Formula: timeout ≥ 4 × slower_chain_block_time × adjustment_factor
			// - Localnet recommendation: 60-300 seconds
			// - Zero value invalid unless height-based timeout is set
>>>>>>> 17dd63fd
			ibcChannelParamUpgradeTimeoutTimestamp, err := time.ParseDuration(
				fmt.Sprintf(durationSecondsFormat, upgradeTimeoutSeconds),
			)
			if err != nil {
				return err
			}

<<<<<<< HEAD
=======
			// Ref: https://ibc.cosmos.network/params/params.md/
>>>>>>> 17dd63fd
			ibcChannelParams := channeltypes.Params{
				UpgradeTimeout: channeltypes.Timeout{
					Height: ibcclienttypes.Height{
						RevisionNumber: IbcChannelParamUpgradeTimeoutRevisionNumber,
						RevisionHeight: IbcChannelParamUpgradeTimeoutRevisionHeight,
					},
					Timestamp: uint64(ibcChannelParamUpgradeTimeoutTimestamp.Nanoseconds()),
				},
			}
<<<<<<< HEAD
			fmt.Printf("IBC channel params: %+v\n", ibcChannelParams)

			// IBC client params
			// See: https://ibc.cosmos.network/params/params.md/
			ibcClientParams := ibcclienttypes.Params{
				AllowedClients: IbcClientParamAllowedClients,
			}
			fmt.Printf("IBC client params: %+v\n", ibcClientParams)

			// IBC transfer params
			// See: https://ibc.cosmos.network/v8/apps/transfer/params/
=======
			logger.Info("Setting IBC channel params", "params", ibcChannelParams)

			// IBC client params
			ibcClientParams := ibcclienttypes.Params{
				AllowedClients: IbcClientParamAllowedClients,
			}
			logger.Info("Setting IBC client params", "params", ibcClientParams)

			// IBC transfer params
			// Ref: https://ibc.cosmos.network/v8/apps/transfer/params/
>>>>>>> 17dd63fd
			ibcTransferParams := ibctransfertypes.Params{
				SendEnabled:    IbcTransferParamSendEnabled,
				ReceiveEnabled: IbcTransferParamReceiveEnabled,
			}
<<<<<<< HEAD
			fmt.Printf("IBC transfer params: %+v\n", ibcTransferParams)
=======
			logger.Info("Setting IBC transfer params", "params", ibcTransferParams)
>>>>>>> 17dd63fd

			// IBC interchain accounts host params
			ibcIcaHostParams := icahosttypes.Params{
				HostEnabled:   IbcIcaHostParamHostEnabled,
				AllowMessages: IbcIcaHostParamAllowMessages,
			}
<<<<<<< HEAD
			fmt.Printf("IBC interchain accounts host params: %+v\n", ibcIcaHostParams)

			// IBC interchain accounts controller params
			// See: https://ibc.cosmos.network/v8/apps/interchain-accounts/parameters/
			ibcIcaControllerParams := icacontrollertypes.Params{
				ControllerEnabled: IbcIcaControllerParamControllerEnabled,
			}
			fmt.Printf("IBC interchain accounts controller params: %+v\n", ibcIcaControllerParams)

			// Set IBC core params
			// - connection
			// - channel
			// - client
=======
			logger.Info("Setting IBC interchain accounts host params", "params", ibcIcaHostParams)

			// IBC interchain accounts controller params
			ibcIcaControllerParams := icacontrollertypes.Params{
				ControllerEnabled: IbcIcaControllerParamControllerEnabled,
			}
			logger.Info("Setting IBC interchain accounts controller params", "params", ibcIcaControllerParams)

			// Set IBC core params (connection, channel, client)
>>>>>>> 17dd63fd
			keepers.IBCKeeper.ConnectionKeeper.SetParams(sdkCtx, ibcConnectionParams)
			keepers.IBCKeeper.ChannelKeeper.SetParams(sdkCtx, ibcChannelParams)
			keepers.IBCKeeper.ClientKeeper.SetParams(sdkCtx, ibcClientParams)

<<<<<<< HEAD
			// Initialize IBC client sequence to enable IBC client creation
			// This fixes the "next client sequence is nil" error when creating IBC clients
			keepers.IBCKeeper.ClientKeeper.SetNextClientSequence(sdkCtx, 0)

			// Initialize IBC connection sequence to enable IBC connection creation
			// This fixes the "next connection sequence is nil" error when creating IBC connections
			keepers.IBCKeeper.ConnectionKeeper.SetNextConnectionSequence(sdkCtx, 0)

			// Initialize IBC channel sequence to enable IBC channel creation
			// This fixes the "next channel sequence is nil" error when creating IBC channels
			keepers.IBCKeeper.ChannelKeeper.SetNextChannelSequence(sdkCtx, 0)

			// Set IBC transfer params
			keepers.TransferKeeper.SetParams(sdkCtx, ibcTransferParams)

			// Set IBC interchain accounts host & controller params
			keepers.ICAHostKeeper.SetParams(sdkCtx, ibcIcaHostParams)
			keepers.ICAControllerKeeper.SetParams(sdkCtx, ibcIcaControllerParams)
=======
			// Set IBC transfer params
			keepers.TransferKeeper.SetParams(sdkCtx, ibcTransferParams)

			// Set IBC interchain accounts host & controller params
			keepers.ICAHostKeeper.SetParams(sdkCtx, ibcIcaHostParams)
			keepers.ICAControllerKeeper.SetParams(sdkCtx, ibcIcaControllerParams)

			// Initialize IBC client sequence counter
			keepers.IBCKeeper.ClientKeeper.SetNextClientSequence(sdkCtx, 0)

			// Initialize IBC connection sequence counter to fix "next connection sequence is nil" error
			keepers.IBCKeeper.ConnectionKeeper.SetNextConnectionSequence(sdkCtx, 0)

			// Initialize IBC channel sequence counter to fix potential "next channel sequence is nil" error
			keepers.IBCKeeper.ChannelKeeper.SetNextChannelSequence(sdkCtx, 0)

			// Initialize the transfer module for IBC support
			// During genesis, the transfer module's InitGenesis sets up port binding
			// We need to replicate this during upgrade
			transferGenesis := ibctransfertypes.GenesisState{
				PortId:      ibctransfertypes.PortID,
				DenomTraces: []ibctransfertypes.DenomTrace{},
				Params: ibctransfertypes.Params{
					SendEnabled:    IbcTransferParamSendEnabled,
					ReceiveEnabled: IbcTransferParamReceiveEnabled,
				},
				TotalEscrowed: cosmostypes.NewCoins(),
			}

			// Call InitGenesis to properly initialize the transfer module
			keepers.TransferKeeper.InitGenesis(sdkCtx, transferGenesis)
			logger.Info("Successfully completed IBC parameter configuration")
>>>>>>> 17dd63fd

			return nil
		}

		return func(ctx context.Context, plan upgradetypes.Plan, vm module.VersionMap) (module.VersionMap, error) {
<<<<<<< HEAD
			if err := setIBCParams(ctx); err != nil {
				return vm, err
			}

			// Allow IBC modules to initialize properly to set up capability system
			// Remove any existing IBC-related versions to trigger proper initialization
			delete(vm, "ibc")
			delete(vm, "transfer")
			delete(vm, "interchainaccounts")

=======
			logger := cosmostypes.UnwrapSDKContext(ctx).Logger().With("upgrade_plan_name", Upgrade_NEXT_PlanName)
			logger.Info("Starting upgrade handler")

			if err := setIBCParams(ctx); err != nil {
				logger.Error("Failed to set IBC parameters", "error", err)
				return vm, err
			}

			logger.Info("Successfully completed upgrade handler")
>>>>>>> 17dd63fd
			return vm, nil
		}
	},
}<|MERGE_RESOLUTION|>--- conflicted
+++ resolved
@@ -24,41 +24,7 @@
 // upgrade version number and update comment versions.
 
 const (
-	Upgrade_NEXT_PlanName = "v99"
-)
-
-const (
-	// BlockTimeAdjustmentFactor is a coeffient used to add a safety margin to the estimated block
-	//time for use in calculating IBC parameters which are a function of the estimated block time:
-	// - ibc.connection.params.max_expected_time_per_block
-	// - ibc.channel.params.upgrade_timeout.timestamp
-	BlockTimeAdjustmentFactor = 1.5
-
-	// Only set during an IBC upgrade.
-	IbcChannelParamUpgradeTimeoutRevisionNumber = uint64(0)
-	IbcChannelParamUpgradeTimeoutRevisionHeight = uint64(0)
-
-	// Enable IBC transfers (send & receive).
-	IbcTransferParamSendEnabled    = true
-	IbcTransferParamReceiveEnabled = true
-
-	// Enable both ICA host and controller support.
-	// See:
-	// - https://ibc.cosmos.network/v8/apps/interchain-accounts/parameters/
-	// - https://ibc.cosmos.network/v8/apps/interchain-accounts/integration/
-	IbcIcaHostParamHostEnabled             = true
-	IbcIcaControllerParamControllerEnabled = true
-
-	// durationSecondsFormat is the format string used to parse durations in seconds.
-	durationSecondsFormat = "%vs"
-)
-
-var (
-	// See: https://ibc.cosmos.network/params/params.md/
-	IbcClientParamAllowedClients = []string{"07-tendermint"}
-
-	// Allow all messages to be executed via interchain accounts.
-	IbcIcaHostParamAllowMessages = []string{"*"}
+	Upgrade_NEXT_PlanName = "vNEXT"
 )
 
 const (
@@ -95,19 +61,12 @@
 )
 
 // Upgrade_NEXT handles the upgrade to release `vNEXT`.
-<<<<<<< HEAD
-// - Set all IBC related parameters to reasonable starting values (required for IBC support)
-var Upgrade_NEXT = Upgrade{
-	PlanName: Upgrade_NEXT_PlanName,
-	// No migrations in this upgrade.
-=======
 // Changes:
 // - Updates to the Morse account recovery allowlist
 // - Sets all IBC parameters to enable IBC support
 var Upgrade_NEXT = Upgrade{
 	PlanName: Upgrade_NEXT_PlanName,
 	// No store migrations in this upgrade
->>>>>>> 17dd63fd
 	StoreUpgrades: storetypes.StoreUpgrades{},
 
 	// Upgrade Handler
@@ -118,11 +77,8 @@
 	) upgradetypes.UpgradeHandler {
 		setIBCParams := func(ctx context.Context) (err error) {
 			sdkCtx := cosmostypes.UnwrapSDKContext(ctx)
-<<<<<<< HEAD
-=======
 			logger := sdkCtx.Logger().With("upgrade_plan_name", Upgrade_NEXT_PlanName)
 			logger.Info("Starting IBC parameter configuration")
->>>>>>> 17dd63fd
 
 			estimatedBlockDuration, isFound := pocket.EstimatedBlockDurationByChainId[sdkCtx.ChainID()]
 			if !isFound {
@@ -141,34 +97,16 @@
 			ibcConnectionParams := connectiontypes.Params{
 				MaxExpectedTimePerBlock: uint64(ibcConnectionParamMaxExpectedTimePerBlock.Nanoseconds()),
 			}
-<<<<<<< HEAD
-			fmt.Printf("IBC connection params: %+v\n", ibcConnectionParams)
-=======
 			logger.Info("Setting IBC connection params", "params", ibcConnectionParams)
->>>>>>> 17dd63fd
 
 			// IBC channel params
 			upgradeTimeoutSeconds := estimatedBlockDuration.Seconds() * 4 * BlockTimeAdjustmentFactor
 
-<<<<<<< HEAD
-			// ibcChannelParamUpgradeTimeoutTimestamp defines the maximum allowed duration (in nanoseconds)
-			// for completing an IBC channel upgrade handshake. The handshake involves multiple
-			// steps (INIT → TRY → ACK → CONFIRM), each of which occurs in separate blocks on
-			// each chain. As such, this timeout should account for at least 4 relayed IBC messages,
-			// which means it must exceed:
-			//
-			//     timeout ≥ 4 × slower_chain_block_time × adjustment_factor
-			//
-			// For localnets, a value between 60–300 seconds (e.g. 300_000_000_000 ns) is typically
-			// sufficient to accommodate relayer delays. A zero value is considered invalid unless
-			// a non-zero height-based timeout is also set.
-=======
 			// Channel upgrade timeout calculation:
 			// - Handshake steps: INIT → TRY → ACK → CONFIRM (4 blocks minimum)
 			// - Formula: timeout ≥ 4 × slower_chain_block_time × adjustment_factor
 			// - Localnet recommendation: 60-300 seconds
 			// - Zero value invalid unless height-based timeout is set
->>>>>>> 17dd63fd
 			ibcChannelParamUpgradeTimeoutTimestamp, err := time.ParseDuration(
 				fmt.Sprintf(durationSecondsFormat, upgradeTimeoutSeconds),
 			)
@@ -176,10 +114,7 @@
 				return err
 			}
 
-<<<<<<< HEAD
-=======
 			// Ref: https://ibc.cosmos.network/params/params.md/
->>>>>>> 17dd63fd
 			ibcChannelParams := channeltypes.Params{
 				UpgradeTimeout: channeltypes.Timeout{
 					Height: ibcclienttypes.Height{
@@ -189,19 +124,6 @@
 					Timestamp: uint64(ibcChannelParamUpgradeTimeoutTimestamp.Nanoseconds()),
 				},
 			}
-<<<<<<< HEAD
-			fmt.Printf("IBC channel params: %+v\n", ibcChannelParams)
-
-			// IBC client params
-			// See: https://ibc.cosmos.network/params/params.md/
-			ibcClientParams := ibcclienttypes.Params{
-				AllowedClients: IbcClientParamAllowedClients,
-			}
-			fmt.Printf("IBC client params: %+v\n", ibcClientParams)
-
-			// IBC transfer params
-			// See: https://ibc.cosmos.network/v8/apps/transfer/params/
-=======
 			logger.Info("Setting IBC channel params", "params", ibcChannelParams)
 
 			// IBC client params
@@ -212,37 +134,17 @@
 
 			// IBC transfer params
 			// Ref: https://ibc.cosmos.network/v8/apps/transfer/params/
->>>>>>> 17dd63fd
 			ibcTransferParams := ibctransfertypes.Params{
 				SendEnabled:    IbcTransferParamSendEnabled,
 				ReceiveEnabled: IbcTransferParamReceiveEnabled,
 			}
-<<<<<<< HEAD
-			fmt.Printf("IBC transfer params: %+v\n", ibcTransferParams)
-=======
 			logger.Info("Setting IBC transfer params", "params", ibcTransferParams)
->>>>>>> 17dd63fd
 
 			// IBC interchain accounts host params
 			ibcIcaHostParams := icahosttypes.Params{
 				HostEnabled:   IbcIcaHostParamHostEnabled,
 				AllowMessages: IbcIcaHostParamAllowMessages,
 			}
-<<<<<<< HEAD
-			fmt.Printf("IBC interchain accounts host params: %+v\n", ibcIcaHostParams)
-
-			// IBC interchain accounts controller params
-			// See: https://ibc.cosmos.network/v8/apps/interchain-accounts/parameters/
-			ibcIcaControllerParams := icacontrollertypes.Params{
-				ControllerEnabled: IbcIcaControllerParamControllerEnabled,
-			}
-			fmt.Printf("IBC interchain accounts controller params: %+v\n", ibcIcaControllerParams)
-
-			// Set IBC core params
-			// - connection
-			// - channel
-			// - client
-=======
 			logger.Info("Setting IBC interchain accounts host params", "params", ibcIcaHostParams)
 
 			// IBC interchain accounts controller params
@@ -252,31 +154,10 @@
 			logger.Info("Setting IBC interchain accounts controller params", "params", ibcIcaControllerParams)
 
 			// Set IBC core params (connection, channel, client)
->>>>>>> 17dd63fd
 			keepers.IBCKeeper.ConnectionKeeper.SetParams(sdkCtx, ibcConnectionParams)
 			keepers.IBCKeeper.ChannelKeeper.SetParams(sdkCtx, ibcChannelParams)
 			keepers.IBCKeeper.ClientKeeper.SetParams(sdkCtx, ibcClientParams)
 
-<<<<<<< HEAD
-			// Initialize IBC client sequence to enable IBC client creation
-			// This fixes the "next client sequence is nil" error when creating IBC clients
-			keepers.IBCKeeper.ClientKeeper.SetNextClientSequence(sdkCtx, 0)
-
-			// Initialize IBC connection sequence to enable IBC connection creation
-			// This fixes the "next connection sequence is nil" error when creating IBC connections
-			keepers.IBCKeeper.ConnectionKeeper.SetNextConnectionSequence(sdkCtx, 0)
-
-			// Initialize IBC channel sequence to enable IBC channel creation
-			// This fixes the "next channel sequence is nil" error when creating IBC channels
-			keepers.IBCKeeper.ChannelKeeper.SetNextChannelSequence(sdkCtx, 0)
-
-			// Set IBC transfer params
-			keepers.TransferKeeper.SetParams(sdkCtx, ibcTransferParams)
-
-			// Set IBC interchain accounts host & controller params
-			keepers.ICAHostKeeper.SetParams(sdkCtx, ibcIcaHostParams)
-			keepers.ICAControllerKeeper.SetParams(sdkCtx, ibcIcaControllerParams)
-=======
 			// Set IBC transfer params
 			keepers.TransferKeeper.SetParams(sdkCtx, ibcTransferParams)
 
@@ -309,24 +190,11 @@
 			// Call InitGenesis to properly initialize the transfer module
 			keepers.TransferKeeper.InitGenesis(sdkCtx, transferGenesis)
 			logger.Info("Successfully completed IBC parameter configuration")
->>>>>>> 17dd63fd
 
 			return nil
 		}
 
 		return func(ctx context.Context, plan upgradetypes.Plan, vm module.VersionMap) (module.VersionMap, error) {
-<<<<<<< HEAD
-			if err := setIBCParams(ctx); err != nil {
-				return vm, err
-			}
-
-			// Allow IBC modules to initialize properly to set up capability system
-			// Remove any existing IBC-related versions to trigger proper initialization
-			delete(vm, "ibc")
-			delete(vm, "transfer")
-			delete(vm, "interchainaccounts")
-
-=======
 			logger := cosmostypes.UnwrapSDKContext(ctx).Logger().With("upgrade_plan_name", Upgrade_NEXT_PlanName)
 			logger.Info("Starting upgrade handler")
 
@@ -336,7 +204,6 @@
 			}
 
 			logger.Info("Successfully completed upgrade handler")
->>>>>>> 17dd63fd
 			return vm, nil
 		}
 	},
