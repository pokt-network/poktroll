// vNEXT_Template.go - Canonical Upgrade Template
//
// ────────────────────────────────────────────────────────────────
// TEMPLATE PURPOSE:
//   - This file is the canonical TEMPLATE for all future onchain upgrade files in the poktroll repo.
//   - DO NOT add upgrade-specific logic or changes to this file.
//   - YOU SHOULD NEVER NEED TO CHANGE THIS FILE
//
// USAGE INSTRUCTIONS:
//  1. To start a new upgrade cycle, rename vNEXT.go to the target version (e.g., v0.1.14.go) and update all identifiers accordingly:
//     cp ./app/upgrades/vNEXT.go ./app/upgrades/v0.1.14.go
//  2. Then, copy this file to vNEXT.go:
//     cp ./app/upgrades/vNEXT_Template.go ./app/upgrades/vNEXT.go
//  3. Look for the word "Template" in `vNEXT.go` and replace it with an empty string.
//  4. Make all upgrade-specific changes in vNEXT.go only.
//  5. To reset, restore, or start a new upgrade cycle, repeat fromstep 1.
//  6. Update the last entry in the `allUpgrades` slice in `app/upgrades.go` to point to the new upgrade version variable.
//
// vNEXT_Template.go should NEVER be modified for upgrade-specific logic.
// Only update this file to improve the template itself.
//
//	See also: https://github.com/pokt-network/poktroll/compare/vPREV..vNEXT
//
// ────────────────────────────────────────────────────────────────
package upgrades

import (
	"context"
	_ "embed"
	"encoding/json"

	storetypes "cosmossdk.io/store/types"
	upgradetypes "cosmossdk.io/x/upgrade/types"
	sdk "github.com/cosmos/cosmos-sdk/types"
	"github.com/cosmos/cosmos-sdk/types/module"

	"github.com/pokt-network/poktroll/app/keepers"
	"github.com/pokt-network/poktroll/app/pocket"
	migrationtypes "github.com/pokt-network/poktroll/x/migration/types"
)

// TODO_NEXT_UPGRADE: Rename NEXT with the appropriate next
// upgrade version number and update comment versions.

const (
	Upgrade_NEXT_PlanName = "vNEXT"
)

// generated via: ./tools/scripts/migration/collect_non_existent_morse_output_accounts.sh --defaults
<<<<<<< HEAD
=======
// Once onchain, this can be verified like so:
// pocketd query migration show-morse-claimable-account 0C3B325133D65B6136CD59511CC63F17EF992BE6 --network=main --grpc-insecure=false -o json
>>>>>>> ac6be697
var mainNetZeroBalanceMorseClaimableAccountsJSONBZ = []byte(`[
  {
    "morse_src_address": "0C3B325133D65B6136CD59511CC63F17EF992BE6",
    "unstaked_balance": "0upokt",
    "supplier_stake": "0upokt",
    "application_stake": "0upokt",
    "claimed_at_height": 0,
    "shannon_dest_address": "",
    "morse_output_address": ""
  },
  {
    "morse_src_address": "F022ED4E7CCBCE2ABE54E2E3E51B847247E12DDB",
    "unstaked_balance": "0upokt",
    "supplier_stake": "0upokt",
    "application_stake": "0upokt",
    "claimed_at_height": 0,
    "shannon_dest_address": "",
    "morse_output_address": ""
  }
]`)

// generated via: ./tools/scripts/migration/collect_non_existent_morse_output_accounts.sh --defaults --testnet
var testNetZeroBalanceMorseClaimableAccountsJSONBZ = []byte(`[
  {
    "morse_src_address": "1C66C4B5905CF32EE9ED9D806D6EE12E93D38C20",
    "unstaked_balance": "0upokt",
    "supplier_stake": "0upokt",
    "application_stake": "0upokt",
    "claimed_at_height": 0,
    "shannon_dest_address": "",
    "morse_output_address": ""
  },
  {
    "morse_src_address": "1FA385948BFF6856765A048BC9F1920354EF87FD",
    "unstaked_balance": "0upokt",
    "supplier_stake": "0upokt",
    "application_stake": "0upokt",
    "claimed_at_height": 0,
    "shannon_dest_address": "",
    "morse_output_address": ""
  }
]`)

// Upgrade_NEXT handles the upgrade to release `vNEXT`.
// This upgrade adds:
// - Creation of zero-balance/stake `MorseClaimableAccount`s for Morse owner accounts that:
//   - Are non-custodial
<<<<<<< HEAD
//   - Had no corresponding `MorseAuthAccount`
//   - Were therefore excluded from the canonical `MsgImportMorseClaimableAccounts` import.
//     There is **zero risk** of unintended token minting (staked or unstaked).
//
// - Update the Morse account recovery allowlist:
//   - Add all known invalid addresses
//   - Update the exchanges allowlist
=======
//   - Had no corresponding `MorseAuthAccount` because they were never used (no balance, no onchain public key)
//   - Were therefore excluded from the canonical `MsgImportMorseClaimableAccounts` import.
//     There is **zero risk** of unintended token minting (staked or unstaked).
>>>>>>> ac6be697
var Upgrade_NEXT = Upgrade{
	PlanName: Upgrade_NEXT_PlanName,
	// No KVStore migrations in this upgrade.
	StoreUpgrades: storetypes.StoreUpgrades{},

	// Upgrade Handler
	CreateUpgradeHandler: func(
		mm *module.Manager,
		keepers *keepers.Keepers,
		configurator module.Configurator,
	) upgradetypes.UpgradeHandler {
		// Add new parameters by:
		// 1. Inspecting the diff between vPREV..vNEXT
		// 2. Manually inspect changes in ignite's config.yml
		// 3. Update the upgrade handler here accordingly
		// Ref: https://github.com/pokt-network/poktroll/compare/vPREV..vNEXT

		createZeroBalanceMorseClaimableAccounts := func(ctx context.Context) error {
			sdkCtx := sdk.UnwrapSDKContext(ctx)
			var zeroBalanceMorseClaimableAccounts []*migrationtypes.MorseClaimableAccount

			if err := json.Unmarshal(mainNetZeroBalanceMorseClaimableAccountsJSONBZ, &zeroBalanceMorseClaimableAccounts); err != nil {
				return err
			}

			// For non-main networks, include missing testnet zero-balance morse claimable accounts as well.
			if sdkCtx.ChainID() != pocket.MainNetChainId {
				var testNetZeroBalanceMorseClaimableAccounts []*migrationtypes.MorseClaimableAccount
				if err := json.Unmarshal(testNetZeroBalanceMorseClaimableAccountsJSONBZ, &testNetZeroBalanceMorseClaimableAccounts); err != nil {
					return err
				}

				zeroBalanceMorseClaimableAccounts = append(zeroBalanceMorseClaimableAccounts, testNetZeroBalanceMorseClaimableAccounts...)
			}

			for _, morseClaimableAccount := range zeroBalanceMorseClaimableAccounts {
				// Ensure that the MorseClaimableAccount DOES NOT exist on-chain (skip if so).
				if _, isFound := keepers.MigrationKeeper.GetMorseClaimableAccount(ctx, morseClaimableAccount.GetMorseSrcAddress()); isFound {
					continue
				}

				// Store the MorseClaimableAccount onchain.
				keepers.MigrationKeeper.SetMorseClaimableAccount(ctx, *morseClaimableAccount)
			}

			return nil
		}

		return func(ctx context.Context, plan upgradetypes.Plan, vm module.VersionMap) (module.VersionMap, error) {
			if err := createZeroBalanceMorseClaimableAccounts(ctx); err != nil {
				return vm, err
			}

			return vm, nil
		}
	},
}<|MERGE_RESOLUTION|>--- conflicted
+++ resolved
@@ -47,11 +47,8 @@
 )
 
 // generated via: ./tools/scripts/migration/collect_non_existent_morse_output_accounts.sh --defaults
-<<<<<<< HEAD
-=======
 // Once onchain, this can be verified like so:
 // pocketd query migration show-morse-claimable-account 0C3B325133D65B6136CD59511CC63F17EF992BE6 --network=main --grpc-insecure=false -o json
->>>>>>> ac6be697
 var mainNetZeroBalanceMorseClaimableAccountsJSONBZ = []byte(`[
   {
     "morse_src_address": "0C3B325133D65B6136CD59511CC63F17EF992BE6",
@@ -97,21 +94,15 @@
 
 // Upgrade_NEXT handles the upgrade to release `vNEXT`.
 // This upgrade adds:
-// - Creation of zero-balance/stake `MorseClaimableAccount`s for Morse owner accounts that:
+// 1. Creation of zero-balance/stake `MorseClaimableAccount`s for Morse owner accounts that:
 //   - Are non-custodial
-<<<<<<< HEAD
-//   - Had no corresponding `MorseAuthAccount`
+//   - Had no corresponding `MorseAuthAccount` because they were never used (no balance, no onchain public key)
 //   - Were therefore excluded from the canonical `MsgImportMorseClaimableAccounts` import.
 //     There is **zero risk** of unintended token minting (staked or unstaked).
 //
-// - Update the Morse account recovery allowlist:
+// 2. Update the Morse account recovery allowlist:
 //   - Add all known invalid addresses
 //   - Update the exchanges allowlist
-=======
-//   - Had no corresponding `MorseAuthAccount` because they were never used (no balance, no onchain public key)
-//   - Were therefore excluded from the canonical `MsgImportMorseClaimableAccounts` import.
-//     There is **zero risk** of unintended token minting (staked or unstaked).
->>>>>>> ac6be697
 var Upgrade_NEXT = Upgrade{
 	PlanName: Upgrade_NEXT_PlanName,
 	// No KVStore migrations in this upgrade.
