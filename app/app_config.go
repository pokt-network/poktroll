package app

import (
	"time"

	runtimev1alpha1 "cosmossdk.io/api/cosmos/app/runtime/v1alpha1"
	appv1alpha1 "cosmossdk.io/api/cosmos/app/v1alpha1"
	authmodulev1 "cosmossdk.io/api/cosmos/auth/module/v1"
	authzmodulev1 "cosmossdk.io/api/cosmos/authz/module/v1"
	bankmodulev1 "cosmossdk.io/api/cosmos/bank/module/v1"
	circuitmodulev1 "cosmossdk.io/api/cosmos/circuit/module/v1"
	consensusmodulev1 "cosmossdk.io/api/cosmos/consensus/module/v1"
	crisismodulev1 "cosmossdk.io/api/cosmos/crisis/module/v1"
	distrmodulev1 "cosmossdk.io/api/cosmos/distribution/module/v1"
	evidencemodulev1 "cosmossdk.io/api/cosmos/evidence/module/v1"
	feegrantmodulev1 "cosmossdk.io/api/cosmos/feegrant/module/v1"
	genutilmodulev1 "cosmossdk.io/api/cosmos/genutil/module/v1"
	govmodulev1 "cosmossdk.io/api/cosmos/gov/module/v1"
	groupmodulev1 "cosmossdk.io/api/cosmos/group/module/v1"
	mintmodulev1 "cosmossdk.io/api/cosmos/mint/module/v1"
	paramsmodulev1 "cosmossdk.io/api/cosmos/params/module/v1"
	slashingmodulev1 "cosmossdk.io/api/cosmos/slashing/module/v1"
	stakingmodulev1 "cosmossdk.io/api/cosmos/staking/module/v1"
	txconfigv1 "cosmossdk.io/api/cosmos/tx/config/v1"
	upgrademodulev1 "cosmossdk.io/api/cosmos/upgrade/module/v1"
	vestingmodulev1 "cosmossdk.io/api/cosmos/vesting/module/v1"
	"cosmossdk.io/core/appconfig"
	_ "cosmossdk.io/x/circuit" // import for side-effects
	circuittypes "cosmossdk.io/x/circuit/types"
	_ "cosmossdk.io/x/evidence" // import for side-effects
	evidencetypes "cosmossdk.io/x/evidence/types"
	"cosmossdk.io/x/feegrant"
	_ "cosmossdk.io/x/feegrant/module" // import for side-effects
	_ "cosmossdk.io/x/upgrade"         // import for side-effects
	upgradetypes "cosmossdk.io/x/upgrade/types"
	"github.com/cosmos/cosmos-sdk/runtime"
	_ "github.com/cosmos/cosmos-sdk/x/auth/tx/config" // import for side-effects
	authtypes "github.com/cosmos/cosmos-sdk/x/auth/types"
	_ "github.com/cosmos/cosmos-sdk/x/auth/vesting" // import for side-effects
	vestingtypes "github.com/cosmos/cosmos-sdk/x/auth/vesting/types"
	"github.com/cosmos/cosmos-sdk/x/authz"
	_ "github.com/cosmos/cosmos-sdk/x/authz/module" // import for side-effects
	_ "github.com/cosmos/cosmos-sdk/x/bank"         // import for side-effects
	banktypes "github.com/cosmos/cosmos-sdk/x/bank/types"
	_ "github.com/cosmos/cosmos-sdk/x/consensus" // import for side-effects
	consensusparamtypes "github.com/cosmos/cosmos-sdk/x/consensus/types"
	consensustypes "github.com/cosmos/cosmos-sdk/x/consensus/types"
	_ "github.com/cosmos/cosmos-sdk/x/crisis" // import for side-effects
	crisistypes "github.com/cosmos/cosmos-sdk/x/crisis/types"
	_ "github.com/cosmos/cosmos-sdk/x/distribution" // import for side-effects
	distrtypes "github.com/cosmos/cosmos-sdk/x/distribution/types"
	genutiltypes "github.com/cosmos/cosmos-sdk/x/genutil/types"
	govtypes "github.com/cosmos/cosmos-sdk/x/gov/types"
	"github.com/cosmos/cosmos-sdk/x/group"
	_ "github.com/cosmos/cosmos-sdk/x/group/module" // import for side-effects
	_ "github.com/cosmos/cosmos-sdk/x/mint"         // import for side-effects
	minttypes "github.com/cosmos/cosmos-sdk/x/mint/types"
	_ "github.com/cosmos/cosmos-sdk/x/params" // import for side-effects
	paramstypes "github.com/cosmos/cosmos-sdk/x/params/types"
	_ "github.com/cosmos/cosmos-sdk/x/slashing" // import for side-effects
	slashingtypes "github.com/cosmos/cosmos-sdk/x/slashing/types"
	_ "github.com/cosmos/cosmos-sdk/x/staking" // import for side-effects
	stakingtypes "github.com/cosmos/cosmos-sdk/x/staking/types"
	_ "github.com/cosmos/ibc-go/modules/capability" // import for side-effects
	capabilitytypes "github.com/cosmos/ibc-go/modules/capability/types"
	_ "github.com/cosmos/ibc-go/v8/modules/apps/27-interchain-accounts" // import for side-effects
	icatypes "github.com/cosmos/ibc-go/v8/modules/apps/27-interchain-accounts/types"
	_ "github.com/cosmos/ibc-go/v8/modules/apps/29-fee" // import for side-effects
	ibcfeetypes "github.com/cosmos/ibc-go/v8/modules/apps/29-fee/types"
	ibctransfertypes "github.com/cosmos/ibc-go/v8/modules/apps/transfer/types"
	ibcexported "github.com/cosmos/ibc-go/v8/modules/core/exported"
	applicationmodulev1 "github.com/pokt-network/poktroll/api/poktroll/application/module"
	gatewaymodulev1 "github.com/pokt-network/poktroll/api/poktroll/gateway/module"
	servicemodulev1 "github.com/pokt-network/poktroll/api/poktroll/service/module"
<<<<<<< HEAD
	_ "github.com/pokt-network/poktroll/x/application/module" // import for side-effects
	applicationmoduletypes "github.com/pokt-network/poktroll/x/application/types"
	_ "github.com/pokt-network/poktroll/x/gateway/module" // import for side-effects
	gatewaymoduletypes "github.com/pokt-network/poktroll/x/gateway/types"
=======
	suppliermodulev1 "github.com/pokt-network/poktroll/api/poktroll/supplier/module"
>>>>>>> 158a7880
	_ "github.com/pokt-network/poktroll/x/service/module" // import for side-effects
	servicemoduletypes "github.com/pokt-network/poktroll/x/service/types"
	_ "github.com/pokt-network/poktroll/x/supplier/module" // import for side-effects
	suppliermoduletypes "github.com/pokt-network/poktroll/x/supplier/types"
	"google.golang.org/protobuf/types/known/durationpb"
	// this line is used by starport scaffolding # stargate/app/moduleImport
)

var (
	// NOTE: The genutils module must occur after staking so that pools are
	// properly initialized with tokens from genesis accounts.
	// NOTE: The genutils module must also occur after auth so that it can access the params from auth.
	// NOTE: Capability module must occur first so that it can initialize any capabilities
	// so that other modules that want to create or claim capabilities afterwards in InitChain
	// can do so safely.
	genesisModuleOrder = []string{
		// cosmos-sdk/ibc modules
		capabilitytypes.ModuleName,
		authtypes.ModuleName,
		banktypes.ModuleName,
		distrtypes.ModuleName,
		stakingtypes.ModuleName,
		slashingtypes.ModuleName,
		govtypes.ModuleName,
		minttypes.ModuleName,
		crisistypes.ModuleName,
		ibcexported.ModuleName,
		genutiltypes.ModuleName,
		evidencetypes.ModuleName,
		authz.ModuleName,
		ibctransfertypes.ModuleName,
		icatypes.ModuleName,
		ibcfeetypes.ModuleName,
		feegrant.ModuleName,
		paramstypes.ModuleName,
		upgradetypes.ModuleName,
		vestingtypes.ModuleName,
		circuittypes.ModuleName,
		group.ModuleName,
		consensusparamtypes.ModuleName,
		circuittypes.ModuleName,
		// chain modules
		servicemoduletypes.ModuleName,
<<<<<<< HEAD
		gatewaymoduletypes.ModuleName,
		applicationmoduletypes.ModuleName,
=======
		suppliermoduletypes.ModuleName,
>>>>>>> 158a7880
		// this line is used by starport scaffolding # stargate/app/initGenesis
	}

	// During begin block slashing happens after distr.BeginBlocker so that
	// there is nothing left over in the validator fee pool, so as to keep the
	// CanWithdrawInvariant invariant.
	// NOTE: staking module is required if HistoricalEntries param > 0
	// NOTE: capability module's beginblocker must come before any modules using capabilities (e.g. IBC)
	beginBlockers = []string{
		// cosmos sdk modules
		minttypes.ModuleName,
		distrtypes.ModuleName,
		slashingtypes.ModuleName,
		evidencetypes.ModuleName,
		stakingtypes.ModuleName,
		authz.ModuleName,
		genutiltypes.ModuleName,
		// ibc modules
		capabilitytypes.ModuleName,
		ibcexported.ModuleName,
		ibctransfertypes.ModuleName,
		icatypes.ModuleName,
		ibcfeetypes.ModuleName,
		// chain modules
		servicemoduletypes.ModuleName,
<<<<<<< HEAD
		gatewaymoduletypes.ModuleName,
		applicationmoduletypes.ModuleName,
=======
		suppliermoduletypes.ModuleName,
>>>>>>> 158a7880
		// this line is used by starport scaffolding # stargate/app/beginBlockers
	}

	endBlockers = []string{
		// cosmos sdk modules
		crisistypes.ModuleName,
		govtypes.ModuleName,
		stakingtypes.ModuleName,
		feegrant.ModuleName,
		group.ModuleName,
		genutiltypes.ModuleName,
		// ibc modules
		ibcexported.ModuleName,
		ibctransfertypes.ModuleName,
		capabilitytypes.ModuleName,
		icatypes.ModuleName,
		ibcfeetypes.ModuleName,
		// chain modules
		servicemoduletypes.ModuleName,
<<<<<<< HEAD
		gatewaymoduletypes.ModuleName,
		applicationmoduletypes.ModuleName,
=======
		suppliermoduletypes.ModuleName,
>>>>>>> 158a7880
		// this line is used by starport scaffolding # stargate/app/endBlockers
	}

	preBlockers = []string{
		upgradetypes.ModuleName,
		// this line is used by starport scaffolding # stargate/app/preBlockers
	}

	// module account permissions
	moduleAccPerms = []*authmodulev1.ModuleAccountPermission{
		{Account: authtypes.FeeCollectorName},
		{Account: distrtypes.ModuleName},
		{Account: minttypes.ModuleName, Permissions: []string{authtypes.Minter}},
		{Account: stakingtypes.BondedPoolName, Permissions: []string{authtypes.Burner, stakingtypes.ModuleName}},
		{Account: stakingtypes.NotBondedPoolName, Permissions: []string{authtypes.Burner, stakingtypes.ModuleName}},
		{Account: govtypes.ModuleName, Permissions: []string{authtypes.Burner}},
		{Account: ibctransfertypes.ModuleName, Permissions: []string{authtypes.Minter, authtypes.Burner}},
		{Account: ibcfeetypes.ModuleName},
		{Account: icatypes.ModuleName},
		{Account: servicemoduletypes.ModuleName, Permissions: []string{authtypes.Minter, authtypes.Burner, authtypes.Staking}},
<<<<<<< HEAD
		{Account: gatewaymoduletypes.ModuleName, Permissions: []string{authtypes.Minter, authtypes.Burner, authtypes.Staking}},
		{Account: applicationmoduletypes.ModuleName, Permissions: []string{authtypes.Minter, authtypes.Burner, authtypes.Staking}},
=======
		{Account: suppliermoduletypes.ModuleName, Permissions: []string{authtypes.Minter, authtypes.Burner, authtypes.Staking}},
>>>>>>> 158a7880
		// this line is used by starport scaffolding # stargate/app/maccPerms
	}

	// blocked account addresses
	blockAccAddrs = []string{
		authtypes.FeeCollectorName,
		distrtypes.ModuleName,
		minttypes.ModuleName,
		stakingtypes.BondedPoolName,
		stakingtypes.NotBondedPoolName,
		// We allow the following module accounts to receive funds:
		// govtypes.ModuleName
	}

	// appConfig application configuration (used by depinject)
	appConfig = appconfig.Compose(&appv1alpha1.Config{
		Modules: []*appv1alpha1.ModuleConfig{
			{
				Name: runtime.ModuleName,
				Config: appconfig.WrapAny(&runtimev1alpha1.Module{
					AppName:       Name,
					PreBlockers:   preBlockers,
					BeginBlockers: beginBlockers,
					EndBlockers:   endBlockers,
					InitGenesis:   genesisModuleOrder,
					OverrideStoreKeys: []*runtimev1alpha1.StoreKeyConfig{
						{
							ModuleName: authtypes.ModuleName,
							KvStoreKey: "acc",
						},
					},
					// When ExportGenesis is not specified, the export genesis module order
					// is equal to the init genesis order
					// ExportGenesis: genesisModuleOrder,
					// Uncomment if you want to set a custom migration order here.
					// OrderMigrations: nil,
				}),
			},
			{
				Name: authtypes.ModuleName,
				Config: appconfig.WrapAny(&authmodulev1.Module{
					Bech32Prefix:             AccountAddressPrefix,
					ModuleAccountPermissions: moduleAccPerms,
					// By default modules authority is the governance module. This is configurable with the following:
					// Authority: "group", // A custom module authority can be set using a module name
					// Authority: "cosmos1cwwv22j5ca08ggdv9c2uky355k908694z577tv", // or a specific address
				}),
			},
			{
				Name:   vestingtypes.ModuleName,
				Config: appconfig.WrapAny(&vestingmodulev1.Module{}),
			},
			{
				Name: banktypes.ModuleName,
				Config: appconfig.WrapAny(&bankmodulev1.Module{
					BlockedModuleAccountsOverride: blockAccAddrs,
				}),
			},
			{
				Name: stakingtypes.ModuleName,
				Config: appconfig.WrapAny(&stakingmodulev1.Module{
					// NOTE: specifying a prefix is only necessary when using bech32 addresses
					// If not specfied, the auth Bech32Prefix appended with "valoper" and "valcons" is used by default
					Bech32PrefixValidator: AccountAddressPrefix + "valoper",
					Bech32PrefixConsensus: AccountAddressPrefix + "valcons",
				}),
			},
			{
				Name:   slashingtypes.ModuleName,
				Config: appconfig.WrapAny(&slashingmodulev1.Module{}),
			},
			{
				Name:   paramstypes.ModuleName,
				Config: appconfig.WrapAny(&paramsmodulev1.Module{}),
			},
			{
				Name:   "tx",
				Config: appconfig.WrapAny(&txconfigv1.Config{}),
			},
			{
				Name:   genutiltypes.ModuleName,
				Config: appconfig.WrapAny(&genutilmodulev1.Module{}),
			},
			{
				Name:   authz.ModuleName,
				Config: appconfig.WrapAny(&authzmodulev1.Module{}),
			},
			{
				Name:   upgradetypes.ModuleName,
				Config: appconfig.WrapAny(&upgrademodulev1.Module{}),
			},
			{
				Name:   distrtypes.ModuleName,
				Config: appconfig.WrapAny(&distrmodulev1.Module{}),
			},
			{
				Name:   evidencetypes.ModuleName,
				Config: appconfig.WrapAny(&evidencemodulev1.Module{}),
			},
			{
				Name:   minttypes.ModuleName,
				Config: appconfig.WrapAny(&mintmodulev1.Module{}),
			},
			{
				Name: group.ModuleName,
				Config: appconfig.WrapAny(&groupmodulev1.Module{
					MaxExecutionPeriod: durationpb.New(time.Second * 1209600),
					MaxMetadataLen:     255,
				}),
			},
			{
				Name:   feegrant.ModuleName,
				Config: appconfig.WrapAny(&feegrantmodulev1.Module{}),
			},
			{
				Name:   govtypes.ModuleName,
				Config: appconfig.WrapAny(&govmodulev1.Module{}),
			},
			{
				Name:   crisistypes.ModuleName,
				Config: appconfig.WrapAny(&crisismodulev1.Module{}),
			},
			{
				Name:   consensustypes.ModuleName,
				Config: appconfig.WrapAny(&consensusmodulev1.Module{}),
			},
			{
				Name:   circuittypes.ModuleName,
				Config: appconfig.WrapAny(&circuitmodulev1.Module{}),
			},
			{
				Name:   servicemoduletypes.ModuleName,
				Config: appconfig.WrapAny(&servicemodulev1.Module{}),
			},
			{
<<<<<<< HEAD
				Name:   gatewaymoduletypes.ModuleName,
				Config: appconfig.WrapAny(&gatewaymodulev1.Module{}),
			},
			{
				Name:   applicationmoduletypes.ModuleName,
				Config: appconfig.WrapAny(&applicationmodulev1.Module{}),
=======
				Name:   suppliermoduletypes.ModuleName,
				Config: appconfig.WrapAny(&suppliermodulev1.Module{}),
>>>>>>> 158a7880
			},
			// this line is used by starport scaffolding # stargate/app/moduleConfig
		},
	})
)<|MERGE_RESOLUTION|>--- conflicted
+++ resolved
@@ -72,14 +72,11 @@
 	applicationmodulev1 "github.com/pokt-network/poktroll/api/poktroll/application/module"
 	gatewaymodulev1 "github.com/pokt-network/poktroll/api/poktroll/gateway/module"
 	servicemodulev1 "github.com/pokt-network/poktroll/api/poktroll/service/module"
-<<<<<<< HEAD
+	suppliermodulev1 "github.com/pokt-network/poktroll/api/poktroll/supplier/module"
 	_ "github.com/pokt-network/poktroll/x/application/module" // import for side-effects
 	applicationmoduletypes "github.com/pokt-network/poktroll/x/application/types"
 	_ "github.com/pokt-network/poktroll/x/gateway/module" // import for side-effects
 	gatewaymoduletypes "github.com/pokt-network/poktroll/x/gateway/types"
-=======
-	suppliermodulev1 "github.com/pokt-network/poktroll/api/poktroll/supplier/module"
->>>>>>> 158a7880
 	_ "github.com/pokt-network/poktroll/x/service/module" // import for side-effects
 	servicemoduletypes "github.com/pokt-network/poktroll/x/service/types"
 	_ "github.com/pokt-network/poktroll/x/supplier/module" // import for side-effects
@@ -123,12 +120,9 @@
 		circuittypes.ModuleName,
 		// chain modules
 		servicemoduletypes.ModuleName,
-<<<<<<< HEAD
 		gatewaymoduletypes.ModuleName,
 		applicationmoduletypes.ModuleName,
-=======
 		suppliermoduletypes.ModuleName,
->>>>>>> 158a7880
 		// this line is used by starport scaffolding # stargate/app/initGenesis
 	}
 
@@ -154,12 +148,9 @@
 		ibcfeetypes.ModuleName,
 		// chain modules
 		servicemoduletypes.ModuleName,
-<<<<<<< HEAD
 		gatewaymoduletypes.ModuleName,
 		applicationmoduletypes.ModuleName,
-=======
 		suppliermoduletypes.ModuleName,
->>>>>>> 158a7880
 		// this line is used by starport scaffolding # stargate/app/beginBlockers
 	}
 
@@ -179,12 +170,9 @@
 		ibcfeetypes.ModuleName,
 		// chain modules
 		servicemoduletypes.ModuleName,
-<<<<<<< HEAD
 		gatewaymoduletypes.ModuleName,
 		applicationmoduletypes.ModuleName,
-=======
 		suppliermoduletypes.ModuleName,
->>>>>>> 158a7880
 		// this line is used by starport scaffolding # stargate/app/endBlockers
 	}
 
@@ -205,12 +193,9 @@
 		{Account: ibcfeetypes.ModuleName},
 		{Account: icatypes.ModuleName},
 		{Account: servicemoduletypes.ModuleName, Permissions: []string{authtypes.Minter, authtypes.Burner, authtypes.Staking}},
-<<<<<<< HEAD
 		{Account: gatewaymoduletypes.ModuleName, Permissions: []string{authtypes.Minter, authtypes.Burner, authtypes.Staking}},
 		{Account: applicationmoduletypes.ModuleName, Permissions: []string{authtypes.Minter, authtypes.Burner, authtypes.Staking}},
-=======
 		{Account: suppliermoduletypes.ModuleName, Permissions: []string{authtypes.Minter, authtypes.Burner, authtypes.Staking}},
->>>>>>> 158a7880
 		// this line is used by starport scaffolding # stargate/app/maccPerms
 	}
 
@@ -346,17 +331,16 @@
 				Config: appconfig.WrapAny(&servicemodulev1.Module{}),
 			},
 			{
-<<<<<<< HEAD
 				Name:   gatewaymoduletypes.ModuleName,
 				Config: appconfig.WrapAny(&gatewaymodulev1.Module{}),
 			},
 			{
 				Name:   applicationmoduletypes.ModuleName,
 				Config: appconfig.WrapAny(&applicationmodulev1.Module{}),
-=======
+			},
+			{
 				Name:   suppliermoduletypes.ModuleName,
 				Config: appconfig.WrapAny(&suppliermodulev1.Module{}),
->>>>>>> 158a7880
 			},
 			// this line is used by starport scaffolding # stargate/app/moduleConfig
 		},
