package app

import (
	upgradetypes "cosmossdk.io/x/upgrade/types"

	"github.com/pokt-network/poktroll/app/upgrades"
)

// allUpgrades includes all upgrades that have upgrade strategy implemented.
// A new upgrade MUST be added BEFORE a new release is created; https://github.com/pokt-network/poktroll/releases).
// The chain upgrade can be scheduled AFTER the new version (with upgrade strategy implemented) is released,
// so `cosmovisor` can automatically pull the binary from GitHub.
var allUpgrades = []upgrades.Upgrade{
	// v0.0.4 was the first upgrade we implemented and tested on network that is no longer used.
	// upgrades.Upgrade_0_0_4,

	// v0.0.10 was the first upgrade we implemented on Alpha TestNet.
	// upgrades.Upgrade_0_0_10,

	// v0.0.11 was the Alpha TestNet exclusive upgrade to bring it on par with Beta TestNet.
	// upgrades.Upgrade_0_0_11,

	// v0.0.12 - the first upgrade going live on both Alpha and Beta TestNets.
	// upgrades.Upgrade_0_0_12,

	// v0.0.13 - this upgrade introduces morse migration module and websocket service handling.
	// upgrades.Upgrade_0_0_13,

	// v0.0.14 - upgrade to release latest features on TestNets to perform more load testing prior to MainNet launch.
	// upgrades.Upgrade_0_0_14,

	// v0.1.2 - upgrade to release morse migration capabilities
	// upgrades.Upgrade_0_1_2,

	// v0.1.3 - upgrade to reduce network and memory footprint of session suppliers
	// upgrades.Upgrade_0_1_3,

	// v0.1.4 - upgrade to reduce network and memory footprint of session suppliers
	// upgrades.Upgrade_0_1_4,

	// v0.1.5 - upgrade to reduce memory footprint when iterating over Suppliers and Applications.
	// upgrades.Upgrade_0_1_5,

	// v0.1.6 - upgrade to reduce the memory by avoiding unnecessary marshaling of the supplier object when iterating over the suppliers.
	// upgrades.Upgrade_0_1_6,

	// v0.1.7 - upgrade to mint and distribute Morse Account Claimer Tokens.
	// upgrades.Upgrade_0_1_7,

	// v0.1.8 - upgrade to enable:
	// - Application indexing
	// - Suppliers service config indexing and more granular hydration
	// upgrades.Upgrade_0_1_8,

	// v0.1.9 - upgrade to cache claim settlement context
	// upgrades.Upgrade_0_1_9,

	// v0.1.10 - upgrade to fix chain halts caused by the previous upgrade.
	// upgrades.Upgrade_0_1_10,

	// v0.1.11 - upgrade to add allow_morse_account_import_overwrite param.
	// upgrades.Upgrade_0_1_11,

<<<<<<< HEAD
	// v0.1.13 - upgrade to add support for compute_unit_cost_granularity.
	upgrades.Upgrade_0_1_13,
=======
	// v0.1.12 - upgrade to add allow_morse_account_import_overwrite param.
	upgrades.Upgrade_0_1_12,
>>>>>>> 42533ba9
}

// setUpgrades sets upgrade handlers for all upgrades and executes KVStore migration if an upgrade plan file exists.
// Upgrade plans are submitted on chain, and the full-node/validator creates the upgrade plan file for cosmovisor.
func (app *App) setUpgrades() error {
	// Set upgrade handlers for all upgrades
	for _, upgrade := range allUpgrades {
		app.Keepers.UpgradeKeeper.SetUpgradeHandler(
			upgrade.PlanName,
			upgrade.CreateUpgradeHandler(app.ModuleManager, &app.Keepers, app.Configurator()),
		)
	}

	// Reads the upgrade info from disk.
	// The previous binary is expected to have read the plan from onchain and saved it locally.
	upgradePlan, err := app.Keepers.UpgradeKeeper.ReadUpgradeInfoFromDisk()
	if err != nil {
		return err
	}

	// Find the planned upgrade by name.
	// If nothing is found, assume there's nothing to upgrade since `ReadUpgradeInfoFromDisk()`
	// would have returned an error if the file was corrupted or there was OS permissions issue.
	plannedUpgrade, found := findPlannedUpgrade(upgradePlan.Name, allUpgrades)
	if !found {
		return nil
	}

	// Allows to skip the store upgrade if `--unsafe-skip-upgrades` is provided and the height matches.
	// Makes it possible for social consensus to overrule the upgrade in case it has a bug.
	// NOTE: if 2/3 of the consensus has this configured (i.e. skip upgrade at a specific height),
	// the chain will continue climbing without performing the upgrade.
	shouldSkipStoreUpgrade := app.Keepers.UpgradeKeeper.IsSkipHeight(upgradePlan.Height)
	if !shouldSkipStoreUpgrade {
		app.SetStoreLoader(upgradetypes.UpgradeStoreLoader(upgradePlan.Height, &plannedUpgrade.StoreUpgrades))
	}

	return nil
}

// findPlannedUpgrade returns the planned upgrade by name.
func findPlannedUpgrade(upgradePlanName string, upgrades []upgrades.Upgrade) (*upgrades.Upgrade, bool) {
	for _, upgrade := range upgrades {
		if upgrade.PlanName == upgradePlanName {
			return &upgrade, true
		}
	}
	return nil, false
}<|MERGE_RESOLUTION|>--- conflicted
+++ resolved
@@ -61,13 +61,11 @@
 	// v0.1.11 - upgrade to add allow_morse_account_import_overwrite param.
 	// upgrades.Upgrade_0_1_11,
 
-<<<<<<< HEAD
+	// v0.1.12 - upgrade to add allow_morse_account_import_overwrite param.
+	// upgrades.Upgrade_0_1_12,
+
 	// v0.1.13 - upgrade to add support for compute_unit_cost_granularity.
 	upgrades.Upgrade_0_1_13,
-=======
-	// v0.1.12 - upgrade to add allow_morse_account_import_overwrite param.
-	upgrades.Upgrade_0_1_12,
->>>>>>> 42533ba9
 }
 
 // setUpgrades sets upgrade handlers for all upgrades and executes KVStore migration if an upgrade plan file exists.
