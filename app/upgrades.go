--- conflicted
+++ resolved
@@ -61,19 +61,14 @@
 	// v0.1.11 - upgrade to add allow_morse_account_import_overwrite param.
 	// upgrades.Upgrade_0_1_11,
 
-<<<<<<< HEAD
-	// v0.1.12 - upgrade to enable new features.
-	// upgrades.Upgrade_0_1_12,
-
-	// v0.1.15 - upgrade to add morse_account_claiming_enabled param.
-	upgrades.Upgrade_0_1_14,
-=======
 	// v0.1.12 - upgrade to add allow_morse_account_import_overwrite param.
 	// upgrades.Upgrade_0_1_12,
 
 	// v0.1.13 - upgrade to add support for compute_unit_cost_granularity.
-	upgrades.Upgrade_0_1_13,
->>>>>>> b978276d
+	// upgrades.Upgrade_0_1_13,
+
+	// v0.1.14 - upgrade to add morse_account_claiming_enabled param.
+	upgrades.Upgrade_0_1_14,
 }
 
 // setUpgrades sets upgrade handlers for all upgrades and executes KVStore migration if an upgrade plan file exists.
