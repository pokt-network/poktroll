package app

import (
	upgradetypes "cosmossdk.io/x/upgrade/types"

	"github.com/pokt-network/poktroll/app/upgrades"
)

// allUpgrades includes all upgrades that have upgrade strategy implemented.
// A new upgrade MUST be added BEFORE a new release is created; https://github.com/pokt-network/poktroll/releases).
// The chain upgrade can be scheduled AFTER the new version (with upgrade strategy implemented) is released,
// so `cosmovisor` can automatically pull the binary from GitHub.
var allUpgrades = []upgrades.Upgrade{
	upgrades.Upgrade_0_0_4,
<<<<<<< HEAD
	upgrades.Upgrade_0_0_9,
=======
	upgrades.Upgrade_0_0_10,
>>>>>>> 5f4c116d
}

// setUpgrades sets upgrade handlers for all upgrades and executes KVStore migration if an upgrade plan file exists.
// Upgrade plans are submitted on chain, and the full-node/validator creates the upgrade plan file for cosmovisor.
func (app *App) setUpgrades() error {
	// Set upgrade handlers for all upgrades
	for _, upgrade := range allUpgrades {
		app.Keepers.UpgradeKeeper.SetUpgradeHandler(
			upgrade.PlanName,
			upgrade.CreateUpgradeHandler(app.ModuleManager, &app.Keepers, app.Configurator()),
		)
	}

	// Reads the upgrade info from disk.
	// The previous binary is expected to have read the plan from on-chain and saved it locally.
	upgradePlan, err := app.Keepers.UpgradeKeeper.ReadUpgradeInfoFromDisk()
	if err != nil {
		return err
	}

	// Find the planned upgrade by name.
	// If nothing is found, assume there's nothing to upgrade since `ReadUpgradeInfoFromDisk()`
	// would have returned an error if the file was corrupted or there was OS permissions issue.
	plannedUpgrade, found := findPlannedUpgrade(upgradePlan.Name, allUpgrades)
	if !found {
		return nil
	}

	// Allows to skip the store upgrade if `--unsafe-skip-upgrades` is provided and the height matches.
	// Makes it possible for social consensus to overrule the upgrade in case it has a bug.
	// NOTE: if 2/3 of the consensus has this configured (i.e. skip upgrade at a specific height),
	// the chain will continue climbing without performing the upgrade.
	shouldSkipStoreUpgrade := app.Keepers.UpgradeKeeper.IsSkipHeight(upgradePlan.Height)
	if !shouldSkipStoreUpgrade {
		app.SetStoreLoader(upgradetypes.UpgradeStoreLoader(upgradePlan.Height, &plannedUpgrade.StoreUpgrades))
	}

	return nil
}

// findPlannedUpgrade returns the planned upgrade by name.
func findPlannedUpgrade(upgradePlanName string, upgrades []upgrades.Upgrade) (*upgrades.Upgrade, bool) {
	for _, upgrade := range upgrades {
		if upgrade.PlanName == upgradePlanName {
			return &upgrade, true
		}
	}
	return nil, false
}<|MERGE_RESOLUTION|>--- conflicted
+++ resolved
@@ -12,11 +12,7 @@
 // so `cosmovisor` can automatically pull the binary from GitHub.
 var allUpgrades = []upgrades.Upgrade{
 	upgrades.Upgrade_0_0_4,
-<<<<<<< HEAD
-	upgrades.Upgrade_0_0_9,
-=======
 	upgrades.Upgrade_0_0_10,
->>>>>>> 5f4c116d
 }
 
 // setUpgrades sets upgrade handlers for all upgrades and executes KVStore migration if an upgrade plan file exists.
