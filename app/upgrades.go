package app

import (
	upgradetypes "cosmossdk.io/x/upgrade/types"

	"github.com/pokt-network/poktroll/app/upgrades"
)

// allUpgrades includes all upgrades that have upgrade strategy implemented.
// A new upgrade MUST be added BEFORE a new release is created; https://github.com/pokt-network/poktroll/releases).
// The chain upgrade can be scheduled AFTER the new version (with upgrade strategy implemented) is released,
// so `cosmovisor` can automatically pull the binary from GitHub.
var allUpgrades = []upgrades.Upgrade{
	// v0.0.4 was the first upgrade we implemented and tested on network that is no longer used.
	// upgrades.Upgrade_0_0_4,

	// v0.0.10 was the first upgrade we implemented on Alpha TestNet.
	// upgrades.Upgrade_0_0_10,

	// v0.0.11 was the Alpha TestNet exclusive upgrade to bring it on par with Beta TestNet.
	// upgrades.Upgrade_0_0_11,

	// v0.0.12 - the first upgrade going live on both Alpha and Beta TestNets.
	// upgrades.Upgrade_0_0_12,

	// v0.0.13 - this upgrade introduces morse migration module and websocket service handling.
	// upgrades.Upgrade_0_0_13,

	// v0.0.14 - upgrade to release latest features on TestNets to perform more load testing prior to MainNet launch.
	// upgrades.Upgrade_0_0_14,

	// v0.1.2 - upgrade to release morse migration capabilities
	// upgrades.Upgrade_0_1_2,

	// v0.1.3 - upgrade to reduce network and memory footprint of session suppliers
	// upgrades.Upgrade_0_1_3,

	// v0.1.4 - upgrade to reduce network and memory footprint of session suppliers
	// upgrades.Upgrade_0_1_4,

	// v0.1.5 - upgrade to reduce memory footprint when iterating over Suppliers and Applications.
	// upgrades.Upgrade_0_1_5,

	// v0.1.6 - upgrade to reduce the memory by avoiding unnecessary marshaling of the supplier object when iterating over the suppliers.
	// upgrades.Upgrade_0_1_6,

	// v0.1.7 - upgrade to mint and distribute Morse Account Claimer Tokens.
	// upgrades.Upgrade_0_1_7,

	// v0.1.8 - upgrade to enable:
	// - Application indexing
	// - Suppliers service config indexing and more granular hydration
	// upgrades.Upgrade_0_1_8,

	// v0.1.9 - upgrade to cache claim settlement context
	// upgrades.Upgrade_0_1_9,

	// v0.1.10 - upgrade to fix chain halts caused by the previous upgrade.
	// upgrades.Upgrade_0_1_10,

	// v0.1.11 - upgrade to add allow_morse_account_import_overwrite param.
	// upgrades.Upgrade_0_1_11,

	// v0.1.12 - upgrade to add allow_morse_account_import_overwrite param.
	// upgrades.Upgrade_0_1_12,

	// v0.1.13 - upgrade to:
	// - add morse_account_claiming_enabled migration module param
	// - add compute_unit_cost_granularity shared module param
	// - fix chain halt caused by zero relay claims
	// upgrades.Upgrade_0_1_14,

	// v0.1.14 - upgrade to:
	// - Add Morse supplier claiming non-custodial Morse owner check (#1317)
	// upgrades.Upgrade_0_1_14,

	// v0.1.15 - upgrade to:
	// - Add compute units validation in claim settlement to prevent chain halts when CUPR params change (#1407)
	// upgrades.Upgrade_0_1_15,

	// v0.1.16 - upgrade to:
	// - Normalize Morse accounts recovery allowlist addresses (to uppercase).
	// - Normalize Morse source address when handling Morse account recovery message.
	// upgrades.Upgrade_0_1_16,

	// v0.1.17 - upgrade to:
	// - Fix for non-deterministic behavior in the unstaking of Morse suppliers
	// upgrades.Upgrade_0_1_17,

	// v0.1.18 - upgrade to:
	// - Updates the Morse recoverable account allowlists
	// upgrades.Upgrade_0_1_18,

	// v0.1.19 - upgrade to:
	// - Fix claiming Morse supplier that's fully unstaked
	// upgrades.Upgrade_0_1_19,

	// v0.1.20 - upgrade to:
	// - Add zero-balance/stake `MorseClaimableAccount`s for Morse owner accounts that are non-custodial and had no corresponding `MorseAuthAccount`
	// - Update the Morse account recovery allowlist with exchange allowlist updates and invalid addresses
	// upgrades.Upgrade_0_1_20,

	// v0.1.21 - upgrade to:
	// - Update the Morse account recovery allowlist with exchange allowlist updates and invalid addresses
	// - Slim down excessively sized proof module events:
	// upgrades.Upgrade_0_1_21,

	// v0.1.22 - upgrade to:
	// - Update the Morse account recovery allowlist
	// upgrades.Upgrade_0_1_22,

	// v0.1.23 - upgrade to:
	// - RelayMiner improvements (replaced EventsQueryClient with CometBFT client)
	// - Tokenomics enhancements (non-chain halting claim settlement)
	// - Service parameter updates and governance parameter adjustments
	// upgrades.Upgrade_0_1_23,

	// v0.1.24 - upgrade to:
	// - Supplier query enhancements (dehydrated flag for list-suppliers)
	// - Supplier downstaking fixes (funds go to owner address)
	// - Session parameter updates (numSuppliersPerSession increased to 50)
	// - CLI improvements (count flag for relay command)
	// - Telegram bot exchange list updates
	// upgrades.Upgrade_0_1_24,

	// v0.1.25 - upgrade to:
	// - Reduced SMST / onchain proof size by persisting payload-dehydrated relay responses
	// - Reduced event related state bloat by removing unnecessary settlement results from events
	// - Updated Morse account recovery allowlist
	// upgrades.Upgrade_0_1_25,

	// v0.1.26 - upgrade to:
	// - Implement backward compatible relay response signature verification to enable smooth protocol upgrades
	// upgrades.Upgrade_0_1_26,

<<<<<<< HEAD
	upgrades.Upgrade_NEXT,
=======
	// v0.1.27 - upgrade to:
	// - Updates to the Morse account recovery allowlist
	// - Distributed Settlement TLM: enable_distribute_settlement parameter
	// - Reward distribution for the mint=burn TLM
	// - Updates to the Morse account recovery allowlist
	// - Sets all IBC parameters to enable IBC support
	// upgrades.Upgrade_0_1_27,

	// v0.1.28 - upgrade to:
	// - Shared module param update: increased `ComputeUnitsPerRelayMax`.
	// - Tokenomics updates: validator proper decoding fix; updated DAO address in mint_equals_burn_claim_distribution;
	// - Recovery: updated Morse account recovery allowlist (multiple iterations, incl. 8 Aug 2025 update).
	upgrades.Upgrade_0_1_28,
>>>>>>> 5c089353
}

// setUpgrades sets upgrade handlers for all upgrades and executes KVStore migration if an upgrade plan file exists.
// Upgrade plans are submitted on chain, and the full-node/validator creates the upgrade plan file for cosmovisor.
func (app *App) setUpgrades() error {
	// Set upgrade handlers for all upgrades
	for _, upgrade := range allUpgrades {
		app.Keepers.UpgradeKeeper.SetUpgradeHandler(
			upgrade.PlanName,
			upgrade.CreateUpgradeHandler(app.ModuleManager, &app.Keepers, app.Configurator()),
		)
	}

	// Reads the upgrade info from disk.
	// The previous binary is expected to have read the plan from onchain and saved it locally.
	upgradePlan, err := app.Keepers.UpgradeKeeper.ReadUpgradeInfoFromDisk()
	if err != nil {
		return err
	}

	// Find the planned upgrade by name.
	// If nothing is found, assume there's nothing to upgrade since `ReadUpgradeInfoFromDisk()`
	// would have returned an error if the file was corrupted or there was OS permissions issue.
	plannedUpgrade, found := findPlannedUpgrade(upgradePlan.Name, allUpgrades)
	if !found {
		return nil
	}

	// Allows to skip the store upgrade if `--unsafe-skip-upgrades` is provided and the height matches.
	// Makes it possible for social consensus to overrule the upgrade in case it has a bug.
	// NOTE: if 2/3 of the consensus has this configured (i.e. skip upgrade at a specific height),
	// the chain will continue climbing without performing the upgrade.
	shouldSkipStoreUpgrade := app.Keepers.UpgradeKeeper.IsSkipHeight(upgradePlan.Height)
	if !shouldSkipStoreUpgrade {
		app.SetStoreLoader(upgradetypes.UpgradeStoreLoader(upgradePlan.Height, &plannedUpgrade.StoreUpgrades))
	}

	return nil
}

// findPlannedUpgrade returns the planned upgrade by name.
func findPlannedUpgrade(upgradePlanName string, upgrades []upgrades.Upgrade) (*upgrades.Upgrade, bool) {
	for _, upgrade := range upgrades {
		if upgrade.PlanName == upgradePlanName {
			return &upgrade, true
		}
	}
	return nil, false
}<|MERGE_RESOLUTION|>--- conflicted
+++ resolved
@@ -133,9 +133,6 @@
 	// - Implement backward compatible relay response signature verification to enable smooth protocol upgrades
 	// upgrades.Upgrade_0_1_26,
 
-<<<<<<< HEAD
-	upgrades.Upgrade_NEXT,
-=======
 	// v0.1.27 - upgrade to:
 	// - Updates to the Morse account recovery allowlist
 	// - Distributed Settlement TLM: enable_distribute_settlement parameter
@@ -148,8 +145,9 @@
 	// - Shared module param update: increased `ComputeUnitsPerRelayMax`.
 	// - Tokenomics updates: validator proper decoding fix; updated DAO address in mint_equals_burn_claim_distribution;
 	// - Recovery: updated Morse account recovery allowlist (multiple iterations, incl. 8 Aug 2025 update).
-	upgrades.Upgrade_0_1_28,
->>>>>>> 5c089353
+	// upgrades.Upgrade_0_1_28,
+
+	upgrades.Upgrade_NEXT,
 }
 
 // setUpgrades sets upgrade handlers for all upgrades and executes KVStore migration if an upgrade plan file exists.
