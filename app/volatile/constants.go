// Package volatile is intended to host go module members which are need to be
// re-organized or removed in future work.
package volatile

<<<<<<< HEAD
// TODO_TECHDEBT: Do a global grep for upokt and ensure this constant is used everywhere
=======
// TODO_TECHDEBT(@bryanchriswhite): Use this everywhere in the codebase.
>>>>>>> 5db4c26b
const DenomuPOKT = "upokt"<|MERGE_RESOLUTION|>--- conflicted
+++ resolved
@@ -2,9 +2,5 @@
 // re-organized or removed in future work.
 package volatile
 
-<<<<<<< HEAD
-// TODO_TECHDEBT: Do a global grep for upokt and ensure this constant is used everywhere
-=======
 // TODO_TECHDEBT(@bryanchriswhite): Use this everywhere in the codebase.
->>>>>>> 5db4c26b
 const DenomuPOKT = "upokt"