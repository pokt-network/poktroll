--- conflicted
+++ resolved
@@ -114,18 +114,18 @@
 	pocketmodulekeeper "pocket/x/pocket/keeper"
 	pocketmoduletypes "pocket/x/pocket/types"
 
-<<<<<<< HEAD
 	sessionmodule "pocket/x/session"
 	sessionmodulekeeper "pocket/x/session/keeper"
 	sessionmoduletypes "pocket/x/session/types"
-=======
+
 	applicationmodule "pocket/x/application"
 	applicationmodulekeeper "pocket/x/application/keeper"
 	applicationmoduletypes "pocket/x/application/types"
->>>>>>> 13747613
+
 	suppliermodule "pocket/x/supplier"
 	suppliermodulekeeper "pocket/x/supplier/keeper"
 	suppliermoduletypes "pocket/x/supplier/types"
+
 	// this line is used by starport scaffolding # stargate/app/moduleImport
 
 	appparams "pocket/app/params"
@@ -189,11 +189,8 @@
 		consensus.AppModuleBasic{},
 		pocketmodule.AppModuleBasic{},
 		suppliermodule.AppModuleBasic{},
-<<<<<<< HEAD
 		sessionmodule.AppModuleBasic{},
-=======
 		applicationmodule.AppModuleBasic{},
->>>>>>> 13747613
 		// this line is used by starport scaffolding # stargate/app/moduleBasic
 	)
 
@@ -271,15 +268,11 @@
 	ScopedTransferKeeper capabilitykeeper.ScopedKeeper
 	ScopedICAHostKeeper  capabilitykeeper.ScopedKeeper
 
-	PocketKeeper pocketmodulekeeper.Keeper
-
-	SupplierKeeper suppliermodulekeeper.Keeper
-
-<<<<<<< HEAD
-	SessionKeeper sessionmodulekeeper.Keeper
-=======
+	PocketKeeper      pocketmodulekeeper.Keeper
+	SupplierKeeper    suppliermodulekeeper.Keeper
+	SessionKeeper     sessionmodulekeeper.Keeper
 	ApplicationKeeper applicationmodulekeeper.Keeper
->>>>>>> 13747613
+
 	// this line is used by starport scaffolding # stargate/app/keeperDeclaration
 
 	// mm is the module manager
@@ -328,11 +321,8 @@
 		capabilitytypes.StoreKey, group.StoreKey, icacontrollertypes.StoreKey, consensusparamtypes.StoreKey,
 		pocketmoduletypes.StoreKey,
 		suppliermoduletypes.StoreKey,
-<<<<<<< HEAD
 		sessionmoduletypes.StoreKey,
-=======
 		applicationmoduletypes.StoreKey,
->>>>>>> 13747613
 		// this line is used by starport scaffolding # stargate/app/storeKey
 	)
 	tkeys := sdk.NewTransientStoreKeys(paramstypes.TStoreKey)
@@ -573,7 +563,6 @@
 	)
 	supplierModule := suppliermodule.NewAppModule(appCodec, app.SupplierKeeper, app.AccountKeeper, app.BankKeeper)
 
-<<<<<<< HEAD
 	app.SessionKeeper = *sessionmodulekeeper.NewKeeper(
 		appCodec,
 		keys[sessionmoduletypes.StoreKey],
@@ -581,7 +570,7 @@
 		app.GetSubspace(sessionmoduletypes.ModuleName),
 	)
 	sessionModule := sessionmodule.NewAppModule(appCodec, app.SessionKeeper, app.AccountKeeper, app.BankKeeper)
-=======
+
 	app.ApplicationKeeper = *applicationmodulekeeper.NewKeeper(
 		appCodec,
 		keys[applicationmoduletypes.StoreKey],
@@ -591,7 +580,6 @@
 		app.BankKeeper,
 	)
 	applicationModule := applicationmodule.NewAppModule(appCodec, app.ApplicationKeeper, app.AccountKeeper, app.BankKeeper)
->>>>>>> 13747613
 
 	// this line is used by starport scaffolding # stargate/app/keeperDefinition
 
@@ -656,11 +644,8 @@
 		icaModule,
 		pocketModule,
 		supplierModule,
-<<<<<<< HEAD
 		sessionModule,
-=======
 		applicationModule,
->>>>>>> 13747613
 		// this line is used by starport scaffolding # stargate/app/appModule
 
 		crisis.NewAppModule(app.CrisisKeeper, skipGenesisInvariants, app.GetSubspace(crisistypes.ModuleName)), // always be last to make sure that it checks for all invariants and not only part of them
@@ -695,11 +680,8 @@
 		consensusparamtypes.ModuleName,
 		pocketmoduletypes.ModuleName,
 		suppliermoduletypes.ModuleName,
-<<<<<<< HEAD
 		sessionmoduletypes.ModuleName,
-=======
 		applicationmoduletypes.ModuleName,
->>>>>>> 13747613
 		// this line is used by starport scaffolding # stargate/app/beginBlockers
 	)
 
@@ -727,11 +709,8 @@
 		consensusparamtypes.ModuleName,
 		pocketmoduletypes.ModuleName,
 		suppliermoduletypes.ModuleName,
-<<<<<<< HEAD
 		sessionmoduletypes.ModuleName,
-=======
 		applicationmoduletypes.ModuleName,
->>>>>>> 13747613
 		// this line is used by starport scaffolding # stargate/app/endBlockers
 	)
 
@@ -764,11 +743,8 @@
 		consensusparamtypes.ModuleName,
 		pocketmoduletypes.ModuleName,
 		suppliermoduletypes.ModuleName,
-<<<<<<< HEAD
 		sessionmoduletypes.ModuleName,
-=======
 		applicationmoduletypes.ModuleName,
->>>>>>> 13747613
 		// this line is used by starport scaffolding # stargate/app/initGenesis
 	}
 	app.mm.SetOrderInitGenesis(genesisModuleOrder...)
@@ -995,11 +971,8 @@
 	paramsKeeper.Subspace(icahosttypes.SubModuleName)
 	paramsKeeper.Subspace(pocketmoduletypes.ModuleName)
 	paramsKeeper.Subspace(suppliermoduletypes.ModuleName)
-<<<<<<< HEAD
 	paramsKeeper.Subspace(sessionmoduletypes.ModuleName)
-=======
 	paramsKeeper.Subspace(applicationmoduletypes.ModuleName)
->>>>>>> 13747613
 	// this line is used by starport scaffolding # stargate/app/paramSubspace
 
 	return paramsKeeper
