package app

import (
	// this line is used by starport scaffolding # stargate/app/moduleImport
	"io"
	"os"
	"path/filepath"

	"cosmossdk.io/depinject"
	"cosmossdk.io/log"
	storetypes "cosmossdk.io/store/types"
	dbm "github.com/cosmos/cosmos-db"
	"github.com/cosmos/cosmos-sdk/baseapp"
	"github.com/cosmos/cosmos-sdk/client"
	"github.com/cosmos/cosmos-sdk/codec"
	codectypes "github.com/cosmos/cosmos-sdk/codec/types"
	"github.com/cosmos/cosmos-sdk/runtime"
	"github.com/cosmos/cosmos-sdk/server"
	"github.com/cosmos/cosmos-sdk/server/api"
	"github.com/cosmos/cosmos-sdk/server/config"
	servertypes "github.com/cosmos/cosmos-sdk/server/types"
	testdata_pulsar "github.com/cosmos/cosmos-sdk/testutil/testdata/testpb"
	"github.com/cosmos/cosmos-sdk/types/module"
	"github.com/cosmos/cosmos-sdk/x/auth"
	authsims "github.com/cosmos/cosmos-sdk/x/auth/simulation"
	authtypes "github.com/cosmos/cosmos-sdk/x/auth/types"
	"github.com/cosmos/cosmos-sdk/x/genutil"
	genutiltypes "github.com/cosmos/cosmos-sdk/x/genutil/types"
	"github.com/cosmos/cosmos-sdk/x/gov"
	govclient "github.com/cosmos/cosmos-sdk/x/gov/client"
	govtypes "github.com/cosmos/cosmos-sdk/x/gov/types"
	paramsclient "github.com/cosmos/cosmos-sdk/x/params/client"
	paramstypes "github.com/cosmos/cosmos-sdk/x/params/types"
	capabilitykeeper "github.com/cosmos/ibc-go/modules/capability/keeper"
	ibckeeper "github.com/cosmos/ibc-go/v8/modules/core/keeper"

	"github.com/pokt-network/poktroll/app/keepers"
	"github.com/pokt-network/poktroll/docs"
	"github.com/pokt-network/poktroll/telemetry"
)

const (
	AccountAddressPrefix = "pokt"
<<<<<<< HEAD
	// TODO_MAINNET_CRITICAL: Rename `poktroll` to `pocketd` EVERYWHERE.
	Name = "poktroll"
=======
	// TODO_MAINNET: Rename `pocket` to `pocket` EVERYWHERE.
	Name = "pocket"
>>>>>>> a5669c22
)

var (
	// DefaultNodeHome default home directories for the application daemon
	DefaultNodeHome string
)

var (
	_ runtime.AppI            = (*App)(nil)
	_ servertypes.Application = (*App)(nil)
)

// App extends an ABCI application, but with most of its parameters exported.
// They are exported for convenience in creating helper functions, as object
// capabilities aren't needed for testing.
type App struct {
	*runtime.App
	legacyAmino       *codec.LegacyAmino
	appCodec          codec.Codec
	txConfig          client.TxConfig
	interfaceRegistry codectypes.InterfaceRegistry
	Keepers           keepers.Keepers

	// simulation manager
	sm *module.SimulationManager

	// this line is used by starport scaffolding # stargate/app/keeperDeclaration
	// MUST_READ_DEV_NOTE: Ignite CLI adds keepers here when scaffolding new modules.
	// MUST_READ_DEV_ACTION_ITEM: Please move the created keeper to the `keepers` package.
}

func init() {
	userHomeDir, err := os.UserHomeDir()
	if err != nil {
		panic(err)
	}

	DefaultNodeHome = filepath.Join(userHomeDir, "."+Name)
}

// getGovProposalHandlers return the chain proposal handlers.
func getGovProposalHandlers() []govclient.ProposalHandler {
	var govProposalHandlers []govclient.ProposalHandler
	// this line is used by starport scaffolding # stargate/app/govProposalHandlers

	govProposalHandlers = append(govProposalHandlers,
		paramsclient.ProposalHandler,
		// this line is used by starport scaffolding # stargate/app/govProposalHandler
	)

	return govProposalHandlers
}

// AppConfig returns the default app config.
func AppConfig() depinject.Config {
	return depinject.Configs(
		appConfig,
		// Loads the ao config from a YAML file.
		// appconfig.LoadYAML(AppConfigYAML),
		depinject.Supply(
			// supply custom module basics
			map[string]module.AppModuleBasic{
				genutiltypes.ModuleName: genutil.NewAppModuleBasic(genutiltypes.DefaultMessageValidator),
				govtypes.ModuleName:     gov.NewAppModuleBasic(getGovProposalHandlers()),
				// this line is used by starport scaffolding # stargate/appConfig/moduleBasic
			},
		),
	)
}

// New returns a reference to an initialized App.
func New(
	logger log.Logger,
	db dbm.DB,
	traceStore io.Writer,
	loadLatest bool,
	appOpts servertypes.AppOptions,
	baseAppOptions ...func(*baseapp.BaseApp),
) (*App, error) {
	var (
		app = &App{
			Keepers: keepers.Keepers{},
		}
		appBuilder *runtime.AppBuilder

		// merge the AppConfig and other configuration in one config
		deps = depinject.Configs(
			AppConfig(),
			depinject.Supply(
				// Supply the application options
				appOpts,
				// Supply with IBC keeper getter for the IBC modules with App Wiring.
				// The IBC Keeper cannot be passed because it has not been initiated yet.
				// Passing the getter, the app IBC Keeper will always be accessible.
				// This needs to be removed after IBC supports App Wiring.
				app.GetIBCKeeper,
				app.GetCapabilityScopedKeeper,
				// Supply the logger
				logger,

				// ADVANCED CONFIGURATION
				//
				// AUTH
				//
				// For providing a custom function required in auth to generate custom account types
				// add it below. By default the auth module uses simulation.RandomGenesisAccounts.
				//
				// authtypes.RandomGenesisAccountsFn(simulation.RandomGenesisAccounts),
				//
				// For providing a custom a base account type add it below.
				// By default the auth module uses authtypes.ProtoBaseAccount().
				//
				// func() sdk.AccountI { return authtypes.ProtoBaseAccount() },
				//
				// For providing a different address codec, add it below.
				// By default the auth module uses a Bech32 address codec,
				// with the prefix defined in the auth module configuration.
				//
				// func() address.Codec { return <- custom address codec type -> }

				//
				// STAKING
				//
				// For providing a different validator and consensus address codec, add it below.
				// By default the staking module uses the bech32 prefix provided in the auth config,
				// and appends "valoper" and "valcons" for validator and consensus addresses respectively.
				// When providing a custom address codec in auth, custom address codecs must be provided here as well.
				//
				// func() runtime.ValidatorAddressCodec { return <- custom validator address codec type -> }
				// func() runtime.ConsensusAddressCodec { return <- custom consensus address codec type -> }

				//
				// MINT
				//

				// For providing a custom inflation function for x/mint add here your
				// custom function that implements the minttypes.InflationCalculationFn
				// interface.
			),
		)
	)

	if err := depinject.Inject(deps,
		&appBuilder,
		&app.appCodec,
		&app.legacyAmino,
		&app.txConfig,
		&app.interfaceRegistry,
		&app.Keepers.AccountKeeper,
		&app.Keepers.BankKeeper,
		&app.Keepers.StakingKeeper,
		&app.Keepers.SlashingKeeper,
		&app.Keepers.MintKeeper,
		&app.Keepers.DistrKeeper,
		&app.Keepers.GovKeeper,
		&app.Keepers.CrisisKeeper,
		&app.Keepers.UpgradeKeeper,
		&app.Keepers.ParamsKeeper,
		&app.Keepers.AuthzKeeper,
		&app.Keepers.EvidenceKeeper,
		&app.Keepers.FeeGrantKeeper,
		&app.Keepers.GroupKeeper,
		&app.Keepers.ConsensusParamsKeeper,
		&app.Keepers.CircuitBreakerKeeper,
		&app.Keepers.ServiceKeeper,
		&app.Keepers.GatewayKeeper,
		&app.Keepers.ApplicationKeeper,
		&app.Keepers.SupplierKeeper,
		&app.Keepers.SessionKeeper,
		&app.Keepers.ProofKeeper,
		&app.Keepers.TokenomicsKeeper,
		&app.Keepers.SharedKeeper,
		&app.Keepers.MigrationKeeper,
		// this line is used by starport scaffolding # stargate/app/keeperDefinition
		// MUST_READ_DEV_NOTE: Ignite CLI adds keepers here when scaffolding new modules.
		// MUST_READ_DEV_ACTION_ITEM: Please move the created keeper to the `keepers` package.
	); err != nil {
		panic(err)
	}

	// Below we could construct and set an application specific mempool and
	// ABCI 1.0 PrepareProposal and ProcessProposal handlers. These defaults are
	// already set in the SDK's BaseApp, this shows an example of how to override
	// them.
	//
	// Example:
	//
	// app.App = appBuilder.Build(...)
	// nonceMempool := mempool.NewSenderNonceMempool()
	// abciPropHandler := NewDefaultProposalHandler(nonceMempool, app.App.BaseApp)
	//
	// app.App.BaseApp.SetMempool(nonceMempool)
	// app.App.BaseApp.SetPrepareProposal(abciPropHandler.PrepareProposalHandler())
	// app.App.BaseApp.SetProcessProposal(abciPropHandler.ProcessProposalHandler())
	//
	// Alternatively, you can construct BaseApp options, append those to
	// baseAppOptions and pass them to the appBuilder.
	//
	// Example:
	//
	// prepareOpt = func(app *baseapp.BaseApp) {
	// 	abciPropHandler := baseapp.NewDefaultProposalHandler(nonceMempool, app)
	// 	app.SetPrepareProposal(abciPropHandler.PrepareProposalHandler())
	// }
	// baseAppOptions = append(baseAppOptions, prepareOpt)
	//
	// create and set vote extension handler
	// voteExtOp := func(bApp *baseapp.BaseApp) {
	// 	voteExtHandler := NewVoteExtensionHandler()
	// 	voteExtHandler.SetHandlers(bApp)
	// }

	// Setup the application with block metrics that hook into the ABCI handlers.
	// TODO_TECHDEBT: Use a flag to enable/disable block metrics.
	baseAppOptions = append(baseAppOptions, telemetry.InitBlockMetrics)

	app.App = appBuilder.Build(db, traceStore, baseAppOptions...)

	// Register legacy modules
	app.registerIBCModules()

	// register streaming services
	if err := app.RegisterStreamingServices(appOpts, app.kvStoreKeys()); err != nil {
		return nil, err
	}

	/****  Module Options ****/

	app.ModuleManager.RegisterInvariants(app.Keepers.CrisisKeeper)

	// add test gRPC service for testing gRPC queries in isolation
	testdata_pulsar.RegisterQueryServer(app.GRPCQueryRouter(), testdata_pulsar.QueryImpl{})

	// create the simulation manager and define the order of the modules for deterministic simulations
	//
	// NOTE: this is not required apps that don't use the simulator for fuzz testing
	// transactions
	overrideModules := map[string]module.AppModuleSimulation{
		authtypes.ModuleName: auth.NewAppModule(app.appCodec, app.Keepers.AccountKeeper, authsims.RandomGenesisAccounts, app.GetSubspace(authtypes.ModuleName)),
	}
	app.sm = module.NewSimulationManagerFromAppModules(app.ModuleManager.Modules, overrideModules)

	app.sm.RegisterStoreDecoders()

	// A custom InitChainer can be set if extra pre-init-genesis logic is required.
	// By default, when using app wiring enabled module, this is not required.
	// For instance, the upgrade module will set automatically the module version map in its init genesis thanks to app wiring.
	// However, when registering a module manually (i.e. that does not support app wiring), the module version map
	// must be set manually as follow. The upgrade module will de-duplicate the module version map.
	//
	// app.SetInitChainer(func(ctx sdk.Context, req *abci.RequestInitChain) (*abci.ResponseInitChain, error) {
	// 	app.UpgradeKeeper.SetModuleVersionMap(ctx, app.ModuleManager.GetVersionMap())
	// 	return app.App.InitChainer(ctx, req)
	// })

	if err := app.setUpgrades(); err != nil {
		return nil, err
	}

	if err := app.Load(loadLatest); err != nil {
		return nil, err
	}

	// Set up pocket telemetry using `app.toml` configuration options (in addition to cosmos-sdk telemetry config).
	if err := telemetry.New(appOpts); err != nil {
		return nil, err
	}

	return app, nil
}

// LegacyAmino returns App's amino codec.
//
// NOTE: This is solely to be used for testing purposes as it may be desirable
// for modules to register their own custom testing types.
func (app *App) LegacyAmino() *codec.LegacyAmino {
	return app.legacyAmino
}

// AppCodec returns App's app codec.
//
// NOTE: This is solely to be used for testing purposes as it may be desirable
// for modules to register their own custom testing types.
func (app *App) AppCodec() codec.Codec {
	return app.appCodec
}

// GetKey returns the KVStoreKey for the provided store key.
func (app *App) GetKey(storeKey string) *storetypes.KVStoreKey {
	kvStoreKey, ok := app.UnsafeFindStoreKey(storeKey).(*storetypes.KVStoreKey)
	if !ok {
		return nil
	}
	return kvStoreKey
}

// GetMemKey returns the MemoryStoreKey for the provided store key.
func (app *App) GetMemKey(storeKey string) *storetypes.MemoryStoreKey {
	key, ok := app.UnsafeFindStoreKey(storeKey).(*storetypes.MemoryStoreKey)
	if !ok {
		return nil
	}

	return key
}

// kvStoreKeys returns all the kv store keys registered inside App.
func (app *App) kvStoreKeys() map[string]*storetypes.KVStoreKey {
	keys := make(map[string]*storetypes.KVStoreKey)
	for _, k := range app.GetStoreKeys() {
		if kv, ok := k.(*storetypes.KVStoreKey); ok {
			keys[kv.Name()] = kv
		}
	}

	return keys
}

// GetSubspace returns a param subspace for a given module name.
func (app *App) GetSubspace(moduleName string) paramstypes.Subspace {
	subspace, _ := app.Keepers.ParamsKeeper.GetSubspace(moduleName)
	return subspace
}

// SimulationManager implements the SimulationApp interface.
func (app *App) SimulationManager() *module.SimulationManager {
	return app.sm
}

// RegisterAPIRoutes registers all application module routes with the provided
// API server.
func (app *App) RegisterAPIRoutes(apiSvr *api.Server, apiConfig config.APIConfig) {
	app.App.RegisterAPIRoutes(apiSvr, apiConfig)
	// register swagger API in app.go so that other applications can override easily
	if err := server.RegisterSwaggerAPI(apiSvr.ClientCtx, apiSvr.Router, apiConfig.Swagger); err != nil {
		panic(err)
	}

	// register app's OpenAPI routes.
	docs.RegisterOpenAPIService(Name, apiSvr.Router)
}

// GetIBCKeeper returns the IBC keeper.
func (app *App) GetIBCKeeper() *ibckeeper.Keeper {
	return app.Keepers.IBCKeeper
}

// GetCapabilityScopedKeeper returns the capability scoped keeper.
func (app *App) GetCapabilityScopedKeeper(moduleName string) capabilitykeeper.ScopedKeeper {
	return app.Keepers.CapabilityKeeper.ScopeToModule(moduleName)
}

// GetMaccPerms returns a copy of the module account permissions
//
// NOTE: This is solely to be used for testing purposes.
func GetMaccPerms() map[string][]string {
	dup := make(map[string][]string)
	for _, perms := range moduleAccPerms {
		dup[perms.Account] = perms.Permissions
	}
	return dup
}

// BlockedAddresses returns all the app's blocked account addresses.
// It is returned as a map for easy lookup, but is in essence a set.
func BlockedAddresses() map[string]bool {
	blockedAddressSet := make(map[string]bool)
	if len(blockAccAddrs) > 0 {
		for _, addr := range blockAccAddrs {
			blockedAddressSet[addr] = true
		}
	} else {
		for addr := range GetMaccPerms() {
			blockedAddressSet[addr] = true
		}
	}
	return blockedAddressSet
}<|MERGE_RESOLUTION|>--- conflicted
+++ resolved
@@ -41,13 +41,7 @@
 
 const (
 	AccountAddressPrefix = "pokt"
-<<<<<<< HEAD
-	// TODO_MAINNET_CRITICAL: Rename `poktroll` to `pocketd` EVERYWHERE.
-	Name = "poktroll"
-=======
-	// TODO_MAINNET: Rename `pocket` to `pocket` EVERYWHERE.
-	Name = "pocket"
->>>>>>> a5669c22
+	Name                 = "pocket"
 )
 
 var (
