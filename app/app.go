package app

import (
	"io"
	"os"
	"path/filepath"

	"cosmossdk.io/depinject"
	"cosmossdk.io/log"
	storetypes "cosmossdk.io/store/types"
	circuitkeeper "cosmossdk.io/x/circuit/keeper"
	evidencekeeper "cosmossdk.io/x/evidence/keeper"
	feegrantkeeper "cosmossdk.io/x/feegrant/keeper"
	upgradekeeper "cosmossdk.io/x/upgrade/keeper"
	dbm "github.com/cosmos/cosmos-db"
	"github.com/cosmos/cosmos-sdk/baseapp"
	"github.com/cosmos/cosmos-sdk/client"
	"github.com/cosmos/cosmos-sdk/codec"
	codectypes "github.com/cosmos/cosmos-sdk/codec/types"
	"github.com/cosmos/cosmos-sdk/runtime"
	"github.com/cosmos/cosmos-sdk/server"
	"github.com/cosmos/cosmos-sdk/server/api"
	"github.com/cosmos/cosmos-sdk/server/config"
	servertypes "github.com/cosmos/cosmos-sdk/server/types"
	testdata_pulsar "github.com/cosmos/cosmos-sdk/testutil/testdata/testpb"
	"github.com/cosmos/cosmos-sdk/types/module"
	"github.com/cosmos/cosmos-sdk/x/auth"
	authkeeper "github.com/cosmos/cosmos-sdk/x/auth/keeper"
	authsims "github.com/cosmos/cosmos-sdk/x/auth/simulation"
	authtypes "github.com/cosmos/cosmos-sdk/x/auth/types"
	authzkeeper "github.com/cosmos/cosmos-sdk/x/authz/keeper"
	bankkeeper "github.com/cosmos/cosmos-sdk/x/bank/keeper"
	consensuskeeper "github.com/cosmos/cosmos-sdk/x/consensus/keeper"
	crisiskeeper "github.com/cosmos/cosmos-sdk/x/crisis/keeper"
	distrkeeper "github.com/cosmos/cosmos-sdk/x/distribution/keeper"
	"github.com/cosmos/cosmos-sdk/x/genutil"
	genutiltypes "github.com/cosmos/cosmos-sdk/x/genutil/types"
	"github.com/cosmos/cosmos-sdk/x/gov"
	govclient "github.com/cosmos/cosmos-sdk/x/gov/client"
	govkeeper "github.com/cosmos/cosmos-sdk/x/gov/keeper"
	govtypes "github.com/cosmos/cosmos-sdk/x/gov/types"
	groupkeeper "github.com/cosmos/cosmos-sdk/x/group/keeper"
	mintkeeper "github.com/cosmos/cosmos-sdk/x/mint/keeper"
	paramsclient "github.com/cosmos/cosmos-sdk/x/params/client"
	paramskeeper "github.com/cosmos/cosmos-sdk/x/params/keeper"
	paramstypes "github.com/cosmos/cosmos-sdk/x/params/types"
	slashingkeeper "github.com/cosmos/cosmos-sdk/x/slashing/keeper"
	stakingkeeper "github.com/cosmos/cosmos-sdk/x/staking/keeper"
	capabilitykeeper "github.com/cosmos/ibc-go/modules/capability/keeper"
	icacontrollerkeeper "github.com/cosmos/ibc-go/v8/modules/apps/27-interchain-accounts/controller/keeper"
	icahostkeeper "github.com/cosmos/ibc-go/v8/modules/apps/27-interchain-accounts/host/keeper"
	ibcfeekeeper "github.com/cosmos/ibc-go/v8/modules/apps/29-fee/keeper"
	ibctransferkeeper "github.com/cosmos/ibc-go/v8/modules/apps/transfer/keeper"
	ibckeeper "github.com/cosmos/ibc-go/v8/modules/core/keeper"

<<<<<<< HEAD
	servicemodulekeeper "github.com/pokt-network/poktroll/x/service/keeper"
=======
	gatewaymodulekeeper "github.com/pokt-network/poktroll/x/gateway/keeper"
>>>>>>> ad808682
	// this line is used by starport scaffolding # stargate/app/moduleImport

	"github.com/pokt-network/poktroll/docs"
)

const (
	AccountAddressPrefix = "pokt"
	Name                 = "poktroll"
	// TODO_CLEANUP: Find a way to centralize the use of `upokt` throughout the codebase
	DenomuPOKT = "upokt"
)

var (
	// DefaultNodeHome default home directories for the application daemon
	DefaultNodeHome string
)

var (
	_ runtime.AppI            = (*App)(nil)
	_ servertypes.Application = (*App)(nil)
)

// App extends an ABCI application, but with most of its parameters exported.
// They are exported for convenience in creating helper functions, as object
// capabilities aren't needed for testing.
type App struct {
	*runtime.App
	legacyAmino       *codec.LegacyAmino
	appCodec          codec.Codec
	txConfig          client.TxConfig
	interfaceRegistry codectypes.InterfaceRegistry

	// keepers
	AccountKeeper         authkeeper.AccountKeeper
	BankKeeper            bankkeeper.Keeper
	StakingKeeper         *stakingkeeper.Keeper
	SlashingKeeper        slashingkeeper.Keeper
	MintKeeper            mintkeeper.Keeper
	DistrKeeper           distrkeeper.Keeper
	GovKeeper             *govkeeper.Keeper
	CrisisKeeper          *crisiskeeper.Keeper
	UpgradeKeeper         *upgradekeeper.Keeper
	ParamsKeeper          paramskeeper.Keeper
	AuthzKeeper           authzkeeper.Keeper
	EvidenceKeeper        evidencekeeper.Keeper
	FeeGrantKeeper        feegrantkeeper.Keeper
	GroupKeeper           groupkeeper.Keeper
	ConsensusParamsKeeper consensuskeeper.Keeper
	CircuitBreakerKeeper  circuitkeeper.Keeper

	// IBC
	IBCKeeper           *ibckeeper.Keeper // IBC Keeper must be a pointer in the app, so we can SetRouter on it correctly
	CapabilityKeeper    *capabilitykeeper.Keeper
	IBCFeeKeeper        ibcfeekeeper.Keeper
	ICAControllerKeeper icacontrollerkeeper.Keeper
	ICAHostKeeper       icahostkeeper.Keeper
	TransferKeeper      ibctransferkeeper.Keeper

	// Scoped IBC
	ScopedIBCKeeper           capabilitykeeper.ScopedKeeper
	ScopedIBCTransferKeeper   capabilitykeeper.ScopedKeeper
	ScopedICAControllerKeeper capabilitykeeper.ScopedKeeper
	ScopedICAHostKeeper       capabilitykeeper.ScopedKeeper

<<<<<<< HEAD
	ServiceKeeper servicemodulekeeper.Keeper
=======
	GatewayKeeper gatewaymodulekeeper.Keeper
>>>>>>> ad808682
	// this line is used by starport scaffolding # stargate/app/keeperDeclaration

	// simulation manager
	sm *module.SimulationManager
}

func init() {
	userHomeDir, err := os.UserHomeDir()
	if err != nil {
		panic(err)
	}

	DefaultNodeHome = filepath.Join(userHomeDir, "."+Name)
}

// getGovProposalHandlers return the chain proposal handlers.
func getGovProposalHandlers() []govclient.ProposalHandler {
	var govProposalHandlers []govclient.ProposalHandler
	// this line is used by starport scaffolding # stargate/app/govProposalHandlers

	govProposalHandlers = append(govProposalHandlers,
		paramsclient.ProposalHandler,
		// this line is used by starport scaffolding # stargate/app/govProposalHandler
	)

	return govProposalHandlers
}

// AppConfig returns the default app config.
func AppConfig() depinject.Config {
	return depinject.Configs(
		appConfig,
		// Loads the ao config from a YAML file.
		// appconfig.LoadYAML(AppConfigYAML),
		depinject.Supply(
			// supply custom module basics
			map[string]module.AppModuleBasic{
				genutiltypes.ModuleName: genutil.NewAppModuleBasic(genutiltypes.DefaultMessageValidator),
				govtypes.ModuleName:     gov.NewAppModuleBasic(getGovProposalHandlers()),
				// this line is used by starport scaffolding # stargate/appConfig/moduleBasic
			},
		),
	)
}

// New returns a reference to an initialized App.
func New(
	logger log.Logger,
	db dbm.DB,
	traceStore io.Writer,
	loadLatest bool,
	appOpts servertypes.AppOptions,
	baseAppOptions ...func(*baseapp.BaseApp),
) (*App, error) {
	var (
		app        = &App{}
		appBuilder *runtime.AppBuilder

		// merge the AppConfig and other configuration in one config
		// TODO_BLOCKER(@Olshansk): Revisit the advanced configuration and understand if/where it fits in Shannon
		appConfig = depinject.Configs(
			AppConfig(),
			depinject.Supply(
				// Supply the application options
				appOpts,
				// Supply with IBC keeper getter for the IBC modules with App Wiring.
				// The IBC Keeper cannot be passed because it has not been initiated yet.
				// Passing the getter, the app IBC Keeper will always be accessible.
				// This needs to be removed after IBC supports App Wiring.
				app.GetIBCKeeper,
				app.GetCapabilityScopedKeeper,
				// Supply the logger
				logger,

				// ADVANCED CONFIGURATION
				//
				// AUTH
				//
				// For providing a custom function required in auth to generate custom account types
				// add it below. By default the auth module uses simulation.RandomGenesisAccounts.
				//
				// authtypes.RandomGenesisAccountsFn(simulation.RandomGenesisAccounts),
				//
				// For providing a custom a base account type add it below.
				// By default the auth module uses authtypes.ProtoBaseAccount().
				//
				// func() sdk.AccountI { return authtypes.ProtoBaseAccount() },
				//
				// For providing a different address codec, add it below.
				// By default the auth module uses a Bech32 address codec,
				// with the prefix defined in the auth module configuration.
				//
				// func() address.Codec { return <- custom address codec type -> }

				//
				// STAKING
				//
				// For provinding a different validator and consensus address codec, add it below.
				// By default the staking module uses the bech32 prefix provided in the auth config,
				// and appends "valoper" and "valcons" for validator and consensus addresses respectively.
				// When providing a custom address codec in auth, custom address codecs must be provided here as well.
				//
				// func() runtime.ValidatorAddressCodec { return <- custom validator address codec type -> }
				// func() runtime.ConsensusAddressCodec { return <- custom consensus address codec type -> }

				//
				// MINT
				//

				// For providing a custom inflation function for x/mint add here your
				// custom function that implements the minttypes.InflationCalculationFn
				// interface.
			),
		)
	)

	if err := depinject.Inject(appConfig,
		&appBuilder,
		&app.appCodec,
		&app.legacyAmino,
		&app.txConfig,
		&app.interfaceRegistry,
		&app.AccountKeeper,
		&app.BankKeeper,
		&app.StakingKeeper,
		&app.SlashingKeeper,
		&app.MintKeeper,
		&app.DistrKeeper,
		&app.GovKeeper,
		&app.CrisisKeeper,
		&app.UpgradeKeeper,
		&app.ParamsKeeper,
		&app.AuthzKeeper,
		&app.EvidenceKeeper,
		&app.FeeGrantKeeper,
		&app.GroupKeeper,
		&app.ConsensusParamsKeeper,
		&app.CircuitBreakerKeeper,
<<<<<<< HEAD
		&app.ServiceKeeper,
=======
		&app.GatewayKeeper,
>>>>>>> ad808682
		// this line is used by starport scaffolding # stargate/app/keeperDefinition
	); err != nil {
		panic(err)
	}

	// Below we could construct and set an application specific mempool and
	// ABCI 1.0 PrepareProposal and ProcessProposal handlers. These defaults are
	// already set in the SDK's BaseApp, this shows an example of how to override
	// them.
	//
	// Example:
	//
	// app.App = appBuilder.Build(...)
	// nonceMempool := mempool.NewSenderNonceMempool()
	// abciPropHandler := NewDefaultProposalHandler(nonceMempool, app.App.BaseApp)
	//
	// app.App.BaseApp.SetMempool(nonceMempool)
	// app.App.BaseApp.SetPrepareProposal(abciPropHandler.PrepareProposalHandler())
	// app.App.BaseApp.SetProcessProposal(abciPropHandler.ProcessProposalHandler())
	//
	// Alternatively, you can construct BaseApp options, append those to
	// baseAppOptions and pass them to the appBuilder.
	//
	// Example:
	//
	// prepareOpt = func(app *baseapp.BaseApp) {
	// 	abciPropHandler := baseapp.NewDefaultProposalHandler(nonceMempool, app)
	// 	app.SetPrepareProposal(abciPropHandler.PrepareProposalHandler())
	// }
	// baseAppOptions = append(baseAppOptions, prepareOpt)
	//
	// create and set vote extension handler
	// voteExtOp := func(bApp *baseapp.BaseApp) {
	// 	voteExtHandler := NewVoteExtensionHandler()
	// 	voteExtHandler.SetHandlers(bApp)
	// }

	app.App = appBuilder.Build(db, traceStore, baseAppOptions...)

	// Register legacy modules
	app.registerIBCModules()

	// register streaming services
	if err := app.RegisterStreamingServices(appOpts, app.kvStoreKeys()); err != nil {
		return nil, err
	}

	/****  Module Options ****/

	app.ModuleManager.RegisterInvariants(app.CrisisKeeper)

	// add test gRPC service for testing gRPC queries in isolation
	testdata_pulsar.RegisterQueryServer(app.GRPCQueryRouter(), testdata_pulsar.QueryImpl{})

	// create the simulation manager and define the order of the modules for deterministic simulations
	//
	// NOTE: this is not required apps that don't use the simulator for fuzz testing
	// transactions
	overrideModules := map[string]module.AppModuleSimulation{
		authtypes.ModuleName: auth.NewAppModule(app.appCodec, app.AccountKeeper, authsims.RandomGenesisAccounts, app.GetSubspace(authtypes.ModuleName)),
	}
	app.sm = module.NewSimulationManagerFromAppModules(app.ModuleManager.Modules, overrideModules)

	app.sm.RegisterStoreDecoders()

	// A custom InitChainer can be set if extra pre-init-genesis logic is required.
	// By default, when using app wiring enabled module, this is not required.
	// For instance, the upgrade module will set automatically the module version map in its init genesis thanks to app wiring.
	// However, when registering a module manually (i.e. that does not support app wiring), the module version map
	// must be set manually as follow. The upgrade module will de-duplicate the module version map.
	//
	// app.SetInitChainer(func(ctx sdk.Context, req *abci.RequestInitChain) (*abci.ResponseInitChain, error) {
	// 	app.UpgradeKeeper.SetModuleVersionMap(ctx, app.ModuleManager.GetVersionMap())
	// 	return app.App.InitChainer(ctx, req)
	// })

	if err := app.Load(loadLatest); err != nil {
		return nil, err
	}

	return app, nil
}

// LegacyAmino returns App's amino codec.
//
// NOTE: This is solely to be used for testing purposes as it may be desirable
// for modules to register their own custom testing types.
func (app *App) LegacyAmino() *codec.LegacyAmino {
	return app.legacyAmino
}

// AppCodec returns App's app codec.
//
// NOTE: This is solely to be used for testing purposes as it may be desirable
// for modules to register their own custom testing types.
func (app *App) AppCodec() codec.Codec {
	return app.appCodec
}

// GetKey returns the KVStoreKey for the provided store key.
func (app *App) GetKey(storeKey string) *storetypes.KVStoreKey {
	kvStoreKey, ok := app.UnsafeFindStoreKey(storeKey).(*storetypes.KVStoreKey)
	if !ok {
		return nil
	}
	return kvStoreKey
}

// GetMemKey returns the MemoryStoreKey for the provided store key.
func (app *App) GetMemKey(storeKey string) *storetypes.MemoryStoreKey {
	key, ok := app.UnsafeFindStoreKey(storeKey).(*storetypes.MemoryStoreKey)
	if !ok {
		return nil
	}

	return key
}

// kvStoreKeys returns all the kv store keys registered inside App.
func (app *App) kvStoreKeys() map[string]*storetypes.KVStoreKey {
	keys := make(map[string]*storetypes.KVStoreKey)
	for _, k := range app.GetStoreKeys() {
		if kv, ok := k.(*storetypes.KVStoreKey); ok {
			keys[kv.Name()] = kv
		}
	}

	return keys
}

// GetSubspace returns a param subspace for a given module name.
func (app *App) GetSubspace(moduleName string) paramstypes.Subspace {
	subspace, _ := app.ParamsKeeper.GetSubspace(moduleName)
	return subspace
}

// SimulationManager implements the SimulationApp interface.
func (app *App) SimulationManager() *module.SimulationManager {
	return app.sm
}

// RegisterAPIRoutes registers all application module routes with the provided
// API server.
func (app *App) RegisterAPIRoutes(apiSvr *api.Server, apiConfig config.APIConfig) {
	app.App.RegisterAPIRoutes(apiSvr, apiConfig)
	// register swagger API in app.go so that other applications can override easily
	if err := server.RegisterSwaggerAPI(apiSvr.ClientCtx, apiSvr.Router, apiConfig.Swagger); err != nil {
		panic(err)
	}

	// register app's OpenAPI routes.
	docs.RegisterOpenAPIService(Name, apiSvr.Router)
}

// GetIBCKeeper returns the IBC keeper.
func (app *App) GetIBCKeeper() *ibckeeper.Keeper {
	return app.IBCKeeper
}

// GetCapabilityScopedKeeper returns the capability scoped keeper.
func (app *App) GetCapabilityScopedKeeper(moduleName string) capabilitykeeper.ScopedKeeper {
	return app.CapabilityKeeper.ScopeToModule(moduleName)
}

// GetMaccPerms returns a copy of the module account permissions
//
// NOTE: This is solely to be used for testing purposes.
func GetMaccPerms() map[string][]string {
	dup := make(map[string][]string)
	for _, perms := range moduleAccPerms {
		dup[perms.Account] = perms.Permissions
	}
	return dup
}

// BlockedAddresses returns all the app's blocked account addresses.
func BlockedAddresses() map[string]bool {
	result := make(map[string]bool)
	if len(blockAccAddrs) > 0 {
		for _, addr := range blockAccAddrs {
			result[addr] = true
		}
	} else {
		for addr := range GetMaccPerms() {
			result[addr] = true
		}
	}
	return result
}<|MERGE_RESOLUTION|>--- conflicted
+++ resolved
@@ -53,11 +53,9 @@
 	ibctransferkeeper "github.com/cosmos/ibc-go/v8/modules/apps/transfer/keeper"
 	ibckeeper "github.com/cosmos/ibc-go/v8/modules/core/keeper"
 
-<<<<<<< HEAD
+	gatewaymodulekeeper "github.com/pokt-network/poktroll/x/gateway/keeper"
 	servicemodulekeeper "github.com/pokt-network/poktroll/x/service/keeper"
-=======
-	gatewaymodulekeeper "github.com/pokt-network/poktroll/x/gateway/keeper"
->>>>>>> ad808682
+
 	// this line is used by starport scaffolding # stargate/app/moduleImport
 
 	"github.com/pokt-network/poktroll/docs"
@@ -122,11 +120,8 @@
 	ScopedICAControllerKeeper capabilitykeeper.ScopedKeeper
 	ScopedICAHostKeeper       capabilitykeeper.ScopedKeeper
 
-<<<<<<< HEAD
 	ServiceKeeper servicemodulekeeper.Keeper
-=======
 	GatewayKeeper gatewaymodulekeeper.Keeper
->>>>>>> ad808682
 	// this line is used by starport scaffolding # stargate/app/keeperDeclaration
 
 	// simulation manager
@@ -265,11 +260,8 @@
 		&app.GroupKeeper,
 		&app.ConsensusParamsKeeper,
 		&app.CircuitBreakerKeeper,
-<<<<<<< HEAD
 		&app.ServiceKeeper,
-=======
 		&app.GatewayKeeper,
->>>>>>> ad808682
 		// this line is used by starport scaffolding # stargate/app/keeperDefinition
 	); err != nil {
 		panic(err)
